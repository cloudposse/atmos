--- conflicted
+++ resolved
@@ -397,7 +397,6 @@
 	ErrNilTerraformOutput = errors.New("terraform output returned nil")
 	ErrNilStoreValue      = errors.New("cannot store nil value")
 
-<<<<<<< HEAD
 	// Devcontainer errors.
 	ErrDevcontainerNotFound      = errors.New("devcontainer not found")
 	ErrContainerRuntimeOperation = errors.New("container runtime operation failed")
@@ -410,7 +409,7 @@
 	ErrDevcontainerNameEmpty     = errors.New("devcontainer name cannot be empty")
 	ErrDevcontainerNameInvalid   = errors.New("devcontainer name contains invalid characters")
 	ErrDevcontainerNameTooLong   = errors.New("devcontainer name is too long")
-=======
+
 	// Logout errors.
 	ErrLogoutFailed         = errors.New("logout failed")
 	ErrPartialLogout        = errors.New("partial logout")
@@ -422,7 +421,6 @@
 	ErrIdentityNotInConfig  = errors.New("identity not found in configuration")
 	ErrProviderNotInConfig  = errors.New("provider not found in configuration")
 	ErrInvalidLogoutOption  = errors.New("invalid logout option")
->>>>>>> ecbf1cfe
 )
 
 // ExitCodeError is a typed error that preserves subcommand exit codes.
