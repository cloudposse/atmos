package errors

import (
	"errors"
	"fmt"
)

var (
	ErrNoGitRepo                             = errors.New("not in a git repository")
	ErrDownloadPackage                       = errors.New("failed to download package")
	ErrDownloadFile                          = errors.New("failed to download file")
	ErrParseFile                             = errors.New("failed to parse file")
	ErrParseURL                              = errors.New("failed to parse URL")
	ErrInvalidURL                            = errors.New("invalid URL")
	ErrCreateDownloadClient                  = errors.New("failed to create download client")
	ErrProcessOCIImage                       = errors.New("failed to process OCI image")
	ErrCopyPackage                           = errors.New("failed to copy package")
	ErrCreateTempDir                         = errors.New("failed to create temp directory")
	ErrUnknownPackageType                    = errors.New("unknown package type")
	ErrLocalMixinURICannotBeEmpty            = errors.New("local mixin URI cannot be empty")
	ErrLocalMixinInstallationNotImplemented  = errors.New("local mixin installation not implemented")
	ErrFailedToInitializeTUIModel            = errors.New("failed to initialize TUI model: verify terminal capabilities and permissions")
	ErrSetTempDirPermissions                 = errors.New("failed to set temp directory permissions")
	ErrCopyPackageToTarget                   = errors.New("failed to copy package to target")
	ErrNoValidInstallerPackage               = errors.New("no valid installer package provided")
	ErrFailedToInitializeTUIModelWithDetails = errors.New("failed to initialize TUI model: verify terminal capabilities and permissions")
	ErrValidPackage                          = errors.New("no valid installer package provided for")
	ErrTUIModel                              = errors.New("failed to initialize TUI model")
	ErrTUIRun                                = errors.New("failed to run TUI")
	ErrNoFilesFound                          = errors.New("no files found in directory")
	ErrMultipleFilesFound                    = errors.New("multiple files found in directory")
	ErrSourceDirNotExist                     = errors.New("source directory does not exist")
	ErrEmptyFilePath                         = errors.New("file path is empty")
	ErrEmptyWorkdir                          = errors.New("workdir cannot be empty")
	ErrWorkdirNotExist                       = errors.New("workdir does not exist")
	ErrPathResolution                        = errors.New("failed to resolve absolute path")
	ErrInvalidTemplateFunc                   = errors.New("invalid template function")
	ErrRefuseDeleteSymbolicLink              = errors.New("refusing to delete symbolic link")
	ErrNoDocsGenerateEntry                   = errors.New("no docs.generate entry found")
	ErrMissingDocType                        = errors.New("doc-type argument missing")
	ErrUnsupportedInputType                  = errors.New("unsupported input type")
	ErrMissingStackNameTemplateAndPattern    = errors.New("'stacks.name_pattern' or 'stacks.name_template' needs to be specified in 'atmos.yaml'")
	ErrFailedMarshalConfigToYaml             = errors.New("failed to marshal config to YAML")
	ErrCommandNil                            = errors.New("command cannot be nil")

	// ErrPlanHasDiff is returned when there are differences between two Terraform plan files.
	ErrPlanHasDiff = errors.New("plan files have differences")

	ErrInvalidTerraformFlagsWithAffectedFlag                 = errors.New("the `--affected` flag can't be used with the other multi-component (bulk operations) flags `--all`, `--query` and `--components`")
	ErrInvalidTerraformComponentWithMultiComponentFlags      = errors.New("the `component` argument can't be used with the multi-component (bulk operations) flags `--affected`, `--all`, `--query` and `--components`")
	ErrInvalidTerraformSingleComponentAndMultiComponentFlags = errors.New("the single-component flags (`--from-plan`, `--planfile`) can't be used with the multi-component (bulk operations) flags (`--affected`, `--all`, `--query`, `--components`)")

	ErrYamlFuncInvalidArguments         = errors.New("invalid number of arguments in the Atmos YAML function")
	ErrDescribeComponent                = errors.New("failed to describe component")
	ErrReadTerraformState               = errors.New("failed to read Terraform state")
	ErrEvaluateTerraformBackendVariable = errors.New("failed to evaluate terraform backend variable")
	ErrUnsupportedBackendType           = errors.New("unsupported backend type")
	ErrProcessTerraformStateFile        = errors.New("error processing terraform state file")

	ErrLoadAwsConfig    = errors.New("failed to load AWS config")
	ErrGetObjectFromS3  = errors.New("failed to get object from S3")
	ErrReadS3ObjectBody = errors.New("failed to read S3 object body")

	// Git-related errors.
	ErrGitNotAvailable      = errors.New("git must be available and on the PATH")
	ErrInvalidGitPort       = errors.New("invalid port number")
	ErrSSHKeyUsage          = errors.New("error using SSH key")
	ErrGitCommandExited     = errors.New("git command exited with non-zero status")
	ErrGitCommandFailed     = errors.New("failed to execute git command")
	ErrReadDestDir          = errors.New("failed to read the destination directory during git update")
	ErrRemoveGitDir         = errors.New("failed to remove the .git directory in the destination directory during git update")
	ErrUnexpectedGitOutput  = errors.New("unexpected 'git version' output")
	ErrGitVersionMismatch   = errors.New("git version requirement not met")
	ErrFailedToGetLocalRepo = errors.New("failed to get local repository")
	ErrFailedToGetRepoInfo  = errors.New("failed to get repository info")
	ErrLocalRepoFetch       = errors.New("local repo unavailable")
	ErrHeadLookup           = errors.New("HEAD not found")

	// Slice utility errors.
	ErrNilInput         = errors.New("input must not be nil")
	ErrNonStringElement = errors.New("element is not a string")

	ErrReadFile    = errors.New("error reading file")
	ErrInvalidFlag = errors.New("invalid flag")

	// File and URL handling errors.
	ErrInvalidPagerCommand = errors.New("invalid pager command")
	ErrEmptyURL            = errors.New("empty URL provided")
	ErrFailedToFindImport  = errors.New("failed to find import")

	// Config loading errors.
	ErrAtmosDirConfigNotFound      = errors.New("atmos config directory not found")
	ErrReadConfig                  = errors.New("failed to read config")
	ErrMergeTempConfig             = errors.New("failed to merge temp config")
	ErrPreprocessYAMLFunctions     = errors.New("failed to preprocess YAML functions")
	ErrMergeEmbeddedConfig         = errors.New("failed to merge embedded config")
	ErrExpectedDirOrPattern        = errors.New("--config-path expected directory found file")
	ErrFileNotFound                = errors.New("file not found")
	ErrExpectedFile                = errors.New("--config expected file found directory")
	ErrAtmosArgConfigNotFound      = errors.New("atmos configuration not found")
	ErrAtmosFilesDirConfigNotFound = errors.New("`atmos.yaml` or `.atmos.yaml` configuration file not found in directory")

	ErrMissingStack                       = errors.New("stack is required; specify it on the command line using the flag `--stack <stack>` (shorthand `-s`)")
	ErrInvalidComponent                   = errors.New("invalid component")
	ErrInvalidComponentMapType            = errors.New("invalid component map type")
	ErrAbstractComponentCantBeProvisioned = errors.New("abstract component cannot be provisioned")
	ErrLockedComponentCantBeProvisioned   = errors.New("locked component cannot be provisioned")

	// Terraform-specific errors.
<<<<<<< HEAD
	ErrHTTPBackendWorkspaces     = errors.New("workspaces are not supported for the HTTP backend")
	ErrInvalidTerraformComponent = errors.New("invalid Terraform component")
	ErrNoTty                     = errors.New("no TTY attached")
	ErrNoSuitableShell           = errors.New("no suitable shell found")
=======
	ErrHTTPBackendWorkspaces       = errors.New("workspaces are not supported for the HTTP backend")
	ErrInvalidTerraformComponent   = errors.New("invalid Terraform component")
	ErrNoTty                       = errors.New("no TTY attached")
	ErrFailedToLoadTerraformModule = errors.New("failed to load terraform module")
>>>>>>> 48b38378

	ErrMissingPackerTemplate = errors.New("packer template is required; it can be specified in the `settings.packer.template` section in the Atmos component manifest, or on the command line via the flag `--template <template>` (shorthand `-t`)")
	ErrMissingPackerManifest = errors.New("packer manifest is missing")

	ErrAtmosConfigIsNil              = errors.New("atmos config is nil")
	ErrFailedToInitializeAtmosConfig = errors.New("failed to initialize atmos config")
	ErrInvalidListMergeStrategy      = errors.New("invalid list merge strategy")
	ErrMerge                         = errors.New("merge error")

	// Stack processing errors.
	ErrInvalidStackManifest                   = errors.New("invalid stack manifest")
	ErrInvalidHooksSection                    = errors.New("invalid 'hooks' section in the file")
	ErrInvalidTerraformHooksSection           = errors.New("invalid 'terraform.hooks' section in the file")
	ErrInvalidComponentVars                   = errors.New("invalid component vars section")
	ErrInvalidComponentSettings               = errors.New("invalid component settings section")
	ErrInvalidComponentEnv                    = errors.New("invalid component env section")
	ErrInvalidComponentProviders              = errors.New("invalid component providers section")
	ErrInvalidComponentHooks                  = errors.New("invalid component hooks section")
	ErrInvalidComponentAuth                   = errors.New("invalid component auth section")
	ErrInvalidComponentMetadata               = errors.New("invalid component metadata section")
	ErrInvalidComponentBackendType            = errors.New("invalid component backend_type attribute")
	ErrInvalidComponentBackend                = errors.New("invalid component backend section")
	ErrInvalidComponentRemoteStateBackendType = errors.New("invalid component remote_state_backend_type attribute")
	ErrInvalidComponentRemoteStateBackend     = errors.New("invalid component remote_state_backend section")
	ErrInvalidComponentCommand                = errors.New("invalid component command attribute")
	ErrInvalidComponentOverrides              = errors.New("invalid component overrides section")
	ErrInvalidComponentOverridesVars          = errors.New("invalid component overrides vars section")
	ErrInvalidComponentOverridesSettings      = errors.New("invalid component overrides settings section")
	ErrInvalidComponentOverridesEnv           = errors.New("invalid component overrides env section")
	ErrInvalidComponentOverridesAuth          = errors.New("invalid component overrides auth section")
	ErrInvalidComponentOverridesCommand       = errors.New("invalid component overrides command attribute")
	ErrInvalidComponentOverridesProviders     = errors.New("invalid component overrides providers section")
	ErrInvalidComponentOverridesHooks         = errors.New("invalid component overrides hooks section")
	ErrInvalidComponentAttribute              = errors.New("invalid component attribute")
	ErrInvalidComponentMetadataComponent      = errors.New("invalid component metadata.component attribute")
	ErrInvalidSpaceLiftSettings               = errors.New("invalid spacelift settings section")
	ErrInvalidComponentMetadataInherits       = errors.New("invalid component metadata.inherits section")
	ErrComponentNotDefined                    = errors.New("component not defined in any config files")
	ErrInvalidTerraformBackend                = errors.New("invalid terraform.backend section")
	ErrInvalidTerraformRemoteStateBackend     = errors.New("invalid terraform.remote_state_backend section")
	ErrUnsupportedComponentType               = errors.New("unsupported component type. Valid types are 'terraform', 'helmfile', 'packer'")

	// Global/Stack-level section errors.
	ErrInvalidVarsSection               = errors.New("invalid vars section")
	ErrInvalidSettingsSection           = errors.New("invalid settings section")
	ErrInvalidEnvSection                = errors.New("invalid env section")
	ErrInvalidTerraformSection          = errors.New("invalid terraform section")
	ErrInvalidHelmfileSection           = errors.New("invalid helmfile section")
	ErrInvalidPackerSection             = errors.New("invalid packer section")
	ErrInvalidComponentsSection         = errors.New("invalid components section")
	ErrInvalidAuthSection               = errors.New("invalid auth section")
	ErrInvalidImportSection             = errors.New("invalid import section")
	ErrInvalidImport                    = errors.New("invalid import")
	ErrInvalidOverridesSection          = errors.New("invalid overrides section")
	ErrInvalidTerraformOverridesSection = errors.New("invalid terraform overrides section")
	ErrInvalidHelmfileOverridesSection  = errors.New("invalid helmfile overrides section")
	ErrInvalidBaseComponentConfig       = errors.New("invalid base component config")

	// Terraform-specific subsection errors.
	ErrInvalidTerraformCommand            = errors.New("invalid terraform command")
	ErrInvalidTerraformVars               = errors.New("invalid terraform vars section")
	ErrInvalidTerraformSettings           = errors.New("invalid terraform settings section")
	ErrInvalidTerraformEnv                = errors.New("invalid terraform env section")
	ErrInvalidTerraformProviders          = errors.New("invalid terraform providers section")
	ErrInvalidTerraformBackendType        = errors.New("invalid terraform backend_type")
	ErrInvalidTerraformRemoteStateType    = errors.New("invalid terraform remote_state_backend_type")
	ErrInvalidTerraformRemoteStateSection = errors.New("invalid terraform remote_state_backend section")
	ErrInvalidTerraformAuth               = errors.New("invalid terraform auth section")

	// Helmfile-specific subsection errors.
	ErrInvalidHelmfileCommand  = errors.New("invalid helmfile command")
	ErrInvalidHelmfileVars     = errors.New("invalid helmfile vars section")
	ErrInvalidHelmfileSettings = errors.New("invalid helmfile settings section")
	ErrInvalidHelmfileEnv      = errors.New("invalid helmfile env section")
	ErrInvalidHelmfileAuth     = errors.New("invalid helmfile auth section")

	// Helmfile configuration errors.
	ErrMissingHelmfileBasePath           = errors.New("helmfile base path is required")
	ErrMissingHelmfileKubeconfigPath     = errors.New("helmfile kubeconfig path is required")
	ErrMissingHelmfileAwsProfilePattern  = errors.New("helmfile AWS profile pattern is required")
	ErrMissingHelmfileClusterNamePattern = errors.New("helmfile cluster name pattern is required")

	// Packer-specific subsection errors.
	ErrInvalidPackerCommand  = errors.New("invalid packer command")
	ErrInvalidPackerVars     = errors.New("invalid packer vars section")
	ErrInvalidPackerSettings = errors.New("invalid packer settings section")
	ErrInvalidPackerEnv      = errors.New("invalid packer env section")
	ErrInvalidPackerAuth     = errors.New("invalid packer auth section")

	// Component type-specific section errors.
	ErrInvalidComponentsTerraform = errors.New("invalid components.terraform section")
	ErrInvalidComponentsHelmfile  = errors.New("invalid components.helmfile section")
	ErrInvalidComponentsPacker    = errors.New("invalid components.packer section")

	// Specific component configuration errors.
	ErrInvalidSpecificTerraformComponent = errors.New("invalid terraform component configuration")
	ErrInvalidSpecificHelmfileComponent  = errors.New("invalid helmfile component configuration")
	ErrInvalidSpecificPackerComponent    = errors.New("invalid packer component configuration")

	// Pro API client errors.
	ErrFailedToCreateRequest        = errors.New("failed to create request")
	ErrFailedToMarshalPayload       = errors.New("failed to marshal request body")
	ErrFailedToCreateAuthRequest    = errors.New("failed to create authenticated request")
	ErrFailedToMakeRequest          = errors.New("failed to make request")
	ErrFailedToUploadStacks         = errors.New("failed to upload stacks")
	ErrFailedToReadResponseBody     = errors.New("failed to read response body")
	ErrFailedToLockStack            = errors.New("failed to lock stack")
	ErrFailedToUnlockStack          = errors.New("failed to unlock stack")
	ErrOIDCWorkspaceIDRequired      = errors.New("workspace ID environment variable is required for OIDC authentication")
	ErrOIDCTokenExchangeFailed      = errors.New("failed to exchange OIDC token for Atmos token")
	ErrOIDCAuthFailedNoToken        = errors.New("OIDC authentication failed: no token")
	ErrNotInGitHubActions           = errors.New("not running in GitHub Actions or missing OIDC token environment variables")
	ErrFailedToGetOIDCToken         = errors.New("failed to get OIDC token")
	ErrFailedToDecodeOIDCResponse   = errors.New("failed to decode OIDC token response")
	ErrFailedToExchangeOIDCToken    = errors.New("failed to exchange OIDC token")
	ErrFailedToDecodeTokenResponse  = errors.New("failed to decode token response")
	ErrFailedToGetGitHubOIDCToken   = errors.New("failed to get GitHub OIDC token")
	ErrFailedToUploadInstances      = errors.New("failed to upload instances")
	ErrFailedToUploadInstanceStatus = errors.New("failed to upload instance status")
	ErrFailedToUnmarshalAPIResponse = errors.New("failed to unmarshal API response")
	ErrNilRequestDTO                = errors.New("nil request DTO")
	ErrAPIResponseError             = errors.New("API response error")

	// Exec package errors.
	ErrComponentAndStackRequired     = errors.New("both '--component' and '--stack' flags must be provided")
	ErrFailedToCreateAPIClient       = errors.New("failed to create API client")
	ErrFailedToProcessArgs           = errors.New("failed to process command-line arguments")
	ErrFailedToInitConfig            = errors.New("failed to initialize Atmos configuration")
	ErrFailedToCreateLogger          = errors.New("failed to create logger")
	ErrFailedToGetComponentFlag      = errors.New("failed to get '--component' flag")
	ErrFailedToGetStackFlag          = errors.New("failed to get '--stack' flag")
	ErrOPAPolicyViolations           = errors.New("OPA policy violations detected")
	ErrOPATimeout                    = errors.New("timeout evaluating OPA policy")
	ErrInvalidRegoPolicy             = errors.New("invalid Rego policy")
	ErrInvalidOPAPolicy              = errors.New("invalid OPA policy")
	ErrTerraformEnvCliVarJSON        = errors.New("failed to parse JSON variable from TF_CLI_ARGS environment variable")
	ErrWorkflowBasePathNotConfigured = errors.New("'workflows.base_path' must be configured in 'atmos.yaml'")
	ErrInvalidComponentArgument      = errors.New("invalid arguments. The command requires one argument 'componentName'")
	ErrValidation                    = errors.New("validation failed")

	// List package errors.
	ErrExecuteDescribeStacks     = errors.New("failed to execute describe stacks")
	ErrProcessInstances          = errors.New("failed to process instances")
	ErrParseFlag                 = errors.New("failed to parse flag value")
	ErrFailedToFinalizeCSVOutput = errors.New("failed to finalize CSV output")
	ErrParseStacks               = errors.New("could not parse stacks")
	ErrParseComponents           = errors.New("could not parse components")
	ErrNoComponentsFound         = errors.New("no components found")
	ErrStackNotFound             = errors.New("stack not found")
	ErrProcessStack              = errors.New("error processing stack")

	// Cache-related errors.
	ErrCacheLocked    = errors.New("cache file is locked")
	ErrCacheRead      = errors.New("cache read failed")
	ErrCacheWrite     = errors.New("cache write failed")
	ErrCacheUnmarshal = errors.New("cache unmarshal failed")
	ErrCacheMarshal   = errors.New("cache marshal failed")
	ErrCacheDir       = errors.New("cache directory creation failed")

	// Logger errors.
	ErrInvalidLogLevel = errors.New("invalid log level")

	// File operation errors.
	ErrCopyFile            = errors.New("failed to copy file")
	ErrCreateDirectory     = errors.New("failed to create directory")
	ErrOpenFile            = errors.New("failed to open file")
	ErrStatFile            = errors.New("failed to stat file")
	ErrRemoveDirectory     = errors.New("failed to remove directory")
	ErrSetPermissions      = errors.New("failed to set permissions")
	ErrReadDirectory       = errors.New("failed to read directory")
	ErrComputeRelativePath = errors.New("failed to compute relative path")

	// OCI/Container image errors.
	ErrCreateTempDirectory   = ErrCreateTempDir // Alias to avoid duplicate sentinels
	ErrInvalidImageReference = errors.New("invalid image reference")
	ErrPullImage             = errors.New("failed to pull image")
	ErrGetImageDescriptor    = errors.New("cannot get a descriptor for the OCI image")
	ErrGetImageLayers        = errors.New("failed to get image layers")
	ErrProcessLayer          = errors.New("failed to process layer")
	ErrLayerDecompression    = errors.New("layer decompression error")
	ErrTarballExtraction     = errors.New("tarball extraction error")

	// Initialization and configuration errors.
	ErrInitializeCLIConfig = errors.New("error initializing CLI config")
	ErrGetHooks            = errors.New("error getting hooks")
	ErrSetFlag             = errors.New("failed to set flag")
	ErrVersionMismatch     = errors.New("version mismatch")

	// Download and client errors.
	ErrMergeConfiguration = errors.New("failed to merge configuration")

	// Template and documentation errors.
	ErrGenerateTerraformDocs = errors.New("failed to generate terraform docs")
	ErrMergeInputYAMLs       = errors.New("failed to merge input YAMLs")
	ErrRenderTemplate        = errors.New("failed to render template with datasources")
	ErrResolveOutputPath     = errors.New("failed to resolve output path")
	ErrWriteOutput           = errors.New("failed to write output")

	// Import-related errors.
	ErrBasePath             = errors.New("base path required to process imports")
	ErrTempDir              = errors.New("temporary directory required to process imports")
	ErrResolveLocal         = errors.New("failed to resolve local import path")
	ErrSourceDestination    = errors.New("source and destination cannot be nil")
	ErrImportPathRequired   = errors.New("import path required to process imports")
	ErrNoFileMatchPattern   = errors.New("no files matching patterns found")
	ErrMaxImportDepth       = errors.New("maximum import depth reached")
	ErrNoValidAbsolutePaths = errors.New("no valid absolute paths found")

	// Profiler-related errors.
	ErrProfilerStart           = errors.New("profiler start failed")
	ErrProfilerUnsupportedType = errors.New("profiler: unsupported profile type")
	ErrProfilerStartCPU        = errors.New("profiler: failed to start CPU profile")
	ErrProfilerStartTrace      = errors.New("profiler: failed to start trace profile")
	ErrProfilerCreateFile      = errors.New("profiler: failed to create profile file")

	// Auth package errors.
	ErrInvalidAuthConfig            = errors.New("invalid auth config")
	ErrInvalidIdentityKind          = errors.New("invalid identity kind")
	ErrInvalidIdentityConfig        = errors.New("invalid identity config")
	ErrInvalidProviderKind          = errors.New("invalid provider kind")
	ErrInvalidProviderConfig        = errors.New("invalid provider config")
	ErrAuthenticationFailed         = errors.New("authentication failed")
	ErrPostAuthenticationHookFailed = errors.New("post authentication hook failed")
	ErrAuthManager                  = errors.New("auth manager error")
	ErrDefaultIdentity              = errors.New("default identity error")
	ErrAwsAuth                      = errors.New("aws auth error")
	ErrAwsUserNotConfigured         = errors.New("aws user not configured")
	ErrAwsSAMLDecodeFailed          = errors.New("aws saml decode failed")
	ErrUnsupportedPlatform          = errors.New("unsupported platform")

	// Auth manager and identity/provider resolution errors (centralized sentinels).
	ErrFailedToInitializeAuthManager = errors.New("failed to initialize auth manager")
	ErrNoCredentialsFound            = errors.New("no credentials found for identity")
	ErrExpiredCredentials            = errors.New("credentials for identity are expired or invalid")
	ErrNilParam                      = errors.New("parameter cannot be nil")
	ErrInitializingProviders         = errors.New("failed to initialize providers")
	ErrInitializingIdentities        = errors.New("failed to initialize identities")
	ErrInitializingCredentialStore   = errors.New("failed to initialize credential store")
	ErrCircularDependency            = errors.New("circular dependency detected in identity chain")
	ErrIdentityNotFound              = errors.New("identity not found")
	ErrNoDefaultIdentity             = errors.New("no default identity configured for authentication")
	ErrMultipleDefaultIdentities     = errors.New("multiple default identities found")
	ErrNoIdentitiesAvailable         = errors.New("no identities available")
	ErrInvalidStackConfig            = errors.New("invalid stack config")
	ErrNoCommandSpecified            = errors.New("no command specified")
	ErrCommandNotFound               = errors.New("command not found")

	ErrInvalidSubcommand = errors.New("invalid subcommand")
	ErrSubcommandFailed  = errors.New("subcommand failed")

	ErrInvalidArgumentError = errors.New("invalid argument error")
	ErrMissingInput         = errors.New("missing input")

	ErrAuthAwsFileManagerFailed = errors.New("failed to create AWS file manager")

	ErrAuthOidcDecodeFailed    = errors.New("failed to decode OIDC token")
	ErrAuthOidcUnmarshalFailed = errors.New("failed to unmarshal oidc claims")

	// Store and hook errors.
	ErrNilTerraformOutput = errors.New("terraform output returned nil")
	ErrNilStoreValue      = errors.New("cannot store nil value")
)

// ExitCodeError is a typed error that preserves subcommand exit codes.
// This allows the root command to exit with the same code as the subcommand.
type ExitCodeError struct {
	Code int
}

func (e ExitCodeError) Error() string {
	return fmt.Sprintf("subcommand exited with code %d", e.Code)
}<|MERGE_RESOLUTION|>--- conflicted
+++ resolved
@@ -107,17 +107,11 @@
 	ErrLockedComponentCantBeProvisioned   = errors.New("locked component cannot be provisioned")
 
 	// Terraform-specific errors.
-<<<<<<< HEAD
-	ErrHTTPBackendWorkspaces     = errors.New("workspaces are not supported for the HTTP backend")
-	ErrInvalidTerraformComponent = errors.New("invalid Terraform component")
-	ErrNoTty                     = errors.New("no TTY attached")
-	ErrNoSuitableShell           = errors.New("no suitable shell found")
-=======
 	ErrHTTPBackendWorkspaces       = errors.New("workspaces are not supported for the HTTP backend")
 	ErrInvalidTerraformComponent   = errors.New("invalid Terraform component")
 	ErrNoTty                       = errors.New("no TTY attached")
+	ErrNoSuitableShell             = errors.New("no suitable shell found")
 	ErrFailedToLoadTerraformModule = errors.New("failed to load terraform module")
->>>>>>> 48b38378
 
 	ErrMissingPackerTemplate = errors.New("packer template is required; it can be specified in the `settings.packer.template` section in the Atmos component manifest, or on the command line via the flag `--template <template>` (shorthand `-t`)")
 	ErrMissingPackerManifest = errors.New("packer manifest is missing")
