--- conflicted
+++ resolved
@@ -87,7 +87,7 @@
 	ErrAtmosConfigIsNil         = errors.New("atmos config is nil")
 	ErrInvalidListMergeStrategy = errors.New("invalid list merge strategy")
 	ErrMerge                    = errors.New("merge error")
-<<<<<<< HEAD
+	ErrInvalidStackManifest     = errors.New("invalid stack manifest")
 
 	// Pro API client errors.
 	ErrFailedToCreateRequest        = errors.New("failed to create request")
@@ -128,7 +128,4 @@
 	ErrProcessInstances          = errors.New("failed to process instances")
 	ErrParseFlag                 = errors.New("failed to parse flag value")
 	ErrFailedToFinalizeCSVOutput = errors.New("failed to finalize CSV output")
-=======
-	ErrInvalidStackManifest     = errors.New("invalid stack manifest")
->>>>>>> 6274d756
 )