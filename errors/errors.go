package errors

import (
	"errors"
	"fmt"
)

const (
	// ErrWrapFormat is the standard format string for wrapping errors with context.
	// Use with fmt.Errorf to wrap a sentinel error with an underlying error:
	//   fmt.Errorf(ErrWrapFormat, errUtils.ErrSentinel, underlyingErr)
	ErrWrapFormat = "%w: %w"
)

var (
	ErrDownloadPackage                       = errors.New("failed to download package")
	ErrDownloadFile                          = errors.New("failed to download file")
	ErrParseFile                             = errors.New("failed to parse file")
	ErrParseURL                              = errors.New("failed to parse URL")
	ErrInvalidURL                            = errors.New("invalid URL")
	ErrCreateDownloadClient                  = errors.New("failed to create download client")
	ErrProcessOCIImage                       = errors.New("failed to process OCI image")
	ErrCopyPackage                           = errors.New("failed to copy package")
	ErrCreateTempDir                         = errors.New("failed to create temp directory")
	ErrUnknownPackageType                    = errors.New("unknown package type")
	ErrLocalMixinURICannotBeEmpty            = errors.New("local mixin URI cannot be empty")
	ErrLocalMixinInstallationNotImplemented  = errors.New("local mixin installation not implemented")
	ErrNotImplemented                        = errors.New("not implemented")
	ErrFailedToInitializeTUIModel            = errors.New("failed to initialize TUI model: verify terminal capabilities and permissions")
	ErrSetTempDirPermissions                 = errors.New("failed to set temp directory permissions")
	ErrCopyPackageToTarget                   = errors.New("failed to copy package to target")
	ErrNoValidInstallerPackage               = errors.New("no valid installer package provided")
	ErrFailedToInitializeTUIModelWithDetails = errors.New("failed to initialize TUI model: verify terminal capabilities and permissions")
	ErrValidPackage                          = errors.New("no valid installer package provided for")
	ErrTUIModel                              = errors.New("failed to initialize TUI model")
	ErrTUIRun                                = errors.New("failed to run TUI")
	ErrUIFormatterNotInitialized             = errors.New("ui formatter not initialized")
	ErrIOContextNotInitialized               = errors.New("global I/O context is nil after initialization")
	ErrNoFilesFound                          = errors.New("no files found in directory")
	ErrMultipleFilesFound                    = errors.New("multiple files found in directory")
	ErrSourceDirNotExist                     = errors.New("source directory does not exist")
	ErrEmptyFilePath                         = errors.New("file path is empty")
	ErrEmptyWorkdir                          = errors.New("workdir cannot be empty")
	ErrWorkdirNotExist                       = errors.New("workdir does not exist")
	ErrPathResolution                        = errors.New("failed to resolve absolute path")
	ErrInvalidTemplateFunc                   = errors.New("invalid template function")
	ErrInvalidTemplateSettings               = errors.New("invalid template settings")
	ErrRefuseDeleteSymbolicLink              = errors.New("refusing to delete symbolic link")
	ErrNoDocsGenerateEntry                   = errors.New("no docs.generate entry found")
	ErrMissingDocType                        = errors.New("doc-type argument missing")
	ErrUnsupportedInputType                  = errors.New("unsupported input type")
	ErrMissingStackNameTemplateAndPattern    = errors.New("'stacks.name_pattern' or 'stacks.name_template' needs to be specified in 'atmos.yaml'")
	ErrFailedMarshalConfigToYaml             = errors.New("failed to marshal config to YAML")
	ErrStacksDirectoryDoesNotExist           = errors.New("directory for Atmos stacks does not exist")
	ErrMissingAtmosConfig                    = errors.New("atmos configuration not found or invalid")
	ErrNotInGitRepository                    = errors.New("not inside a git repository")
	ErrCommandNil                            = errors.New("command cannot be nil")
	ErrGitHubRateLimitExceeded               = errors.New("GitHub API rate limit exceeded")
	ErrInvalidLimit                          = errors.New("limit must be between 1 and 100")
	ErrInvalidOffset                         = errors.New("offset must be >= 0")
	ErrDuplicateFlagRegistration             = errors.New("duplicate flag registration")
	ErrInvalidSinceDate                      = errors.New("invalid date format for --since")
	ErrTerminalTooNarrow                     = errors.New("terminal too narrow")
	ErrSpinnerReturnedNilModel               = errors.New("spinner returned nil model")
	ErrSpinnerUnexpectedModelType            = errors.New("spinner returned unexpected model type")

	// Theme-related errors.
	ErrThemeNotFound = errors.New("theme not found")
	ErrInvalidTheme  = errors.New("invalid theme")

	// Authentication and TTY errors.
	ErrAuthConsole            = errors.New("auth console operation failed")
	ErrProviderNotSupported   = errors.New("provider does not support this operation")
	ErrUnknownServiceAlias    = errors.New("unknown service alias")
	ErrTTYRequired            = errors.New("requires a TTY")
	ErrInvalidAuthManagerType = errors.New("invalid authManager type")

	// Component and positional argument errors.
	ErrComponentRequired          = errors.New("component is required")
	ErrInvalidPositionalArgs      = errors.New("invalid positional arguments")
	ErrWorkflowNameRequired       = errors.New("workflow name is required")
	ErrInvalidStackConfiguration  = errors.New("invalid stack configuration")
	ErrPathNotWithinComponentBase = errors.New("path is not within component base path")

	// ErrPlanHasDiff is returned when there are differences between two Terraform plan files.
	ErrPlanHasDiff = errors.New("plan files have differences")

	ErrInvalidTerraformFlagsWithAffectedFlag                 = errors.New("the `--affected` flag can't be used with the other multi-component (bulk operations) flags `--all`, `--query` and `--components`")
	ErrInvalidTerraformComponentWithMultiComponentFlags      = errors.New("the component argument can't be used with the multi-component (bulk operations) flags `--affected`, `--all`, `--query` and `--components`")
	ErrInvalidTerraformSingleComponentAndMultiComponentFlags = errors.New("the single-component flags (`--from-plan`, `--planfile`) can't be used with the multi-component (bulk operations) flags (`--affected`, `--all`, `--query`, `--components`)")

	ErrYamlFuncInvalidArguments         = errors.New("invalid number of arguments in the Atmos YAML function")
	ErrAwsGetCallerIdentity             = errors.New("failed to get AWS caller identity")
	ErrDescribeComponent                = errors.New("failed to describe component")
	ErrReadTerraformState               = errors.New("failed to read Terraform state")
	ErrEvaluateTerraformBackendVariable = errors.New("failed to evaluate terraform backend variable")
<<<<<<< HEAD
	ErrUnsupportedBackendType           = errors.New("unsupported backend type")
	ErrProcessTerraformStateFile        = errors.New("error processing terraform state file")
	ErrGetObjectFromS3                  = errors.New("failed to get object from S3")
	ErrReadS3ObjectBody                 = errors.New("failed to read S3 object body")
	ErrS3BucketAccessDenied             = errors.New("access denied to S3 bucket")
	ErrCreateGCSClient                  = errors.New("failed to create GCS client")
	ErrGetObjectFromGCS                 = errors.New("failed to get object from GCS")
	ErrReadGCSObjectBody                = errors.New("failed to read GCS object body")
	ErrGCSBucketRequired                = errors.New("bucket is required for gcs backend")
	ErrInvalidBackendConfig             = errors.New("invalid backend configuration")
=======

	// Recoverable YAML function errors - use YQ default if available.
	// These errors indicate the data is not available but do not represent API failures.
	ErrTerraformStateNotProvisioned = errors.New("terraform state not provisioned")
	ErrTerraformOutputNotFound      = errors.New("terraform output not found")

	// API/infrastructure errors - should cause non-zero exit.
	// These errors indicate backend API failures that should not use YQ defaults.
	ErrTerraformBackendAPIError  = errors.New("terraform backend API error")
	ErrUnsupportedBackendType    = errors.New("unsupported backend type")
	ErrProcessTerraformStateFile = errors.New("error processing terraform state file")
	ErrLoadAwsConfig             = errors.New("failed to load AWS config")
	ErrGetObjectFromS3           = errors.New("failed to get object from S3")
	ErrReadS3ObjectBody          = errors.New("failed to read S3 object body")
	ErrCreateGCSClient           = errors.New("failed to create GCS client")
	ErrGetObjectFromGCS          = errors.New("failed to get object from GCS")
	ErrReadGCSObjectBody         = errors.New("failed to read GCS object body")
	ErrGCSBucketRequired         = errors.New("bucket is required for gcs backend")
	ErrInvalidBackendConfig      = errors.New("invalid backend configuration")
>>>>>>> 81e2ddae

	// Azure Blob Storage specific errors.
	ErrGetBlobFromAzure       = errors.New("failed to get blob from Azure Blob Storage")
	ErrReadAzureBlobBody      = errors.New("failed to read Azure blob body")
	ErrCreateAzureCredential  = errors.New("failed to create Azure credential")
	ErrCreateAzureClient      = errors.New("failed to create Azure Blob Storage client")
	ErrAzureContainerRequired = errors.New("container_name is required for azurerm backend")
	ErrStorageAccountRequired = errors.New("storage_account_name is required for azurerm backend")
	ErrAzurePermissionDenied  = errors.New("permission denied accessing Azure blob")

	// Azure authentication errors.
	ErrAzureOIDClaimNotFound       = errors.New("oid claim not found in token")
	ErrAzureUsernameClaimNotFound  = errors.New("no username claim found in token (tried upn, unique_name, email)")
	ErrAzureInvalidJWTFormat       = errors.New("invalid JWT format")
	ErrAzureExpirationTimeEmpty    = errors.New("expiration time is empty")
	ErrAzureTimeParseFailure       = errors.New("unable to parse time: tried RFC3339, local time formats, and Unix timestamp")
	ErrAzureNoAccountsInCache      = errors.New("no accounts found in cache")
	ErrAzureNoAccountForTenant     = errors.New("no account found for tenant")
	ErrBackendConfigRequired       = errors.New("backend configuration is required")
	ErrBackendTypeRequired         = errors.New("backend_type is required")
	ErrBackendSectionMissing       = errors.New("no 'backend' section configured")
	ErrBackendTypeMissing          = errors.New("no 'backend_type' configured")
	ErrBackendTypeEmptyAfterRender = errors.New("'backend_type' is empty after template processing")
	ErrBackendConfigEmpty          = errors.New("'backend' section is empty but 'backend_type' requires configuration")

	// Git-related errors.
	ErrGitNotAvailable      = errors.New("git must be available and on the PATH")
	ErrInvalidGitPort       = errors.New("invalid port number")
	ErrSSHKeyUsage          = errors.New("error using SSH key")
	ErrGitCommandExited     = errors.New("git command exited with non-zero status")
	ErrGitCommandFailed     = errors.New("failed to execute git command")
	ErrReadDestDir          = errors.New("failed to read the destination directory during git update")
	ErrRemoveGitDir         = errors.New("failed to remove the .git directory in the destination directory during git update")
	ErrUnexpectedGitOutput  = errors.New("unexpected 'git version' output")
	ErrGitVersionMismatch   = errors.New("git version requirement not met")
	ErrRemoteRepoNotGitRepo = errors.New("target remote repository is not a git repository")
	ErrFailedToGetLocalRepo = errors.New("failed to get local repository")
	ErrFailedToGetRepoInfo  = errors.New("failed to get repository info")
	ErrLocalRepoFetch       = errors.New("local repo unavailable")

	// I/O and output errors.
	ErrBuildIOConfig  = errors.New("failed to build I/O config")
	ErrUnknownStream  = errors.New("unknown I/O stream")
	ErrWriteToStream  = errors.New("failed to write to stream")
	ErrMaskingContent = errors.New("failed to mask content")
	ErrHeadLookup     = errors.New("HEAD not found")
	ErrInvalidFormat  = errors.New("invalid format")
	ErrOutputFormat   = errors.New("output format error")

	// Slice utility errors.
	ErrNilInput         = errors.New("input must not be nil")
	ErrNonStringElement = errors.New("element is not a string")

	// Merge-related errors.
	ErrEmptyPath                = errors.New("empty path")
	ErrCannotNavigatePath       = errors.New("cannot navigate path: field is not a map")
	ErrUnknownListMergeStrategy = errors.New("unknown list merge strategy")

	ErrReadFile    = errors.New("error reading file")
	ErrInvalidFlag = errors.New("invalid flag")

	// Flag validation errors.
	ErrCompatibilityFlagMissingTarget = errors.New("compatibility flag references non-existent flag")
	ErrInvalidFlagValue               = errors.New("invalid value for flag")

	// File and URL handling errors.
	ErrInvalidPagerCommand = errors.New("invalid pager command")
	ErrEmptyURL            = errors.New("empty URL provided")
	ErrFailedToFindImport  = errors.New("failed to find import")
	ErrInvalidFilePath     = errors.New("invalid file path")
	ErrRelPath             = errors.New("error determining relative path")
	ErrHTTPRequestFailed   = errors.New("HTTP request failed")

	// Config loading errors.
	ErrAtmosDirConfigNotFound      = errors.New("atmos config directory not found")
	ErrReadConfig                  = errors.New("failed to read config")
	ErrMergeTempConfig             = errors.New("failed to merge temp config")
	ErrPreprocessYAMLFunctions     = errors.New("failed to preprocess YAML functions")
	ErrMergeEmbeddedConfig         = errors.New("failed to merge embedded config")
	ErrExpectedDirOrPattern        = errors.New("expected directory or pattern")
	ErrFileNotFound                = errors.New("file not found")
	ErrFileAccessDenied            = errors.New("file access denied")
	ErrExpectedFile                = errors.New("expected file")
	ErrAtmosArgConfigNotFound      = errors.New("atmos configuration not found")
	ErrEmptyConfigPath             = errors.New("config path is empty")
	ErrEmptyConfigFile             = errors.New("config file path is empty")
	ErrAtmosFilesDirConfigNotFound = errors.New("atmos configuration file not found in directory")
	ErrAtmosConfigNotFound         = errors.New("atmos configuration file not found")

	// Profile errors.
	ErrProfileNotFound         = errors.New("profile not found")
	ErrProfileSyntax           = errors.New("profile syntax error")
	ErrProfileDiscovery        = errors.New("failed to discover profiles")
	ErrProfileLoad             = errors.New("failed to load profile")
	ErrProfileMerge            = errors.New("failed to merge profile configuration")
	ErrProfileDirNotExist      = errors.New("profile directory does not exist")
	ErrProfileDirNotAccessible = errors.New("profile directory not accessible")
	ErrProfileInvalidMetadata  = errors.New("invalid profile metadata")

	ErrMissingStack                               = errors.New("stack is required; specify it on the command line using the flag `--stack <stack>` (shorthand `-s`)")
	ErrMissingComponent                           = errors.New("component is required")
	ErrMissingComponentType                       = errors.New("component type is required")
	ErrRequiredFlagNotProvided                    = errors.New("required flag not provided")
	ErrRequiredFlagEmpty                          = errors.New("required flag cannot be empty")
	ErrInvalidArguments                           = errors.New("invalid arguments")
	ErrInvalidComponent                           = errors.New("invalid component")
	ErrInvalidComponentMapType                    = errors.New("invalid component map type")
	ErrAbstractComponentCantBeProvisioned         = errors.New("abstract component cannot be provisioned")
	ErrLockedComponentCantBeProvisioned           = errors.New("locked component cannot be provisioned")
	ErrSpaceliftAdminStackWorkspaceNotEnabled     = errors.New("spacelift admin stack does not have workspace enabled")
	ErrSpaceliftAdminStackComponentNotProvisioned = errors.New("spacelift admin stack component cannot be provisioned")

	// Terraform-specific errors.
	ErrHTTPBackendWorkspaces            = errors.New("workspaces are not supported for the HTTP backend")
	ErrInvalidTerraformComponent        = errors.New("invalid Terraform component")
	ErrNoTty                            = errors.New("no TTY attached")
	ErrNoSuitableShell                  = errors.New("no suitable shell found")
	ErrFailedToLoadTerraformModule      = errors.New("failed to load terraform module")
	ErrNoJSONOutput                     = errors.New("no JSON output found in terraform show output")
	ErrOriginalPlanFileRequired         = errors.New("original plan file is required")
	ErrOriginalPlanFileNotExist         = errors.New("original plan file does not exist")
	ErrNewPlanFileNotExist              = errors.New("new plan file does not exist")
	ErrTerraformGenerateBackendArgument = errors.New("invalid arguments")

	ErrMissingPackerTemplate = errors.New("packer template is required")
	ErrMissingPackerManifest = errors.New("packer manifest is missing")

	ErrAtmosConfigIsNil              = errors.New("atmos config is nil")
	ErrFailedToInitializeAtmosConfig = errors.New("failed to initialize atmos config")
	ErrInvalidListMergeStrategy      = errors.New("invalid list merge strategy")
	ErrMerge                         = errors.New("merge error")
	ErrEncode                        = errors.New("encoding error")
	ErrDecode                        = errors.New("decoding error")

	// Stack processing errors.
	ErrStackManifestFileNotFound              = errors.New("stack manifest file not found")
	ErrInvalidStackManifest                   = errors.New("invalid stack manifest")
	ErrStackManifestSchemaValidation          = errors.New("stack manifest schema validation failed")
	ErrStackImportSelf                        = errors.New("stack manifest imports itself")
	ErrStackImportNotFound                    = errors.New("stack import not found")
	ErrStackCircularInheritance               = errors.New("circular component inheritance detected")
	ErrInvalidHooksSection                    = errors.New("invalid 'hooks' section in the file")
	ErrInvalidTerraformHooksSection           = errors.New("invalid 'terraform.hooks' section in the file")
	ErrInvalidComponentVars                   = errors.New("invalid component vars section")
	ErrInvalidComponentSettings               = errors.New("invalid component settings section")
	ErrInvalidComponentEnv                    = errors.New("invalid component env section")
	ErrInvalidComponentProviders              = errors.New("invalid component providers section")
	ErrInvalidComponentHooks                  = errors.New("invalid component hooks section")
	ErrInvalidComponentAuth                   = errors.New("invalid component auth section")
	ErrInvalidComponentMetadata               = errors.New("invalid component metadata section")
	ErrInvalidComponentBackendType            = errors.New("invalid component backend_type attribute")
	ErrInvalidComponentBackend                = errors.New("invalid component backend section")
	ErrInvalidComponentRemoteStateBackendType = errors.New("invalid component remote_state_backend_type attribute")
	ErrInvalidComponentRemoteStateBackend     = errors.New("invalid component remote_state_backend section")
	ErrInvalidComponentCommand                = errors.New("invalid component command attribute")
	ErrInvalidComponentOverrides              = errors.New("invalid component overrides section")
	ErrInvalidComponentOverridesVars          = errors.New("invalid component overrides vars section")
	ErrInvalidComponentOverridesSettings      = errors.New("invalid component overrides settings section")
	ErrInvalidComponentOverridesEnv           = errors.New("invalid component overrides env section")
	ErrInvalidComponentOverridesAuth          = errors.New("invalid component overrides auth section")
	ErrInvalidComponentOverridesCommand       = errors.New("invalid component overrides command attribute")
	ErrInvalidComponentOverridesProviders     = errors.New("invalid component overrides providers section")
	ErrInvalidComponentOverridesHooks         = errors.New("invalid component overrides hooks section")
	ErrInvalidComponentAttribute              = errors.New("invalid component attribute")
	ErrInvalidComponentMetadataComponent      = errors.New("invalid component metadata.component attribute")
	ErrInvalidSpaceLiftSettings               = errors.New("invalid spacelift settings section")
	ErrInvalidComponentMetadataInherits       = errors.New("invalid component metadata.inherits section")
	ErrComponentNotDefined                    = errors.New("component not defined in any config files")

	// Component registry errors.
	ErrComponentProviderNotFound          = errors.New("component provider not found")
	ErrComponentProviderNil               = errors.New("component provider cannot be nil")
	ErrComponentTypeEmpty                 = errors.New("component type is empty")
	ErrComponentEmpty                     = errors.New("component is empty")
	ErrStackEmpty                         = errors.New("stack is empty")
	ErrComponentConfigInvalid             = errors.New("component configuration invalid")
	ErrComponentListFailed                = errors.New("failed to list components")
	ErrComponentValidationFailed          = errors.New("component validation failed")
	ErrComponentExecutionFailed           = errors.New("component execution failed")
	ErrComponentArtifactGeneration        = errors.New("component artifact generation failed")
	ErrComponentProviderRegistration      = errors.New("failed to register component provider")
	ErrInvalidTerraformBackend            = errors.New("invalid terraform.backend section")
	ErrInvalidTerraformRemoteStateBackend = errors.New("invalid terraform.remote_state_backend section")
	ErrUnsupportedComponentType           = errors.New("unsupported component type")

	// List command errors.
	ErrInvalidStackPattern         = errors.New("invalid stack pattern")
	ErrEmptyTargetComponentName    = errors.New("target component name cannot be empty")
	ErrComponentsSectionNotFound   = errors.New("components section not found in stack")
	ErrComponentNotFoundInSections = errors.New("component not found in terraform or helmfile sections")
	ErrQueryFailed                 = errors.New("query execution failed")
	ErrTableTooWide                = errors.New("the table is too wide to display properly")
	ErrGettingCommonFlags          = errors.New("error getting common flags")
	ErrGettingAbstractFlag         = errors.New("error getting abstract flag")
	ErrGettingVarsFlag             = errors.New("error getting vars flag")
	ErrInitializingCLIConfig       = errors.New("error initializing CLI config")
	ErrDescribingStacks            = errors.New("error describing stacks")
	ErrComponentNameRequired       = errors.New("component name is required")

	// Version command errors.
	ErrVersionDisplayFailed   = errors.New("failed to display version information")
	ErrVersionCheckFailed     = errors.New("failed to check for version updates")
	ErrVersionFormatInvalid   = errors.New("invalid version output format")
	ErrVersionCacheLoadFailed = errors.New("failed to load version check cache")
	ErrVersionGitHubAPIFailed = errors.New("failed to query GitHub API for releases")

	// Version constraint errors.
	ErrVersionConstraint        = errors.New("version constraint not satisfied")
	ErrInvalidVersionConstraint = errors.New("invalid version constraint")

	// Atlantis errors.
	ErrAtlantisInvalidFlags          = errors.New("incompatible atlantis flags")
	ErrAtlantisProjectTemplateNotDef = errors.New("atlantis project template is not defined")
	ErrAtlantisConfigTemplateNotDef  = errors.New("atlantis config template is not defined")
	ErrAtlantisConfigTemplateNotSpec = errors.New("atlantis config template is not specified")

	// Validation errors.
	ErrValidationFailed = errors.New("validation failed")

	// Global/Stack-level section errors.
	ErrInvalidVarsSection               = errors.New("invalid vars section")
	ErrInvalidSettingsSection           = errors.New("invalid settings section")
	ErrInvalidEnvSection                = errors.New("invalid env section")
	ErrInvalidTerraformSection          = errors.New("invalid terraform section")
	ErrInvalidHelmfileSection           = errors.New("invalid helmfile section")
	ErrInvalidPackerSection             = errors.New("invalid packer section")
	ErrInvalidComponentsSection         = errors.New("invalid components section")
	ErrInvalidAuthSection               = errors.New("invalid auth section")
	ErrInvalidImportSection             = errors.New("invalid import section")
	ErrInvalidImport                    = errors.New("invalid import")
	ErrInvalidOverridesSection          = errors.New("invalid overrides section")
	ErrInvalidTerraformOverridesSection = errors.New("invalid terraform overrides section")
	ErrInvalidHelmfileOverridesSection  = errors.New("invalid helmfile overrides section")
	ErrInvalidBaseComponentConfig       = errors.New("invalid base component config")

	// Terraform-specific subsection errors.
	ErrInvalidTerraformCommand            = errors.New("invalid terraform command")
	ErrInvalidTerraformVars               = errors.New("invalid terraform vars section")
	ErrInvalidTerraformSettings           = errors.New("invalid terraform settings section")
	ErrInvalidTerraformEnv                = errors.New("invalid terraform env section")
	ErrInvalidTerraformProviders          = errors.New("invalid terraform providers section")
	ErrInvalidTerraformBackendType        = errors.New("invalid terraform backend_type")
	ErrInvalidTerraformRemoteStateType    = errors.New("invalid terraform remote_state_backend_type")
	ErrInvalidTerraformRemoteStateSection = errors.New("invalid terraform remote_state_backend section")
	ErrInvalidTerraformAuth               = errors.New("invalid terraform auth section")

	// Helmfile-specific subsection errors.
	ErrInvalidHelmfileCommand  = errors.New("invalid helmfile command")
	ErrInvalidHelmfileVars     = errors.New("invalid helmfile vars section")
	ErrInvalidHelmfileSettings = errors.New("invalid helmfile settings section")
	ErrInvalidHelmfileEnv      = errors.New("invalid helmfile env section")
	ErrInvalidHelmfileAuth     = errors.New("invalid helmfile auth section")

	// Helmfile configuration errors.
	ErrMissingHelmfileBasePath           = errors.New("helmfile base path is required")
	ErrMissingHelmfileKubeconfigPath     = errors.New("helmfile kubeconfig path is required")
	ErrMissingHelmfileAwsProfilePattern  = errors.New("helmfile AWS profile pattern is required")
	ErrMissingHelmfileClusterNamePattern = errors.New("helmfile cluster name pattern is required")

	// Packer-specific subsection errors.
	ErrInvalidPackerCommand  = errors.New("invalid packer command")
	ErrInvalidPackerVars     = errors.New("invalid packer vars section")
	ErrInvalidPackerSettings = errors.New("invalid packer settings section")
	ErrInvalidPackerEnv      = errors.New("invalid packer env section")
	ErrInvalidPackerAuth     = errors.New("invalid packer auth section")

	// Component type-specific section errors.
	ErrInvalidComponentsTerraform = errors.New("invalid components.terraform section")
	ErrInvalidComponentsHelmfile  = errors.New("invalid components.helmfile section")
	ErrInvalidComponentsPacker    = errors.New("invalid components.packer section")

	// Specific component configuration errors.
	ErrInvalidSpecificTerraformComponent = errors.New("invalid terraform component configuration")
	ErrInvalidSpecificHelmfileComponent  = errors.New("invalid helmfile component configuration")
	ErrInvalidSpecificPackerComponent    = errors.New("invalid packer component configuration")

	// Pro API client errors.
	ErrFailedToCreateRequest        = errors.New("failed to create request")
	ErrFailedToMarshalPayload       = errors.New("failed to marshal request body")
	ErrFailedToCreateAuthRequest    = errors.New("failed to create authenticated request")
	ErrFailedToMakeRequest          = errors.New("failed to make request")
	ErrFailedToUploadStacks         = errors.New("failed to upload stacks")
	ErrFailedToReadResponseBody     = errors.New("failed to read response body")
	ErrFailedToLockStack            = errors.New("failed to lock stack")
	ErrFailedToUnlockStack          = errors.New("failed to unlock stack")
	ErrOIDCWorkspaceIDRequired      = errors.New("workspace ID environment variable is required for OIDC authentication")
	ErrOIDCTokenExchangeFailed      = errors.New("failed to exchange OIDC token for Atmos token")
	ErrOIDCAuthFailedNoToken        = errors.New("OIDC authentication failed: no token")
	ErrNotInGitHubActions           = errors.New("not running in GitHub Actions or missing OIDC token environment variables")
	ErrFailedToGetOIDCToken         = errors.New("failed to get OIDC token")
	ErrFailedToDecodeOIDCResponse   = errors.New("failed to decode OIDC token response")
	ErrFailedToExchangeOIDCToken    = errors.New("failed to exchange OIDC token")
	ErrFailedToDecodeTokenResponse  = errors.New("failed to decode token response")
	ErrFailedToGetGitHubOIDCToken   = errors.New("failed to get GitHub OIDC token")
	ErrFailedToUploadInstances      = errors.New("failed to upload instances")
	ErrFailedToUploadInstanceStatus = errors.New("failed to upload instance status")
	ErrFailedToUnmarshalAPIResponse = errors.New("failed to unmarshal API response")
	ErrNilRequestDTO                = errors.New("nil request DTO")
	ErrAPIResponseError             = errors.New("API response error")

	// Exec package errors.
	ErrComponentAndStackRequired     = errors.New("component and stack are both required")
	ErrFailedToCreateAPIClient       = errors.New("failed to create API client")
	ErrFailedToProcessArgs           = errors.New("failed to process command-line arguments")
	ErrFailedToInitConfig            = errors.New("failed to initialize Atmos configuration")
	ErrFailedToCreateLogger          = errors.New("failed to create logger")
	ErrFailedToGetComponentFlag      = errors.New("failed to get '--component' flag")
	ErrFailedToGetStackFlag          = errors.New("failed to get '--stack' flag")
	ErrOPAPolicyViolations           = errors.New("OPA policy violations detected")
	ErrOPATimeout                    = errors.New("timeout evaluating OPA policy")
	ErrInvalidRegoPolicy             = errors.New("invalid Rego policy")
	ErrInvalidOPAPolicy              = errors.New("invalid OPA policy")
	ErrTerraformEnvCliVarJSON        = errors.New("failed to parse JSON variable from TF_CLI_ARGS environment variable")
	ErrWorkflowBasePathNotConfigured = errors.New("'workflows.base_path' must be configured in 'atmos.yaml'")
	ErrWorkflowDirectoryDoesNotExist = errors.New("workflow directory does not exist")
	ErrWorkflowNoSteps               = errors.New("workflow has no steps defined")
	ErrInvalidWorkflowStepType       = errors.New("invalid workflow step type")
	ErrInvalidFromStep               = errors.New("invalid from-step flag")
	ErrWorkflowStepFailed            = errors.New("workflow step execution failed")
	ErrWorkflowNoWorkflow            = errors.New("no workflow found")
	ErrWorkflowFileNotFound          = errors.New("workflow file not found")
	ErrInvalidWorkflowManifest       = errors.New("invalid workflow manifest")
	ErrAuthProviderNotAvailable      = errors.New("auth provider is not available")
	ErrInvalidComponentArgument      = errors.New("invalid arguments. The command requires one argument 'componentName'")
	ErrValidation                    = errors.New("validation failed")
	ErrCUEValidationUnsupported      = errors.New("validation using CUE is not supported yet")

	// List package errors.
	ErrExecuteDescribeStacks     = errors.New("failed to execute describe stacks")
	ErrProcessInstances          = errors.New("failed to process instances")
	ErrParseFlag                 = errors.New("failed to parse flag value")
	ErrFailedToFinalizeCSVOutput = errors.New("failed to finalize CSV output")
	ErrParseStacks               = errors.New("could not parse stacks")
	ErrParseComponents           = errors.New("could not parse components")
	ErrNoComponentsFound         = errors.New("no components found")
	ErrStackNotFound             = errors.New("stack not found")
	ErrProcessStack              = errors.New("error processing stack")

	// Cache-related errors.
	ErrCacheLocked    = errors.New("cache file is locked")
	ErrCacheRead      = errors.New("cache read failed")
	ErrCacheWrite     = errors.New("cache write failed")
	ErrCacheUnmarshal = errors.New("cache unmarshal failed")
	ErrCacheMarshal   = errors.New("cache marshal failed")
	ErrCacheDir       = errors.New("cache directory creation failed")

	// Logger errors.
	ErrInvalidLogLevel = errors.New("invalid log level")

	// File operation errors.
	ErrCopyFile            = errors.New("failed to copy file")
	ErrCreateDirectory     = errors.New("failed to create directory")
	ErrOpenFile            = errors.New("failed to open file")
	ErrStatFile            = errors.New("failed to stat file")
	ErrRemoveDirectory     = errors.New("failed to remove directory")
	ErrSetPermissions      = errors.New("failed to set permissions")
	ErrReadDirectory       = errors.New("failed to read directory")
	ErrComputeRelativePath = errors.New("failed to compute relative path")

	// OCI/Container image errors.
	ErrCreateTempDirectory   = ErrCreateTempDir // Alias to avoid duplicate sentinels
	ErrInvalidImageReference = errors.New("invalid image reference")
	ErrPullImage             = errors.New("failed to pull image")
	ErrGetImageDescriptor    = errors.New("cannot get a descriptor for the OCI image")
	ErrGetImageLayers        = errors.New("failed to get image layers")
	ErrProcessLayer          = errors.New("failed to process layer")
	ErrLayerDecompression    = errors.New("layer decompression error")
	ErrTarballExtraction     = errors.New("tarball extraction error")

	// Initialization and configuration errors.
	ErrInitializeCLIConfig = errors.New("error initializing CLI config")
	ErrGetHooks            = errors.New("error getting hooks")
	ErrSetFlag             = errors.New("failed to set flag")
	ErrVersionMismatch     = errors.New("version mismatch")

	// Download and client errors.
	ErrMergeConfiguration = errors.New("failed to merge configuration")

	// Template and documentation errors.
	ErrGenerateTerraformDocs = errors.New("failed to generate terraform docs")
	ErrMergeInputYAMLs       = errors.New("failed to merge input YAMLs")
	ErrRenderTemplate        = errors.New("failed to render template with datasources")
	ErrResolveOutputPath     = errors.New("failed to resolve output path")
	ErrWriteOutput           = errors.New("failed to write output")

	// Import-related errors.
	ErrBasePath             = errors.New("base path required to process imports")
	ErrTempDir              = errors.New("temporary directory required to process imports")
	ErrResolveLocal         = errors.New("failed to resolve local import path")
	ErrSourceDestination    = errors.New("source and destination cannot be nil")
	ErrImportPathRequired   = errors.New("import path required to process imports")
	ErrNoFileMatchPattern   = errors.New("no files matching patterns found")
	ErrMaxImportDepth       = errors.New("maximum import depth reached")
	ErrNoValidAbsolutePaths = errors.New("no valid absolute paths found")

	// Profiler-related errors.
	ErrProfilerStart           = errors.New("profiler start failed")
	ErrProfilerUnsupportedType = errors.New("profiler: unsupported profile type")
	ErrProfilerStartCPU        = errors.New("profiler: failed to start CPU profile")
	ErrProfilerStartTrace      = errors.New("profiler: failed to start trace profile")
	ErrProfilerCreateFile      = errors.New("profiler: failed to create profile file")

	// Auth package errors.
	ErrAuthNotConfigured            = errors.New("authentication not configured in atmos.yaml")
	ErrInvalidAuthConfig            = errors.New("invalid auth config")
	ErrInvalidIdentityKind          = errors.New("invalid identity kind")
	ErrInvalidIdentityConfig        = errors.New("invalid identity config")
	ErrInvalidProviderKind          = errors.New("invalid provider kind")
	ErrInvalidProviderConfig        = errors.New("invalid provider config")
	ErrAuthenticationFailed         = errors.New("authentication failed")
	ErrPostAuthenticationHookFailed = errors.New("post authentication hook failed")
	ErrAuthManager                  = errors.New("auth manager error")
	ErrDefaultIdentity              = errors.New("default identity error")
	ErrAwsAuth                      = errors.New("aws auth error")
	ErrAwsUserNotConfigured         = errors.New("aws user not configured")
	ErrAwsSAMLDecodeFailed          = errors.New("aws saml decode failed")
	ErrAwsMissingEnvVars            = errors.New("missing required AWS environment variables")
	ErrUnsupportedPlatform          = errors.New("unsupported platform")
	ErrUserAborted                  = errors.New("user aborted")

	// AWS SSO specific errors.
	ErrSSOSessionExpired      = errors.New("aws sso session expired")
	ErrSSODeviceAuthFailed    = errors.New("aws sso device authorization failed")
	ErrSSOTokenCreationFailed = errors.New("aws sso token creation failed")
	ErrSSOAccountListFailed   = errors.New("failed to list aws sso accounts")
	ErrSSORoleListFailed      = errors.New("failed to list aws sso roles")
	ErrSSOProvisioningFailed  = errors.New("aws sso identity provisioning failed")
	ErrSSOInvalidToken        = errors.New("invalid aws sso token")

	// Auth manager and identity/provider resolution errors (centralized sentinels).
	ErrFailedToInitializeAuthManager = errors.New("failed to initialize auth manager")
	ErrNoCredentialsFound            = errors.New("no credentials found for identity")
	ErrExpiredCredentials            = errors.New("credentials for identity are expired or invalid")
	ErrNilParam                      = errors.New("parameter cannot be nil")
	ErrInitializingProviders         = errors.New("failed to initialize providers")
	ErrInitializingIdentities        = errors.New("failed to initialize identities")
	ErrInitializingCredentialStore   = errors.New("failed to initialize credential store")
	ErrCircularDependency            = errors.New("circular dependency detected in identity chain")
	ErrIdentityNotFound              = errors.New("identity not found")
	ErrProviderNotFound              = errors.New("provider not found")
	ErrMutuallyExclusiveFlags        = errors.New("mutually exclusive flags provided")
	ErrNoDefaultIdentity             = errors.New("no default identity configured for authentication")
	ErrMultipleDefaultIdentities     = errors.New("multiple default identities found")
	ErrNoIdentitiesAvailable         = errors.New("no identities available")
	ErrIdentitySelectionRequiresTTY  = fmt.Errorf("interactive identity selection: %w", ErrTTYRequired)
	ErrAuthenticationChainNotBuilt   = errors.New("authentication chain not built")
	ErrInvalidStackConfig            = errors.New("invalid stack config")
	ErrNoCommandSpecified            = errors.New("no command specified")
	ErrCommandNotFound               = errors.New("command not found")
	ErrCommandFailed                 = errors.New("command execution failed")

	// Auth validation errors - specific sentinel errors for configuration validation.
	ErrMissingPrincipal     = errors.New("principal is required")
	ErrMissingAssumeRole    = errors.New("assume_role is required in principal")
	ErrMissingPermissionSet = errors.New("permission set name is required in principal")
	ErrMissingAccountSpec   = errors.New("account specification is required in principal")

	ErrInvalidSubcommand = errors.New("invalid subcommand")
	ErrSubcommandFailed  = errors.New("subcommand failed")

	ErrInvalidArgumentError = errors.New("invalid argument error")
	ErrMissingInput         = errors.New("missing input")

	ErrAuthAwsFileManagerFailed = errors.New("failed to create AWS file manager")

	ErrAuthOidcDecodeFailed    = errors.New("failed to decode OIDC token")
	ErrAuthOidcUnmarshalFailed = errors.New("failed to unmarshal oidc claims")

	// Store and hook errors.
	ErrNilTerraformOutput = errors.New("terraform output returned nil")
	ErrNilStoreValue      = errors.New("cannot store nil value")

	// Devcontainer errors.
	ErrDevcontainerNotFound      = errors.New("devcontainer not found")
	ErrContainerRuntimeOperation = errors.New("container runtime operation failed")
	ErrContainerNotFound         = errors.New("container not found")
	ErrContainerAlreadyExists    = errors.New("container already exists")
	ErrContainerNotRunning       = errors.New("container is not running")
	ErrContainerRunning          = errors.New("container is running")
	ErrInvalidDevcontainerConfig = errors.New("invalid devcontainer configuration")
	ErrRuntimeNotAvailable       = errors.New("container runtime not available")
	ErrDevcontainerNameEmpty     = errors.New("devcontainer name cannot be empty")
	ErrDevcontainerNameInvalid   = errors.New("devcontainer name contains invalid characters")
	ErrDevcontainerNameTooLong   = errors.New("devcontainer name is too long")
	ErrPTYNotSupported           = errors.New("PTY not supported on this platform")

	// Logout errors.
	ErrLogoutFailed                         = errors.New("logout failed")
	ErrPartialLogout                        = errors.New("partial logout")
	ErrLogoutNotSupported                   = errors.New("logout not supported for this provider")
	ErrLogoutNotImplemented                 = errors.New("logout not implemented for this provider")
	ErrKeyringDeletion                      = errors.New("keyring deletion failed")
	ErrKeychainDeletionRequiresConfirmation = errors.New("keychain deletion requires interactive confirmation or --force flag")
	ErrProviderLogout                       = errors.New("provider logout failed")
	ErrIdentityLogout                       = errors.New("identity logout failed")
	ErrIdentityNotInConfig                  = errors.New("identity not found in configuration")
	ErrProviderNotInConfig                  = errors.New("provider not found in configuration")
	ErrInvalidLogoutOption                  = errors.New("invalid logout option")

	// Backend provisioning errors.
	ErrBucketRequired       = errors.New("backend.bucket is required")
	ErrRegionRequired       = errors.New("backend.region is required")
	ErrBackendNotFound      = errors.New("backend configuration not found")
	ErrCreateNotImplemented = errors.New("create not implemented for backend type")
	ErrDeleteNotImplemented = errors.New("delete not implemented for backend type")
	ErrProvisionerFailed    = errors.New("provisioner failed")
	ErrLoadAWSConfig        = errors.New("failed to load AWS config")
	ErrCheckBucketExist     = errors.New("failed to check bucket existence")
	ErrCreateBucket         = errors.New("failed to create bucket")
	ErrApplyBucketDefaults  = errors.New("failed to apply bucket defaults")
	ErrEnableVersioning     = errors.New("failed to enable versioning")
	ErrEnableEncryption     = errors.New("failed to enable encryption")
	ErrBlockPublicAccess    = errors.New("failed to block public access")
	ErrApplyTags            = errors.New("failed to apply tags")
	ErrForceRequired        = errors.New("--force flag required for backend deletion")
	ErrBucketNotEmpty       = errors.New("bucket contains objects and cannot be deleted")
	ErrStateFilesExist      = errors.New("bucket contains terraform state files")
	ErrDeleteObjects        = errors.New("failed to delete objects from bucket")
	ErrDeleteBucket         = errors.New("failed to delete bucket")
	ErrListObjects          = errors.New("failed to list bucket objects")

	// Component path resolution errors.
	ErrPathNotInComponentDir  = errors.New("path is not within Atmos component directories")
	ErrComponentTypeMismatch  = errors.New("path component type does not match command")
	ErrComponentNotInStack    = errors.New("component not found in stack configuration")
	ErrPathResolutionFailed   = errors.New("failed to resolve component from path")
	ErrPathIsComponentBase    = errors.New("must specify a component directory, not the base directory")
	ErrAmbiguousComponentPath = errors.New("ambiguous component path")
)

// ExitCodeError is a typed error that preserves subcommand exit codes.
// This allows the root command to exit with the same code as the subcommand.
// When Code is 0, it indicates successful completion that should exit cleanly without printing errors.
// This avoids deep exits (os.Exit) which are untestable.
type ExitCodeError struct {
	Code int
}

func (e ExitCodeError) Error() string {
	return fmt.Sprintf("subcommand exited with code %d", e.Code)
}<|MERGE_RESOLUTION|>--- conflicted
+++ resolved
@@ -94,18 +94,6 @@
 	ErrDescribeComponent                = errors.New("failed to describe component")
 	ErrReadTerraformState               = errors.New("failed to read Terraform state")
 	ErrEvaluateTerraformBackendVariable = errors.New("failed to evaluate terraform backend variable")
-<<<<<<< HEAD
-	ErrUnsupportedBackendType           = errors.New("unsupported backend type")
-	ErrProcessTerraformStateFile        = errors.New("error processing terraform state file")
-	ErrGetObjectFromS3                  = errors.New("failed to get object from S3")
-	ErrReadS3ObjectBody                 = errors.New("failed to read S3 object body")
-	ErrS3BucketAccessDenied             = errors.New("access denied to S3 bucket")
-	ErrCreateGCSClient                  = errors.New("failed to create GCS client")
-	ErrGetObjectFromGCS                 = errors.New("failed to get object from GCS")
-	ErrReadGCSObjectBody                = errors.New("failed to read GCS object body")
-	ErrGCSBucketRequired                = errors.New("bucket is required for gcs backend")
-	ErrInvalidBackendConfig             = errors.New("invalid backend configuration")
-=======
 
 	// Recoverable YAML function errors - use YQ default if available.
 	// These errors indicate the data is not available but do not represent API failures.
@@ -120,12 +108,12 @@
 	ErrLoadAwsConfig             = errors.New("failed to load AWS config")
 	ErrGetObjectFromS3           = errors.New("failed to get object from S3")
 	ErrReadS3ObjectBody          = errors.New("failed to read S3 object body")
+	ErrS3BucketAccessDenied      = errors.New("access denied to S3 bucket")
 	ErrCreateGCSClient           = errors.New("failed to create GCS client")
 	ErrGetObjectFromGCS          = errors.New("failed to get object from GCS")
 	ErrReadGCSObjectBody         = errors.New("failed to read GCS object body")
 	ErrGCSBucketRequired         = errors.New("bucket is required for gcs backend")
 	ErrInvalidBackendConfig      = errors.New("invalid backend configuration")
->>>>>>> 81e2ddae
 
 	// Azure Blob Storage specific errors.
 	ErrGetBlobFromAzure       = errors.New("failed to get blob from Azure Blob Storage")
