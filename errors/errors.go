--- conflicted
+++ resolved
@@ -42,11 +42,8 @@
 	ErrUnsupportedInputType                  = errors.New("unsupported input type")
 	ErrMissingStackNameTemplateAndPattern    = errors.New("'stacks.name_pattern' or 'stacks.name_template' needs to be specified in 'atmos.yaml'")
 	ErrFailedMarshalConfigToYaml             = errors.New("failed to marshal config to YAML")
-<<<<<<< HEAD
 	ErrStacksDirectoryDoesNotExist           = errors.New("directory for Atmos stacks does not exist")
-=======
 	ErrCommandNil                            = errors.New("command cannot be nil")
->>>>>>> aefb2b3e
 
 	// ErrPlanHasDiff is returned when there are differences between two Terraform plan files.
 	ErrPlanHasDiff = errors.New("plan files have differences")
