--- conflicted
+++ resolved
@@ -54,19 +54,13 @@
 	ErrEvaluateTerraformBackendVariable = errors.New("failed to evaluate terraform backend variable")
 	ErrUnsupportedBackendType           = errors.New("unsupported backend type")
 	ErrProcessTerraformStateFile        = errors.New("error processing terraform state file")
-<<<<<<< HEAD
-	ErrLoadAwsConfig                    = errors.New("failed to load AWS config")
-	ErrGetObjectFromS3                  = errors.New("failed to get object from S3")
-	ErrReadS3ObjectBody                 = errors.New("failed to read S3 object body")
+	ErrLoadAwsConfig    								= errors.New("failed to load AWS config")
+	ErrGetObjectFromS3  								= errors.New("failed to get object from S3")
+	ErrReadS3ObjectBody 								= errors.New("failed to read S3 object body")
 	ErrCreateGCSClient                  = errors.New("failed to create GCS client")
 	ErrGetObjectFromGCS                 = errors.New("failed to get object from GCS")
 	ErrReadGCSObjectBody                = errors.New("failed to read GCS object body")
 	ErrInvalidBackendConfig             = errors.New("invalid backend configuration")
-=======
-
-	ErrLoadAwsConfig    = errors.New("failed to load AWS config")
-	ErrGetObjectFromS3  = errors.New("failed to get object from S3")
-	ErrReadS3ObjectBody = errors.New("failed to read S3 object body")
 
 	// Git-related errors.
 	ErrGitNotAvailable      = errors.New("git must be available and on the PATH")
@@ -86,7 +80,6 @@
 	// Slice utility errors.
 	ErrNilInput         = errors.New("input must not be nil")
 	ErrNonStringElement = errors.New("element is not a string")
->>>>>>> 3a523bbb
 
 	ErrReadFile    = errors.New("error reading file")
 	ErrInvalidFlag = errors.New("invalid flag")
