--- conflicted
+++ resolved
@@ -167,11 +167,9 @@
 	ErrCacheUnmarshal = errors.New("cache unmarshal failed")
 	ErrCacheMarshal   = errors.New("cache marshal failed")
 
-<<<<<<< HEAD
 	// Logger errors.
 	ErrInvalidLogLevel = errors.New("invalid log level")
-=======
+
 	// Profiler-related errors.
 	ErrProfilerStart = errors.New("profiler start failed")
->>>>>>> dc0f8129
 )