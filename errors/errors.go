package errors

import (
	"errors"
)

const (
	ErrWrappingFormat       = "%w: %w"
	ErrStringWrappingFormat = "%w: %s"
)

var (
	ErrDownloadPackage                       = errors.New("failed to download package")
	ErrProcessOCIImage                       = errors.New("failed to process OCI image")
	ErrCopyPackage                           = errors.New("failed to copy package")
	ErrCreateTempDir                         = errors.New("failed to create temp directory")
	ErrUnknownPackageType                    = errors.New("unknown package type")
	ErrLocalMixinURICannotBeEmpty            = errors.New("local mixin URI cannot be empty")
	ErrLocalMixinInstallationNotImplemented  = errors.New("local mixin installation not implemented")
	ErrFailedToInitializeTUIModel            = errors.New("failed to initialize TUI model: verify terminal capabilities and permissions")
	ErrSetTempDirPermissions                 = errors.New("failed to set temp directory permissions")
	ErrCopyPackageToTarget                   = errors.New("failed to copy package to target")
	ErrNoValidInstallerPackage               = errors.New("no valid installer package provided")
	ErrFailedToInitializeTUIModelWithDetails = errors.New("failed to initialize TUI model: verify terminal capabilities and permissions")
	ErrValidPackage                          = errors.New("no valid installer package provided for")
	ErrTUIModel                              = errors.New("failed to initialize TUI model")
	ErrNoFilesFound                          = errors.New("no files found in directory")
	ErrMultipleFilesFound                    = errors.New("multiple files found in directory")
	ErrSourceDirNotExist                     = errors.New("source directory does not exist")
	ErrEmptyFilePath                         = errors.New("file path is empty")
	ErrPathResolution                        = errors.New("failed to resolve absolute path")
	ErrInvalidTemplateFunc                   = errors.New("invalid template function")
	ErrNoDocsGenerateEntry                   = errors.New("no docs.generate entry found")
	ErrMissingDocType                        = errors.New("doc-type argument missing")
	ErrUnsupportedInputType                  = errors.New("unsupported input type")
	ErrMissingStackNameTemplateAndPattern    = errors.New("'stacks.name_pattern' or 'stacks.name_template' needs to be specified in 'atmos.yaml'")
	ErrFailedMarshalConfigToYaml             = errors.New("failed to marshal config to YAML")

	// ErrPlanHasDiff is returned when there are differences between two Terraform plan files.
	ErrPlanHasDiff = errors.New("plan files have differences")

	ErrInvalidTerraformFlagsWithAffectedFlag                 = errors.New("the `--affected` flag can't be used with the other multi-component (bulk operations) flags `--all`, `--query` and `--components`")
	ErrInvalidTerraformComponentWithMultiComponentFlags      = errors.New("the `component` argument can't be used with the multi-component (bulk operations) flags `--affected`, `--all`, `--query` and `--components`")
	ErrInvalidTerraformSingleComponentAndMultiComponentFlags = errors.New("the single-component flags (`--from-plan`, `--planfile`) can't be used with the multi-component (bulk operations) flags (`--affected`, `--all`, `--query`, `--components`)")

	ErrYamlFuncInvalidArguments         = errors.New("invalid number of arguments in the Atmos YAML function")
	ErrDescribeComponent                = errors.New("failed to describe component")
	ErrReadTerraformState               = errors.New("failed to read Terraform state")
	ErrEvaluateTerraformBackendVariable = errors.New("failed to evaluate terraform backend variable")
	ErrUnsupportedBackendType           = errors.New("unsupported backend type")
	ErrProcessTerraformStateFile        = errors.New("error processing terraform state file")

	ErrLoadAwsConfig    = errors.New("failed to load AWS config")
	ErrGetObjectFromS3  = errors.New("failed to get object from S3")
	ErrReadS3ObjectBody = errors.New("failed to read S3 object body")

	// Git-related errors.
	ErrGitNotAvailable     = errors.New("git must be available and on the PATH")
	ErrInvalidGitPort      = errors.New("invalid port number")
	ErrSSHKeyUsage         = errors.New("error using ssh key")
	ErrGitCommandExited    = errors.New("git command exited with error")
	ErrGitCommandFailed    = errors.New("error running git command")
	ErrReadDestDir         = errors.New("failed to read the destination directory during git update")
	ErrRemoveGitDir        = errors.New("failed to remove the .git directory in the destination directory during git update")
	ErrUnexpectedGitOutput = errors.New("unexpected 'git version' output")
	ErrGitVersionMismatch  = errors.New("git version requirement not met")

	ErrReadFile    = errors.New("error reading file")
	ErrInvalidFlag = errors.New("invalid flag")

	ErrMissingStack                       = errors.New("stack is required; specify it on the command line using the flag `--stack <stack>` (shorthand `-s`)\"")
	ErrInvalidComponent                   = errors.New("invalid component")
	ErrAbstractComponentCantBeProvisioned = errors.New("abstract component cannot be provisioned")
	ErrLockedComponentCantBeProvisioned   = errors.New("locked component cannot be provisioned")

	ErrMissingPackerTemplate = errors.New("packer template is required; it can be specified in the `settings.packer.template` section in the Atmos component manifest, or on the command line via the flag `--template <template>` (shorthand `-t`)")
	ErrMissingPackerManifest = errors.New("packer manifest is missing")

<<<<<<< HEAD
	ErrAtmosConfigIsNil = errors.New("atmos config is nil")
	ErrThemeNotFound    = errors.New("theme not found")

	// Command errors.
	ErrSubcommandNotFound   = errors.New("subcommand not found")
	ErrCommandNoSteps       = errors.New("command has no steps or subcommands configured")
	ErrInvalidCommandConfig = errors.New("invalid command configuration")
	ErrInvalidEnvVarConfig  = errors.New("invalid environment variable configuration")

	// Terraform clean errors.
	ErrReadingPath       = errors.New("error reading path")
	ErrUserAborted       = errors.New("operation aborted by user")
	ErrSymlinkNotAllowed = errors.New("refusing to delete symbolic link")
	ErrComponentNotFound = errors.New("component not found")
=======
	ErrAtmosConfigIsNil         = errors.New("atmos config is nil")
	ErrInvalidListMergeStrategy = errors.New("invalid list merge strategy")
	ErrMerge                    = errors.New("merge error")
>>>>>>> 46d13a37
)<|MERGE_RESOLUTION|>--- conflicted
+++ resolved
@@ -76,9 +76,10 @@
 	ErrMissingPackerTemplate = errors.New("packer template is required; it can be specified in the `settings.packer.template` section in the Atmos component manifest, or on the command line via the flag `--template <template>` (shorthand `-t`)")
 	ErrMissingPackerManifest = errors.New("packer manifest is missing")
 
-<<<<<<< HEAD
-	ErrAtmosConfigIsNil = errors.New("atmos config is nil")
-	ErrThemeNotFound    = errors.New("theme not found")
+	ErrAtmosConfigIsNil         = errors.New("atmos config is nil")
+	ErrThemeNotFound            = errors.New("theme not found")
+	ErrInvalidListMergeStrategy = errors.New("invalid list merge strategy")
+	ErrMerge                    = errors.New("merge error")
 
 	// Command errors.
 	ErrSubcommandNotFound   = errors.New("subcommand not found")
@@ -91,9 +92,4 @@
 	ErrUserAborted       = errors.New("operation aborted by user")
 	ErrSymlinkNotAllowed = errors.New("refusing to delete symbolic link")
 	ErrComponentNotFound = errors.New("component not found")
-=======
-	ErrAtmosConfigIsNil         = errors.New("atmos config is nil")
-	ErrInvalidListMergeStrategy = errors.New("invalid list merge strategy")
-	ErrMerge                    = errors.New("merge error")
->>>>>>> 46d13a37
 )