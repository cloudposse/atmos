package errors

import (
	"errors"
	"fmt"
)

var (
	ErrNoGitRepo                             = errors.New("not in a git repository")
	ErrDownloadPackage                       = errors.New("failed to download package")
	ErrDownloadFile                          = errors.New("failed to download file")
	ErrParseFile                             = errors.New("failed to parse file")
	ErrParseURL                              = errors.New("failed to parse URL")
	ErrInvalidURL                            = errors.New("invalid URL")
	ErrCreateDownloadClient                  = errors.New("failed to create download client")
	ErrProcessOCIImage                       = errors.New("failed to process OCI image")
	ErrCopyPackage                           = errors.New("failed to copy package")
	ErrCreateTempDir                         = errors.New("failed to create temp directory")
	ErrUnknownPackageType                    = errors.New("unknown package type")
	ErrLocalMixinURICannotBeEmpty            = errors.New("local mixin URI cannot be empty")
	ErrLocalMixinInstallationNotImplemented  = errors.New("local mixin installation not implemented")
	ErrFailedToInitializeTUIModel            = errors.New("failed to initialize TUI model: verify terminal capabilities and permissions")
	ErrSetTempDirPermissions                 = errors.New("failed to set temp directory permissions")
	ErrCopyPackageToTarget                   = errors.New("failed to copy package to target")
	ErrNoValidInstallerPackage               = errors.New("no valid installer package provided")
	ErrFailedToInitializeTUIModelWithDetails = errors.New("failed to initialize TUI model: verify terminal capabilities and permissions")
	ErrValidPackage                          = errors.New("no valid installer package provided for")
	ErrTUIModel                              = errors.New("failed to initialize TUI model")
	ErrTUIRun                                = errors.New("failed to run TUI")
	ErrNoFilesFound                          = errors.New("no files found in directory")
	ErrMultipleFilesFound                    = errors.New("multiple files found in directory")
	ErrSourceDirNotExist                     = errors.New("source directory does not exist")
	ErrEmptyFilePath                         = errors.New("file path is empty")
	ErrEmptyWorkdir                          = errors.New("workdir cannot be empty")
	ErrWorkdirNotExist                       = errors.New("workdir does not exist")
	ErrPathResolution                        = errors.New("failed to resolve absolute path")
	ErrInvalidTemplateFunc                   = errors.New("invalid template function")
	ErrRefuseDeleteSymbolicLink              = errors.New("refusing to delete symbolic link")
	ErrNoDocsGenerateEntry                   = errors.New("no docs.generate entry found")
	ErrMissingDocType                        = errors.New("doc-type argument missing")
	ErrUnsupportedInputType                  = errors.New("unsupported input type")
	ErrMissingStackNameTemplateAndPattern    = errors.New("'stacks.name_pattern' or 'stacks.name_template' needs to be specified in 'atmos.yaml'")
	ErrFailedMarshalConfigToYaml             = errors.New("failed to marshal config to YAML")

	// ErrPlanHasDiff is returned when there are differences between two Terraform plan files.
	ErrPlanHasDiff = errors.New("plan files have differences")

	ErrInvalidTerraformFlagsWithAffectedFlag                 = errors.New("the `--affected` flag can't be used with the other multi-component (bulk operations) flags `--all`, `--query` and `--components`")
	ErrInvalidTerraformComponentWithMultiComponentFlags      = errors.New("the `component` argument can't be used with the multi-component (bulk operations) flags `--affected`, `--all`, `--query` and `--components`")
	ErrInvalidTerraformSingleComponentAndMultiComponentFlags = errors.New("the single-component flags (`--from-plan`, `--planfile`) can't be used with the multi-component (bulk operations) flags (`--affected`, `--all`, `--query`, `--components`)")

	ErrYamlFuncInvalidArguments         = errors.New("invalid number of arguments in the Atmos YAML function")
	ErrDescribeComponent                = errors.New("failed to describe component")
	ErrReadTerraformState               = errors.New("failed to read Terraform state")
	ErrEvaluateTerraformBackendVariable = errors.New("failed to evaluate terraform backend variable")
	ErrUnsupportedBackendType           = errors.New("unsupported backend type")
	ErrProcessTerraformStateFile        = errors.New("error processing terraform state file")

	ErrLoadAwsConfig    = errors.New("failed to load AWS config")
	ErrGetObjectFromS3  = errors.New("failed to get object from S3")
	ErrReadS3ObjectBody = errors.New("failed to read S3 object body")

	// Git-related errors.
	ErrGitNotAvailable      = errors.New("git must be available and on the PATH")
	ErrInvalidGitPort       = errors.New("invalid port number")
	ErrSSHKeyUsage          = errors.New("error using SSH key")
	ErrGitCommandExited     = errors.New("git command exited with non-zero status")
	ErrGitCommandFailed     = errors.New("failed to execute git command")
	ErrReadDestDir          = errors.New("failed to read the destination directory during git update")
	ErrRemoveGitDir         = errors.New("failed to remove the .git directory in the destination directory during git update")
	ErrUnexpectedGitOutput  = errors.New("unexpected 'git version' output")
	ErrGitVersionMismatch   = errors.New("git version requirement not met")
	ErrFailedToGetLocalRepo = errors.New("failed to get local repository")
	ErrFailedToGetRepoInfo  = errors.New("failed to get repository info")
	ErrLocalRepoFetch       = errors.New("local repo unavailable")
	ErrHeadLookup           = errors.New("HEAD not found")

	// Slice utility errors.
	ErrNilInput         = errors.New("input must not be nil")
	ErrNonStringElement = errors.New("element is not a string")

	ErrReadFile    = errors.New("error reading file")
	ErrInvalidFlag = errors.New("invalid flag")

	// File and URL handling errors.
	ErrInvalidPagerCommand = errors.New("invalid pager command")
	ErrEmptyURL            = errors.New("empty URL provided")
	ErrFailedToFindImport  = errors.New("failed to find import")

	// Config loading errors.
	ErrAtmosDirConfigNotFound      = errors.New("atmos config directory not found")
	ErrReadConfig                  = errors.New("failed to read config")
	ErrMergeTempConfig             = errors.New("failed to merge temp config")
	ErrPreprocessYAMLFunctions     = errors.New("failed to preprocess YAML functions")
	ErrMergeEmbeddedConfig         = errors.New("failed to merge embedded config")
	ErrExpectedDirOrPattern        = errors.New("--config-path expected directory found file")
	ErrFileNotFound                = errors.New("file not found")
	ErrExpectedFile                = errors.New("--config expected file found directory")
	ErrAtmosArgConfigNotFound      = errors.New("atmos configuration not found")
	ErrAtmosFilesDirConfigNotFound = errors.New("`atmos.yaml` or `.atmos.yaml` configuration file not found in directory")

	ErrMissingStack                       = errors.New("stack is required; specify it on the command line using the flag `--stack <stack>` (shorthand `-s`)")
	ErrInvalidComponent                   = errors.New("invalid component")
	ErrAbstractComponentCantBeProvisioned = errors.New("abstract component cannot be provisioned")
	ErrLockedComponentCantBeProvisioned   = errors.New("locked component cannot be provisioned")

	ErrMissingPackerTemplate = errors.New("packer template is required; it can be specified in the `settings.packer.template` section in the Atmos component manifest, or on the command line via the flag `--template <template>` (shorthand `-t`)")
	ErrMissingPackerManifest = errors.New("packer manifest is missing")

<<<<<<< HEAD
	ErrAtmosConfigIsNil         = errors.New("atmos config is nil")
	ErrInvalidListMergeStrategy = errors.New("invalid list merge strategy")
	ErrMerge                    = errors.New("merge error")

	// Stack processing errors.
	ErrInvalidStackManifest         = errors.New("invalid stack manifest")
	ErrInvalidHooksSection          = errors.New("invalid 'hooks' section in the file")
	ErrInvalidTerraformHooksSection = errors.New("invalid 'terraform.hooks' section in the file")
=======
	ErrAtmosConfigIsNil              = errors.New("atmos config is nil")
	ErrFailedToInitializeAtmosConfig = errors.New("failed to initialize atmos config")
	ErrInvalidListMergeStrategy      = errors.New("invalid list merge strategy")
	ErrMerge                         = errors.New("merge error")
	ErrInvalidStackManifest          = errors.New("invalid stack manifest")
	ErrInvalidLogLevel               = errors.New("invalid log level")
>>>>>>> 96a78520

	// Pro API client errors.
	ErrFailedToCreateRequest        = errors.New("failed to create request")
	ErrFailedToMarshalPayload       = errors.New("failed to marshal request body")
	ErrFailedToCreateAuthRequest    = errors.New("failed to create authenticated request")
	ErrFailedToMakeRequest          = errors.New("failed to make request")
	ErrFailedToUploadStacks         = errors.New("failed to upload stacks")
	ErrFailedToReadResponseBody     = errors.New("failed to read response body")
	ErrFailedToLockStack            = errors.New("failed to lock stack")
	ErrFailedToUnlockStack          = errors.New("failed to unlock stack")
	ErrOIDCWorkspaceIDRequired      = errors.New("workspace ID environment variable is required for OIDC authentication")
	ErrOIDCTokenExchangeFailed      = errors.New("failed to exchange OIDC token for Atmos token")
	ErrOIDCAuthFailedNoToken        = errors.New("OIDC authentication failed: no token")
	ErrNotInGitHubActions           = errors.New("not running in GitHub Actions or missing OIDC token environment variables")
	ErrFailedToGetOIDCToken         = errors.New("failed to get OIDC token")
	ErrFailedToDecodeOIDCResponse   = errors.New("failed to decode OIDC token response")
	ErrFailedToExchangeOIDCToken    = errors.New("failed to exchange OIDC token")
	ErrFailedToDecodeTokenResponse  = errors.New("failed to decode token response")
	ErrFailedToGetGitHubOIDCToken   = errors.New("failed to get GitHub OIDC token")
	ErrFailedToUploadInstances      = errors.New("failed to upload instances")
	ErrFailedToUploadInstanceStatus = errors.New("failed to upload instance status")
	ErrFailedToUnmarshalAPIResponse = errors.New("failed to unmarshal API response")
	ErrNilRequestDTO                = errors.New("nil request DTO")
	ErrAPIResponseError             = errors.New("API response error")

	// Exec package errors.
	ErrComponentAndStackRequired     = errors.New("both '--component' and '--stack' flags must be provided")
	ErrFailedToCreateAPIClient       = errors.New("failed to create API client")
	ErrFailedToProcessArgs           = errors.New("failed to process command-line arguments")
	ErrFailedToInitConfig            = errors.New("failed to initialize Atmos configuration")
	ErrFailedToCreateLogger          = errors.New("failed to create logger")
	ErrFailedToGetComponentFlag      = errors.New("failed to get '--component' flag")
	ErrFailedToGetStackFlag          = errors.New("failed to get '--stack' flag")
	ErrOPAPolicyViolations           = errors.New("OPA policy violations detected")
	ErrOPATimeout                    = errors.New("timeout evaluating OPA policy")
	ErrInvalidRegoPolicy             = errors.New("invalid Rego policy")
	ErrInvalidOPAPolicy              = errors.New("invalid OPA policy")
	ErrTerraformEnvCliVarJSON        = errors.New("failed to parse JSON variable from TF_CLI_ARGS environment variable")
	ErrWorkflowBasePathNotConfigured = errors.New("'workflows.base_path' must be configured in 'atmos.yaml'")
	ErrInvalidComponentArgument      = errors.New("invalid arguments. The command requires one argument 'componentName'")
	ErrValidation                    = errors.New("validation failed")

	// List package errors.
	ErrExecuteDescribeStacks     = errors.New("failed to execute describe stacks")
	ErrProcessInstances          = errors.New("failed to process instances")
	ErrParseFlag                 = errors.New("failed to parse flag value")
	ErrFailedToFinalizeCSVOutput = errors.New("failed to finalize CSV output")
	ErrParseStacks               = errors.New("could not parse stacks")
	ErrParseComponents           = errors.New("could not parse components")
	ErrNoComponentsFound         = errors.New("no components found")
	ErrStackNotFound             = errors.New("stack not found")
	ErrProcessStack              = errors.New("error processing stack")

	// Cache-related errors.
	ErrCacheLocked    = errors.New("cache file is locked")
	ErrCacheRead      = errors.New("cache read failed")
	ErrCacheWrite     = errors.New("cache write failed")
	ErrCacheUnmarshal = errors.New("cache unmarshal failed")
	ErrCacheMarshal   = errors.New("cache marshal failed")
	ErrCacheDir       = errors.New("cache directory creation failed")

	// Logger errors.
	ErrInvalidLogLevel = errors.New("invalid log level")

	// File operation errors.
	ErrCopyFile            = errors.New("failed to copy file")
	ErrCreateDirectory     = errors.New("failed to create directory")
	ErrOpenFile            = errors.New("failed to open file")
	ErrStatFile            = errors.New("failed to stat file")
	ErrRemoveDirectory     = errors.New("failed to remove directory")
	ErrSetPermissions      = errors.New("failed to set permissions")
	ErrReadDirectory       = errors.New("failed to read directory")
	ErrComputeRelativePath = errors.New("failed to compute relative path")

	// OCI/Container image errors.
	ErrCreateTempDirectory   = ErrCreateTempDir // Alias to avoid duplicate sentinels
	ErrInvalidImageReference = errors.New("invalid image reference")
	ErrPullImage             = errors.New("failed to pull image")
	ErrGetImageDescriptor    = errors.New("cannot get a descriptor for the OCI image")
	ErrGetImageLayers        = errors.New("failed to get image layers")
	ErrProcessLayer          = errors.New("failed to process layer")
	ErrLayerDecompression    = errors.New("layer decompression error")
	ErrTarballExtraction     = errors.New("tarball extraction error")

	// Initialization and configuration errors.
	ErrInitializeCLIConfig = errors.New("error initializing CLI config")
	ErrGetHooks            = errors.New("error getting hooks")
	ErrSetFlag             = errors.New("failed to set flag")
	ErrVersionMismatch     = errors.New("version mismatch")
	ErrCommandNil          = errors.New("command cannot be nil")

	// Download and client errors.
	ErrCreateDownloadClient    = errors.New("failed to create download client")
	ErrMergeConfiguration      = errors.New("failed to merge configuration")
	ErrPreprocessYAMLFunctions = errors.New("failed to preprocess YAML functions")
	ErrMergeEmbeddedConfig     = errors.New("failed to merge embedded config")

	// Template and documentation errors.
	ErrGenerateTerraformDocs = errors.New("failed to generate terraform docs")
	ErrMergeInputYAMLs       = errors.New("failed to merge input YAMLs")
	ErrRenderTemplate        = errors.New("failed to render template with datasources")
	ErrResolveOutputPath     = errors.New("failed to resolve output path")
	ErrWriteOutput           = errors.New("failed to write output")

	// Import-related errors.
	ErrBasePath             = errors.New("base path required to process imports")
	ErrTempDir              = errors.New("temporary directory required to process imports")
	ErrResolveLocal         = errors.New("failed to resolve local import path")
	ErrSourceDestination    = errors.New("source and destination cannot be nil")
	ErrImportPathRequired   = errors.New("import path required to process imports")
	ErrNoFileMatchPattern   = errors.New("no files matching patterns found")
	ErrMaxImportDepth       = errors.New("maximum import depth reached")
	ErrNoValidAbsolutePaths = errors.New("no valid absolute paths found")

	// Profiler-related errors.
	ErrProfilerStart           = errors.New("profiler start failed")
	ErrProfilerUnsupportedType = errors.New("profiler: unsupported profile type")
	ErrProfilerStartCPU        = errors.New("profiler: failed to start CPU profile")
	ErrProfilerStartTrace      = errors.New("profiler: failed to start trace profile")
	ErrProfilerCreateFile      = errors.New("profiler: failed to create profile file")

	// Auth package errors.
	ErrInvalidAuthConfig            = errors.New("invalid auth config")
	ErrInvalidIdentityKind          = errors.New("invalid identity kind")
	ErrInvalidIdentityConfig        = errors.New("invalid identity config")
	ErrInvalidProviderKind          = errors.New("invalid provider kind")
	ErrInvalidProviderConfig        = errors.New("invalid provider config")
	ErrAuthenticationFailed         = errors.New("authentication failed")
	ErrPostAuthenticationHookFailed = errors.New("post authentication hook failed")
	ErrAuthManager                  = errors.New("auth manager error")
	ErrDefaultIdentity              = errors.New("default identity error")
	ErrAwsAuth                      = errors.New("aws auth error")
	ErrAwsUserNotConfigured         = errors.New("aws user not configured")
	ErrAwsSAMLDecodeFailed          = errors.New("aws saml decode failed")
	ErrUnsupportedPlatform          = errors.New("unsupported platform")

	// Auth manager and identity/provider resolution errors (centralized sentinels).
	ErrFailedToInitializeAuthManager = errors.New("failed to initialize auth manager")
	ErrNoCredentialsFound            = errors.New("no credentials found for identity")
	ErrExpiredCredentials            = errors.New("credentials for identity are expired or invalid")
	ErrNilParam                      = errors.New("parameter cannot be nil")
	ErrInitializingProviders         = errors.New("failed to initialize providers")
	ErrInitializingIdentities        = errors.New("failed to initialize identities")
	ErrInitializingCredentialStore   = errors.New("failed to initialize credential store")
	ErrCircularDependency            = errors.New("circular dependency detected in identity chain")
	ErrIdentityNotFound              = errors.New("identity not found")
	ErrNoDefaultIdentity             = errors.New("no default identity configured for authentication")
	ErrMultipleDefaultIdentities     = errors.New("multiple default identities found")
	ErrNoIdentitiesAvailable         = errors.New("no identities available")
	ErrInvalidStackConfig            = errors.New("invalid stack config")
	ErrNoCommandSpecified            = errors.New("no command specified")
	ErrCommandNotFound               = errors.New("command not found")

	ErrInvalidSubcommand = errors.New("invalid subcommand")
	ErrSubcommandFailed  = errors.New("subcommand failed")

	ErrInvalidArgumentError = errors.New("invalid argument error")
	ErrMissingInput         = errors.New("missing input")

	ErrAuthAwsFileManagerFailed = errors.New("failed to create AWS file manager")

	ErrAuthOidcDecodeFailed    = errors.New("failed to decode OIDC token")
	ErrAuthOidcUnmarshalFailed = errors.New("failed to unmarshal oidc claims")

	// Store and hook errors.
	ErrNilTerraformOutput = errors.New("terraform output returned nil")
	ErrNilStoreValue      = errors.New("cannot store nil value")
)

// ExitCodeError is a typed error that preserves subcommand exit codes.
// This allows the root command to exit with the same code as the subcommand.
type ExitCodeError struct {
	Code int
}

func (e ExitCodeError) Error() string {
	return fmt.Sprintf("subcommand exited with code %d", e.Code)
}<|MERGE_RESOLUTION|>--- conflicted
+++ resolved
@@ -107,23 +107,15 @@
 	ErrMissingPackerTemplate = errors.New("packer template is required; it can be specified in the `settings.packer.template` section in the Atmos component manifest, or on the command line via the flag `--template <template>` (shorthand `-t`)")
 	ErrMissingPackerManifest = errors.New("packer manifest is missing")
 
-<<<<<<< HEAD
-	ErrAtmosConfigIsNil         = errors.New("atmos config is nil")
-	ErrInvalidListMergeStrategy = errors.New("invalid list merge strategy")
-	ErrMerge                    = errors.New("merge error")
+	ErrAtmosConfigIsNil              = errors.New("atmos config is nil")
+	ErrFailedToInitializeAtmosConfig = errors.New("failed to initialize atmos config")
+	ErrInvalidListMergeStrategy      = errors.New("invalid list merge strategy")
+	ErrMerge                         = errors.New("merge error")
 
 	// Stack processing errors.
 	ErrInvalidStackManifest         = errors.New("invalid stack manifest")
 	ErrInvalidHooksSection          = errors.New("invalid 'hooks' section in the file")
 	ErrInvalidTerraformHooksSection = errors.New("invalid 'terraform.hooks' section in the file")
-=======
-	ErrAtmosConfigIsNil              = errors.New("atmos config is nil")
-	ErrFailedToInitializeAtmosConfig = errors.New("failed to initialize atmos config")
-	ErrInvalidListMergeStrategy      = errors.New("invalid list merge strategy")
-	ErrMerge                         = errors.New("merge error")
-	ErrInvalidStackManifest          = errors.New("invalid stack manifest")
-	ErrInvalidLogLevel               = errors.New("invalid log level")
->>>>>>> 96a78520
 
 	// Pro API client errors.
 	ErrFailedToCreateRequest        = errors.New("failed to create request")
@@ -216,10 +208,7 @@
 	ErrCommandNil          = errors.New("command cannot be nil")
 
 	// Download and client errors.
-	ErrCreateDownloadClient    = errors.New("failed to create download client")
-	ErrMergeConfiguration      = errors.New("failed to merge configuration")
-	ErrPreprocessYAMLFunctions = errors.New("failed to preprocess YAML functions")
-	ErrMergeEmbeddedConfig     = errors.New("failed to merge embedded config")
+	ErrMergeConfiguration = errors.New("failed to merge configuration")
 
 	// Template and documentation errors.
 	ErrGenerateTerraformDocs = errors.New("failed to generate terraform docs")
