package errors

import (
	"errors"
	"fmt"
)

const (
	// ErrWrapFormat is the standard format string for wrapping errors with context.
	// Use with fmt.Errorf to wrap a sentinel error with an underlying error:
	//   fmt.Errorf(ErrWrapFormat, errUtils.ErrSentinel, underlyingErr)
	ErrWrapFormat = "%w: %w"
)

var (
	ErrDownloadPackage                       = errors.New("failed to download package")
	ErrDownloadFile                          = errors.New("failed to download file")
	ErrParseFile                             = errors.New("failed to parse file")
	ErrParseURL                              = errors.New("failed to parse URL")
	ErrInvalidURL                            = errors.New("invalid URL")
	ErrCreateDownloadClient                  = errors.New("failed to create download client")
	ErrProcessOCIImage                       = errors.New("failed to process OCI image")
	ErrCopyPackage                           = errors.New("failed to copy package")
	ErrCreateTempDir                         = errors.New("failed to create temp directory")
	ErrUnknownPackageType                    = errors.New("unknown package type")
	ErrLocalMixinURICannotBeEmpty            = errors.New("local mixin URI cannot be empty")
	ErrLocalMixinInstallationNotImplemented  = errors.New("local mixin installation not implemented")
	ErrNotImplemented                        = errors.New("not implemented")
	ErrFailedToInitializeTUIModel            = errors.New("failed to initialize TUI model: verify terminal capabilities and permissions")
	ErrSetTempDirPermissions                 = errors.New("failed to set temp directory permissions")
	ErrCopyPackageToTarget                   = errors.New("failed to copy package to target")
	ErrNoValidInstallerPackage               = errors.New("no valid installer package provided")
	ErrFailedToInitializeTUIModelWithDetails = errors.New("failed to initialize TUI model: verify terminal capabilities and permissions")
	ErrValidPackage                          = errors.New("no valid installer package provided for")
	ErrTUIModel                              = errors.New("failed to initialize TUI model")
	ErrTUIRun                                = errors.New("failed to run TUI")
	ErrUIFormatterNotInitialized             = errors.New("ui formatter not initialized")
	ErrIOContextNotInitialized               = errors.New("global I/O context is nil after initialization")
	ErrNoFilesFound                          = errors.New("no files found in directory")
	ErrMultipleFilesFound                    = errors.New("multiple files found in directory")
	ErrSourceDirNotExist                     = errors.New("source directory does not exist")
	ErrEmptyFilePath                         = errors.New("file path is empty")
	ErrEmptyWorkdir                          = errors.New("workdir cannot be empty")
	ErrWorkdirNotExist                       = errors.New("workdir does not exist")
	ErrPathResolution                        = errors.New("failed to resolve absolute path")
	ErrInvalidTemplateFunc                   = errors.New("invalid template function")
	ErrInvalidTemplateSettings               = errors.New("invalid template settings")
	ErrTemplateEvaluation                    = errors.New("template evaluation failed")
	ErrInvalidConfig                         = errors.New("invalid configuration")
	ErrRefuseDeleteSymbolicLink              = errors.New("refusing to delete symbolic link")
	ErrNoDocsGenerateEntry                   = errors.New("no docs.generate entry found")
	ErrMissingDocType                        = errors.New("doc-type argument missing")
	ErrUnsupportedInputType                  = errors.New("unsupported input type")
	ErrMissingStackNameTemplateAndPattern    = errors.New("'stacks.name_pattern' or 'stacks.name_template' needs to be specified in 'atmos.yaml'")
	ErrFailedMarshalConfigToYaml             = errors.New("failed to marshal config to YAML")
	ErrStacksDirectoryDoesNotExist           = errors.New("directory for Atmos stacks does not exist")
	ErrMissingAtmosConfig                    = errors.New("atmos configuration not found or invalid")
	ErrNotInGitRepository                    = errors.New("not inside a git repository")
	ErrCommandNil                            = errors.New("command cannot be nil")
	ErrGitHubRateLimitExceeded               = errors.New("GitHub API rate limit exceeded")
	ErrInvalidLimit                          = errors.New("limit must be between 1 and 100")
	ErrInvalidOffset                         = errors.New("offset must be >= 0")
	ErrDuplicateFlagRegistration             = errors.New("duplicate flag registration")
	ErrInvalidSinceDate                      = errors.New("invalid date format for --since")
	ErrTerminalTooNarrow                     = errors.New("terminal too narrow")
	ErrSpinnerReturnedNilModel               = errors.New("spinner returned nil model")
	ErrSpinnerUnexpectedModelType            = errors.New("spinner returned unexpected model type")

	// Theme-related errors.
	ErrThemeNotFound = errors.New("theme not found")
	ErrInvalidTheme  = errors.New("invalid theme")

	// Authentication and TTY errors.
	ErrAuthConsole            = errors.New("auth console operation failed")
	ErrProviderNotSupported   = errors.New("provider does not support this operation")
	ErrUnknownServiceAlias    = errors.New("unknown service alias")
	ErrTTYRequired            = errors.New("requires a TTY")
	ErrInvalidAuthManagerType = errors.New("invalid authManager type")

	// Component and positional argument errors.
	ErrComponentRequired          = errors.New("component is required")
	ErrInvalidPositionalArgs      = errors.New("invalid positional arguments")
	ErrWorkflowNameRequired       = errors.New("workflow name is required")
	ErrInvalidStackConfiguration  = errors.New("invalid stack configuration")
	ErrPathNotWithinComponentBase = errors.New("path is not within component base path")

	// ErrPlanHasDiff is returned when there are differences between two Terraform plan files.
	ErrPlanHasDiff = errors.New("plan files have differences")

	ErrInvalidTerraformFlagsWithAffectedFlag                 = errors.New("the `--affected` flag can't be used with the other multi-component (bulk operations) flags `--all`, `--query` and `--components`")
	ErrInvalidTerraformComponentWithMultiComponentFlags      = errors.New("the component argument can't be used with the multi-component (bulk operations) flags `--affected`, `--all`, `--query` and `--components`")
	ErrInvalidTerraformSingleComponentAndMultiComponentFlags = errors.New("the single-component flags (`--from-plan`, `--planfile`) can't be used with the multi-component (bulk operations) flags (`--affected`, `--all`, `--query`, `--components`)")

	ErrYamlFuncInvalidArguments         = errors.New("invalid number of arguments in the Atmos YAML function")
	ErrAwsGetCallerIdentity             = errors.New("failed to get AWS caller identity")
	ErrDescribeComponent                = errors.New("failed to describe component")
	ErrReadTerraformState               = errors.New("failed to read Terraform state")
	ErrEvaluateTerraformBackendVariable = errors.New("failed to evaluate terraform backend variable")

	// Recoverable YAML function errors - use YQ default if available.
	// These errors indicate the data is not available but do not represent API failures.
	ErrTerraformStateNotProvisioned = errors.New("terraform state not provisioned")
	ErrTerraformOutputNotFound      = errors.New("terraform output not found")

	// API/infrastructure errors - should cause non-zero exit.
	// These errors indicate backend API failures that should not use YQ defaults.
	ErrTerraformBackendAPIError  = errors.New("terraform backend API error")
	ErrUnsupportedBackendType    = errors.New("unsupported backend type")
	ErrProcessTerraformStateFile = errors.New("error processing terraform state file")
	ErrGetObjectFromS3           = errors.New("failed to get object from S3")
	ErrReadS3ObjectBody          = errors.New("failed to read S3 object body")
	ErrS3BucketAccessDenied      = errors.New("access denied to S3 bucket")
	ErrCreateGCSClient           = errors.New("failed to create GCS client")
	ErrGetObjectFromGCS          = errors.New("failed to get object from GCS")
	ErrReadGCSObjectBody         = errors.New("failed to read GCS object body")
	ErrGCSBucketRequired         = errors.New("bucket is required for gcs backend")
	ErrInvalidBackendConfig      = errors.New("invalid backend configuration")

	// Azure Blob Storage specific errors.
	ErrGetBlobFromAzure       = errors.New("failed to get blob from Azure Blob Storage")
	ErrReadAzureBlobBody      = errors.New("failed to read Azure blob body")
	ErrCreateAzureCredential  = errors.New("failed to create Azure credential")
	ErrCreateAzureClient      = errors.New("failed to create Azure Blob Storage client")
	ErrAzureContainerRequired = errors.New("container_name is required for azurerm backend")
	ErrStorageAccountRequired = errors.New("storage_account_name is required for azurerm backend")
	ErrAzurePermissionDenied  = errors.New("permission denied accessing Azure blob")

	// Azure authentication errors.
	ErrAzureOIDClaimNotFound       = errors.New("oid claim not found in token")
	ErrAzureUsernameClaimNotFound  = errors.New("no username claim found in token (tried upn, unique_name, email)")
	ErrAzureInvalidJWTFormat       = errors.New("invalid JWT format")
	ErrAzureExpirationTimeEmpty    = errors.New("expiration time is empty")
	ErrAzureTimeParseFailure       = errors.New("unable to parse time: tried RFC3339, local time formats, and Unix timestamp")
	ErrAzureNoAccountsInCache      = errors.New("no accounts found in cache")
	ErrAzureNoAccountForTenant     = errors.New("no account found for tenant")
	ErrBackendConfigRequired       = errors.New("backend configuration is required")
	ErrBackendTypeRequired         = errors.New("backend_type is required")
	ErrBackendSectionMissing       = errors.New("no 'backend' section configured")
	ErrBackendTypeMissing          = errors.New("no 'backend_type' configured")
	ErrBackendTypeEmptyAfterRender = errors.New("'backend_type' is empty after template processing")
	ErrBackendConfigEmpty          = errors.New("'backend' section is empty but 'backend_type' requires configuration")

	// Git-related errors.
	ErrGitNotAvailable      = errors.New("git must be available and on the PATH")
	ErrInvalidGitPort       = errors.New("invalid port number")
	ErrSSHKeyUsage          = errors.New("error using SSH key")
	ErrGitCommandExited     = errors.New("git command exited with non-zero status")
	ErrGitCommandFailed     = errors.New("failed to execute git command")
	ErrReadDestDir          = errors.New("failed to read the destination directory during git update")
	ErrRemoveGitDir         = errors.New("failed to remove the .git directory in the destination directory during git update")
	ErrUnexpectedGitOutput  = errors.New("unexpected 'git version' output")
	ErrGitVersionMismatch   = errors.New("git version requirement not met")
	ErrRemoteRepoNotGitRepo = errors.New("target remote repository is not a git repository")
	ErrFailedToGetLocalRepo = errors.New("failed to get local repository")
	ErrFailedToGetRepoInfo  = errors.New("failed to get repository info")
	ErrLocalRepoFetch       = errors.New("local repo unavailable")
	ErrGitRefNotFound       = errors.New("git reference not found on local filesystem")

	// I/O and output errors.
	ErrBuildIOConfig  = errors.New("failed to build I/O config")
	ErrUnknownStream  = errors.New("unknown I/O stream")
	ErrWriteToStream  = errors.New("failed to write to stream")
	ErrMaskingContent = errors.New("failed to mask content")
	ErrHeadLookup     = errors.New("HEAD not found")
	ErrInvalidFormat  = errors.New("invalid format")
	ErrOutputFormat   = errors.New("output format error")

	// Slice utility errors.
	ErrNilInput         = errors.New("input must not be nil")
	ErrNonStringElement = errors.New("element is not a string")

	// Merge-related errors.
	ErrEmptyPath                = errors.New("empty path")
	ErrCannotNavigatePath       = errors.New("cannot navigate path: field is not a map")
	ErrUnknownListMergeStrategy = errors.New("unknown list merge strategy")

	ErrReadFile    = errors.New("error reading file")
	ErrInvalidFlag = errors.New("invalid flag")

	// Flag validation errors.
	ErrCompatibilityFlagMissingTarget = errors.New("compatibility flag references non-existent flag")
	ErrInvalidFlagValue               = errors.New("invalid value for flag")

	// File and URL handling errors.
	ErrInvalidPagerCommand = errors.New("invalid pager command")
	ErrEmptyURL            = errors.New("empty URL provided")
	ErrFailedToFindImport  = errors.New("failed to find import")
	ErrInvalidFilePath     = errors.New("invalid file path")
	ErrRelPath             = errors.New("error determining relative path")
	ErrHTTPRequestFailed   = errors.New("HTTP request failed")

	// Config loading errors.
	ErrAtmosDirConfigNotFound      = errors.New("atmos config directory not found")
	ErrReadConfig                  = errors.New("failed to read config")
	ErrMergeTempConfig             = errors.New("failed to merge temp config")
	ErrPreprocessYAMLFunctions     = errors.New("failed to preprocess YAML functions")
	ErrMergeEmbeddedConfig         = errors.New("failed to merge embedded config")
	ErrExpectedDirOrPattern        = errors.New("expected directory or pattern")
	ErrFileNotFound                = errors.New("file not found")
	ErrFileAccessDenied            = errors.New("file access denied")
	ErrExpectedFile                = errors.New("expected file")
	ErrAtmosArgConfigNotFound      = errors.New("atmos configuration not found")
	ErrEmptyConfigPath             = errors.New("config path is empty")
	ErrEmptyConfigFile             = errors.New("config file path is empty")
	ErrAtmosFilesDirConfigNotFound = errors.New("atmos configuration file not found in directory")
	ErrAtmosConfigNotFound         = errors.New("atmos configuration file not found")

	// Profile errors.
	ErrProfileNotFound         = errors.New("profile not found")
	ErrProfileSyntax           = errors.New("profile syntax error")
	ErrProfileDiscovery        = errors.New("failed to discover profiles")
	ErrProfileLoad             = errors.New("failed to load profile")
	ErrProfileMerge            = errors.New("failed to merge profile configuration")
	ErrProfileDirNotExist      = errors.New("profile directory does not exist")
	ErrProfileDirNotAccessible = errors.New("profile directory not accessible")
	ErrProfileInvalidMetadata  = errors.New("invalid profile metadata")

	ErrMissingStack                               = errors.New("stack is required; specify it on the command line using the flag `--stack <stack>` (shorthand `-s`)")
	ErrMissingComponent                           = errors.New("component is required")
	ErrMissingComponentType                       = errors.New("component type is required")
	ErrRequiredFlagNotProvided                    = errors.New("required flag not provided")
	ErrRequiredFlagEmpty                          = errors.New("required flag cannot be empty")
	ErrInvalidArguments                           = errors.New("invalid arguments")
	ErrUnknownSubcommand                          = errors.New("unknown subcommand")
	ErrInvalidComponent                           = errors.New("invalid component")
	ErrInvalidComponentMapType                    = errors.New("invalid component map type")
	ErrAbstractComponentCantBeProvisioned         = errors.New("abstract component cannot be provisioned")
	ErrLockedComponentCantBeProvisioned           = errors.New("locked component cannot be provisioned")
	ErrSpaceliftAdminStackWorkspaceNotEnabled     = errors.New("spacelift admin stack does not have workspace enabled")
	ErrSpaceliftAdminStackComponentNotProvisioned = errors.New("spacelift admin stack component cannot be provisioned")

	// Terraform-specific errors.
	ErrHTTPBackendWorkspaces            = errors.New("workspaces are not supported for the HTTP backend")
	ErrInvalidTerraformComponent        = errors.New("invalid Terraform component")
	ErrNoTty                            = errors.New("no TTY attached")
	ErrNoSuitableShell                  = errors.New("no suitable shell found")
	ErrFailedToLoadTerraformComponent   = errors.New("failed to load terraform component")
	ErrNoJSONOutput                     = errors.New("no JSON output found in terraform show output")
	ErrOriginalPlanFileRequired         = errors.New("original plan file is required")
	ErrOriginalPlanFileNotExist         = errors.New("original plan file does not exist")
	ErrNewPlanFileNotExist              = errors.New("new plan file does not exist")
	ErrTerraformGenerateBackendArgument = errors.New("invalid arguments")
	ErrFileTemplateRequired             = errors.New("file-template is required")
	ErrInteractiveNotAvailable          = errors.New("interactive confirmation not available in non-TTY environment")
	ErrDeprecatedCmdNotCallable         = errors.New("deprecated command should not be called")

	ErrMissingPackerTemplate = errors.New("packer template is required")
	ErrMissingPackerManifest = errors.New("packer manifest is missing")

	ErrAtmosConfigIsNil              = errors.New("atmos config is nil")
	ErrFailedToInitializeAtmosConfig = errors.New("failed to initialize atmos config")
	ErrInvalidListMergeStrategy      = errors.New("invalid list merge strategy")
	ErrMerge                         = errors.New("merge error")
	ErrEncode                        = errors.New("encoding error")
	ErrDecode                        = errors.New("decoding error")

	// Stack processing errors.
	ErrStackManifestFileNotFound              = errors.New("stack manifest file not found")
	ErrInvalidStackManifest                   = errors.New("invalid stack manifest")
	ErrStackManifestSchemaValidation          = errors.New("stack manifest schema validation failed")
	ErrStackImportSelf                        = errors.New("stack manifest imports itself")
	ErrStackImportNotFound                    = errors.New("stack import not found")
	ErrStackCircularInheritance               = errors.New("circular component inheritance detected")
	ErrInvalidHooksSection                    = errors.New("invalid 'hooks' section in the file")
	ErrInvalidTerraformHooksSection           = errors.New("invalid 'terraform.hooks' section in the file")
	ErrInvalidComponentVars                   = errors.New("invalid component vars section")
	ErrInvalidComponentSettings               = errors.New("invalid component settings section")
	ErrInvalidComponentEnv                    = errors.New("invalid component env section")
	ErrInvalidComponentProviders              = errors.New("invalid component providers section")
	ErrInvalidComponentHooks                  = errors.New("invalid component hooks section")
	ErrInvalidComponentAuth                   = errors.New("invalid component auth section")
	ErrInvalidComponentProvision              = errors.New("invalid component provision section")
	ErrInvalidComponentMetadata               = errors.New("invalid component metadata section")
	ErrInvalidComponentBackendType            = errors.New("invalid component backend_type attribute")
	ErrInvalidComponentBackend                = errors.New("invalid component backend section")
	ErrInvalidComponentRemoteStateBackendType = errors.New("invalid component remote_state_backend_type attribute")
	ErrInvalidComponentRemoteStateBackend     = errors.New("invalid component remote_state_backend section")
	ErrInvalidComponentCommand                = errors.New("invalid component command attribute")
	ErrInvalidComponentOverrides              = errors.New("invalid component overrides section")
	ErrInvalidComponentOverridesVars          = errors.New("invalid component overrides vars section")
	ErrInvalidComponentOverridesSettings      = errors.New("invalid component overrides settings section")
	ErrInvalidComponentOverridesEnv           = errors.New("invalid component overrides env section")
	ErrInvalidComponentOverridesAuth          = errors.New("invalid component overrides auth section")
	ErrInvalidComponentOverridesCommand       = errors.New("invalid component overrides command attribute")
	ErrInvalidComponentOverridesProviders     = errors.New("invalid component overrides providers section")
	ErrInvalidComponentOverridesHooks         = errors.New("invalid component overrides hooks section")
	ErrInvalidComponentAttribute              = errors.New("invalid component attribute")
	ErrInvalidComponentMetadataComponent      = errors.New("invalid component metadata.component attribute")
	ErrInvalidSpaceLiftSettings               = errors.New("invalid spacelift settings section")
	ErrInvalidComponentMetadataInherits       = errors.New("invalid component metadata.inherits section")
	ErrComponentNotDefined                    = errors.New("component not defined in any config files")

	// Component registry errors.
	ErrComponentProviderNotFound          = errors.New("component provider not found")
	ErrComponentProviderNil               = errors.New("component provider cannot be nil")
	ErrComponentTypeEmpty                 = errors.New("component type is empty")
	ErrComponentEmpty                     = errors.New("component is empty")
	ErrStackEmpty                         = errors.New("stack is empty")
	ErrComponentConfigInvalid             = errors.New("component configuration invalid")
	ErrComponentListFailed                = errors.New("failed to list components")
	ErrComponentValidationFailed          = errors.New("component validation failed")
	ErrComponentExecutionFailed           = errors.New("component execution failed")
	ErrComponentArtifactGeneration        = errors.New("component artifact generation failed")
	ErrComponentProviderRegistration      = errors.New("failed to register component provider")
	ErrInvalidTerraformBackend            = errors.New("invalid terraform.backend section")
	ErrInvalidTerraformRemoteStateBackend = errors.New("invalid terraform.remote_state_backend section")
	ErrUnsupportedComponentType           = errors.New("unsupported component type")

	// List command errors.
	ErrInvalidStackPattern         = errors.New("invalid stack pattern")
	ErrEmptyTargetComponentName    = errors.New("target component name cannot be empty")
	ErrComponentsSectionNotFound   = errors.New("components section not found in stack")
	ErrComponentNotFoundInSections = errors.New("component not found in terraform or helmfile sections")
	ErrQueryFailed                 = errors.New("query execution failed")
	ErrTableTooWide                = errors.New("the table is too wide to display properly")
	ErrGettingCommonFlags          = errors.New("error getting common flags")
	ErrGettingAbstractFlag         = errors.New("error getting abstract flag")
	ErrGettingVarsFlag             = errors.New("error getting vars flag")
	ErrInitializingCLIConfig       = errors.New("error initializing CLI config")
	ErrDescribingStacks            = errors.New("error describing stacks")
	ErrComponentNameRequired       = errors.New("component name is required")

	// Version command errors.
	ErrVersionDisplayFailed   = errors.New("failed to display version information")
	ErrVersionCheckFailed     = errors.New("failed to check for version updates")
	ErrVersionFormatInvalid   = errors.New("invalid version output format")
	ErrVersionCacheLoadFailed = errors.New("failed to load version check cache")
	ErrVersionGitHubAPIFailed = errors.New("failed to query GitHub API for releases")

	// Version constraint errors.
	ErrVersionConstraint        = errors.New("version constraint not satisfied")
	ErrInvalidVersionConstraint = errors.New("invalid version constraint")

	// Atlantis errors.
	ErrAtlantisInvalidFlags          = errors.New("incompatible atlantis flags")
	ErrAtlantisProjectTemplateNotDef = errors.New("atlantis project template is not defined")
	ErrAtlantisConfigTemplateNotDef  = errors.New("atlantis config template is not defined")
	ErrAtlantisConfigTemplateNotSpec = errors.New("atlantis config template is not specified")

	// Validation errors.
	ErrValidationFailed = errors.New("validation failed")

	// Global/Stack-level section errors.
	ErrInvalidVarsSection               = errors.New("invalid vars section")
	ErrInvalidSettingsSection           = errors.New("invalid settings section")
	ErrInvalidEnvSection                = errors.New("invalid env section")
	ErrInvalidTerraformSection          = errors.New("invalid terraform section")
	ErrInvalidHelmfileSection           = errors.New("invalid helmfile section")
	ErrInvalidPackerSection             = errors.New("invalid packer section")
	ErrInvalidComponentsSection         = errors.New("invalid components section")
	ErrInvalidAuthSection               = errors.New("invalid auth section")
	ErrInvalidImportSection             = errors.New("invalid import section")
	ErrInvalidImport                    = errors.New("invalid import")
	ErrInvalidOverridesSection          = errors.New("invalid overrides section")
	ErrInvalidTerraformOverridesSection = errors.New("invalid terraform overrides section")
	ErrInvalidHelmfileOverridesSection  = errors.New("invalid helmfile overrides section")
	ErrInvalidBaseComponentConfig       = errors.New("invalid base component config")

	// Terraform-specific subsection errors.
	ErrInvalidTerraformCommand            = errors.New("invalid terraform command")
	ErrInvalidTerraformVars               = errors.New("invalid terraform vars section")
	ErrInvalidTerraformSettings           = errors.New("invalid terraform settings section")
	ErrInvalidTerraformEnv                = errors.New("invalid terraform env section")
	ErrInvalidTerraformProviders          = errors.New("invalid terraform providers section")
	ErrInvalidTerraformBackendType        = errors.New("invalid terraform backend_type")
	ErrMissingTerraformBackendType        = errors.New("'backend_type' is missing for the component")
	ErrMissingTerraformBackendConfig      = errors.New("'backend' config is missing for the component")
	ErrMissingTerraformWorkspaceKeyPrefix = errors.New("backend config is missing 'workspace_key_prefix'")
	ErrInvalidTerraformRemoteStateType    = errors.New("invalid terraform remote_state_backend_type")
	ErrInvalidTerraformRemoteStateSection = errors.New("invalid terraform remote_state_backend section")
	ErrInvalidTerraformAuth               = errors.New("invalid terraform auth section")
	ErrInvalidTerraformSource             = errors.New("invalid terraform source section")

	// Helmfile-specific subsection errors.
	ErrInvalidHelmfileCommand  = errors.New("invalid helmfile command")
	ErrInvalidHelmfileVars     = errors.New("invalid helmfile vars section")
	ErrInvalidHelmfileSettings = errors.New("invalid helmfile settings section")
	ErrInvalidHelmfileEnv      = errors.New("invalid helmfile env section")
	ErrInvalidHelmfileAuth     = errors.New("invalid helmfile auth section")

	// Helmfile configuration errors.
	ErrMissingHelmfileBasePath           = errors.New("helmfile base path is required")
	ErrMissingHelmfileKubeconfigPath     = errors.New("helmfile kubeconfig path is required")
	ErrMissingHelmfileAwsProfilePattern  = errors.New("helmfile AWS profile pattern is required")
	ErrMissingHelmfileClusterNamePattern = errors.New("helmfile cluster name pattern is required")

	// Packer-specific subsection errors.
	ErrInvalidPackerCommand  = errors.New("invalid packer command")
	ErrInvalidPackerVars     = errors.New("invalid packer vars section")
	ErrInvalidPackerSettings = errors.New("invalid packer settings section")
	ErrInvalidPackerEnv      = errors.New("invalid packer env section")
	ErrInvalidPackerAuth     = errors.New("invalid packer auth section")

	// Component type-specific section errors.
	ErrInvalidComponentsTerraform = errors.New("invalid components.terraform section")
	ErrInvalidComponentsHelmfile  = errors.New("invalid components.helmfile section")
	ErrInvalidComponentsPacker    = errors.New("invalid components.packer section")

	// Specific component configuration errors.
	ErrInvalidSpecificTerraformComponent = errors.New("invalid terraform component configuration")
	ErrInvalidSpecificHelmfileComponent  = errors.New("invalid helmfile component configuration")
	ErrInvalidSpecificPackerComponent    = errors.New("invalid packer component configuration")

	// Pro API client errors.
	ErrFailedToCreateRequest        = errors.New("failed to create request")
	ErrFailedToMarshalPayload       = errors.New("failed to marshal request body")
	ErrFailedToCreateAuthRequest    = errors.New("failed to create authenticated request")
	ErrFailedToMakeRequest          = errors.New("failed to make request")
	ErrFailedToUploadStacks         = errors.New("failed to upload stacks")
	ErrFailedToReadResponseBody     = errors.New("failed to read response body")
	ErrFailedToLockStack            = errors.New("failed to lock stack")
	ErrFailedToUnlockStack          = errors.New("failed to unlock stack")
	ErrOIDCWorkspaceIDRequired      = errors.New("workspace ID environment variable is required for OIDC authentication")
	ErrOIDCTokenExchangeFailed      = errors.New("failed to exchange OIDC token for Atmos token")
	ErrOIDCAuthFailedNoToken        = errors.New("OIDC authentication failed: no token")
	ErrNotInGitHubActions           = errors.New("not running in GitHub Actions or missing OIDC token environment variables")
	ErrFailedToGetOIDCToken         = errors.New("failed to get OIDC token")
	ErrFailedToDecodeOIDCResponse   = errors.New("failed to decode OIDC token response")
	ErrFailedToExchangeOIDCToken    = errors.New("failed to exchange OIDC token")
	ErrFailedToDecodeTokenResponse  = errors.New("failed to decode token response")
	ErrFailedToGetGitHubOIDCToken   = errors.New("failed to get GitHub OIDC token")
	ErrFailedToUploadInstances      = errors.New("failed to upload instances")
	ErrFailedToUploadInstanceStatus = errors.New("failed to upload instance status")
	ErrFailedToUnmarshalAPIResponse = errors.New("failed to unmarshal API response")
	ErrNilRequestDTO                = errors.New("nil request DTO")
	ErrAPIResponseError             = errors.New("API response error")

	// Exec package errors.
	ErrComponentAndStackRequired     = errors.New("component and stack are both required")
	ErrFailedToCreateAPIClient       = errors.New("failed to create API client")
	ErrFailedToProcessArgs           = errors.New("failed to process command-line arguments")
	ErrFailedToInitConfig            = errors.New("failed to initialize Atmos configuration")
	ErrFailedToCreateLogger          = errors.New("failed to create logger")
	ErrFailedToGetComponentFlag      = errors.New("failed to get '--component' flag")
	ErrFailedToGetStackFlag          = errors.New("failed to get '--stack' flag")
	ErrOPAPolicyViolations           = errors.New("OPA policy violations detected")
	ErrOPATimeout                    = errors.New("timeout evaluating OPA policy")
	ErrInvalidRegoPolicy             = errors.New("invalid Rego policy")
	ErrInvalidOPAPolicy              = errors.New("invalid OPA policy")
	ErrTerraformEnvCliVarJSON        = errors.New("failed to parse JSON variable from TF_CLI_ARGS environment variable")
	ErrWorkflowBasePathNotConfigured = errors.New("'workflows.base_path' must be configured in 'atmos.yaml'")
	ErrWorkflowDirectoryDoesNotExist = errors.New("workflow directory does not exist")
	ErrWorkflowNoSteps               = errors.New("workflow has no steps defined")
	ErrInvalidWorkflowStepType       = errors.New("invalid workflow step type")
	ErrInvalidFromStep               = errors.New("invalid from-step flag")
	ErrWorkflowStepFailed            = errors.New("workflow step execution failed")
	ErrWorkflowNoWorkflow            = errors.New("no workflow found")
	ErrWorkflowFileNotFound          = errors.New("workflow file not found")
	ErrInvalidWorkflowManifest       = errors.New("invalid workflow manifest")
	ErrWorkingDirNotFound            = errors.New("working directory does not exist")
	ErrWorkingDirNotDirectory        = errors.New("working directory path is not a directory")
	ErrWorkingDirAccessFailed        = errors.New("failed to access working directory")
	ErrAuthProviderNotAvailable      = errors.New("auth provider is not available")
	ErrInvalidComponentArgument      = errors.New("invalid arguments. The command requires one argument 'componentName'")
	ErrValidation                    = errors.New("validation failed")
	ErrCUEValidationUnsupported      = errors.New("validation using CUE is not supported yet")

	// List package errors.
	ErrExecuteDescribeStacks     = errors.New("failed to execute describe stacks")
	ErrProcessInstances          = errors.New("failed to process instances")
	ErrParseFlag                 = errors.New("failed to parse flag value")
	ErrFailedToFinalizeCSVOutput = errors.New("failed to finalize CSV output")
	ErrParseStacks               = errors.New("could not parse stacks")
	ErrParseComponents           = errors.New("could not parse components")
	ErrNoComponentsFound         = errors.New("no components found")
	ErrNoStacksFound             = errors.New("no stacks found")
	ErrStackNotFound             = errors.New("stack not found")
	ErrProcessStack              = errors.New("error processing stack")

	// Cache-related errors.
	ErrCacheLocked    = errors.New("cache file is locked")
	ErrCacheRead      = errors.New("cache read failed")
	ErrCacheWrite     = errors.New("cache write failed")
	ErrCacheUnmarshal = errors.New("cache unmarshal failed")
	ErrCacheMarshal   = errors.New("cache marshal failed")
	ErrCacheDir       = errors.New("cache directory creation failed")

	// Logger errors.
	ErrInvalidLogLevel = errors.New("invalid log level")

	// File operation errors.
	ErrCopyFile            = errors.New("failed to copy file")
	ErrCreateDirectory     = errors.New("failed to create directory")
	ErrOpenFile            = errors.New("failed to open file")
	ErrStatFile            = errors.New("failed to stat file")
	ErrRemoveDirectory     = errors.New("failed to remove directory")
	ErrSetPermissions      = errors.New("failed to set permissions")
	ErrReadDirectory       = errors.New("failed to read directory")
	ErrComputeRelativePath = errors.New("failed to compute relative path")

	// OCI/Container image errors.
	ErrCreateTempDirectory   = ErrCreateTempDir // Alias to avoid duplicate sentinels
	ErrInvalidImageReference = errors.New("invalid image reference")
	ErrPullImage             = errors.New("failed to pull image")
	ErrGetImageDescriptor    = errors.New("cannot get a descriptor for the OCI image")
	ErrGetImageLayers        = errors.New("failed to get image layers")
	ErrProcessLayer          = errors.New("failed to process layer")
	ErrLayerDecompression    = errors.New("layer decompression error")
	ErrTarballExtraction     = errors.New("tarball extraction error")

	// Initialization and configuration errors.
	ErrInitializeCLIConfig = errors.New("error initializing CLI config")
	ErrGetHooks            = errors.New("error getting hooks")
	ErrSetFlag             = errors.New("failed to set flag")
	ErrVersionMismatch     = errors.New("version mismatch")

	// Download and client errors.
	ErrMergeConfiguration = errors.New("failed to merge configuration")

	// Template and documentation errors.
	ErrGenerateTerraformDocs = errors.New("failed to generate terraform docs")
	ErrMergeInputYAMLs       = errors.New("failed to merge input YAMLs")
	ErrRenderTemplate        = errors.New("failed to render template with datasources")
	ErrResolveOutputPath     = errors.New("failed to resolve output path")
	ErrWriteOutput           = errors.New("failed to write output")

	// Import-related errors.
	ErrBasePath             = errors.New("base path required to process imports")
	ErrTempDir              = errors.New("temporary directory required to process imports")
	ErrResolveLocal         = errors.New("failed to resolve local import path")
	ErrSourceDestination    = errors.New("source and destination cannot be nil")
	ErrImportPathRequired   = errors.New("import path required to process imports")
	ErrNoFileMatchPattern   = errors.New("no files matching patterns found")
	ErrMaxImportDepth       = errors.New("maximum import depth reached")
	ErrNoValidAbsolutePaths = errors.New("no valid absolute paths found")

	// Profiler-related errors.
	ErrProfilerStart           = errors.New("profiler start failed")
	ErrProfilerUnsupportedType = errors.New("profiler: unsupported profile type")
	ErrProfilerStartCPU        = errors.New("profiler: failed to start CPU profile")
	ErrProfilerStartTrace      = errors.New("profiler: failed to start trace profile")
	ErrProfilerCreateFile      = errors.New("profiler: failed to create profile file")

	// Auth package errors.
	ErrAuthNotConfigured            = errors.New("authentication not configured in atmos.yaml")
	ErrInvalidAuthConfig            = errors.New("invalid auth config")
	ErrInvalidIdentityKind          = errors.New("invalid identity kind")
	ErrInvalidIdentityConfig        = errors.New("invalid identity config")
	ErrInvalidProviderKind          = errors.New("invalid provider kind")
	ErrInvalidProviderConfig        = errors.New("invalid provider config")
	ErrAuthenticationFailed         = errors.New("authentication failed")
	ErrPostAuthenticationHookFailed = errors.New("post authentication hook failed")
	ErrAuthManager                  = errors.New("auth manager error")
	ErrDefaultIdentity              = errors.New("default identity error")
	ErrAwsAuth                      = errors.New("aws auth error")
	ErrAwsUserNotConfigured         = errors.New("aws user not configured")
	ErrAwsSAMLDecodeFailed          = errors.New("aws saml decode failed")
	ErrAwsMissingEnvVars            = errors.New("missing required AWS environment variables")
	ErrUnsupportedPlatform          = errors.New("unsupported platform")
	ErrUserAborted                  = errors.New("user aborted")

	// AWS SSO specific errors.
	ErrSSOSessionExpired      = errors.New("aws sso session expired")
	ErrSSODeviceAuthFailed    = errors.New("aws sso device authorization failed")
	ErrSSOTokenCreationFailed = errors.New("aws sso token creation failed")
	ErrSSOAccountListFailed   = errors.New("failed to list aws sso accounts")
	ErrSSORoleListFailed      = errors.New("failed to list aws sso roles")
	ErrSSOProvisioningFailed  = errors.New("aws sso identity provisioning failed")
	ErrSSOInvalidToken        = errors.New("invalid aws sso token")

	// Auth manager and identity/provider resolution errors (centralized sentinels).
	ErrFailedToInitializeAuthManager = errors.New("failed to initialize auth manager")
	ErrNoCredentialsFound            = errors.New("no credentials found for identity")
	ErrExpiredCredentials            = errors.New("credentials for identity are expired or invalid")
	ErrNilParam                      = errors.New("parameter cannot be nil")
	ErrInitializingProviders         = errors.New("failed to initialize providers")
	ErrInitializingIdentities        = errors.New("failed to initialize identities")
	ErrInitializingCredentialStore   = errors.New("failed to initialize credential store")
	ErrCircularDependency            = errors.New("circular dependency detected in identity chain")
	ErrIdentityNotFound              = errors.New("identity not found")
	ErrProviderNotFound              = errors.New("provider not found")
	ErrMutuallyExclusiveFlags        = errors.New("mutually exclusive flags provided")
	ErrNoDefaultIdentity             = errors.New("no default identity configured for authentication")
	ErrMultipleDefaultIdentities     = errors.New("multiple default identities found")
	ErrNoIdentitiesAvailable         = errors.New("no identities available")
	ErrIdentitySelectionRequiresTTY  = fmt.Errorf("interactive identity selection: %w", ErrTTYRequired)
	ErrAuthenticationChainNotBuilt   = errors.New("authentication chain not built")
	ErrInvalidStackConfig            = errors.New("invalid stack config")
	ErrNoCommandSpecified            = errors.New("no command specified")
	ErrCommandNotFound               = errors.New("command not found")
	ErrCommandFailed                 = errors.New("command execution failed")

	// Auth validation errors - specific sentinel errors for configuration validation.
	ErrMissingPrincipal     = errors.New("principal is required")
	ErrMissingAssumeRole    = errors.New("assume_role is required in principal")
	ErrMissingPermissionSet = errors.New("permission set name is required in principal")
	ErrMissingAccountSpec   = errors.New("account specification is required in principal")

	ErrInvalidSubcommand = errors.New("invalid subcommand")
	ErrSubcommandFailed  = errors.New("subcommand failed")

	ErrInvalidArgumentError = errors.New("invalid argument error")
	ErrMissingInput         = errors.New("missing input")

	ErrAuthAwsFileManagerFailed = errors.New("failed to create AWS file manager")

	ErrAuthOidcDecodeFailed    = errors.New("failed to decode OIDC token")
	ErrAuthOidcUnmarshalFailed = errors.New("failed to unmarshal oidc claims")

	// Store and hook errors.
	ErrNilTerraformOutput = errors.New("terraform output returned nil")
	ErrNilStoreValue      = errors.New("cannot store nil value")

	// Devcontainer errors.
	ErrDevcontainerNotFound      = errors.New("devcontainer not found")
	ErrContainerRuntimeOperation = errors.New("container runtime operation failed")
	ErrContainerNotFound         = errors.New("container not found")
	ErrContainerAlreadyExists    = errors.New("container already exists")
	ErrContainerNotRunning       = errors.New("container is not running")
	ErrContainerRunning          = errors.New("container is running")
	ErrInvalidDevcontainerConfig = errors.New("invalid devcontainer configuration")
	ErrRuntimeNotAvailable       = errors.New("container runtime not available")
	ErrDevcontainerNameEmpty     = errors.New("devcontainer name cannot be empty")
	ErrDevcontainerNameInvalid   = errors.New("devcontainer name contains invalid characters")
	ErrDevcontainerNameTooLong   = errors.New("devcontainer name is too long")
	ErrPTYNotSupported           = errors.New("PTY not supported on this platform")

	// Logout errors.
	ErrLogoutFailed                         = errors.New("logout failed")
	ErrPartialLogout                        = errors.New("partial logout")
	ErrLogoutNotSupported                   = errors.New("logout not supported for this provider")
	ErrLogoutNotImplemented                 = errors.New("logout not implemented for this provider")
	ErrKeyringDeletion                      = errors.New("keyring deletion failed")
	ErrKeychainDeletionRequiresConfirmation = errors.New("keychain deletion requires interactive confirmation or --force flag")
	ErrProviderLogout                       = errors.New("provider logout failed")
	ErrIdentityLogout                       = errors.New("identity logout failed")
	ErrIdentityNotInConfig                  = errors.New("identity not found in configuration")
	ErrProviderNotInConfig                  = errors.New("provider not found in configuration")
	ErrInvalidLogoutOption                  = errors.New("invalid logout option")

	// Backend provisioning errors.
	ErrBucketRequired       = errors.New("backend.bucket is required")
	ErrRegionRequired       = errors.New("backend.region is required")
	ErrBackendNotFound      = errors.New("backend configuration not found")
	ErrCreateNotImplemented = errors.New("create not implemented for backend type")
	ErrDeleteNotImplemented = errors.New("delete not implemented for backend type")
	ErrProvisionerFailed    = errors.New("provisioner failed")
	ErrLoadAWSConfig        = errors.New("failed to load AWS config")
	ErrCheckBucketExist     = errors.New("failed to check bucket existence")
	ErrCreateBucket         = errors.New("failed to create bucket")
	ErrApplyBucketDefaults  = errors.New("failed to apply bucket defaults")
	ErrEnableVersioning     = errors.New("failed to enable versioning")
	ErrEnableEncryption     = errors.New("failed to enable encryption")
	ErrBlockPublicAccess    = errors.New("failed to block public access")
	ErrApplyTags            = errors.New("failed to apply tags")
	ErrForceRequired        = errors.New("--force flag required for backend deletion")
	ErrBucketNotEmpty       = errors.New("bucket contains objects and cannot be deleted")
	ErrStateFilesExist      = errors.New("bucket contains terraform state files")
	ErrDeleteObjects        = errors.New("failed to delete objects from bucket")
	ErrDeleteBucket         = errors.New("failed to delete bucket")
	ErrListObjects          = errors.New("failed to list bucket objects")

	// Component path resolution errors.
	ErrPathNotInComponentDir  = errors.New("path is not within Atmos component directories")
	ErrComponentTypeMismatch  = errors.New("path component type does not match command")
	ErrComponentNotInStack    = errors.New("component not found in stack configuration")
	ErrPathResolutionFailed   = errors.New("failed to resolve component from path")
	ErrPathIsComponentBase    = errors.New("must specify a component directory, not the base directory")
	ErrAmbiguousComponentPath = errors.New("ambiguous component path")

	// Interactive prompt errors.
	ErrInteractiveModeNotAvailable = errors.New("interactive mode not available")
	ErrNoOptionsAvailable          = errors.New("no options available")

	// Locals-related errors.
	ErrLocalsInvalidType       = errors.New("locals must be a map")
	ErrLocalsCircularDep       = errors.New("circular dependency in locals")
	ErrLocalsDependencyExtract = errors.New("failed to extract dependencies for local")
	ErrLocalsResolution        = errors.New("failed to resolve local")

<<<<<<< HEAD
	// Source provisioner errors.
	ErrSourceProvision       = errors.New("source provisioning failed")
	ErrSourceNotFound        = errors.New("source not found")
	ErrSourceAccessDenied    = errors.New("source access denied")
	ErrSourceInvalidSpec     = errors.New("invalid source specification")
	ErrSourceAlreadyVendored = errors.New("source already vendored")
	ErrSourceCacheOperation  = errors.New("source cache operation failed")
	ErrSourceCopyFailed      = errors.New("failed to copy source files")
	ErrMetadataSourceMissing = errors.New("source not configured for component")
=======
	// Workdir provisioner errors.
	ErrSourceDownload   = errors.New("failed to download component source")
	ErrSourceCacheRead  = errors.New("failed to read source cache")
	ErrSourceCacheWrite = errors.New("failed to write source cache")
	ErrInvalidSource    = errors.New("invalid metadata.source configuration")
	ErrWorkdirCreation  = errors.New("failed to create working directory")
	ErrWorkdirSync      = errors.New("failed to sync files to working directory")
	ErrWorkdirMetadata  = errors.New("failed to read/write workdir metadata")
	ErrWorkdirProvision = errors.New("workdir provisioning failed")
	ErrWorkdirClean     = errors.New("failed to clean working directory")
>>>>>>> b9e195ba
)

// ExitCodeError is a typed error that preserves subcommand exit codes.
// This allows the root command to exit with the same code as the subcommand.
// When Code is 0, it indicates successful completion that should exit cleanly without printing errors.
// This avoids deep exits (os.Exit) which are untestable.
type ExitCodeError struct {
	Code int
}

func (e ExitCodeError) Error() string {
	return fmt.Sprintf("subcommand exited with code %d", e.Code)
}<|MERGE_RESOLUTION|>--- conflicted
+++ resolved
@@ -668,7 +668,6 @@
 	ErrLocalsDependencyExtract = errors.New("failed to extract dependencies for local")
 	ErrLocalsResolution        = errors.New("failed to resolve local")
 
-<<<<<<< HEAD
 	// Source provisioner errors.
 	ErrSourceProvision       = errors.New("source provisioning failed")
 	ErrSourceNotFound        = errors.New("source not found")
@@ -678,7 +677,7 @@
 	ErrSourceCacheOperation  = errors.New("source cache operation failed")
 	ErrSourceCopyFailed      = errors.New("failed to copy source files")
 	ErrMetadataSourceMissing = errors.New("source not configured for component")
-=======
+
 	// Workdir provisioner errors.
 	ErrSourceDownload   = errors.New("failed to download component source")
 	ErrSourceCacheRead  = errors.New("failed to read source cache")
@@ -689,7 +688,6 @@
 	ErrWorkdirMetadata  = errors.New("failed to read/write workdir metadata")
 	ErrWorkdirProvision = errors.New("workdir provisioning failed")
 	ErrWorkdirClean     = errors.New("failed to clean working directory")
->>>>>>> b9e195ba
 )
 
 // ExitCodeError is a typed error that preserves subcommand exit codes.
