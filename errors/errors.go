--- conflicted
+++ resolved
@@ -151,10 +151,6 @@
 	ErrCacheUnmarshal = errors.New("cache unmarshal failed")
 	ErrCacheMarshal   = errors.New("cache marshal failed")
 
-<<<<<<< HEAD
-	// AI-related errors.
-	ErrAINotEnabled = errors.New("AI features are not enabled")
-=======
 	// Import-related errors.
 	ErrBasePath             = errors.New("base path required to process imports")
 	ErrTempDir              = errors.New("temporary directory required to process imports")
@@ -171,5 +167,7 @@
 	ErrProfilerStartCPU        = errors.New("profiler: failed to start CPU profile")
 	ErrProfilerStartTrace      = errors.New("profiler: failed to start trace profile")
 	ErrProfilerCreateFile      = errors.New("profiler: failed to create profile file")
->>>>>>> afab34db
+
+	// AI-related errors.
+	ErrAINotEnabled = errors.New("AI features are not enabled")
 )