package errors

import (
	"errors"
	"fmt"
)

var (
	ErrNoGitRepo                             = errors.New("not in a git repository")
	ErrDownloadPackage                       = errors.New("failed to download package")
	ErrDownloadFile                          = errors.New("failed to download file")
	ErrParseFile                             = errors.New("failed to parse file")
	ErrParseURL                              = errors.New("failed to parse URL")
	ErrInvalidURL                            = errors.New("invalid URL")
	ErrCreateDownloadClient                  = errors.New("failed to create download client")
	ErrProcessOCIImage                       = errors.New("failed to process OCI image")
	ErrCopyPackage                           = errors.New("failed to copy package")
	ErrCreateTempDir                         = errors.New("failed to create temp directory")
	ErrUnknownPackageType                    = errors.New("unknown package type")
	ErrLocalMixinURICannotBeEmpty            = errors.New("local mixin URI cannot be empty")
	ErrLocalMixinInstallationNotImplemented  = errors.New("local mixin installation not implemented")
	ErrFailedToInitializeTUIModel            = errors.New("failed to initialize TUI model: verify terminal capabilities and permissions")
	ErrSetTempDirPermissions                 = errors.New("failed to set temp directory permissions")
	ErrCopyPackageToTarget                   = errors.New("failed to copy package to target")
	ErrNoValidInstallerPackage               = errors.New("no valid installer package provided")
	ErrFailedToInitializeTUIModelWithDetails = errors.New("failed to initialize TUI model: verify terminal capabilities and permissions")
	ErrValidPackage                          = errors.New("no valid installer package provided for")
	ErrTUIModel                              = errors.New("failed to initialize TUI model")
	ErrTUIRun                                = errors.New("failed to run TUI")
	ErrNoFilesFound                          = errors.New("no files found in directory")
	ErrMultipleFilesFound                    = errors.New("multiple files found in directory")
	ErrSourceDirNotExist                     = errors.New("source directory does not exist")
	ErrEmptyFilePath                         = errors.New("file path is empty")
	ErrEmptyWorkdir                          = errors.New("workdir cannot be empty")
	ErrWorkdirNotExist                       = errors.New("workdir does not exist")
	ErrPathResolution                        = errors.New("failed to resolve absolute path")
	ErrInvalidTemplateFunc                   = errors.New("invalid template function")
	ErrRefuseDeleteSymbolicLink              = errors.New("refusing to delete symbolic link")
	ErrNoDocsGenerateEntry                   = errors.New("no docs.generate entry found")
	ErrMissingDocType                        = errors.New("doc-type argument missing")
	ErrUnsupportedInputType                  = errors.New("unsupported input type")
	ErrMissingStackNameTemplateAndPattern    = errors.New("'stacks.name_pattern' or 'stacks.name_template' needs to be specified in 'atmos.yaml'")
	ErrFailedMarshalConfigToYaml             = errors.New("failed to marshal config to YAML")
	ErrCommandNil                            = errors.New("command cannot be nil")

	// ErrPlanHasDiff is returned when there are differences between two Terraform plan files.
	ErrPlanHasDiff = errors.New("plan files have differences")

	ErrInvalidTerraformFlagsWithAffectedFlag                 = errors.New("the `--affected` flag can't be used with the other multi-component (bulk operations) flags `--all`, `--query` and `--components`")
	ErrInvalidTerraformComponentWithMultiComponentFlags      = errors.New("the `component` argument can't be used with the multi-component (bulk operations) flags `--affected`, `--all`, `--query` and `--components`")
	ErrInvalidTerraformSingleComponentAndMultiComponentFlags = errors.New("the single-component flags (`--from-plan`, `--planfile`) can't be used with the multi-component (bulk operations) flags (`--affected`, `--all`, `--query`, `--components`)")

	ErrYamlFuncInvalidArguments         = errors.New("invalid number of arguments in the Atmos YAML function")
	ErrDescribeComponent                = errors.New("failed to describe component")
	ErrReadTerraformState               = errors.New("failed to read Terraform state")
	ErrEvaluateTerraformBackendVariable = errors.New("failed to evaluate terraform backend variable")
	ErrUnsupportedBackendType           = errors.New("unsupported backend type")
	ErrProcessTerraformStateFile        = errors.New("error processing terraform state file")

	ErrLoadAwsConfig    = errors.New("failed to load AWS config")
	ErrGetObjectFromS3  = errors.New("failed to get object from S3")
	ErrReadS3ObjectBody = errors.New("failed to read S3 object body")

	// Git-related errors.
	ErrGitNotAvailable      = errors.New("git must be available and on the PATH")
	ErrInvalidGitPort       = errors.New("invalid port number")
	ErrSSHKeyUsage          = errors.New("error using SSH key")
	ErrGitCommandExited     = errors.New("git command exited with non-zero status")
	ErrGitCommandFailed     = errors.New("failed to execute git command")
	ErrReadDestDir          = errors.New("failed to read the destination directory during git update")
	ErrRemoveGitDir         = errors.New("failed to remove the .git directory in the destination directory during git update")
	ErrUnexpectedGitOutput  = errors.New("unexpected 'git version' output")
	ErrGitVersionMismatch   = errors.New("git version requirement not met")
	ErrFailedToGetLocalRepo = errors.New("failed to get local repository")
	ErrFailedToGetRepoInfo  = errors.New("failed to get repository info")
	ErrLocalRepoFetch       = errors.New("local repo unavailable")
	ErrHeadLookup           = errors.New("HEAD not found")

	// Slice utility errors.
	ErrNilInput         = errors.New("input must not be nil")
	ErrNonStringElement = errors.New("element is not a string")

	ErrReadFile    = errors.New("error reading file")
	ErrInvalidFlag = errors.New("invalid flag")

	// File and URL handling errors.
	ErrInvalidPagerCommand = errors.New("invalid pager command")
	ErrEmptyURL            = errors.New("empty URL provided")
	ErrFailedToFindImport  = errors.New("failed to find import")

	// Config loading errors.
	ErrAtmosDirConfigNotFound      = errors.New("atmos config directory not found")
	ErrReadConfig                  = errors.New("failed to read config")
	ErrMergeTempConfig             = errors.New("failed to merge temp config")
	ErrPreprocessYAMLFunctions     = errors.New("failed to preprocess YAML functions")
	ErrMergeEmbeddedConfig         = errors.New("failed to merge embedded config")
	ErrExpectedDirOrPattern        = errors.New("--config-path expected directory found file")
	ErrFileNotFound                = errors.New("file not found")
	ErrExpectedFile                = errors.New("--config expected file found directory")
	ErrAtmosArgConfigNotFound      = errors.New("atmos configuration not found")
	ErrAtmosFilesDirConfigNotFound = errors.New("`atmos.yaml` or `.atmos.yaml` configuration file not found in directory")

	ErrMissingStack                       = errors.New("stack is required; specify it on the command line using the flag `--stack <stack>` (shorthand `-s`)")
	ErrInvalidComponent                   = errors.New("invalid component")
	ErrInvalidComponentMapType            = errors.New("invalid component map type")
	ErrAbstractComponentCantBeProvisioned = errors.New("abstract component cannot be provisioned")
	ErrLockedComponentCantBeProvisioned   = errors.New("locked component cannot be provisioned")

	// Terraform-specific errors.
	ErrHTTPBackendWorkspaces       = errors.New("workspaces are not supported for the HTTP backend")
	ErrInvalidTerraformComponent   = errors.New("invalid Terraform component")
	ErrNoTty                       = errors.New("no TTY attached")
	ErrFailedToLoadTerraformModule = errors.New("failed to load terraform module")

	ErrMissingPackerTemplate = errors.New("packer template is required; it can be specified in the `settings.packer.template` section in the Atmos component manifest, or on the command line via the flag `--template <template>` (shorthand `-t`)")
	ErrMissingPackerManifest = errors.New("packer manifest is missing")

	ErrAtmosConfigIsNil              = errors.New("atmos config is nil")
	ErrFailedToInitializeAtmosConfig = errors.New("failed to initialize atmos config")
	ErrInvalidListMergeStrategy      = errors.New("invalid list merge strategy")
	ErrMerge                         = errors.New("merge error")

	// Stack processing errors.
	ErrInvalidStackManifest                   = errors.New("invalid stack manifest")
	ErrInvalidHooksSection                    = errors.New("invalid 'hooks' section in the file")
	ErrInvalidTerraformHooksSection           = errors.New("invalid 'terraform.hooks' section in the file")
	ErrInvalidComponentVars                   = errors.New("invalid component vars section")
	ErrInvalidComponentSettings               = errors.New("invalid component settings section")
	ErrInvalidComponentEnv                    = errors.New("invalid component env section")
	ErrInvalidComponentProviders              = errors.New("invalid component providers section")
	ErrInvalidComponentHooks                  = errors.New("invalid component hooks section")
	ErrInvalidComponentAuth                   = errors.New("invalid component auth section")
	ErrInvalidComponentMetadata               = errors.New("invalid component metadata section")
	ErrInvalidComponentBackendType            = errors.New("invalid component backend_type attribute")
	ErrInvalidComponentBackend                = errors.New("invalid component backend section")
	ErrInvalidComponentRemoteStateBackendType = errors.New("invalid component remote_state_backend_type attribute")
	ErrInvalidComponentRemoteStateBackend     = errors.New("invalid component remote_state_backend section")
	ErrInvalidComponentCommand                = errors.New("invalid component command attribute")
	ErrInvalidComponentOverrides              = errors.New("invalid component overrides section")
	ErrInvalidComponentOverridesVars          = errors.New("invalid component overrides vars section")
	ErrInvalidComponentOverridesSettings      = errors.New("invalid component overrides settings section")
	ErrInvalidComponentOverridesEnv           = errors.New("invalid component overrides env section")
	ErrInvalidComponentOverridesAuth          = errors.New("invalid component overrides auth section")
	ErrInvalidComponentOverridesCommand       = errors.New("invalid component overrides command attribute")
	ErrInvalidComponentOverridesProviders     = errors.New("invalid component overrides providers section")
	ErrInvalidComponentOverridesHooks         = errors.New("invalid component overrides hooks section")
	ErrInvalidComponentAttribute              = errors.New("invalid component attribute")
	ErrInvalidComponentMetadataComponent      = errors.New("invalid component metadata.component attribute")
	ErrInvalidSpaceLiftSettings               = errors.New("invalid spacelift settings section")
	ErrInvalidComponentMetadataInherits       = errors.New("invalid component metadata.inherits section")
	ErrComponentNotDefined                    = errors.New("component not defined in any config files")
	ErrInvalidTerraformBackend                = errors.New("invalid terraform.backend section")
	ErrInvalidTerraformRemoteStateBackend     = errors.New("invalid terraform.remote_state_backend section")
	ErrUnsupportedComponentType               = errors.New("unsupported component type. Valid types are 'terraform', 'helmfile', 'packer'")

	// Global/Stack-level section errors.
	ErrInvalidVarsSection               = errors.New("invalid vars section")
	ErrInvalidSettingsSection           = errors.New("invalid settings section")
	ErrInvalidEnvSection                = errors.New("invalid env section")
	ErrInvalidTerraformSection          = errors.New("invalid terraform section")
	ErrInvalidHelmfileSection           = errors.New("invalid helmfile section")
	ErrInvalidPackerSection             = errors.New("invalid packer section")
	ErrInvalidComponentsSection         = errors.New("invalid components section")
	ErrInvalidAuthSection               = errors.New("invalid auth section")
	ErrInvalidImportSection             = errors.New("invalid import section")
	ErrInvalidImport                    = errors.New("invalid import")
	ErrInvalidOverridesSection          = errors.New("invalid overrides section")
	ErrInvalidTerraformOverridesSection = errors.New("invalid terraform overrides section")
	ErrInvalidHelmfileOverridesSection  = errors.New("invalid helmfile overrides section")
	ErrInvalidBaseComponentConfig       = errors.New("invalid base component config")

	// Terraform-specific subsection errors.
	ErrInvalidTerraformCommand            = errors.New("invalid terraform command")
	ErrInvalidTerraformVars               = errors.New("invalid terraform vars section")
	ErrInvalidTerraformSettings           = errors.New("invalid terraform settings section")
	ErrInvalidTerraformEnv                = errors.New("invalid terraform env section")
	ErrInvalidTerraformProviders          = errors.New("invalid terraform providers section")
	ErrInvalidTerraformBackendType        = errors.New("invalid terraform backend_type")
	ErrInvalidTerraformRemoteStateType    = errors.New("invalid terraform remote_state_backend_type")
	ErrInvalidTerraformRemoteStateSection = errors.New("invalid terraform remote_state_backend section")
	ErrInvalidTerraformAuth               = errors.New("invalid terraform auth section")

	// Helmfile-specific subsection errors.
	ErrInvalidHelmfileCommand  = errors.New("invalid helmfile command")
	ErrInvalidHelmfileVars     = errors.New("invalid helmfile vars section")
	ErrInvalidHelmfileSettings = errors.New("invalid helmfile settings section")
	ErrInvalidHelmfileEnv      = errors.New("invalid helmfile env section")
	ErrInvalidHelmfileAuth     = errors.New("invalid helmfile auth section")

	// Helmfile configuration errors.
	ErrMissingHelmfileBasePath           = errors.New("helmfile base path is required")
	ErrMissingHelmfileKubeconfigPath     = errors.New("helmfile kubeconfig path is required")
	ErrMissingHelmfileAwsProfilePattern  = errors.New("helmfile AWS profile pattern is required")
	ErrMissingHelmfileClusterNamePattern = errors.New("helmfile cluster name pattern is required")

	// Packer-specific subsection errors.
	ErrInvalidPackerCommand  = errors.New("invalid packer command")
	ErrInvalidPackerVars     = errors.New("invalid packer vars section")
	ErrInvalidPackerSettings = errors.New("invalid packer settings section")
	ErrInvalidPackerEnv      = errors.New("invalid packer env section")
	ErrInvalidPackerAuth     = errors.New("invalid packer auth section")

	// Component type-specific section errors.
	ErrInvalidComponentsTerraform = errors.New("invalid components.terraform section")
	ErrInvalidComponentsHelmfile  = errors.New("invalid components.helmfile section")
	ErrInvalidComponentsPacker    = errors.New("invalid components.packer section")

	// Specific component configuration errors.
	ErrInvalidSpecificTerraformComponent = errors.New("invalid terraform component configuration")
	ErrInvalidSpecificHelmfileComponent  = errors.New("invalid helmfile component configuration")
	ErrInvalidSpecificPackerComponent    = errors.New("invalid packer component configuration")

	// Pro API client errors.
	ErrFailedToCreateRequest        = errors.New("failed to create request")
	ErrFailedToMarshalPayload       = errors.New("failed to marshal request body")
	ErrFailedToCreateAuthRequest    = errors.New("failed to create authenticated request")
	ErrFailedToMakeRequest          = errors.New("failed to make request")
	ErrFailedToUploadStacks         = errors.New("failed to upload stacks")
	ErrFailedToReadResponseBody     = errors.New("failed to read response body")
	ErrFailedToLockStack            = errors.New("failed to lock stack")
	ErrFailedToUnlockStack          = errors.New("failed to unlock stack")
	ErrOIDCWorkspaceIDRequired      = errors.New("workspace ID environment variable is required for OIDC authentication")
	ErrOIDCTokenExchangeFailed      = errors.New("failed to exchange OIDC token for Atmos token")
	ErrOIDCAuthFailedNoToken        = errors.New("OIDC authentication failed: no token")
	ErrNotInGitHubActions           = errors.New("not running in GitHub Actions or missing OIDC token environment variables")
	ErrFailedToGetOIDCToken         = errors.New("failed to get OIDC token")
	ErrFailedToDecodeOIDCResponse   = errors.New("failed to decode OIDC token response")
	ErrFailedToExchangeOIDCToken    = errors.New("failed to exchange OIDC token")
	ErrFailedToDecodeTokenResponse  = errors.New("failed to decode token response")
	ErrFailedToGetGitHubOIDCToken   = errors.New("failed to get GitHub OIDC token")
	ErrFailedToUploadInstances      = errors.New("failed to upload instances")
	ErrFailedToUploadInstanceStatus = errors.New("failed to upload instance status")
	ErrFailedToUnmarshalAPIResponse = errors.New("failed to unmarshal API response")
	ErrNilRequestDTO                = errors.New("nil request DTO")
	ErrAPIResponseError             = errors.New("API response error")

	// Exec package errors.
	ErrComponentAndStackRequired     = errors.New("both '--component' and '--stack' flags must be provided")
	ErrFailedToCreateAPIClient       = errors.New("failed to create API client")
	ErrFailedToProcessArgs           = errors.New("failed to process command-line arguments")
	ErrFailedToInitConfig            = errors.New("failed to initialize Atmos configuration")
	ErrFailedToCreateLogger          = errors.New("failed to create logger")
	ErrFailedToGetComponentFlag      = errors.New("failed to get '--component' flag")
	ErrFailedToGetStackFlag          = errors.New("failed to get '--stack' flag")
	ErrOPAPolicyViolations           = errors.New("OPA policy violations detected")
	ErrOPATimeout                    = errors.New("timeout evaluating OPA policy")
	ErrInvalidRegoPolicy             = errors.New("invalid Rego policy")
	ErrInvalidOPAPolicy              = errors.New("invalid OPA policy")
	ErrTerraformEnvCliVarJSON        = errors.New("failed to parse JSON variable from TF_CLI_ARGS environment variable")
	ErrWorkflowBasePathNotConfigured = errors.New("'workflows.base_path' must be configured in 'atmos.yaml'")
	ErrInvalidComponentArgument      = errors.New("invalid arguments. The command requires one argument 'componentName'")
	ErrValidation                    = errors.New("validation failed")

	// List package errors.
	ErrExecuteDescribeStacks     = errors.New("failed to execute describe stacks")
	ErrProcessInstances          = errors.New("failed to process instances")
	ErrParseFlag                 = errors.New("failed to parse flag value")
	ErrFailedToFinalizeCSVOutput = errors.New("failed to finalize CSV output")
	ErrParseStacks               = errors.New("could not parse stacks")
	ErrParseComponents           = errors.New("could not parse components")
	ErrNoComponentsFound         = errors.New("no components found")
	ErrStackNotFound             = errors.New("stack not found")
	ErrProcessStack              = errors.New("error processing stack")

	// Cache-related errors.
	ErrCacheLocked    = errors.New("cache file is locked")
	ErrCacheRead      = errors.New("cache read failed")
	ErrCacheWrite     = errors.New("cache write failed")
	ErrCacheUnmarshal = errors.New("cache unmarshal failed")
	ErrCacheMarshal   = errors.New("cache marshal failed")
	ErrCacheDir       = errors.New("cache directory creation failed")

	// Logger errors.
	ErrInvalidLogLevel = errors.New("invalid log level")

	// File operation errors.
	ErrCopyFile            = errors.New("failed to copy file")
	ErrCreateDirectory     = errors.New("failed to create directory")
	ErrOpenFile            = errors.New("failed to open file")
	ErrStatFile            = errors.New("failed to stat file")
	ErrRemoveDirectory     = errors.New("failed to remove directory")
	ErrSetPermissions      = errors.New("failed to set permissions")
	ErrReadDirectory       = errors.New("failed to read directory")
	ErrComputeRelativePath = errors.New("failed to compute relative path")

	// OCI/Container image errors.
	ErrCreateTempDirectory   = ErrCreateTempDir // Alias to avoid duplicate sentinels
	ErrInvalidImageReference = errors.New("invalid image reference")
	ErrPullImage             = errors.New("failed to pull image")
	ErrGetImageDescriptor    = errors.New("cannot get a descriptor for the OCI image")
	ErrGetImageLayers        = errors.New("failed to get image layers")
	ErrProcessLayer          = errors.New("failed to process layer")
	ErrLayerDecompression    = errors.New("layer decompression error")
	ErrTarballExtraction     = errors.New("tarball extraction error")

	// Initialization and configuration errors.
	ErrInitializeCLIConfig = errors.New("error initializing CLI config")
	ErrGetHooks            = errors.New("error getting hooks")
	ErrSetFlag             = errors.New("failed to set flag")
	ErrVersionMismatch     = errors.New("version mismatch")

	// Download and client errors.
	ErrMergeConfiguration = errors.New("failed to merge configuration")

	// Template and documentation errors.
	ErrGenerateTerraformDocs = errors.New("failed to generate terraform docs")
	ErrMergeInputYAMLs       = errors.New("failed to merge input YAMLs")
	ErrRenderTemplate        = errors.New("failed to render template with datasources")
	ErrResolveOutputPath     = errors.New("failed to resolve output path")
	ErrWriteOutput           = errors.New("failed to write output")

	// Import-related errors.
	ErrBasePath             = errors.New("base path required to process imports")
	ErrTempDir              = errors.New("temporary directory required to process imports")
	ErrResolveLocal         = errors.New("failed to resolve local import path")
	ErrSourceDestination    = errors.New("source and destination cannot be nil")
	ErrImportPathRequired   = errors.New("import path required to process imports")
	ErrNoFileMatchPattern   = errors.New("no files matching patterns found")
	ErrMaxImportDepth       = errors.New("maximum import depth reached")
	ErrNoValidAbsolutePaths = errors.New("no valid absolute paths found")

	// Profiler-related errors.
	ErrProfilerStart           = errors.New("profiler start failed")
	ErrProfilerUnsupportedType = errors.New("profiler: unsupported profile type")
	ErrProfilerStartCPU        = errors.New("profiler: failed to start CPU profile")
	ErrProfilerStartTrace      = errors.New("profiler: failed to start trace profile")
	ErrProfilerCreateFile      = errors.New("profiler: failed to create profile file")

	// Auth package errors.
	ErrInvalidAuthConfig            = errors.New("invalid auth config")
	ErrInvalidIdentityKind          = errors.New("invalid identity kind")
	ErrInvalidIdentityConfig        = errors.New("invalid identity config")
	ErrInvalidProviderKind          = errors.New("invalid provider kind")
	ErrInvalidProviderConfig        = errors.New("invalid provider config")
	ErrAuthenticationFailed         = errors.New("authentication failed")
	ErrPostAuthenticationHookFailed = errors.New("post authentication hook failed")
	ErrAuthManager                  = errors.New("auth manager error")
	ErrDefaultIdentity              = errors.New("default identity error")
	ErrAwsAuth                      = errors.New("aws auth error")
	ErrAwsUserNotConfigured         = errors.New("aws user not configured")
	ErrAwsSAMLDecodeFailed          = errors.New("aws saml decode failed")
	ErrUnsupportedPlatform          = errors.New("unsupported platform")

	// Auth manager and identity/provider resolution errors (centralized sentinels).
	ErrFailedToInitializeAuthManager = errors.New("failed to initialize auth manager")
	ErrNoCredentialsFound            = errors.New("no credentials found for identity")
	ErrExpiredCredentials            = errors.New("credentials for identity are expired or invalid")
	ErrNilParam                      = errors.New("parameter cannot be nil")
	ErrInitializingProviders         = errors.New("failed to initialize providers")
	ErrInitializingIdentities        = errors.New("failed to initialize identities")
	ErrInitializingCredentialStore   = errors.New("failed to initialize credential store")
	ErrCircularDependency            = errors.New("circular dependency detected in identity chain")
	ErrIdentityNotFound              = errors.New("identity not found")
	ErrNoDefaultIdentity             = errors.New("no default identity configured for authentication")
	ErrMultipleDefaultIdentities     = errors.New("multiple default identities found")
	ErrNoIdentitiesAvailable         = errors.New("no identities available")
	ErrInvalidStackConfig            = errors.New("invalid stack config")
	ErrNoCommandSpecified            = errors.New("no command specified")
	ErrCommandNotFound               = errors.New("command not found")

	ErrInvalidSubcommand = errors.New("invalid subcommand")
	ErrSubcommandFailed  = errors.New("subcommand failed")

	ErrInvalidArgumentError = errors.New("invalid argument error")
	ErrMissingInput         = errors.New("missing input")

	ErrAuthAwsFileManagerFailed = errors.New("failed to create AWS file manager")

	ErrAuthOidcDecodeFailed    = errors.New("failed to decode OIDC token")
	ErrAuthOidcUnmarshalFailed = errors.New("failed to unmarshal oidc claims")

	// Store and hook errors.
	ErrNilTerraformOutput = errors.New("terraform output returned nil")
	ErrNilStoreValue      = errors.New("cannot store nil value")
<<<<<<< HEAD

	// AI-related errors.
	ErrAINotEnabled = errors.New("AI features are not enabled")
)
=======
)

// ExitCodeError is a typed error that preserves subcommand exit codes.
// This allows the root command to exit with the same code as the subcommand.
type ExitCodeError struct {
	Code int
}

func (e ExitCodeError) Error() string {
	return fmt.Sprintf("subcommand exited with code %d", e.Code)
}
>>>>>>> 48b38378
<|MERGE_RESOLUTION|>--- conflicted
+++ resolved
@@ -372,12 +372,9 @@
 	// Store and hook errors.
 	ErrNilTerraformOutput = errors.New("terraform output returned nil")
 	ErrNilStoreValue      = errors.New("cannot store nil value")
-<<<<<<< HEAD
 
 	// AI-related errors.
 	ErrAINotEnabled = errors.New("AI features are not enabled")
-)
-=======
 )
 
 // ExitCodeError is a typed error that preserves subcommand exit codes.
@@ -388,5 +385,4 @@
 
 func (e ExitCodeError) Error() string {
 	return fmt.Sprintf("subcommand exited with code %d", e.Code)
-}
->>>>>>> 48b38378
+}