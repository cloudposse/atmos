--- conflicted
+++ resolved
@@ -1,6 +1,7 @@
 package errors
 
 import (
+	goerrors "errors"
 	"fmt"
 	"os"
 	"strings"
@@ -213,10 +214,9 @@
 		return
 	}
 
-<<<<<<< HEAD
 	// Check for ExitCodeError first (from ShellRunner preserving interp.ExitStatus)
 	var exitCodeErr ExitCodeError
-	if errors.As(err, &exitCodeErr) {
+	if goerrors.As(err, &exitCodeErr) {
 		// Special case: exit code 0 means successful completion - don't print error
 		// This allows commands like 'version' to display output and exit successfully
 		// without using os.Exit() directly (which is untestable).
@@ -226,20 +226,17 @@
 		}
 		// Non-zero exit codes: print error and exit with that code
 		CheckErrorAndPrint(err, title, suggestion)
+
+		// Close Sentry before exiting.
+		if atmosConfig != nil && atmosConfig.Errors.Sentry.Enabled {
+			CloseSentry()
+		}
+
 		Exit(exitCodeErr.Code)
 		return
 	}
 
 	// Print error message for all other error types
-	CheckErrorAndPrint(err, title, suggestion)
-
-	// Find the executed command's exit code from the error
-	var exitError *exec.ExitError
-	if errors.As(err, &exitError) {
-		Exit(exitError.ExitCode())
-		return
-	}
-=======
 	CheckErrorAndPrint(err, title, suggestion)
 
 	// Close Sentry before exiting.
@@ -249,7 +246,6 @@
 
 	// Get exit code from error (supports custom codes and exec.ExitError).
 	exitCode := GetExitCode(err)
->>>>>>> 2782c038
 
 	// TODO: Refactor so that we only call `os.Exit` in `main()` or `init()` functions.
 	// Exiting here makes it difficult to test.
