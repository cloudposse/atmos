# Compiled files
**/.terraform/*
*.tfstate
*.tfstate.*
**/*.tf.json
**/planfile
**/*.planfile
**/*.kubeconfig
**/terraform.tfvars.json
**/helmfile.vars.yaml
**/packer.vars.json
**/*.terraform.tfvars.json
**/*.helmfile.vars.yaml
**/*.packer.vars.json
**/.terraform.lock.hcl
.vscode/
**/nohup.out
**/kubeconfig.yaml
**/*.planfile.json

# Module directory
.terraform
**/.idea
**/*.iml

**/.build-harness
**/build-harness
**/build
**/dist
**/.helmfile/
.DS_Store
/variant
*.tar
*.gz
/bin

# Nix
.envrc
.direnv/

# Ignore cache files
**/.atmos/cache.yaml
**/cache.*.txt

# Ignore components vendored during tests
examples/demo-vendoring/components/**
tests/fixtures/scenarios/vendor-globs/components/**
tests/fixtures/scenarios/vendor/components/**
internal/exec/output.*

# Coverage files
coverage.out
coverage.html
<<<<<<< HEAD

# Test output files
tests/test_output.log
test-atmos.yaml
=======
tests.test
>>>>>>> 46d13a37
<|MERGE_RESOLUTION|>--- conflicted
+++ resolved
@@ -51,11 +51,8 @@
 # Coverage files
 coverage.out
 coverage.html
-<<<<<<< HEAD
 
 # Test output files
 tests/test_output.log
 test-atmos.yaml
-=======
-tests.test
->>>>>>> 46d13a37
+tests.test