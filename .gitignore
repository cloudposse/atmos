# Compiled files
**/.terraform/*
*.tfstate
*.tfstate.*
**/*.tf.json
**/planfile
**/*.planfile
**/*.kubeconfig
**/terraform.tfvars.json
**/helmfile.vars.yaml
**/packer.vars.json
**/*.terraform.tfvars.json
**/*.helmfile.vars.yaml
**/*.packer.vars.json
**/.terraform.lock.hcl
.vscode/
**/nohup.out
**/kubeconfig.yaml
**/*.planfile.json

# Atmos binary (only in root directory)
/atmos

# Module directory
.terraform
**/.idea
**/*.iml

**/.build-harness
**/build-harness
**/build
**/dist
**/.helmfile/
.DS_Store
/variant
*.tar
*.gz
/bin

# Nix
.envrc
.direnv/

# Tool version managers
.tool-versions

# Ignore cache files
**/.atmos/cache.yaml
**/cache.*.txt

# Development configs - track only specific files
.atmos.d/*
!.atmos.d/dev.yaml
!.atmos.d/README.md

# Ignore components vendored during tests
examples/demo-vendoring/components/**
tests/fixtures/scenarios/vendor-globs/components/**
tests/fixtures/scenarios/vendor/components/**
internal/exec/output.*

# Coverage files
**.out
coverage*.out
coverage.html
coverage.*.tmp
coverage/
.gocoverdir/
tests.test

# Test binaries
*.test
**/*.test

**/llms.txt
**/llms-full.txt

# Test quality documentation (local tracking only)
FUTURE_IMPROVEMENTS.md
PHASE_4_*.md
TEST_QUALITY_*.md

# Lintroller and other custom tools
/lintroller
/.lintroller
tools/lintroller/.lintroller
/custom-gcl
tools/gomodcheck/.gomodcheck

# Claude Code and Hive Mind development tools
.claude-flow/
.hive-mind/

performance-optimization/

# Merge conflict artifacts and backup files
*.orig
*.rej
<<<<<<< HEAD
.scratch
=======
*.bak
*.go.bak
**/*.go.bak
>>>>>>> b9e8e597
<|MERGE_RESOLUTION|>--- conflicted
+++ resolved
@@ -96,10 +96,7 @@
 # Merge conflict artifacts and backup files
 *.orig
 *.rej
-<<<<<<< HEAD
 .scratch
-=======
 *.bak
 *.go.bak
-**/*.go.bak
->>>>>>> b9e8e597
+**/*.go.bak