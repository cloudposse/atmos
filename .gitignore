# Compiled files
**/.terraform/*
*.tfstate
*.tfstate.*
**/*.tf.json
**/planfile
**/*.planfile
**/*.kubeconfig
**/terraform.tfvars.json
**/helmfile.vars.yaml
**/packer.vars.json
**/*.terraform.tfvars.json
**/*.helmfile.vars.yaml
**/*.packer.vars.json
**/.terraform.lock.hcl
.vscode/
**/nohup.out
**/kubeconfig.yaml
**/*.planfile.json

# Atmos binary (only in root directory)
/atmos

# Module directory
.terraform
**/.idea
**/*.iml

**/.build-harness
**/build-harness
**/build
**/dist
**/.helmfile/
.DS_Store
/variant
*.tar
*.gz
/bin

# Nix
.envrc
.direnv/

# Tool version managers
.tool-versions

# Ignore cache files
**/.atmos/cache.yaml
**/cache.*.txt

# Development configs - track only specific files
.atmos.d/*
!.atmos.d/dev.yaml
!.atmos.d/README.md

# Ignore components vendored during tests
examples/demo-vendoring/components/**
tests/fixtures/scenarios/vendor-globs/components/**
tests/fixtures/scenarios/vendor/components/**
internal/exec/output.*

# Coverage files
**.out
coverage*.out
coverage.html
coverage.*.tmp
coverage/
.gocoverdir/
tests.test

# Test binaries
*.test
**/*.test

**/llms.txt
**/llms-full.txt

# Test quality documentation (local tracking only)
FUTURE_IMPROVEMENTS.md
PHASE_4_*.md
TEST_QUALITY_*.md

# Lintroller and other custom tools
/lintroller
/.lintroller
tools/lintroller/.lintroller
/custom-gcl
tools/gomodcheck/.gomodcheck

# Claude Code and Hive Mind development tools
.claude-flow/
.hive-mind/

performance-optimization/

# Merge conflict artifacts and backup files
*.orig
*.rej
*.bak
*.go.bak
**/*.go.bak

# Scratch/temporary analysis files
.scratch/
<<<<<<< HEAD
TEST_FAILURE_ANALYSIS.md
=======
scratch/
>>>>>>> 1d84eab1
<|MERGE_RESOLUTION|>--- conflicted
+++ resolved
@@ -102,8 +102,5 @@
 
 # Scratch/temporary analysis files
 .scratch/
-<<<<<<< HEAD
 TEST_FAILURE_ANALYSIS.md
-=======
-scratch/
->>>>>>> 1d84eab1
+scratch/