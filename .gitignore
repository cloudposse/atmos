# Compiled files
**/.terraform/*
*.tfstate
*.tfstate.*
**/*.tf.json
**/planfile
**/*.planfile
**/*.kubeconfig
**/terraform.tfvars.json
**/helmfile.vars.yaml
**/packer.vars.json
**/*.terraform.tfvars.json
**/*.helmfile.vars.yaml
**/*.packer.vars.json
**/.terraform.lock.hcl
.vscode/
**/nohup.out
**/kubeconfig.yaml
**/*.planfile.json

# Module directory
.terraform
**/.idea
**/*.iml

**/.build-harness
**/build-harness
**/build
**/dist
**/.helmfile/
.DS_Store
/variant
*.tar
*.gz
/bin

# Nix
.envrc
.direnv/

# Ignore cache files
**/.atmos/cache.yaml
**/cache.*.txt

# Ignore components vendored during tests
examples/demo-vendoring/components/**
tests/fixtures/scenarios/vendor-globs/components/**
tests/fixtures/scenarios/vendor/components/**
internal/exec/output.*

# Coverage files
coverage.out
coverage.html
<<<<<<< HEAD
coverage.out.tmp

# Test artifacts
test-results.json
test-summary.md
gotcha-results.json

# Gotcha binary
gotcha
tools/gotcha/gotcha
=======
tests.test
>>>>>>> f2781b54
<|MERGE_RESOLUTION|>--- conflicted
+++ resolved
@@ -51,8 +51,8 @@
 # Coverage files
 coverage.out
 coverage.html
-<<<<<<< HEAD
 coverage.out.tmp
+tests.test
 
 # Test artifacts
 test-results.json
@@ -61,7 +61,4 @@
 
 # Gotcha binary
 gotcha
-tools/gotcha/gotcha
-=======
-tests.test
->>>>>>> f2781b54
+tools/gotcha/gotcha