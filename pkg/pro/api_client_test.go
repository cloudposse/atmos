package pro

import (
	"net/http"
	"net/http/httptest"
	"os"
	"testing"

	"github.com/spf13/viper"
	"github.com/stretchr/testify/assert"
	"github.com/stretchr/testify/mock"

	"github.com/cloudposse/atmos/pkg/logger"
	"github.com/cloudposse/atmos/pkg/schema"
)

// MockRoundTripper is an implementation of http.RoundTripper for testing purposes.
type MockRoundTripper struct {
	mock.Mock
}

func (m *MockRoundTripper) RoundTrip(req *http.Request) (*http.Response, error) {
	args := m.Called(req)
	return args.Get(0).(*http.Response), args.Error(1)
}

func TestNewAtmosProAPIClientFromEnv(t *testing.T) {
	mockLogger, err := logger.NewLogger("test", "/dev/stdout")
	assert.NoError(t, err)

	// Save original env vars
	originalEnvVars := map[string]string{
		"ACTIONS_ID_TOKEN_REQUEST_URL":   os.Getenv("ACTIONS_ID_TOKEN_REQUEST_URL"),
		"ACTIONS_ID_TOKEN_REQUEST_TOKEN": os.Getenv("ACTIONS_ID_TOKEN_REQUEST_TOKEN"),
		"ATMOS_PRO_WORKSPACE_ID":         os.Getenv("ATMOS_PRO_WORKSPACE_ID"),
		"ATMOS_PRO_TOKEN":                os.Getenv("ATMOS_PRO_TOKEN"),
		"ATMOS_PRO_BASE_URL":             os.Getenv("ATMOS_PRO_BASE_URL"),
		"ATMOS_PRO_ENDPOINT":             os.Getenv("ATMOS_PRO_ENDPOINT"),
	}
<<<<<<< HEAD

	dto := UnlockStackRequest{}

	mockResponse := &http.Response{
		StatusCode: http.StatusInternalServerError,
		Body:       io.NopCloser(bytes.NewBufferString(`{"request":"1", "success": false, "errorMessage": "Internal Server Error"}`)),
	}

	mockRoundTripper.On("RoundTrip", mock.Anything).Return(mockResponse, nil)

	response, err := apiClient.UnlockStack(dto)
	assert.Error(t, err)
	assert.Contains(t, err.Error(), "Internal Server Error")
	assert.False(t, response.Success)

	mockRoundTripper.AssertExpectations(t)
}

func TestUploadDriftDetection(t *testing.T) {
	mockLogger, err := logger.NewLogger("test", "/dev/stdout")
	assert.Nil(t, err)

	mockRoundTripper := new(MockRoundTripper)
	httpClient := &http.Client{Transport: mockRoundTripper}
	apiClient := &AtmosProAPIClient{
		Logger:          mockLogger,
		BaseURL:         "http://localhost",
		BaseAPIEndpoint: "api",
		APIToken:        "test-token",
		HTTPClient:      httpClient,
	}

	dto := DriftDetectionUploadRequest{
		RepoURL:   "https://github.com/org/repo",
		RepoName:  "repo",
		RepoOwner: "org",
		RepoHost:  "github.com",
		Stacks: []schema.Deployment{
			{
				Component:     "vpc",
				Stack:         "tenant1-ue2-dev",
				ComponentType: "terraform",
				Settings: map[string]any{
					"pro": map[string]any{
						"drift_detection": map[string]any{
							"enabled": true,
						},
					},
				},
				Vars: map[string]any{
					"environment": "dev",
					"tenant":      "tenant1",
					"region":      "ue2",
					"cidr_block":  "10.0.0.0/16",
				},
			},
			{
				Component:     "eks",
				Stack:         "tenant1-ue2-dev",
				ComponentType: "terraform",
				Settings: map[string]any{
					"pro": map[string]any{
						"drift_detection": map[string]any{
							"enabled": true,
						},
					},
				},
				Vars: map[string]any{
					"environment":        "dev",
					"tenant":             "tenant1",
					"region":             "ue2",
					"cluster_name":       "tenant1-ue2-dev",
					"kubernetes_version": "1.27",
				},
			},
		},
	}

	mockResponse := &http.Response{
		StatusCode: http.StatusOK,
		Body:       io.NopCloser(bytes.NewBufferString(`{"success": true}`)),
	}

	mockRoundTripper.On("RoundTrip", mock.Anything).Return(mockResponse, nil)

	err = apiClient.UploadDriftDetection(&dto)
	assert.NoError(t, err)

	mockRoundTripper.AssertExpectations(t)
}

func TestUploadDriftDetection_Error(t *testing.T) {
	mockLogger, err := logger.NewLogger("test", "/dev/stdout")
	assert.Nil(t, err)

	mockRoundTripper := new(MockRoundTripper)
	httpClient := &http.Client{Transport: mockRoundTripper}
	apiClient := &AtmosProAPIClient{
		Logger:          mockLogger,
		BaseURL:         "http://localhost",
		BaseAPIEndpoint: "api",
		APIToken:        "test-token",
		HTTPClient:      httpClient,
	}

	dto := DriftDetectionUploadRequest{
		RepoURL:   "https://github.com/org/repo",
		RepoName:  "repo",
		RepoOwner: "org",
		RepoHost:  "github.com",
		Stacks: []schema.Deployment{
			{
				Component:     "vpc",
				Stack:         "tenant1-ue2-dev",
				ComponentType: "terraform",
				Settings: map[string]any{
					"pro": map[string]any{
						"drift_detection": map[string]any{
							"enabled": true,
						},
					},
				},
				Vars: map[string]any{
					"environment": "dev",
					"tenant":      "tenant1",
					"region":      "ue2",
					"cidr_block":  "10.0.0.0/16",
				},
			},
			{
				Component:     "eks",
				Stack:         "tenant1-ue2-dev",
				ComponentType: "terraform",
				Settings: map[string]any{
					"pro": map[string]any{
						"drift_detection": map[string]any{
							"enabled": true,
						},
					},
				},
				Vars: map[string]any{
					"environment":        "dev",
					"tenant":             "tenant1",
					"region":             "ue2",
					"cluster_name":       "tenant1-ue2-dev",
					"kubernetes_version": "1.27",
				},
			},
		},
	}

	mockResponse := &http.Response{
		StatusCode: http.StatusInternalServerError,
		Body:       io.NopCloser(bytes.NewBufferString(`{"success": false, "errorMessage": "Internal Server Error"}`)),
	}

	mockRoundTripper.On("RoundTrip", mock.Anything).Return(mockResponse, nil)

	err = apiClient.UploadDriftDetection(&dto)
	assert.Error(t, err)
	assert.Contains(t, err.Error(), "failed to upload drift detection results")

	mockRoundTripper.AssertExpectations(t)
=======
	defer func() {
		for k, v := range originalEnvVars {
			if v != "" {
				os.Setenv(k, v)
			} else {
				os.Unsetenv(k)
			}
		}
		viper.Reset()
	}()

	t.Run("api token set - skip OIDC", func(t *testing.T) {
		os.Setenv("ATMOS_PRO_BASE_URL", "https://api.atmos.example.com")
		os.Setenv("ATMOS_PRO_ENDPOINT", "v1")
		os.Setenv("ATMOS_PRO_TOKEN", "direct-api-token")
		os.Unsetenv("ACTIONS_ID_TOKEN_REQUEST_URL")
		os.Unsetenv("ACTIONS_ID_TOKEN_REQUEST_TOKEN")
		os.Unsetenv("ATMOS_PRO_WORKSPACE_ID")

		viper.Reset()
		// Bind environment variables like the main application does
		viper.BindEnv("ATMOS_PRO_BASE_URL", "ATMOS_PRO_BASE_URL")
		viper.BindEnv("ATMOS_PRO_ENDPOINT", "ATMOS_PRO_ENDPOINT")
		viper.BindEnv("ATMOS_PRO_TOKEN", "ATMOS_PRO_TOKEN")
		viper.BindEnv("ATMOS_PRO_WORKSPACE_ID", "ATMOS_PRO_WORKSPACE_ID")

		// Create AtmosConfiguration with Pro settings populated from environment
		atmosConfig := schema.AtmosConfiguration{
			Settings: schema.AtmosSettings{
				Pro: schema.ProSettings{
					BaseURL:     os.Getenv("ATMOS_PRO_BASE_URL"),
					Endpoint:    os.Getenv("ATMOS_PRO_ENDPOINT"),
					Token:       os.Getenv("ATMOS_PRO_TOKEN"),
					WorkspaceID: os.Getenv("ATMOS_PRO_WORKSPACE_ID"),
					GithubOIDC: schema.GithubOIDCSettings{
						RequestURL:   os.Getenv("ACTIONS_ID_TOKEN_REQUEST_URL"),
						RequestToken: os.Getenv("ACTIONS_ID_TOKEN_REQUEST_TOKEN"),
					},
				},
			},
		}

		client, err := NewAtmosProAPIClientFromEnv(mockLogger, &atmosConfig)
		assert.NoError(t, err)
		assert.NotNil(t, client)
		assert.Equal(t, "direct-api-token", client.APIToken)
		assert.Equal(t, "https://api.atmos.example.com", client.BaseURL)
		assert.Equal(t, "v1", client.BaseAPIEndpoint)
	})

	t.Run("api token set with defaults", func(t *testing.T) {
		os.Setenv("ATMOS_PRO_TOKEN", "direct-api-token")
		// Unset custom URLs to test defaults
		os.Unsetenv("ATMOS_PRO_BASE_URL")
		os.Unsetenv("ATMOS_PRO_ENDPOINT")
		os.Unsetenv("ACTIONS_ID_TOKEN_REQUEST_URL")
		os.Unsetenv("ACTIONS_ID_TOKEN_REQUEST_TOKEN")
		os.Unsetenv("ATMOS_PRO_WORKSPACE_ID")

		viper.Reset()
		// Bind environment variables like the main application does
		viper.BindEnv("ATMOS_PRO_BASE_URL", "ATMOS_PRO_BASE_URL")
		viper.BindEnv("ATMOS_PRO_ENDPOINT", "ATMOS_PRO_ENDPOINT")
		viper.BindEnv("ATMOS_PRO_TOKEN", "ATMOS_PRO_TOKEN")
		viper.BindEnv("ATMOS_PRO_WORKSPACE_ID", "ATMOS_PRO_WORKSPACE_ID")

		// Create AtmosConfiguration with Pro settings populated from environment
		atmosConfig := schema.AtmosConfiguration{
			Settings: schema.AtmosSettings{
				Pro: schema.ProSettings{
					BaseURL:     os.Getenv("ATMOS_PRO_BASE_URL"),
					Endpoint:    os.Getenv("ATMOS_PRO_ENDPOINT"),
					Token:       os.Getenv("ATMOS_PRO_TOKEN"),
					WorkspaceID: os.Getenv("ATMOS_PRO_WORKSPACE_ID"),
					GithubOIDC: schema.GithubOIDCSettings{
						RequestURL:   os.Getenv("ACTIONS_ID_TOKEN_REQUEST_URL"),
						RequestToken: os.Getenv("ACTIONS_ID_TOKEN_REQUEST_TOKEN"),
					},
				},
			},
		}

		client, err := NewAtmosProAPIClientFromEnv(mockLogger, &atmosConfig)
		assert.NoError(t, err)
		assert.NotNil(t, client)
		assert.Equal(t, "direct-api-token", client.APIToken)
		assert.Equal(t, "https://atmos-pro.com", client.BaseURL) // Default
		assert.Equal(t, "api/v1", client.BaseAPIEndpoint)        // Default
	})

	t.Run("successful OIDC flow", func(t *testing.T) {
		// Set up mock server for OIDC token request
		oidcServer := httptest.NewServer(http.HandlerFunc(func(w http.ResponseWriter, r *http.Request) {
			assert.Equal(t, "Bearer test-request-token", r.Header.Get("Authorization"))
			w.WriteHeader(http.StatusOK)
			w.Write([]byte(`{"value": "github-oidc-token-123"}`))
		}))
		defer oidcServer.Close()

		// Set up mock server for token exchange
		exchangeServer := httptest.NewServer(http.HandlerFunc(func(w http.ResponseWriter, r *http.Request) {
			assert.Equal(t, "application/json", r.Header.Get("Content-Type"))
			w.WriteHeader(http.StatusOK)
			w.Write([]byte(`{"success": true, "data": {"token": "atmos-pro-token-456"}}`))
		}))
		defer exchangeServer.Close()

		// Unset API token to force OIDC flow
		os.Unsetenv("ATMOS_PRO_TOKEN")
		os.Setenv("ACTIONS_ID_TOKEN_REQUEST_URL", oidcServer.URL+"?token=dummy")
		os.Setenv("ACTIONS_ID_TOKEN_REQUEST_TOKEN", "test-request-token")
		os.Setenv("ATMOS_PRO_WORKSPACE_ID", "test-workspace")
		os.Setenv("ATMOS_PRO_BASE_URL", exchangeServer.URL)

		viper.Reset()
		// Bind environment variables like the main application does
		viper.BindEnv("ATMOS_PRO_BASE_URL", "ATMOS_PRO_BASE_URL")
		viper.BindEnv("ATMOS_PRO_ENDPOINT", "ATMOS_PRO_ENDPOINT")
		viper.BindEnv("ATMOS_PRO_TOKEN", "ATMOS_PRO_TOKEN")
		viper.BindEnv("ATMOS_PRO_WORKSPACE_ID", "ATMOS_PRO_WORKSPACE_ID")

		// Create AtmosConfiguration with Pro settings populated from environment
		atmosConfig := schema.AtmosConfiguration{
			Settings: schema.AtmosSettings{
				Pro: schema.ProSettings{
					BaseURL:     os.Getenv("ATMOS_PRO_BASE_URL"),
					Endpoint:    os.Getenv("ATMOS_PRO_ENDPOINT"),
					Token:       os.Getenv("ATMOS_PRO_TOKEN"),
					WorkspaceID: os.Getenv("ATMOS_PRO_WORKSPACE_ID"),
					GithubOIDC: schema.GithubOIDCSettings{
						RequestURL:   os.Getenv("ACTIONS_ID_TOKEN_REQUEST_URL"),
						RequestToken: os.Getenv("ACTIONS_ID_TOKEN_REQUEST_TOKEN"),
					},
				},
			},
		}

		client, err := NewAtmosProAPIClientFromEnv(mockLogger, &atmosConfig)
		assert.NoError(t, err)
		assert.NotNil(t, client)
		assert.Equal(t, "atmos-pro-token-456", client.APIToken)
	})

	t.Run("missing workspace ID for OIDC", func(t *testing.T) {
		// Set up mock server for OIDC token request
		oidcServer := httptest.NewServer(http.HandlerFunc(func(w http.ResponseWriter, r *http.Request) {
			w.WriteHeader(http.StatusOK)
			w.Write([]byte(`{"value": "github-oidc-token-123"}`))
		}))
		defer oidcServer.Close()

		// Unset API token and workspace ID to trigger error
		os.Unsetenv("ATMOS_PRO_TOKEN")
		os.Unsetenv("ATMOS_PRO_WORKSPACE_ID")
		os.Setenv("ACTIONS_ID_TOKEN_REQUEST_URL", oidcServer.URL+"?token=dummy")
		os.Setenv("ACTIONS_ID_TOKEN_REQUEST_TOKEN", "test-request-token")

		viper.Reset()
		// Bind environment variables like the main application does
		viper.BindEnv("ATMOS_PRO_BASE_URL", "ATMOS_PRO_BASE_URL")
		viper.BindEnv("ATMOS_PRO_ENDPOINT", "ATMOS_PRO_ENDPOINT")
		viper.BindEnv("ATMOS_PRO_TOKEN", "ATMOS_PRO_TOKEN")
		viper.BindEnv("ATMOS_PRO_WORKSPACE_ID", "ATMOS_PRO_WORKSPACE_ID")

		// Create AtmosConfiguration with Pro settings populated from environment
		atmosConfig := schema.AtmosConfiguration{
			Settings: schema.AtmosSettings{
				Pro: schema.ProSettings{
					BaseURL:     os.Getenv("ATMOS_PRO_BASE_URL"),
					Endpoint:    os.Getenv("ATMOS_PRO_ENDPOINT"),
					Token:       os.Getenv("ATMOS_PRO_TOKEN"),
					WorkspaceID: os.Getenv("ATMOS_PRO_WORKSPACE_ID"),
					GithubOIDC: schema.GithubOIDCSettings{
						RequestURL:   os.Getenv("ACTIONS_ID_TOKEN_REQUEST_URL"),
						RequestToken: os.Getenv("ACTIONS_ID_TOKEN_REQUEST_TOKEN"),
					},
				},
			},
		}

		client, err := NewAtmosProAPIClientFromEnv(mockLogger, &atmosConfig)
		assert.Error(t, err)
		assert.Nil(t, client)
		assert.Contains(t, err.Error(), "workspace ID environment variable is required")
	})

	t.Run("GitHub OIDC token fetch fails", func(t *testing.T) {
		// Unset API token to force OIDC flow
		os.Unsetenv("ATMOS_PRO_TOKEN")
		// Unset OIDC env vars to trigger failure
		os.Unsetenv("ACTIONS_ID_TOKEN_REQUEST_URL")
		os.Unsetenv("ACTIONS_ID_TOKEN_REQUEST_TOKEN")

		viper.Reset()
		// Bind environment variables like the main application does
		viper.BindEnv("ATMOS_PRO_BASE_URL", "ATMOS_PRO_BASE_URL")
		viper.BindEnv("ATMOS_PRO_ENDPOINT", "ATMOS_PRO_ENDPOINT")
		viper.BindEnv("ATMOS_PRO_TOKEN", "ATMOS_PRO_TOKEN")
		viper.BindEnv("ATMOS_PRO_WORKSPACE_ID", "ATMOS_PRO_WORKSPACE_ID")

		// Create AtmosConfiguration with Pro settings populated from environment
		atmosConfig := schema.AtmosConfiguration{
			Settings: schema.AtmosSettings{
				Pro: schema.ProSettings{
					BaseURL:     os.Getenv("ATMOS_PRO_BASE_URL"),
					Endpoint:    os.Getenv("ATMOS_PRO_ENDPOINT"),
					Token:       os.Getenv("ATMOS_PRO_TOKEN"),
					WorkspaceID: os.Getenv("ATMOS_PRO_WORKSPACE_ID"),
					GithubOIDC: schema.GithubOIDCSettings{
						RequestURL:   os.Getenv("ACTIONS_ID_TOKEN_REQUEST_URL"),
						RequestToken: os.Getenv("ACTIONS_ID_TOKEN_REQUEST_TOKEN"),
					},
				},
			},
		}

		client, err := NewAtmosProAPIClientFromEnv(mockLogger, &atmosConfig)
		assert.Error(t, err)
		assert.Nil(t, client)
		assert.Contains(t, err.Error(), "not running in GitHub Actions")
	})

	t.Run("OIDC token exchange fails", func(t *testing.T) {
		// Set up mock server for OIDC token request
		oidcServer := httptest.NewServer(http.HandlerFunc(func(w http.ResponseWriter, r *http.Request) {
			w.WriteHeader(http.StatusOK)
			w.Write([]byte(`{"value": "github-oidc-token-123"}`))
		}))
		defer oidcServer.Close()

		// Set up mock server for failed token exchange
		exchangeServer := httptest.NewServer(http.HandlerFunc(func(w http.ResponseWriter, r *http.Request) {
			w.WriteHeader(http.StatusUnauthorized)
			w.Write([]byte(`{"success": false, "error": "unauthorized"}`))
		}))
		defer exchangeServer.Close()

		// Unset API token to force OIDC flow
		os.Unsetenv("ATMOS_PRO_TOKEN")
		os.Setenv("ACTIONS_ID_TOKEN_REQUEST_URL", oidcServer.URL+"?token=dummy")
		os.Setenv("ACTIONS_ID_TOKEN_REQUEST_TOKEN", "test-request-token")
		os.Setenv("ATMOS_PRO_WORKSPACE_ID", "test-workspace")
		os.Setenv("ATMOS_PRO_BASE_URL", exchangeServer.URL)

		viper.Reset()
		// Bind environment variables like the main application does
		viper.BindEnv("ATMOS_PRO_BASE_URL", "ATMOS_PRO_BASE_URL")
		viper.BindEnv("ATMOS_PRO_ENDPOINT", "ATMOS_PRO_ENDPOINT")
		viper.BindEnv("ATMOS_PRO_TOKEN", "ATMOS_PRO_TOKEN")
		viper.BindEnv("ATMOS_PRO_WORKSPACE_ID", "ATMOS_PRO_WORKSPACE_ID")

		// Create AtmosConfiguration with Pro settings populated from environment
		atmosConfig := schema.AtmosConfiguration{
			Settings: schema.AtmosSettings{
				Pro: schema.ProSettings{
					BaseURL:     os.Getenv("ATMOS_PRO_BASE_URL"),
					Endpoint:    os.Getenv("ATMOS_PRO_ENDPOINT"),
					Token:       os.Getenv("ATMOS_PRO_TOKEN"),
					WorkspaceID: os.Getenv("ATMOS_PRO_WORKSPACE_ID"),
					GithubOIDC: schema.GithubOIDCSettings{
						RequestURL:   os.Getenv("ACTIONS_ID_TOKEN_REQUEST_URL"),
						RequestToken: os.Getenv("ACTIONS_ID_TOKEN_REQUEST_TOKEN"),
					},
				},
			},
		}

		client, err := NewAtmosProAPIClientFromEnv(mockLogger, &atmosConfig)
		assert.Error(t, err)
		assert.Nil(t, client)
		assert.Contains(t, err.Error(), "failed to exchange OIDC token")
	})

	t.Run("no GitHub Actions environment", func(t *testing.T) {
		// Unset all environment variables
		os.Unsetenv("ATMOS_PRO_TOKEN")
		os.Unsetenv("ACTIONS_ID_TOKEN_REQUEST_URL")
		os.Unsetenv("ACTIONS_ID_TOKEN_REQUEST_TOKEN")

		viper.Reset()
		// Bind environment variables like the main application does
		viper.BindEnv("ATMOS_PRO_BASE_URL", "ATMOS_PRO_BASE_URL")
		viper.BindEnv("ATMOS_PRO_ENDPOINT", "ATMOS_PRO_ENDPOINT")
		viper.BindEnv("ATMOS_PRO_TOKEN", "ATMOS_PRO_TOKEN")
		viper.BindEnv("ATMOS_PRO_WORKSPACE_ID", "ATMOS_PRO_WORKSPACE_ID")

		// Create AtmosConfiguration with Pro settings populated from environment
		atmosConfig := schema.AtmosConfiguration{
			Settings: schema.AtmosSettings{
				Pro: schema.ProSettings{
					BaseURL:     os.Getenv("ATMOS_PRO_BASE_URL"),
					Endpoint:    os.Getenv("ATMOS_PRO_ENDPOINT"),
					Token:       os.Getenv("ATMOS_PRO_TOKEN"),
					WorkspaceID: os.Getenv("ATMOS_PRO_WORKSPACE_ID"),
					GithubOIDC: schema.GithubOIDCSettings{
						RequestURL:   os.Getenv("ACTIONS_ID_TOKEN_REQUEST_URL"),
						RequestToken: os.Getenv("ACTIONS_ID_TOKEN_REQUEST_TOKEN"),
					},
				},
			},
		}

		client, err := NewAtmosProAPIClientFromEnv(mockLogger, &atmosConfig)
		assert.Error(t, err)
		assert.Nil(t, client)
		assert.Contains(t, err.Error(), "not running in GitHub Actions")
	})
>>>>>>> 7a404d0e
}<|MERGE_RESOLUTION|>--- conflicted
+++ resolved
@@ -37,23 +37,313 @@
 		"ATMOS_PRO_BASE_URL":             os.Getenv("ATMOS_PRO_BASE_URL"),
 		"ATMOS_PRO_ENDPOINT":             os.Getenv("ATMOS_PRO_ENDPOINT"),
 	}
-<<<<<<< HEAD
-
-	dto := UnlockStackRequest{}
-
-	mockResponse := &http.Response{
-		StatusCode: http.StatusInternalServerError,
-		Body:       io.NopCloser(bytes.NewBufferString(`{"request":"1", "success": false, "errorMessage": "Internal Server Error"}`)),
-	}
-
-	mockRoundTripper.On("RoundTrip", mock.Anything).Return(mockResponse, nil)
-
-	response, err := apiClient.UnlockStack(dto)
-	assert.Error(t, err)
-	assert.Contains(t, err.Error(), "Internal Server Error")
-	assert.False(t, response.Success)
-
-	mockRoundTripper.AssertExpectations(t)
+	defer func() {
+		for k, v := range originalEnvVars {
+			if v != "" {
+				os.Setenv(k, v)
+			} else {
+				os.Unsetenv(k)
+			}
+		}
+		viper.Reset()
+	}()
+
+	t.Run("api token set - skip OIDC", func(t *testing.T) {
+		os.Setenv("ATMOS_PRO_BASE_URL", "https://api.atmos.example.com")
+		os.Setenv("ATMOS_PRO_ENDPOINT", "v1")
+		os.Setenv("ATMOS_PRO_TOKEN", "direct-api-token")
+		os.Unsetenv("ACTIONS_ID_TOKEN_REQUEST_URL")
+		os.Unsetenv("ACTIONS_ID_TOKEN_REQUEST_TOKEN")
+		os.Unsetenv("ATMOS_PRO_WORKSPACE_ID")
+
+		viper.Reset()
+		// Bind environment variables like the main application does
+		viper.BindEnv("ATMOS_PRO_BASE_URL", "ATMOS_PRO_BASE_URL")
+		viper.BindEnv("ATMOS_PRO_ENDPOINT", "ATMOS_PRO_ENDPOINT")
+		viper.BindEnv("ATMOS_PRO_TOKEN", "ATMOS_PRO_TOKEN")
+		viper.BindEnv("ATMOS_PRO_WORKSPACE_ID", "ATMOS_PRO_WORKSPACE_ID")
+
+		// Create AtmosConfiguration with Pro settings populated from environment
+		atmosConfig := schema.AtmosConfiguration{
+			Settings: schema.AtmosSettings{
+				Pro: schema.ProSettings{
+					BaseURL:     os.Getenv("ATMOS_PRO_BASE_URL"),
+					Endpoint:    os.Getenv("ATMOS_PRO_ENDPOINT"),
+					Token:       os.Getenv("ATMOS_PRO_TOKEN"),
+					WorkspaceID: os.Getenv("ATMOS_PRO_WORKSPACE_ID"),
+					GithubOIDC: schema.GithubOIDCSettings{
+						RequestURL:   os.Getenv("ACTIONS_ID_TOKEN_REQUEST_URL"),
+						RequestToken: os.Getenv("ACTIONS_ID_TOKEN_REQUEST_TOKEN"),
+					},
+				},
+			},
+		}
+
+		client, err := NewAtmosProAPIClientFromEnv(mockLogger, &atmosConfig)
+		assert.NoError(t, err)
+		assert.NotNil(t, client)
+		assert.Equal(t, "direct-api-token", client.APIToken)
+		assert.Equal(t, "https://api.atmos.example.com", client.BaseURL)
+		assert.Equal(t, "v1", client.BaseAPIEndpoint)
+	})
+
+	t.Run("api token set with defaults", func(t *testing.T) {
+		os.Setenv("ATMOS_PRO_TOKEN", "direct-api-token")
+		// Unset custom URLs to test defaults
+		os.Unsetenv("ATMOS_PRO_BASE_URL")
+		os.Unsetenv("ATMOS_PRO_ENDPOINT")
+		os.Unsetenv("ACTIONS_ID_TOKEN_REQUEST_URL")
+		os.Unsetenv("ACTIONS_ID_TOKEN_REQUEST_TOKEN")
+		os.Unsetenv("ATMOS_PRO_WORKSPACE_ID")
+
+		viper.Reset()
+		// Bind environment variables like the main application does
+		viper.BindEnv("ATMOS_PRO_BASE_URL", "ATMOS_PRO_BASE_URL")
+		viper.BindEnv("ATMOS_PRO_ENDPOINT", "ATMOS_PRO_ENDPOINT")
+		viper.BindEnv("ATMOS_PRO_TOKEN", "ATMOS_PRO_TOKEN")
+		viper.BindEnv("ATMOS_PRO_WORKSPACE_ID", "ATMOS_PRO_WORKSPACE_ID")
+
+		// Create AtmosConfiguration with Pro settings populated from environment
+		atmosConfig := schema.AtmosConfiguration{
+			Settings: schema.AtmosSettings{
+				Pro: schema.ProSettings{
+					BaseURL:     os.Getenv("ATMOS_PRO_BASE_URL"),
+					Endpoint:    os.Getenv("ATMOS_PRO_ENDPOINT"),
+					Token:       os.Getenv("ATMOS_PRO_TOKEN"),
+					WorkspaceID: os.Getenv("ATMOS_PRO_WORKSPACE_ID"),
+					GithubOIDC: schema.GithubOIDCSettings{
+						RequestURL:   os.Getenv("ACTIONS_ID_TOKEN_REQUEST_URL"),
+						RequestToken: os.Getenv("ACTIONS_ID_TOKEN_REQUEST_TOKEN"),
+					},
+				},
+			},
+		}
+
+		client, err := NewAtmosProAPIClientFromEnv(mockLogger, &atmosConfig)
+		assert.NoError(t, err)
+		assert.NotNil(t, client)
+		assert.Equal(t, "direct-api-token", client.APIToken)
+		assert.Equal(t, "https://atmos-pro.com", client.BaseURL) // Default
+		assert.Equal(t, "api/v1", client.BaseAPIEndpoint)        // Default
+	})
+
+	t.Run("successful OIDC flow", func(t *testing.T) {
+		// Set up mock server for OIDC token request
+		oidcServer := httptest.NewServer(http.HandlerFunc(func(w http.ResponseWriter, r *http.Request) {
+			assert.Equal(t, "Bearer test-request-token", r.Header.Get("Authorization"))
+			w.WriteHeader(http.StatusOK)
+			w.Write([]byte(`{"value": "github-oidc-token-123"}`))
+		}))
+		defer oidcServer.Close()
+
+		// Set up mock server for token exchange
+		exchangeServer := httptest.NewServer(http.HandlerFunc(func(w http.ResponseWriter, r *http.Request) {
+			assert.Equal(t, "application/json", r.Header.Get("Content-Type"))
+			w.WriteHeader(http.StatusOK)
+			w.Write([]byte(`{"success": true, "data": {"token": "atmos-pro-token-456"}}`))
+		}))
+		defer exchangeServer.Close()
+
+		// Unset API token to force OIDC flow
+		os.Unsetenv("ATMOS_PRO_TOKEN")
+		os.Setenv("ACTIONS_ID_TOKEN_REQUEST_URL", oidcServer.URL+"?token=dummy")
+		os.Setenv("ACTIONS_ID_TOKEN_REQUEST_TOKEN", "test-request-token")
+		os.Setenv("ATMOS_PRO_WORKSPACE_ID", "test-workspace")
+		os.Setenv("ATMOS_PRO_BASE_URL", exchangeServer.URL)
+
+		viper.Reset()
+		// Bind environment variables like the main application does
+		viper.BindEnv("ATMOS_PRO_BASE_URL", "ATMOS_PRO_BASE_URL")
+		viper.BindEnv("ATMOS_PRO_ENDPOINT", "ATMOS_PRO_ENDPOINT")
+		viper.BindEnv("ATMOS_PRO_TOKEN", "ATMOS_PRO_TOKEN")
+		viper.BindEnv("ATMOS_PRO_WORKSPACE_ID", "ATMOS_PRO_WORKSPACE_ID")
+
+		// Create AtmosConfiguration with Pro settings populated from environment
+		atmosConfig := schema.AtmosConfiguration{
+			Settings: schema.AtmosSettings{
+				Pro: schema.ProSettings{
+					BaseURL:     os.Getenv("ATMOS_PRO_BASE_URL"),
+					Endpoint:    os.Getenv("ATMOS_PRO_ENDPOINT"),
+					Token:       os.Getenv("ATMOS_PRO_TOKEN"),
+					WorkspaceID: os.Getenv("ATMOS_PRO_WORKSPACE_ID"),
+					GithubOIDC: schema.GithubOIDCSettings{
+						RequestURL:   os.Getenv("ACTIONS_ID_TOKEN_REQUEST_URL"),
+						RequestToken: os.Getenv("ACTIONS_ID_TOKEN_REQUEST_TOKEN"),
+					},
+				},
+			},
+		}
+
+		client, err := NewAtmosProAPIClientFromEnv(mockLogger, &atmosConfig)
+		assert.NoError(t, err)
+		assert.NotNil(t, client)
+		assert.Equal(t, "atmos-pro-token-456", client.APIToken)
+	})
+
+	t.Run("missing workspace ID for OIDC", func(t *testing.T) {
+		// Set up mock server for OIDC token request
+		oidcServer := httptest.NewServer(http.HandlerFunc(func(w http.ResponseWriter, r *http.Request) {
+			w.WriteHeader(http.StatusOK)
+			w.Write([]byte(`{"value": "github-oidc-token-123"}`))
+		}))
+		defer oidcServer.Close()
+
+		// Unset API token and workspace ID to trigger error
+		os.Unsetenv("ATMOS_PRO_TOKEN")
+		os.Unsetenv("ATMOS_PRO_WORKSPACE_ID")
+		os.Setenv("ACTIONS_ID_TOKEN_REQUEST_URL", oidcServer.URL+"?token=dummy")
+		os.Setenv("ACTIONS_ID_TOKEN_REQUEST_TOKEN", "test-request-token")
+
+		viper.Reset()
+		// Bind environment variables like the main application does
+		viper.BindEnv("ATMOS_PRO_BASE_URL", "ATMOS_PRO_BASE_URL")
+		viper.BindEnv("ATMOS_PRO_ENDPOINT", "ATMOS_PRO_ENDPOINT")
+		viper.BindEnv("ATMOS_PRO_TOKEN", "ATMOS_PRO_TOKEN")
+		viper.BindEnv("ATMOS_PRO_WORKSPACE_ID", "ATMOS_PRO_WORKSPACE_ID")
+
+		// Create AtmosConfiguration with Pro settings populated from environment
+		atmosConfig := schema.AtmosConfiguration{
+			Settings: schema.AtmosSettings{
+				Pro: schema.ProSettings{
+					BaseURL:     os.Getenv("ATMOS_PRO_BASE_URL"),
+					Endpoint:    os.Getenv("ATMOS_PRO_ENDPOINT"),
+					Token:       os.Getenv("ATMOS_PRO_TOKEN"),
+					WorkspaceID: os.Getenv("ATMOS_PRO_WORKSPACE_ID"),
+					GithubOIDC: schema.GithubOIDCSettings{
+						RequestURL:   os.Getenv("ACTIONS_ID_TOKEN_REQUEST_URL"),
+						RequestToken: os.Getenv("ACTIONS_ID_TOKEN_REQUEST_TOKEN"),
+					},
+				},
+			},
+		}
+
+		client, err := NewAtmosProAPIClientFromEnv(mockLogger, &atmosConfig)
+		assert.Error(t, err)
+		assert.Nil(t, client)
+		assert.Contains(t, err.Error(), "workspace ID environment variable is required")
+	})
+
+	t.Run("GitHub OIDC token fetch fails", func(t *testing.T) {
+		// Unset API token to force OIDC flow
+		os.Unsetenv("ATMOS_PRO_TOKEN")
+		// Unset OIDC env vars to trigger failure
+		os.Unsetenv("ACTIONS_ID_TOKEN_REQUEST_URL")
+		os.Unsetenv("ACTIONS_ID_TOKEN_REQUEST_TOKEN")
+
+		viper.Reset()
+		// Bind environment variables like the main application does
+		viper.BindEnv("ATMOS_PRO_BASE_URL", "ATMOS_PRO_BASE_URL")
+		viper.BindEnv("ATMOS_PRO_ENDPOINT", "ATMOS_PRO_ENDPOINT")
+		viper.BindEnv("ATMOS_PRO_TOKEN", "ATMOS_PRO_TOKEN")
+		viper.BindEnv("ATMOS_PRO_WORKSPACE_ID", "ATMOS_PRO_WORKSPACE_ID")
+
+		// Create AtmosConfiguration with Pro settings populated from environment
+		atmosConfig := schema.AtmosConfiguration{
+			Settings: schema.AtmosSettings{
+				Pro: schema.ProSettings{
+					BaseURL:     os.Getenv("ATMOS_PRO_BASE_URL"),
+					Endpoint:    os.Getenv("ATMOS_PRO_ENDPOINT"),
+					Token:       os.Getenv("ATMOS_PRO_TOKEN"),
+					WorkspaceID: os.Getenv("ATMOS_PRO_WORKSPACE_ID"),
+					GithubOIDC: schema.GithubOIDCSettings{
+						RequestURL:   os.Getenv("ACTIONS_ID_TOKEN_REQUEST_URL"),
+						RequestToken: os.Getenv("ACTIONS_ID_TOKEN_REQUEST_TOKEN"),
+					},
+				},
+			},
+		}
+
+		client, err := NewAtmosProAPIClientFromEnv(mockLogger, &atmosConfig)
+		assert.Error(t, err)
+		assert.Nil(t, client)
+		assert.Contains(t, err.Error(), "not running in GitHub Actions")
+	})
+
+	t.Run("OIDC token exchange fails", func(t *testing.T) {
+		// Set up mock server for OIDC token request
+		oidcServer := httptest.NewServer(http.HandlerFunc(func(w http.ResponseWriter, r *http.Request) {
+			w.WriteHeader(http.StatusOK)
+			w.Write([]byte(`{"value": "github-oidc-token-123"}`))
+		}))
+		defer oidcServer.Close()
+
+		// Set up mock server for failed token exchange
+		exchangeServer := httptest.NewServer(http.HandlerFunc(func(w http.ResponseWriter, r *http.Request) {
+			w.WriteHeader(http.StatusUnauthorized)
+			w.Write([]byte(`{"success": false, "error": "unauthorized"}`))
+		}))
+		defer exchangeServer.Close()
+
+		// Unset API token to force OIDC flow
+		os.Unsetenv("ATMOS_PRO_TOKEN")
+		os.Setenv("ACTIONS_ID_TOKEN_REQUEST_URL", oidcServer.URL+"?token=dummy")
+		os.Setenv("ACTIONS_ID_TOKEN_REQUEST_TOKEN", "test-request-token")
+		os.Setenv("ATMOS_PRO_WORKSPACE_ID", "test-workspace")
+		os.Setenv("ATMOS_PRO_BASE_URL", exchangeServer.URL)
+
+		viper.Reset()
+		// Bind environment variables like the main application does
+		viper.BindEnv("ATMOS_PRO_BASE_URL", "ATMOS_PRO_BASE_URL")
+		viper.BindEnv("ATMOS_PRO_ENDPOINT", "ATMOS_PRO_ENDPOINT")
+		viper.BindEnv("ATMOS_PRO_TOKEN", "ATMOS_PRO_TOKEN")
+		viper.BindEnv("ATMOS_PRO_WORKSPACE_ID", "ATMOS_PRO_WORKSPACE_ID")
+
+		// Create AtmosConfiguration with Pro settings populated from environment
+		atmosConfig := schema.AtmosConfiguration{
+			Settings: schema.AtmosSettings{
+				Pro: schema.ProSettings{
+					BaseURL:     os.Getenv("ATMOS_PRO_BASE_URL"),
+					Endpoint:    os.Getenv("ATMOS_PRO_ENDPOINT"),
+					Token:       os.Getenv("ATMOS_PRO_TOKEN"),
+					WorkspaceID: os.Getenv("ATMOS_PRO_WORKSPACE_ID"),
+					GithubOIDC: schema.GithubOIDCSettings{
+						RequestURL:   os.Getenv("ACTIONS_ID_TOKEN_REQUEST_URL"),
+						RequestToken: os.Getenv("ACTIONS_ID_TOKEN_REQUEST_TOKEN"),
+					},
+				},
+			},
+		}
+
+		client, err := NewAtmosProAPIClientFromEnv(mockLogger, &atmosConfig)
+		assert.Error(t, err)
+		assert.Nil(t, client)
+		assert.Contains(t, err.Error(), "failed to exchange OIDC token")
+	})
+
+	t.Run("no GitHub Actions environment", func(t *testing.T) {
+		// Unset all environment variables
+		os.Unsetenv("ATMOS_PRO_TOKEN")
+		os.Unsetenv("ACTIONS_ID_TOKEN_REQUEST_URL")
+		os.Unsetenv("ACTIONS_ID_TOKEN_REQUEST_TOKEN")
+
+		viper.Reset()
+		// Bind environment variables like the main application does
+		viper.BindEnv("ATMOS_PRO_BASE_URL", "ATMOS_PRO_BASE_URL")
+		viper.BindEnv("ATMOS_PRO_ENDPOINT", "ATMOS_PRO_ENDPOINT")
+		viper.BindEnv("ATMOS_PRO_TOKEN", "ATMOS_PRO_TOKEN")
+		viper.BindEnv("ATMOS_PRO_WORKSPACE_ID", "ATMOS_PRO_WORKSPACE_ID")
+
+		// Create AtmosConfiguration with Pro settings populated from environment
+		atmosConfig := schema.AtmosConfiguration{
+			Settings: schema.AtmosSettings{
+				Pro: schema.ProSettings{
+					BaseURL:     os.Getenv("ATMOS_PRO_BASE_URL"),
+					Endpoint:    os.Getenv("ATMOS_PRO_ENDPOINT"),
+					Token:       os.Getenv("ATMOS_PRO_TOKEN"),
+					WorkspaceID: os.Getenv("ATMOS_PRO_WORKSPACE_ID"),
+					GithubOIDC: schema.GithubOIDCSettings{
+						RequestURL:   os.Getenv("ACTIONS_ID_TOKEN_REQUEST_URL"),
+						RequestToken: os.Getenv("ACTIONS_ID_TOKEN_REQUEST_TOKEN"),
+					},
+				},
+			},
+		}
+
+		client, err := NewAtmosProAPIClientFromEnv(mockLogger, &atmosConfig)
+		assert.Error(t, err)
+		assert.Nil(t, client)
+		assert.Contains(t, err.Error(), "not running in GitHub Actions")
+	})
 }
 
 func TestUploadDriftDetection(t *testing.T) {
@@ -201,313 +491,4 @@
 	assert.Contains(t, err.Error(), "failed to upload drift detection results")
 
 	mockRoundTripper.AssertExpectations(t)
-=======
-	defer func() {
-		for k, v := range originalEnvVars {
-			if v != "" {
-				os.Setenv(k, v)
-			} else {
-				os.Unsetenv(k)
-			}
-		}
-		viper.Reset()
-	}()
-
-	t.Run("api token set - skip OIDC", func(t *testing.T) {
-		os.Setenv("ATMOS_PRO_BASE_URL", "https://api.atmos.example.com")
-		os.Setenv("ATMOS_PRO_ENDPOINT", "v1")
-		os.Setenv("ATMOS_PRO_TOKEN", "direct-api-token")
-		os.Unsetenv("ACTIONS_ID_TOKEN_REQUEST_URL")
-		os.Unsetenv("ACTIONS_ID_TOKEN_REQUEST_TOKEN")
-		os.Unsetenv("ATMOS_PRO_WORKSPACE_ID")
-
-		viper.Reset()
-		// Bind environment variables like the main application does
-		viper.BindEnv("ATMOS_PRO_BASE_URL", "ATMOS_PRO_BASE_URL")
-		viper.BindEnv("ATMOS_PRO_ENDPOINT", "ATMOS_PRO_ENDPOINT")
-		viper.BindEnv("ATMOS_PRO_TOKEN", "ATMOS_PRO_TOKEN")
-		viper.BindEnv("ATMOS_PRO_WORKSPACE_ID", "ATMOS_PRO_WORKSPACE_ID")
-
-		// Create AtmosConfiguration with Pro settings populated from environment
-		atmosConfig := schema.AtmosConfiguration{
-			Settings: schema.AtmosSettings{
-				Pro: schema.ProSettings{
-					BaseURL:     os.Getenv("ATMOS_PRO_BASE_URL"),
-					Endpoint:    os.Getenv("ATMOS_PRO_ENDPOINT"),
-					Token:       os.Getenv("ATMOS_PRO_TOKEN"),
-					WorkspaceID: os.Getenv("ATMOS_PRO_WORKSPACE_ID"),
-					GithubOIDC: schema.GithubOIDCSettings{
-						RequestURL:   os.Getenv("ACTIONS_ID_TOKEN_REQUEST_URL"),
-						RequestToken: os.Getenv("ACTIONS_ID_TOKEN_REQUEST_TOKEN"),
-					},
-				},
-			},
-		}
-
-		client, err := NewAtmosProAPIClientFromEnv(mockLogger, &atmosConfig)
-		assert.NoError(t, err)
-		assert.NotNil(t, client)
-		assert.Equal(t, "direct-api-token", client.APIToken)
-		assert.Equal(t, "https://api.atmos.example.com", client.BaseURL)
-		assert.Equal(t, "v1", client.BaseAPIEndpoint)
-	})
-
-	t.Run("api token set with defaults", func(t *testing.T) {
-		os.Setenv("ATMOS_PRO_TOKEN", "direct-api-token")
-		// Unset custom URLs to test defaults
-		os.Unsetenv("ATMOS_PRO_BASE_URL")
-		os.Unsetenv("ATMOS_PRO_ENDPOINT")
-		os.Unsetenv("ACTIONS_ID_TOKEN_REQUEST_URL")
-		os.Unsetenv("ACTIONS_ID_TOKEN_REQUEST_TOKEN")
-		os.Unsetenv("ATMOS_PRO_WORKSPACE_ID")
-
-		viper.Reset()
-		// Bind environment variables like the main application does
-		viper.BindEnv("ATMOS_PRO_BASE_URL", "ATMOS_PRO_BASE_URL")
-		viper.BindEnv("ATMOS_PRO_ENDPOINT", "ATMOS_PRO_ENDPOINT")
-		viper.BindEnv("ATMOS_PRO_TOKEN", "ATMOS_PRO_TOKEN")
-		viper.BindEnv("ATMOS_PRO_WORKSPACE_ID", "ATMOS_PRO_WORKSPACE_ID")
-
-		// Create AtmosConfiguration with Pro settings populated from environment
-		atmosConfig := schema.AtmosConfiguration{
-			Settings: schema.AtmosSettings{
-				Pro: schema.ProSettings{
-					BaseURL:     os.Getenv("ATMOS_PRO_BASE_URL"),
-					Endpoint:    os.Getenv("ATMOS_PRO_ENDPOINT"),
-					Token:       os.Getenv("ATMOS_PRO_TOKEN"),
-					WorkspaceID: os.Getenv("ATMOS_PRO_WORKSPACE_ID"),
-					GithubOIDC: schema.GithubOIDCSettings{
-						RequestURL:   os.Getenv("ACTIONS_ID_TOKEN_REQUEST_URL"),
-						RequestToken: os.Getenv("ACTIONS_ID_TOKEN_REQUEST_TOKEN"),
-					},
-				},
-			},
-		}
-
-		client, err := NewAtmosProAPIClientFromEnv(mockLogger, &atmosConfig)
-		assert.NoError(t, err)
-		assert.NotNil(t, client)
-		assert.Equal(t, "direct-api-token", client.APIToken)
-		assert.Equal(t, "https://atmos-pro.com", client.BaseURL) // Default
-		assert.Equal(t, "api/v1", client.BaseAPIEndpoint)        // Default
-	})
-
-	t.Run("successful OIDC flow", func(t *testing.T) {
-		// Set up mock server for OIDC token request
-		oidcServer := httptest.NewServer(http.HandlerFunc(func(w http.ResponseWriter, r *http.Request) {
-			assert.Equal(t, "Bearer test-request-token", r.Header.Get("Authorization"))
-			w.WriteHeader(http.StatusOK)
-			w.Write([]byte(`{"value": "github-oidc-token-123"}`))
-		}))
-		defer oidcServer.Close()
-
-		// Set up mock server for token exchange
-		exchangeServer := httptest.NewServer(http.HandlerFunc(func(w http.ResponseWriter, r *http.Request) {
-			assert.Equal(t, "application/json", r.Header.Get("Content-Type"))
-			w.WriteHeader(http.StatusOK)
-			w.Write([]byte(`{"success": true, "data": {"token": "atmos-pro-token-456"}}`))
-		}))
-		defer exchangeServer.Close()
-
-		// Unset API token to force OIDC flow
-		os.Unsetenv("ATMOS_PRO_TOKEN")
-		os.Setenv("ACTIONS_ID_TOKEN_REQUEST_URL", oidcServer.URL+"?token=dummy")
-		os.Setenv("ACTIONS_ID_TOKEN_REQUEST_TOKEN", "test-request-token")
-		os.Setenv("ATMOS_PRO_WORKSPACE_ID", "test-workspace")
-		os.Setenv("ATMOS_PRO_BASE_URL", exchangeServer.URL)
-
-		viper.Reset()
-		// Bind environment variables like the main application does
-		viper.BindEnv("ATMOS_PRO_BASE_URL", "ATMOS_PRO_BASE_URL")
-		viper.BindEnv("ATMOS_PRO_ENDPOINT", "ATMOS_PRO_ENDPOINT")
-		viper.BindEnv("ATMOS_PRO_TOKEN", "ATMOS_PRO_TOKEN")
-		viper.BindEnv("ATMOS_PRO_WORKSPACE_ID", "ATMOS_PRO_WORKSPACE_ID")
-
-		// Create AtmosConfiguration with Pro settings populated from environment
-		atmosConfig := schema.AtmosConfiguration{
-			Settings: schema.AtmosSettings{
-				Pro: schema.ProSettings{
-					BaseURL:     os.Getenv("ATMOS_PRO_BASE_URL"),
-					Endpoint:    os.Getenv("ATMOS_PRO_ENDPOINT"),
-					Token:       os.Getenv("ATMOS_PRO_TOKEN"),
-					WorkspaceID: os.Getenv("ATMOS_PRO_WORKSPACE_ID"),
-					GithubOIDC: schema.GithubOIDCSettings{
-						RequestURL:   os.Getenv("ACTIONS_ID_TOKEN_REQUEST_URL"),
-						RequestToken: os.Getenv("ACTIONS_ID_TOKEN_REQUEST_TOKEN"),
-					},
-				},
-			},
-		}
-
-		client, err := NewAtmosProAPIClientFromEnv(mockLogger, &atmosConfig)
-		assert.NoError(t, err)
-		assert.NotNil(t, client)
-		assert.Equal(t, "atmos-pro-token-456", client.APIToken)
-	})
-
-	t.Run("missing workspace ID for OIDC", func(t *testing.T) {
-		// Set up mock server for OIDC token request
-		oidcServer := httptest.NewServer(http.HandlerFunc(func(w http.ResponseWriter, r *http.Request) {
-			w.WriteHeader(http.StatusOK)
-			w.Write([]byte(`{"value": "github-oidc-token-123"}`))
-		}))
-		defer oidcServer.Close()
-
-		// Unset API token and workspace ID to trigger error
-		os.Unsetenv("ATMOS_PRO_TOKEN")
-		os.Unsetenv("ATMOS_PRO_WORKSPACE_ID")
-		os.Setenv("ACTIONS_ID_TOKEN_REQUEST_URL", oidcServer.URL+"?token=dummy")
-		os.Setenv("ACTIONS_ID_TOKEN_REQUEST_TOKEN", "test-request-token")
-
-		viper.Reset()
-		// Bind environment variables like the main application does
-		viper.BindEnv("ATMOS_PRO_BASE_URL", "ATMOS_PRO_BASE_URL")
-		viper.BindEnv("ATMOS_PRO_ENDPOINT", "ATMOS_PRO_ENDPOINT")
-		viper.BindEnv("ATMOS_PRO_TOKEN", "ATMOS_PRO_TOKEN")
-		viper.BindEnv("ATMOS_PRO_WORKSPACE_ID", "ATMOS_PRO_WORKSPACE_ID")
-
-		// Create AtmosConfiguration with Pro settings populated from environment
-		atmosConfig := schema.AtmosConfiguration{
-			Settings: schema.AtmosSettings{
-				Pro: schema.ProSettings{
-					BaseURL:     os.Getenv("ATMOS_PRO_BASE_URL"),
-					Endpoint:    os.Getenv("ATMOS_PRO_ENDPOINT"),
-					Token:       os.Getenv("ATMOS_PRO_TOKEN"),
-					WorkspaceID: os.Getenv("ATMOS_PRO_WORKSPACE_ID"),
-					GithubOIDC: schema.GithubOIDCSettings{
-						RequestURL:   os.Getenv("ACTIONS_ID_TOKEN_REQUEST_URL"),
-						RequestToken: os.Getenv("ACTIONS_ID_TOKEN_REQUEST_TOKEN"),
-					},
-				},
-			},
-		}
-
-		client, err := NewAtmosProAPIClientFromEnv(mockLogger, &atmosConfig)
-		assert.Error(t, err)
-		assert.Nil(t, client)
-		assert.Contains(t, err.Error(), "workspace ID environment variable is required")
-	})
-
-	t.Run("GitHub OIDC token fetch fails", func(t *testing.T) {
-		// Unset API token to force OIDC flow
-		os.Unsetenv("ATMOS_PRO_TOKEN")
-		// Unset OIDC env vars to trigger failure
-		os.Unsetenv("ACTIONS_ID_TOKEN_REQUEST_URL")
-		os.Unsetenv("ACTIONS_ID_TOKEN_REQUEST_TOKEN")
-
-		viper.Reset()
-		// Bind environment variables like the main application does
-		viper.BindEnv("ATMOS_PRO_BASE_URL", "ATMOS_PRO_BASE_URL")
-		viper.BindEnv("ATMOS_PRO_ENDPOINT", "ATMOS_PRO_ENDPOINT")
-		viper.BindEnv("ATMOS_PRO_TOKEN", "ATMOS_PRO_TOKEN")
-		viper.BindEnv("ATMOS_PRO_WORKSPACE_ID", "ATMOS_PRO_WORKSPACE_ID")
-
-		// Create AtmosConfiguration with Pro settings populated from environment
-		atmosConfig := schema.AtmosConfiguration{
-			Settings: schema.AtmosSettings{
-				Pro: schema.ProSettings{
-					BaseURL:     os.Getenv("ATMOS_PRO_BASE_URL"),
-					Endpoint:    os.Getenv("ATMOS_PRO_ENDPOINT"),
-					Token:       os.Getenv("ATMOS_PRO_TOKEN"),
-					WorkspaceID: os.Getenv("ATMOS_PRO_WORKSPACE_ID"),
-					GithubOIDC: schema.GithubOIDCSettings{
-						RequestURL:   os.Getenv("ACTIONS_ID_TOKEN_REQUEST_URL"),
-						RequestToken: os.Getenv("ACTIONS_ID_TOKEN_REQUEST_TOKEN"),
-					},
-				},
-			},
-		}
-
-		client, err := NewAtmosProAPIClientFromEnv(mockLogger, &atmosConfig)
-		assert.Error(t, err)
-		assert.Nil(t, client)
-		assert.Contains(t, err.Error(), "not running in GitHub Actions")
-	})
-
-	t.Run("OIDC token exchange fails", func(t *testing.T) {
-		// Set up mock server for OIDC token request
-		oidcServer := httptest.NewServer(http.HandlerFunc(func(w http.ResponseWriter, r *http.Request) {
-			w.WriteHeader(http.StatusOK)
-			w.Write([]byte(`{"value": "github-oidc-token-123"}`))
-		}))
-		defer oidcServer.Close()
-
-		// Set up mock server for failed token exchange
-		exchangeServer := httptest.NewServer(http.HandlerFunc(func(w http.ResponseWriter, r *http.Request) {
-			w.WriteHeader(http.StatusUnauthorized)
-			w.Write([]byte(`{"success": false, "error": "unauthorized"}`))
-		}))
-		defer exchangeServer.Close()
-
-		// Unset API token to force OIDC flow
-		os.Unsetenv("ATMOS_PRO_TOKEN")
-		os.Setenv("ACTIONS_ID_TOKEN_REQUEST_URL", oidcServer.URL+"?token=dummy")
-		os.Setenv("ACTIONS_ID_TOKEN_REQUEST_TOKEN", "test-request-token")
-		os.Setenv("ATMOS_PRO_WORKSPACE_ID", "test-workspace")
-		os.Setenv("ATMOS_PRO_BASE_URL", exchangeServer.URL)
-
-		viper.Reset()
-		// Bind environment variables like the main application does
-		viper.BindEnv("ATMOS_PRO_BASE_URL", "ATMOS_PRO_BASE_URL")
-		viper.BindEnv("ATMOS_PRO_ENDPOINT", "ATMOS_PRO_ENDPOINT")
-		viper.BindEnv("ATMOS_PRO_TOKEN", "ATMOS_PRO_TOKEN")
-		viper.BindEnv("ATMOS_PRO_WORKSPACE_ID", "ATMOS_PRO_WORKSPACE_ID")
-
-		// Create AtmosConfiguration with Pro settings populated from environment
-		atmosConfig := schema.AtmosConfiguration{
-			Settings: schema.AtmosSettings{
-				Pro: schema.ProSettings{
-					BaseURL:     os.Getenv("ATMOS_PRO_BASE_URL"),
-					Endpoint:    os.Getenv("ATMOS_PRO_ENDPOINT"),
-					Token:       os.Getenv("ATMOS_PRO_TOKEN"),
-					WorkspaceID: os.Getenv("ATMOS_PRO_WORKSPACE_ID"),
-					GithubOIDC: schema.GithubOIDCSettings{
-						RequestURL:   os.Getenv("ACTIONS_ID_TOKEN_REQUEST_URL"),
-						RequestToken: os.Getenv("ACTIONS_ID_TOKEN_REQUEST_TOKEN"),
-					},
-				},
-			},
-		}
-
-		client, err := NewAtmosProAPIClientFromEnv(mockLogger, &atmosConfig)
-		assert.Error(t, err)
-		assert.Nil(t, client)
-		assert.Contains(t, err.Error(), "failed to exchange OIDC token")
-	})
-
-	t.Run("no GitHub Actions environment", func(t *testing.T) {
-		// Unset all environment variables
-		os.Unsetenv("ATMOS_PRO_TOKEN")
-		os.Unsetenv("ACTIONS_ID_TOKEN_REQUEST_URL")
-		os.Unsetenv("ACTIONS_ID_TOKEN_REQUEST_TOKEN")
-
-		viper.Reset()
-		// Bind environment variables like the main application does
-		viper.BindEnv("ATMOS_PRO_BASE_URL", "ATMOS_PRO_BASE_URL")
-		viper.BindEnv("ATMOS_PRO_ENDPOINT", "ATMOS_PRO_ENDPOINT")
-		viper.BindEnv("ATMOS_PRO_TOKEN", "ATMOS_PRO_TOKEN")
-		viper.BindEnv("ATMOS_PRO_WORKSPACE_ID", "ATMOS_PRO_WORKSPACE_ID")
-
-		// Create AtmosConfiguration with Pro settings populated from environment
-		atmosConfig := schema.AtmosConfiguration{
-			Settings: schema.AtmosSettings{
-				Pro: schema.ProSettings{
-					BaseURL:     os.Getenv("ATMOS_PRO_BASE_URL"),
-					Endpoint:    os.Getenv("ATMOS_PRO_ENDPOINT"),
-					Token:       os.Getenv("ATMOS_PRO_TOKEN"),
-					WorkspaceID: os.Getenv("ATMOS_PRO_WORKSPACE_ID"),
-					GithubOIDC: schema.GithubOIDCSettings{
-						RequestURL:   os.Getenv("ACTIONS_ID_TOKEN_REQUEST_URL"),
-						RequestToken: os.Getenv("ACTIONS_ID_TOKEN_REQUEST_TOKEN"),
-					},
-				},
-			},
-		}
-
-		client, err := NewAtmosProAPIClientFromEnv(mockLogger, &atmosConfig)
-		assert.Error(t, err)
-		assert.Nil(t, client)
-		assert.Contains(t, err.Error(), "not running in GitHub Actions")
-	})
->>>>>>> 7a404d0e
 }