package pro

import (
	"bytes"
	"encoding/json"
	"errors"
	"fmt"
	"io"
	"net/http"
	"time"

	log "github.com/charmbracelet/log"
	cfg "github.com/cloudposse/atmos/pkg/config"
	"github.com/cloudposse/atmos/pkg/logger"
	"github.com/cloudposse/atmos/pkg/pro/dtos"
	"github.com/cloudposse/atmos/pkg/schema"
	"github.com/cloudposse/atmos/pkg/utils"
)

<<<<<<< HEAD
=======
var (
	ErrFailedToCreateRequest       = errors.New("failed to create request")
	ErrFailedToMarshalPayload      = errors.New("failed to marshal payload")
	ErrFailedToCreateAuthRequest   = errors.New("failed to create authenticated request")
	ErrFailedToMakeRequest         = errors.New("failed to make request")
	ErrFailedToUploadStacks        = errors.New("failed to upload stacks")
	ErrFailedToMarshalRequestBody  = errors.New("failed to marshal request body")
	ErrFailedToReadResponseBody    = errors.New("error reading response body")
	ErrFailedToUnmarshalJSON       = errors.New("error unmarshaling JSON")
	ErrFailedToLockStack           = errors.New("an error occurred while attempting to lock stack")
	ErrFailedToUnlockStack         = errors.New("an error occurred while attempting to unlock stack")
	ErrOIDCWorkspaceIDRequired     = errors.New("workspace ID environment variable is required for OIDC authentication")
	ErrOIDCTokenExchangeFailed     = errors.New("failed to exchange OIDC token for Atmos token")
	ErrOIDCAuthFailedNoToken       = errors.New("OIDC authentication failed")
	ErrNotInGitHubActions          = errors.New("not running in GitHub Actions or missing OIDC token environment variables")
	ErrFailedToGetOIDCToken        = errors.New("failed to get OIDC token")
	ErrFailedToDecodeOIDCResponse  = errors.New("failed to decode OIDC token response")
	ErrFailedToExchangeOIDCToken   = errors.New("failed to exchange OIDC token")
	ErrFailedToDecodeTokenResponse = errors.New("failed to decode token response")
)

const (
	ErrFormatString        = "%w: %s"
	DefaultHTTPTimeoutSecs = 30
)

>>>>>>> 7a404d0e
// AtmosProAPIClient represents the client to interact with the AtmosPro API.
type AtmosProAPIClient struct {
	APIToken        string
	BaseAPIEndpoint string
	BaseURL         string
	HTTPClient      *http.Client
	Logger          *logger.Logger
}

// NewAtmosProAPIClient creates a new instance of AtmosProAPIClient.
func NewAtmosProAPIClient(logger *logger.Logger, baseURL, baseAPIEndpoint, apiToken string) *AtmosProAPIClient {
	return &AtmosProAPIClient{
		Logger:          logger,
		BaseURL:         baseURL,
		BaseAPIEndpoint: baseAPIEndpoint,
		APIToken:        apiToken,
		HTTPClient:      &http.Client{Timeout: DefaultHTTPTimeoutSecs * time.Second},
	}
}

// NewAtmosProAPIClientFromEnv creates a new AtmosProAPIClient from environment variables.
<<<<<<< HEAD
func NewAtmosProAPIClientFromEnv(logger *logger.Logger) (*AtmosProAPIClient, error) {
	baseURL := os.Getenv(cfg.AtmosProBaseUrlEnvVarName)
=======
func NewAtmosProAPIClientFromEnv(logger *logger.Logger, atmosConfig *schema.AtmosConfiguration) (*AtmosProAPIClient, error) {
	baseURL := atmosConfig.Settings.Pro.BaseURL
>>>>>>> 7a404d0e
	if baseURL == "" {
		baseURL = cfg.AtmosProDefaultBaseUrl
	}
	log.Debug("Using baseURL", "baseURL", baseURL)

	baseAPIEndpoint := atmosConfig.Settings.Pro.Endpoint
	if baseAPIEndpoint == "" {
		baseAPIEndpoint = cfg.AtmosProDefaultEndpoint
	}
	log.Debug("Using baseAPIEndpoint", "baseAPIEndpoint", baseAPIEndpoint)

	// First, check if the API key is set via environment variable
	apiToken := atmosConfig.Settings.Pro.Token
	if apiToken != "" {
		log.Debug("Creating API client with API token from environment variable")
		return NewAtmosProAPIClient(logger, baseURL, baseAPIEndpoint, apiToken), nil
	}

	// If API key is not set, attempt to use GitHub OIDC token exchange
	oidcToken, err := getGitHubOIDCToken(atmosConfig.Settings.Pro.GithubOIDC)
	if err != nil {
		log.Debug("Error while getting GitHub OIDC token", "err", err)
		return nil, fmt.Errorf("error while getting GitHub OIDC token: %w", err)
	}

	// Get workspace ID from environment
	workspaceID := atmosConfig.Settings.Pro.WorkspaceID
	if workspaceID == "" {
		return nil, fmt.Errorf(ErrFormatString, ErrOIDCWorkspaceIDRequired, cfg.AtmosProWorkspaceIDEnvVarName)
	}

	// Exchange OIDC token for Atmos token
	apiToken, err = exchangeOIDCTokenForAtmosToken(baseURL, baseAPIEndpoint, oidcToken, workspaceID)
	if err != nil {
		return nil, fmt.Errorf(ErrFormatString, ErrOIDCTokenExchangeFailed, err)
	}

	return NewAtmosProAPIClient(logger, baseURL, baseAPIEndpoint, apiToken), nil
}

func getAuthenticatedRequest(c *AtmosProAPIClient, method, url string, body io.Reader) (*http.Request, error) {
	req, err := http.NewRequest(method, url, body)
	if err != nil {
		return nil, fmt.Errorf(ErrFormatString, ErrFailedToCreateRequest, err)
	}

	req.Header.Set("Authorization", fmt.Sprintf("Bearer %s", c.APIToken))
	req.Header.Set("Content-Type", "application/json")

	return req, nil
}

// UploadAffectedStacks uploads information about affected stacks.
<<<<<<< HEAD
func (c *AtmosProAPIClient) UploadAffectedStacks(dto AffectedStacksUploadRequest) error {
=======
func (c *AtmosProAPIClient) UploadAffectedStacks(dto *dtos.UploadAffectedStacksRequest) error {
>>>>>>> 7a404d0e
	url := fmt.Sprintf("%s/%s/affected-stacks", c.BaseURL, c.BaseAPIEndpoint)

	data, err := utils.ConvertToJSON(*dto)
	if err != nil {
		return fmt.Errorf(ErrFormatString, ErrFailedToMarshalPayload, err)
	}

	req, err := getAuthenticatedRequest(c, "POST", url, bytes.NewBuffer([]byte(data)))
	if err != nil {
		return fmt.Errorf(ErrFormatString, ErrFailedToCreateAuthRequest, err)
	}

	c.Logger.Trace(fmt.Sprintf("\nUploading the affected components and stacks to %s", url))

	resp, err := c.HTTPClient.Do(req)
	if err != nil {
		return fmt.Errorf(ErrFormatString, ErrFailedToMakeRequest, err)
	}
	defer resp.Body.Close()

	if resp.StatusCode < http.StatusOK || resp.StatusCode >= http.StatusBadRequest {
		return fmt.Errorf(ErrFormatString, ErrFailedToUploadStacks, resp.Status)
	}
	c.Logger.Trace(fmt.Sprintf("\nUploaded the affected components and stacks to %s", url))

	return nil
}

<<<<<<< HEAD
// UploadDriftDetection uploads drift detection data to the API.
func (c *AtmosProAPIClient) UploadDriftDetection(dto *DriftDetectionUploadRequest) error {
	url := fmt.Sprintf("%s/%s/drift-detection", c.BaseURL, c.BaseAPIEndpoint)

	data, err := utils.ConvertToJSON(dto)
	if err != nil {
		return fmt.Errorf("failed to marshal payload: %w", err)
	}

	c.Logger.Debug(fmt.Sprintf("Uploading drift detection DTO: %s", data))

	req, err := getAuthenticatedRequest(c, "POST", url, bytes.NewBuffer([]byte(data)))
	if err != nil {
		return fmt.Errorf("failed to create authenticated request: %w", err)
	}

	c.Logger.Trace(fmt.Sprintf("\nUploading drift detection results to %s", url))

	resp, err := c.HTTPClient.Do(req)
	if err != nil {
		return fmt.Errorf("failed to make request: %w", err)
	}
	defer resp.Body.Close()

	if resp.StatusCode < http.StatusOK || resp.StatusCode >= http.StatusBadRequest {
		return fmt.Errorf("failed to upload drift detection results, status: %s", resp.Status)
	}
	c.Logger.Trace(fmt.Sprintf("\nUploaded drift detection results to %s", url))

	return nil
}

// LockStack locks a specific stack
func (c *AtmosProAPIClient) LockStack(dto LockStackRequest) (LockStackResponse, error) {
=======
// LockStack locks a specific stack..
func (c *AtmosProAPIClient) LockStack(dto dtos.LockStackRequest) (dtos.LockStackResponse, error) {
>>>>>>> 7a404d0e
	url := fmt.Sprintf("%s/%s/locks", c.BaseURL, c.BaseAPIEndpoint)
	c.Logger.Trace(fmt.Sprintf("\nLocking stack at %s", url))

	data, err := json.Marshal(dto)
	if err != nil {
		return dtos.LockStackResponse{}, fmt.Errorf(ErrFormatString, ErrFailedToMarshalRequestBody, err)
	}

	req, err := getAuthenticatedRequest(c, "POST", url, bytes.NewBuffer(data))
	if err != nil {
		return dtos.LockStackResponse{}, fmt.Errorf(ErrFormatString, ErrFailedToCreateAuthRequest, err)
	}

	resp, err := c.HTTPClient.Do(req)
	if err != nil {
		return dtos.LockStackResponse{}, fmt.Errorf(ErrFormatString, ErrFailedToMakeRequest, err)
	}
	defer resp.Body.Close()

	body, err := io.ReadAll(resp.Body)
	if err != nil {
		return dtos.LockStackResponse{}, fmt.Errorf(ErrFormatString, ErrFailedToReadResponseBody, err)
	}

	// Create an instance of the struct
	var responseData dtos.LockStackResponse

	// Unmarshal the JSON response into the struct
	err = json.Unmarshal(body, &responseData)
	if err != nil {
		return dtos.LockStackResponse{}, fmt.Errorf(ErrFormatString, ErrFailedToUnmarshalJSON, err)
	}

	if !responseData.Success {
		var context string
		for key, value := range responseData.Context {
			context += fmt.Sprintf("  %s: %v\n", key, value)
		}

		return dtos.LockStackResponse{}, fmt.Errorf(ErrFormatString, ErrFailedToLockStack, responseData.ErrorMessage)
	}

	return responseData, nil
}

// UnlockStack unlocks a specific stack.
func (c *AtmosProAPIClient) UnlockStack(dto dtos.UnlockStackRequest) (dtos.UnlockStackResponse, error) {
	url := fmt.Sprintf("%s/%s/locks", c.BaseURL, c.BaseAPIEndpoint)
	c.Logger.Trace(fmt.Sprintf("\nLocking stack at %s", url))

	data, err := json.Marshal(dto)
	if err != nil {
		return dtos.UnlockStackResponse{}, fmt.Errorf(ErrFormatString, ErrFailedToMarshalRequestBody, err)
	}

	req, err := getAuthenticatedRequest(c, "DELETE", url, bytes.NewBuffer(data))
	if err != nil {
		return dtos.UnlockStackResponse{}, fmt.Errorf(ErrFormatString, ErrFailedToCreateAuthRequest, err)
	}

	resp, err := c.HTTPClient.Do(req)
	if err != nil {
		return dtos.UnlockStackResponse{}, fmt.Errorf(ErrFormatString, ErrFailedToMakeRequest, err)
	}
	defer resp.Body.Close()

	body, err := io.ReadAll(resp.Body)
	if err != nil {
		return dtos.UnlockStackResponse{}, fmt.Errorf(ErrFormatString, ErrFailedToReadResponseBody, err)
	}

	// Create an instance of the struct
	var responseData dtos.UnlockStackResponse

	// Unmarshal the JSON response into the struct
	err = json.Unmarshal(body, &responseData)
	if err != nil {
		return dtos.UnlockStackResponse{}, fmt.Errorf(ErrFormatString, ErrFailedToUnmarshalJSON, err)
	}

	if !responseData.Success {
		var context string
		for key, value := range responseData.Context {
			context += fmt.Sprintf("  %s: %v\n", key, value)
		}

		return dtos.UnlockStackResponse{}, fmt.Errorf(ErrFormatString, ErrFailedToUnlockStack, responseData.ErrorMessage)
	}

	return responseData, nil
}

// getGitHubOIDCToken retrieves an OIDC token from GitHub Actions.
func getGitHubOIDCToken(githubOIDCSettings schema.GithubOIDCSettings) (string, error) {
	requestURL := githubOIDCSettings.RequestURL
	requestToken := githubOIDCSettings.RequestToken

	if requestURL == "" || requestToken == "" {
		return "", ErrNotInGitHubActions
	}

	// Add audience parameter to the request URL
	requestOIDCTokenURL := fmt.Sprintf("%s&audience=atmos-pro.com", requestURL)
	log.Debug("requestOIDCTokenURL", "requestOIDCTokenURL", requestOIDCTokenURL)

	req, err := http.NewRequest("GET", requestOIDCTokenURL, nil)
	if err != nil {
		return "", fmt.Errorf(ErrFormatString, ErrFailedToCreateRequest, err)
	}

	req.Header.Set("Authorization", fmt.Sprintf("Bearer %s", requestToken))

	resp, err := http.DefaultClient.Do(req)
	if err != nil {
		log.Debug("got error", "err", err)
		return "", fmt.Errorf(ErrFormatString, ErrFailedToGetOIDCToken, err)
	}
	defer resp.Body.Close()

	if resp.StatusCode != http.StatusOK {
		log.Debug("got error", "resp.StatusCode", resp.StatusCode)
		return "", fmt.Errorf(ErrFormatString, ErrFailedToGetOIDCToken, resp.Status)
	}

	var tokenResp dtos.GetGitHubOIDCResponse
	if err := json.NewDecoder(resp.Body).Decode(&tokenResp); err != nil {
		return "", fmt.Errorf(ErrFormatString, ErrFailedToDecodeOIDCResponse, err)
	}

	return tokenResp.Value, nil
}

// exchangeOIDCTokenForAtmosToken exchanges a GitHub OIDC token for an Atmos Pro token.
func exchangeOIDCTokenForAtmosToken(baseURL, baseAPIEndpoint, oidcToken, workspaceID string) (string, error) {
	url := fmt.Sprintf("%s/%s/auth/github-oidc", baseURL, baseAPIEndpoint)

	reqBody := dtos.ExchangeGitHubOIDCTokenRequest{
		Token:       oidcToken,
		WorkspaceID: workspaceID,
	}

	data, err := json.Marshal(reqBody)
	if err != nil {
		return "", fmt.Errorf(ErrFormatString, ErrFailedToMarshalRequestBody, err)
	}

	req, err := http.NewRequest("POST", url, bytes.NewBuffer(data))
	if err != nil {
		return "", fmt.Errorf(ErrFormatString, ErrFailedToCreateRequest, err)
	}

	req.Header.Set("Content-Type", "application/json")

	resp, err := http.DefaultClient.Do(req)
	if err != nil {
		return "", fmt.Errorf(ErrFormatString, ErrFailedToExchangeOIDCToken, err)
	}
	defer resp.Body.Close()

	if resp.StatusCode != http.StatusOK {
		return "", fmt.Errorf(ErrFormatString, ErrFailedToExchangeOIDCToken, resp.Status)
	}

	var tokenResp dtos.ExchangeGitHubOIDCTokenResponse
	if err := json.NewDecoder(resp.Body).Decode(&tokenResp); err != nil {
		return "", fmt.Errorf(ErrFormatString, ErrFailedToDecodeTokenResponse, err)
	}

	if !tokenResp.Success {
		return "", fmt.Errorf(ErrFormatString, ErrFailedToExchangeOIDCToken, tokenResp.ErrorMessage)
	}

	return tokenResp.Data.Token, nil
}<|MERGE_RESOLUTION|>--- conflicted
+++ resolved
@@ -17,8 +17,6 @@
 	"github.com/cloudposse/atmos/pkg/utils"
 )
 
-<<<<<<< HEAD
-=======
 var (
 	ErrFailedToCreateRequest       = errors.New("failed to create request")
 	ErrFailedToMarshalPayload      = errors.New("failed to marshal payload")
@@ -45,7 +43,6 @@
 	DefaultHTTPTimeoutSecs = 30
 )
 
->>>>>>> 7a404d0e
 // AtmosProAPIClient represents the client to interact with the AtmosPro API.
 type AtmosProAPIClient struct {
 	APIToken        string
@@ -67,13 +64,8 @@
 }
 
 // NewAtmosProAPIClientFromEnv creates a new AtmosProAPIClient from environment variables.
-<<<<<<< HEAD
-func NewAtmosProAPIClientFromEnv(logger *logger.Logger) (*AtmosProAPIClient, error) {
-	baseURL := os.Getenv(cfg.AtmosProBaseUrlEnvVarName)
-=======
 func NewAtmosProAPIClientFromEnv(logger *logger.Logger, atmosConfig *schema.AtmosConfiguration) (*AtmosProAPIClient, error) {
 	baseURL := atmosConfig.Settings.Pro.BaseURL
->>>>>>> 7a404d0e
 	if baseURL == "" {
 		baseURL = cfg.AtmosProDefaultBaseUrl
 	}
@@ -127,11 +119,7 @@
 }
 
 // UploadAffectedStacks uploads information about affected stacks.
-<<<<<<< HEAD
-func (c *AtmosProAPIClient) UploadAffectedStacks(dto AffectedStacksUploadRequest) error {
-=======
 func (c *AtmosProAPIClient) UploadAffectedStacks(dto *dtos.UploadAffectedStacksRequest) error {
->>>>>>> 7a404d0e
 	url := fmt.Sprintf("%s/%s/affected-stacks", c.BaseURL, c.BaseAPIEndpoint)
 
 	data, err := utils.ConvertToJSON(*dto)
@@ -160,7 +148,6 @@
 	return nil
 }
 
-<<<<<<< HEAD
 // UploadDriftDetection uploads drift detection data to the API.
 func (c *AtmosProAPIClient) UploadDriftDetection(dto *DriftDetectionUploadRequest) error {
 	url := fmt.Sprintf("%s/%s/drift-detection", c.BaseURL, c.BaseAPIEndpoint)
@@ -195,10 +182,6 @@
 
 // LockStack locks a specific stack
 func (c *AtmosProAPIClient) LockStack(dto LockStackRequest) (LockStackResponse, error) {
-=======
-// LockStack locks a specific stack..
-func (c *AtmosProAPIClient) LockStack(dto dtos.LockStackRequest) (dtos.LockStackResponse, error) {
->>>>>>> 7a404d0e
 	url := fmt.Sprintf("%s/%s/locks", c.BaseURL, c.BaseAPIEndpoint)
 	c.Logger.Trace(fmt.Sprintf("\nLocking stack at %s", url))
 
