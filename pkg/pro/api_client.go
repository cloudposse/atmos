package pro

import (
	"bytes"
	"encoding/json"
	"fmt"
	"io"
	"net"
	"net/http"
	"time"

	log "github.com/charmbracelet/log"

	errUtils "github.com/cloudposse/atmos/errors"
	cfg "github.com/cloudposse/atmos/pkg/config"
	"github.com/cloudposse/atmos/pkg/pro/dtos"
	"github.com/cloudposse/atmos/pkg/schema"
	"github.com/cloudposse/atmos/pkg/utils"
)

<<<<<<< HEAD
var (
	ErrFailedToCreateRequest       = errors.New("failed to create request")
	ErrFailedToMarshalPayload      = errors.New("failed to marshal payload")
	ErrFailedToCreateAuthRequest   = errors.New("failed to create authenticated request")
	ErrFailedToMakeRequest         = errors.New("failed to make request")
	ErrFailedToUploadStacks        = errors.New("failed to upload stacks")
	ErrFailedToMarshalRequestBody  = errors.New("failed to marshal request body")
	ErrFailedToReadResponseBody    = errors.New("error reading response body")
	ErrFailedToUnmarshalJSON       = errors.New("error unmarshaling JSON")
	ErrFailedToLockStack           = errors.New("an error occurred while attempting to lock stack")
	ErrFailedToUnlockStack         = errors.New("an error occurred while attempting to unlock stack")
	ErrUnknownResponseType         = errors.New("unknown response type")
	ErrOIDCWorkspaceIDRequired     = errors.New("workspace ID environment variable is required for OIDC authentication")
	ErrOIDCTokenExchangeFailed     = errors.New("failed to exchange OIDC token for Atmos token")
	ErrOIDCAuthFailedNoToken       = errors.New("OIDC authentication failed")
	ErrNotInGitHubActions          = errors.New("not running in GitHub Actions or missing OIDC token environment variables")
	ErrFailedToGetOIDCToken        = errors.New("failed to get OIDC token")
	ErrFailedToDecodeOIDCResponse  = errors.New("failed to decode OIDC token response")
	ErrFailedToExchangeOIDCToken   = errors.New("failed to exchange OIDC token")
	ErrFailedToDecodeTokenResponse = errors.New("failed to decode token response")
)

=======
>>>>>>> e0d7cd7d
const (
	DefaultHTTPTimeoutSecs           = 30
	DefaultDialTimeoutSecs           = 10
	DefaultIdleConnTimeoutSecs       = 30
	DefaultResponseHeaderTimeoutSecs = 15
	DefaultExpectContinueTimeoutSecs = 1
	logKeyURL                        = "url"
	logKeyOperation                  = "operation"
	logKeyRequest                    = "request"
	logKeyStatus                     = "status"
	logKeySuccess                    = "success"
	logKeyTraceID                    = "trace_id"
	logKeyContext                    = "context"
	logKeyErrorMessage               = "error_message"
)

func logProAPIResponse(operation string, apiResponse dtos.AtmosApiResponse) {
	log.Debug("Pro API Response",
		logKeyOperation, operation,
		logKeyRequest, apiResponse.Request,
		logKeyStatus, apiResponse.Status,
		logKeySuccess, apiResponse.Success,
		logKeyTraceID, apiResponse.TraceID,
		logKeyContext, apiResponse.Context,
	)
}

func logAndReturnProAPIError(operation string, apiResponse dtos.AtmosApiResponse) string {
	errorMsg := apiResponse.ErrorMessage
	traceID := apiResponse.TraceID

	log.Error("Pro API Error",
		logKeyOperation, operation,
		logKeyRequest, apiResponse.Request,
		logKeyStatus, apiResponse.Status,
		logKeySuccess, apiResponse.Success,
		logKeyTraceID, traceID,
		logKeyErrorMessage, errorMsg,
		logKeyContext, apiResponse.Context,
	)

	if errorMsg == "" {
		errorMsg = fmt.Sprintf("API request failed with status %d", apiResponse.Status)
	}

	if traceID != "" {
		errorMsg = fmt.Sprintf("%s (trace_id: %s)", errorMsg, traceID)
	}

	return errorMsg
}

// AtmosProAPIClientInterface defines the interface for the AtmosProAPIClient.
type AtmosProAPIClientInterface interface {
	UploadInstances(req *dtos.InstancesUploadRequest) error
	UploadInstanceStatus(dto *dtos.InstanceStatusUploadRequest) error
}

// AtmosProAPIClient represents the client to interact with the AtmosPro API.
type AtmosProAPIClient struct {
	APIToken        string
	BaseAPIEndpoint string
	BaseURL         string
	HTTPClient      *http.Client
}

// NewAtmosProAPIClient creates a new instance of AtmosProAPIClient.
func NewAtmosProAPIClient(baseURL, baseAPIEndpoint, apiToken string) *AtmosProAPIClient {
	return &AtmosProAPIClient{
		BaseURL:         baseURL,
		BaseAPIEndpoint: baseAPIEndpoint,
		APIToken:        apiToken,
		HTTPClient:      &http.Client{Timeout: DefaultHTTPTimeoutSecs * time.Second},
	}
}

// NewAtmosProAPIClientFromEnv creates a new AtmosProAPIClient from environment variables.
func NewAtmosProAPIClientFromEnv(atmosConfig *schema.AtmosConfiguration) (*AtmosProAPIClient, error) {
	baseURL := atmosConfig.Settings.Pro.BaseURL

	if baseURL == "" {
		baseURL = cfg.AtmosProDefaultBaseUrl
	}
	log.Debug("Using baseURL", "baseURL", baseURL)

	baseAPIEndpoint := atmosConfig.Settings.Pro.Endpoint
	if baseAPIEndpoint == "" {
		baseAPIEndpoint = cfg.AtmosProDefaultEndpoint
	}
	log.Debug("Using baseAPIEndpoint", "baseAPIEndpoint", baseAPIEndpoint)

	// First, check if the API key is set via environment variable
	apiToken := atmosConfig.Settings.Pro.Token
	if apiToken != "" {
		log.Debug("Creating API client with API token from environment variable")
		return NewAtmosProAPIClient(baseURL, baseAPIEndpoint, apiToken), nil
	}

	// If API key is not set, attempt to use GitHub OIDC token exchange
	oidcToken, err := getGitHubOIDCToken(atmosConfig.Settings.Pro.GithubOIDC)
	if err != nil {
		log.Debug("Error while getting GitHub OIDC token.", "error", err)
		return nil, fmt.Errorf(errUtils.ErrWrappingFormat, errUtils.ErrFailedToGetGitHubOIDCToken, err)
	}

	// Get workspace ID from environment
	workspaceID := atmosConfig.Settings.Pro.WorkspaceID
	if workspaceID == "" {
		return nil, fmt.Errorf(errUtils.ErrStringWrappingFormat, errUtils.ErrOIDCWorkspaceIDRequired, cfg.AtmosProWorkspaceIDEnvVarName)
	}

	// Exchange OIDC token for Atmos token
	apiToken, err = exchangeOIDCTokenForAtmosToken(baseURL, baseAPIEndpoint, oidcToken, workspaceID)
	if err != nil {
		return nil, fmt.Errorf(errUtils.ErrWrappingFormat, errUtils.ErrOIDCTokenExchangeFailed, err)
	}

	return NewAtmosProAPIClient(baseURL, baseAPIEndpoint, apiToken), nil
}

func getAuthenticatedRequest(c *AtmosProAPIClient, method, url string, body io.Reader) (*http.Request, error) {
	req, err := http.NewRequest(method, url, body)
	if err != nil {
		return nil, fmt.Errorf(errUtils.ErrWrappingFormat, errUtils.ErrFailedToCreateRequest, err)
	}

	req.Header.Set("Authorization", fmt.Sprintf("Bearer %s", c.APIToken))
	req.Header.Set("Content-Type", "application/json")

	return req, nil
}

// UploadAffectedStacks uploads information about affected stacks.
func (c *AtmosProAPIClient) UploadAffectedStacks(dto *dtos.UploadAffectedStacksRequest) error {
	url := fmt.Sprintf("%s/%s/affected-stacks", c.BaseURL, c.BaseAPIEndpoint)

	data, err := utils.ConvertToJSON(dto)
	if err != nil {
		return fmt.Errorf(errUtils.ErrWrappingFormat, errUtils.ErrFailedToMarshalPayload, err)
	}

	req, err := getAuthenticatedRequest(c, "POST", url, bytes.NewBuffer([]byte(data)))
	if err != nil {
		return fmt.Errorf(errUtils.ErrWrappingFormat, errUtils.ErrFailedToCreateAuthRequest, err)
	}

	log.Debug("Uploading affected components and stacks.", logKeyURL, url)

	resp, err := c.HTTPClient.Do(req)
	if err != nil {
		return fmt.Errorf(errUtils.ErrWrappingFormat, errUtils.ErrFailedToMakeRequest, err)
	}
	defer resp.Body.Close()

	if err := handleAPIResponse(resp, "UploadAffectedStacks"); err != nil {
		return fmt.Errorf(errUtils.ErrWrappingFormat, errUtils.ErrFailedToUploadStacks, err)
	}

	log.Debug("Uploaded affected components and stacks.", logKeyURL, url)

	return nil
}

<<<<<<< HEAD
// processLockResponse handles the lock response.
func (c *AtmosProAPIClient) processLockResponse(body []byte) (dtos.LockStackResponse, error) {
	var responseData dtos.LockStackResponse
	err := json.Unmarshal(body, &responseData)
	if err != nil {
		return dtos.LockStackResponse{}, fmt.Errorf(ErrFormatString, ErrFailedToUnmarshalJSON, err)
	}
	if !responseData.Success {
		return dtos.LockStackResponse{}, fmt.Errorf(ErrFormatString, ErrFailedToLockStack, responseData.ErrorMessage)
=======
// doStackLockAction is a private helper function that handles the common logic for stack lock/unlock operations.
func (c *AtmosProAPIClient) doStackLockAction(params *schema.StackLockActionParams) error {
	data, err := json.Marshal(params.Body)
	if err != nil {
		return fmt.Errorf(errUtils.ErrWrappingFormat, errUtils.ErrFailedToMarshalPayload, err)
	}

	req, err := getAuthenticatedRequest(c, params.Method, params.URL, bytes.NewBuffer(data))
	if err != nil {
		return fmt.Errorf(errUtils.ErrWrappingFormat, errUtils.ErrFailedToCreateAuthRequest, err)
	}

	resp, err := c.HTTPClient.Do(req)
	if err != nil {
		return fmt.Errorf(errUtils.ErrWrappingFormat, errUtils.ErrFailedToMakeRequest, err)
	}
	defer resp.Body.Close()

	b, err := io.ReadAll(resp.Body)
	if err != nil {
		return fmt.Errorf(errUtils.ErrWrappingFormat, errUtils.ErrFailedToReadResponseBody, err)
	}

	if err := json.Unmarshal(b, params.Out); err != nil {
		return fmt.Errorf(errUtils.ErrWrappingFormat, errUtils.ErrFailedToUnmarshalAPIResponse, err)
	}

	// Log the structured response for debugging and check success
	// We need to use type assertion to access the embedded AtmosApiResponse
	switch responseData := params.Out.(type) {
	case *dtos.LockStackResponse:
		logProAPIResponse(params.Op, responseData.AtmosApiResponse)
		if !responseData.Success {
			errorMsg := logAndReturnProAPIError(params.Op, responseData.AtmosApiResponse)
			return fmt.Errorf(errUtils.ErrStringWrappingFormat, params.WrapErr, errorMsg)
		}
	case *dtos.UnlockStackResponse:
		logProAPIResponse(params.Op, responseData.AtmosApiResponse)
		if !responseData.Success {
			errorMsg := logAndReturnProAPIError(params.Op, responseData.AtmosApiResponse)
			return fmt.Errorf(errUtils.ErrStringWrappingFormat, params.WrapErr, errorMsg)
		}
>>>>>>> e0d7cd7d
	}
	return responseData, nil
}

<<<<<<< HEAD
// processUnlockResponse handles the unlock response.
func (c *AtmosProAPIClient) processUnlockResponse(body []byte) (dtos.UnlockStackResponse, error) {
	var responseData dtos.UnlockStackResponse
	err := json.Unmarshal(body, &responseData)
	if err != nil {
		return dtos.UnlockStackResponse{}, fmt.Errorf(ErrFormatString, ErrFailedToUnmarshalJSON, err)
	}
	if !responseData.Success {
		return dtos.UnlockStackResponse{}, fmt.Errorf(ErrFormatString, ErrFailedToUnlockStack, responseData.ErrorMessage)
	}
	return responseData, nil
}

// executeStackLockOperation is a generic method for lock/unlock operations.
func (c *AtmosProAPIClient) executeStackLockOperation(method string, dto interface{}, responseType string) (interface{}, error) {
	url := fmt.Sprintf("%s/%s/locks", c.BaseURL, c.BaseAPIEndpoint)
=======
	return nil
}

// LockStack locks a specific stack.
func (c *AtmosProAPIClient) LockStack(dto *dtos.LockStackRequest) (dtos.LockStackResponse, error) {
	url := fmt.Sprintf("%s/%s/locks", c.BaseURL, c.BaseAPIEndpoint)
	log.Debug("Locking stack.", logKeyURL, url)
>>>>>>> e0d7cd7d

	var responseData dtos.LockStackResponse
	err := c.doStackLockAction(&schema.StackLockActionParams{
		Method:  http.MethodPost,
		URL:     url,
		Body:    dto,
		Out:     &responseData,
		Op:      "LockStack",
		WrapErr: errUtils.ErrFailedToLockStack,
	})
	if err != nil {
<<<<<<< HEAD
		return nil, fmt.Errorf(ErrFormatString, ErrFailedToMarshalRequestBody, err)
	}

	req, err := getAuthenticatedRequest(c, method, url, bytes.NewBuffer(data))
	if err != nil {
		return nil, fmt.Errorf(ErrFormatString, ErrFailedToCreateAuthRequest, err)
	}
=======
		return dtos.LockStackResponse{}, err
	}

	return responseData, nil
}
>>>>>>> e0d7cd7d

// UnlockStack unlocks a specific stack.
func (c *AtmosProAPIClient) UnlockStack(dto *dtos.UnlockStackRequest) (dtos.UnlockStackResponse, error) {
	url := fmt.Sprintf("%s/%s/locks", c.BaseURL, c.BaseAPIEndpoint)
	log.Debug("Unlocking stack.", logKeyURL, url)

	var responseData dtos.UnlockStackResponse
	err := c.doStackLockAction(&schema.StackLockActionParams{
		Method:  http.MethodDelete,
		URL:     url,
		Body:    dto,
		Out:     &responseData,
		Op:      "UnlockStack",
		WrapErr: errUtils.ErrFailedToUnlockStack,
	})
	if err != nil {
<<<<<<< HEAD
		return nil, fmt.Errorf(ErrFormatString, ErrFailedToMakeRequest, err)
=======
		return dtos.UnlockStackResponse{}, err
>>>>>>> e0d7cd7d
	}

	return responseData, nil
}

// handleAPIResponse processes the HTTP response and logs detailed information including trace IDs and error messages.
// It returns an error if the response indicates failure.
func handleAPIResponse(resp *http.Response, operation string) error {
	// Read the response body
	body, err := io.ReadAll(resp.Body)
	if err != nil {
<<<<<<< HEAD
		return nil, fmt.Errorf(ErrFormatString, ErrFailedToReadResponseBody, err)
	}

	switch responseType {
	case "lock":
		return c.processLockResponse(body)
	case "unlock":
		return c.processUnlockResponse(body)
	default:
		return nil, fmt.Errorf("%w: %s", ErrUnknownResponseType, responseType)
	}
}

// LockStack locks a specific stack.
func (c *AtmosProAPIClient) LockStack(dto dtos.LockStackRequest) (dtos.LockStackResponse, error) {
	c.Logger.Trace(fmt.Sprintf("\nLocking stack at %s/%s/locks", c.BaseURL, c.BaseAPIEndpoint))

	result, err := c.executeStackLockOperation("POST", dto, "lock")
	if err != nil {
		return dtos.LockStackResponse{}, err
=======
		return fmt.Errorf(errUtils.ErrWrappingFormat, errUtils.ErrFailedToReadResponseBody, err)
	}

	var apiResponse dtos.AtmosApiResponse

	// Try to unmarshal the response to get structured data
	if err := json.Unmarshal(body, &apiResponse); err != nil {
		// If we can't parse the response as JSON, handle based on status code
		if resp.StatusCode < http.StatusOK || resp.StatusCode >= http.StatusBadRequest {
			return fmt.Errorf(errUtils.ErrStringWrappingFormat, errUtils.ErrFailedToUnmarshalAPIResponse, resp.Status)
		}
		// For successful responses that can't be parsed, just return nil
		return nil
>>>>>>> e0d7cd7d
	}
	return result.(dtos.LockStackResponse), nil
}

<<<<<<< HEAD
// UnlockStack unlocks a specific stack.
func (c *AtmosProAPIClient) UnlockStack(dto dtos.UnlockStackRequest) (dtos.UnlockStackResponse, error) {
	c.Logger.Trace(fmt.Sprintf("\nUnlocking stack at %s/%s/locks", c.BaseURL, c.BaseAPIEndpoint))

	result, err := c.executeStackLockOperation("DELETE", dto, "unlock")
	if err != nil {
		return dtos.UnlockStackResponse{}, err
	}
	return result.(dtos.UnlockStackResponse), nil
=======
	// Log the structured response for debugging (only if we successfully unmarshaled)
	logProAPIResponse(operation, apiResponse)

	// For successful HTTP responses, trust the status code over the Success field
	// (some APIs might return minimal responses without the Success field)
	if resp.StatusCode >= http.StatusOK && resp.StatusCode < http.StatusBadRequest {
		return nil
	}

	// For error HTTP responses, return an error
	errorMsg := logAndReturnProAPIError(operation, apiResponse)
	return fmt.Errorf(errUtils.ErrStringWrappingFormat, errUtils.ErrAPIResponseError, errorMsg)
>>>>>>> e0d7cd7d
}

// getGitHubOIDCToken retrieves an OIDC token from GitHub Actions.
func getGitHubOIDCToken(githubOIDCSettings schema.GithubOIDCSettings) (string, error) {
	requestURL := githubOIDCSettings.RequestURL
	requestToken := githubOIDCSettings.RequestToken

	if requestURL == "" || requestToken == "" {
		return "", errUtils.ErrNotInGitHubActions
	}

	// Add audience parameter to the request URL
	requestOIDCTokenURL := fmt.Sprintf("%s&audience=atmos-pro.com", requestURL)
	log.Debug("requestOIDCTokenURL", "requestOIDCTokenURL", requestOIDCTokenURL)

	req, err := http.NewRequest("GET", requestOIDCTokenURL, nil)
	if err != nil {
		return "", fmt.Errorf(errUtils.ErrWrappingFormat, errUtils.ErrFailedToCreateRequest, err)
	}

	req.Header.Set("Authorization", fmt.Sprintf("Bearer %s", requestToken))

	client := getHTTPClientWithTimeout()
	resp, err := client.Do(req)
	if err != nil {
		log.Debug("getGitHubOIDCToken", "error", err)
		return "", fmt.Errorf(errUtils.ErrWrappingFormat, errUtils.ErrFailedToGetOIDCToken, err)
	}
	defer resp.Body.Close()

	body, err := io.ReadAll(resp.Body)
	if err != nil {
		return "", fmt.Errorf(errUtils.ErrWrappingFormat, errUtils.ErrFailedToReadResponseBody, err)
	}

	if resp.StatusCode != http.StatusOK {
		log.Debug("getGitHubOIDCToken", "resp.StatusCode", resp.StatusCode)
		return "", fmt.Errorf(errUtils.ErrStringWrappingFormat, errUtils.ErrFailedToGetOIDCToken, resp.Status)
	}

	var tokenResp dtos.GetGitHubOIDCResponse
	if err := json.Unmarshal(body, &tokenResp); err != nil {
		return "", fmt.Errorf(errUtils.ErrWrappingFormat, errUtils.ErrFailedToDecodeOIDCResponse, err)
	}

	return tokenResp.Value, nil
}

// getHTTPClientWithTimeout returns a configured HTTP client with reasonable timeouts for OIDC operations.
func getHTTPClientWithTimeout() *http.Client {
	return &http.Client{
		Timeout: DefaultHTTPTimeoutSecs * time.Second,
		Transport: &http.Transport{
			DialContext: (&net.Dialer{
				Timeout: DefaultDialTimeoutSecs * time.Second,
			}).DialContext,
			IdleConnTimeout:       DefaultIdleConnTimeoutSecs * time.Second,
			ResponseHeaderTimeout: DefaultResponseHeaderTimeoutSecs * time.Second,
			ExpectContinueTimeout: DefaultExpectContinueTimeoutSecs * time.Second,
		},
	}
}

// exchangeOIDCTokenForAtmosToken exchanges a GitHub OIDC token for an Atmos Pro token.
func exchangeOIDCTokenForAtmosToken(baseURL, baseAPIEndpoint, oidcToken, workspaceID string) (string, error) {
	url := fmt.Sprintf("%s/%s/auth/github-oidc", baseURL, baseAPIEndpoint)

	reqBody := dtos.ExchangeGitHubOIDCTokenRequest{
		Token:       oidcToken,
		WorkspaceID: workspaceID,
	}

	data, err := json.Marshal(reqBody)
	if err != nil {
		return "", fmt.Errorf(errUtils.ErrWrappingFormat, errUtils.ErrFailedToMarshalPayload, err)
	}

	req, err := http.NewRequest("POST", url, bytes.NewBuffer(data))
	if err != nil {
		return "", fmt.Errorf(errUtils.ErrWrappingFormat, errUtils.ErrFailedToCreateRequest, err)
	}

	req.Header.Set("Content-Type", "application/json")

	client := getHTTPClientWithTimeout()
	resp, err := client.Do(req)
	if err != nil {
		return "", fmt.Errorf(errUtils.ErrWrappingFormat, errUtils.ErrFailedToExchangeOIDCToken, err)
	}
	defer resp.Body.Close()

	body, err := io.ReadAll(resp.Body)
	if err != nil {
		return "", fmt.Errorf(errUtils.ErrWrappingFormat, errUtils.ErrFailedToReadResponseBody, err)
	}

	// Try to parse the response to get trace ID from the response body
	var apiResponse dtos.AtmosApiResponse
	if err := json.Unmarshal(body, &apiResponse); err == nil {
		// Log the full response for debugging (only if we successfully unmarshaled)
		logProAPIResponse("ExchangeOIDCToken", apiResponse)
	}

	var tokenResp dtos.ExchangeGitHubOIDCTokenResponse
	if err := json.Unmarshal(body, &tokenResp); err != nil {
		return "", fmt.Errorf(errUtils.ErrWrappingFormat, errUtils.ErrFailedToDecodeTokenResponse, err)
	}

	if !tokenResp.Success {
		errMsg := logAndReturnProAPIError("ExchangeOIDCToken", tokenResp.AtmosApiResponse)
		return "", fmt.Errorf(errUtils.ErrStringWrappingFormat, errUtils.ErrFailedToExchangeOIDCToken, errMsg)
	}

	return tokenResp.Data.Token, nil
}<|MERGE_RESOLUTION|>--- conflicted
+++ resolved
@@ -18,31 +18,6 @@
 	"github.com/cloudposse/atmos/pkg/utils"
 )
 
-<<<<<<< HEAD
-var (
-	ErrFailedToCreateRequest       = errors.New("failed to create request")
-	ErrFailedToMarshalPayload      = errors.New("failed to marshal payload")
-	ErrFailedToCreateAuthRequest   = errors.New("failed to create authenticated request")
-	ErrFailedToMakeRequest         = errors.New("failed to make request")
-	ErrFailedToUploadStacks        = errors.New("failed to upload stacks")
-	ErrFailedToMarshalRequestBody  = errors.New("failed to marshal request body")
-	ErrFailedToReadResponseBody    = errors.New("error reading response body")
-	ErrFailedToUnmarshalJSON       = errors.New("error unmarshaling JSON")
-	ErrFailedToLockStack           = errors.New("an error occurred while attempting to lock stack")
-	ErrFailedToUnlockStack         = errors.New("an error occurred while attempting to unlock stack")
-	ErrUnknownResponseType         = errors.New("unknown response type")
-	ErrOIDCWorkspaceIDRequired     = errors.New("workspace ID environment variable is required for OIDC authentication")
-	ErrOIDCTokenExchangeFailed     = errors.New("failed to exchange OIDC token for Atmos token")
-	ErrOIDCAuthFailedNoToken       = errors.New("OIDC authentication failed")
-	ErrNotInGitHubActions          = errors.New("not running in GitHub Actions or missing OIDC token environment variables")
-	ErrFailedToGetOIDCToken        = errors.New("failed to get OIDC token")
-	ErrFailedToDecodeOIDCResponse  = errors.New("failed to decode OIDC token response")
-	ErrFailedToExchangeOIDCToken   = errors.New("failed to exchange OIDC token")
-	ErrFailedToDecodeTokenResponse = errors.New("failed to decode token response")
-)
-
-=======
->>>>>>> e0d7cd7d
 const (
 	DefaultHTTPTimeoutSecs           = 30
 	DefaultDialTimeoutSecs           = 10
@@ -206,17 +181,6 @@
 	return nil
 }
 
-<<<<<<< HEAD
-// processLockResponse handles the lock response.
-func (c *AtmosProAPIClient) processLockResponse(body []byte) (dtos.LockStackResponse, error) {
-	var responseData dtos.LockStackResponse
-	err := json.Unmarshal(body, &responseData)
-	if err != nil {
-		return dtos.LockStackResponse{}, fmt.Errorf(ErrFormatString, ErrFailedToUnmarshalJSON, err)
-	}
-	if !responseData.Success {
-		return dtos.LockStackResponse{}, fmt.Errorf(ErrFormatString, ErrFailedToLockStack, responseData.ErrorMessage)
-=======
 // doStackLockAction is a private helper function that handles the common logic for stack lock/unlock operations.
 func (c *AtmosProAPIClient) doStackLockAction(params *schema.StackLockActionParams) error {
 	data, err := json.Marshal(params.Body)
@@ -259,29 +223,8 @@
 			errorMsg := logAndReturnProAPIError(params.Op, responseData.AtmosApiResponse)
 			return fmt.Errorf(errUtils.ErrStringWrappingFormat, params.WrapErr, errorMsg)
 		}
->>>>>>> e0d7cd7d
-	}
-	return responseData, nil
-}
-
-<<<<<<< HEAD
-// processUnlockResponse handles the unlock response.
-func (c *AtmosProAPIClient) processUnlockResponse(body []byte) (dtos.UnlockStackResponse, error) {
-	var responseData dtos.UnlockStackResponse
-	err := json.Unmarshal(body, &responseData)
-	if err != nil {
-		return dtos.UnlockStackResponse{}, fmt.Errorf(ErrFormatString, ErrFailedToUnmarshalJSON, err)
-	}
-	if !responseData.Success {
-		return dtos.UnlockStackResponse{}, fmt.Errorf(ErrFormatString, ErrFailedToUnlockStack, responseData.ErrorMessage)
-	}
-	return responseData, nil
-}
-
-// executeStackLockOperation is a generic method for lock/unlock operations.
-func (c *AtmosProAPIClient) executeStackLockOperation(method string, dto interface{}, responseType string) (interface{}, error) {
-	url := fmt.Sprintf("%s/%s/locks", c.BaseURL, c.BaseAPIEndpoint)
-=======
+	}
+
 	return nil
 }
 
@@ -289,7 +232,6 @@
 func (c *AtmosProAPIClient) LockStack(dto *dtos.LockStackRequest) (dtos.LockStackResponse, error) {
 	url := fmt.Sprintf("%s/%s/locks", c.BaseURL, c.BaseAPIEndpoint)
 	log.Debug("Locking stack.", logKeyURL, url)
->>>>>>> e0d7cd7d
 
 	var responseData dtos.LockStackResponse
 	err := c.doStackLockAction(&schema.StackLockActionParams{
@@ -301,21 +243,11 @@
 		WrapErr: errUtils.ErrFailedToLockStack,
 	})
 	if err != nil {
-<<<<<<< HEAD
-		return nil, fmt.Errorf(ErrFormatString, ErrFailedToMarshalRequestBody, err)
-	}
-
-	req, err := getAuthenticatedRequest(c, method, url, bytes.NewBuffer(data))
-	if err != nil {
-		return nil, fmt.Errorf(ErrFormatString, ErrFailedToCreateAuthRequest, err)
-	}
-=======
 		return dtos.LockStackResponse{}, err
 	}
 
 	return responseData, nil
 }
->>>>>>> e0d7cd7d
 
 // UnlockStack unlocks a specific stack.
 func (c *AtmosProAPIClient) UnlockStack(dto *dtos.UnlockStackRequest) (dtos.UnlockStackResponse, error) {
@@ -332,11 +264,7 @@
 		WrapErr: errUtils.ErrFailedToUnlockStack,
 	})
 	if err != nil {
-<<<<<<< HEAD
-		return nil, fmt.Errorf(ErrFormatString, ErrFailedToMakeRequest, err)
-=======
 		return dtos.UnlockStackResponse{}, err
->>>>>>> e0d7cd7d
 	}
 
 	return responseData, nil
@@ -348,28 +276,6 @@
 	// Read the response body
 	body, err := io.ReadAll(resp.Body)
 	if err != nil {
-<<<<<<< HEAD
-		return nil, fmt.Errorf(ErrFormatString, ErrFailedToReadResponseBody, err)
-	}
-
-	switch responseType {
-	case "lock":
-		return c.processLockResponse(body)
-	case "unlock":
-		return c.processUnlockResponse(body)
-	default:
-		return nil, fmt.Errorf("%w: %s", ErrUnknownResponseType, responseType)
-	}
-}
-
-// LockStack locks a specific stack.
-func (c *AtmosProAPIClient) LockStack(dto dtos.LockStackRequest) (dtos.LockStackResponse, error) {
-	c.Logger.Trace(fmt.Sprintf("\nLocking stack at %s/%s/locks", c.BaseURL, c.BaseAPIEndpoint))
-
-	result, err := c.executeStackLockOperation("POST", dto, "lock")
-	if err != nil {
-		return dtos.LockStackResponse{}, err
-=======
 		return fmt.Errorf(errUtils.ErrWrappingFormat, errUtils.ErrFailedToReadResponseBody, err)
 	}
 
@@ -383,22 +289,8 @@
 		}
 		// For successful responses that can't be parsed, just return nil
 		return nil
->>>>>>> e0d7cd7d
-	}
-	return result.(dtos.LockStackResponse), nil
-}
-
-<<<<<<< HEAD
-// UnlockStack unlocks a specific stack.
-func (c *AtmosProAPIClient) UnlockStack(dto dtos.UnlockStackRequest) (dtos.UnlockStackResponse, error) {
-	c.Logger.Trace(fmt.Sprintf("\nUnlocking stack at %s/%s/locks", c.BaseURL, c.BaseAPIEndpoint))
-
-	result, err := c.executeStackLockOperation("DELETE", dto, "unlock")
-	if err != nil {
-		return dtos.UnlockStackResponse{}, err
-	}
-	return result.(dtos.UnlockStackResponse), nil
-=======
+	}
+
 	// Log the structured response for debugging (only if we successfully unmarshaled)
 	logProAPIResponse(operation, apiResponse)
 
@@ -411,7 +303,6 @@
 	// For error HTTP responses, return an error
 	errorMsg := logAndReturnProAPIError(operation, apiResponse)
 	return fmt.Errorf(errUtils.ErrStringWrappingFormat, errUtils.ErrAPIResponseError, errorMsg)
->>>>>>> e0d7cd7d
 }
 
 // getGitHubOIDCToken retrieves an OIDC token from GitHub Actions.
