package pro

import (
	"bytes"
	"encoding/json"
	"errors"
	"fmt"
	"io"
	"net/http"
	"time"

	log "github.com/charmbracelet/log"
	cfg "github.com/cloudposse/atmos/pkg/config"
	"github.com/cloudposse/atmos/pkg/pro/dtos"
	"github.com/cloudposse/atmos/pkg/schema"
	"github.com/cloudposse/atmos/pkg/utils"
)

var (
	ErrFailedToCreateRequest          = errors.New("failed to create request")
	ErrFailedToMarshalPayload         = errors.New("failed to marshal payload")
	ErrFailedToCreateAuthRequest      = errors.New("failed to create authenticated request")
	ErrFailedToMakeRequest            = errors.New("failed to make request")
	ErrFailedToUploadStacks           = errors.New("failed to upload stacks")
	ErrFailedToMarshalRequestBody     = errors.New("failed to marshal request body")
	ErrFailedToReadResponseBody       = errors.New("error reading response body")
	ErrFailedToUnmarshalJSON          = errors.New("error unmarshaling JSON")
	ErrFailedToLockStack              = errors.New("an error occurred while attempting to lock stack")
	ErrFailedToUnlockStack            = errors.New("an error occurred while attempting to unlock stack")
	ErrOIDCWorkspaceIDRequired        = errors.New("workspace ID environment variable is required for OIDC authentication")
	ErrOIDCTokenExchangeFailed        = errors.New("failed to exchange OIDC token for Atmos token")
	ErrOIDCAuthFailedNoToken          = errors.New("OIDC authentication failed")
	ErrNotInGitHubActions             = errors.New("not running in GitHub Actions or missing OIDC token environment variables")
	ErrFailedToGetOIDCToken           = errors.New("failed to get OIDC token")
	ErrFailedToDecodeOIDCResponse     = errors.New("failed to decode OIDC token response")
	ErrFailedToExchangeOIDCToken      = errors.New("failed to exchange OIDC token")
	ErrFailedToDecodeTokenResponse    = errors.New("failed to decode token response")
	ErrFailedToGetGitHubOIDCToken     = errors.New("failed to get GitHub OIDC token")
	ErrFailedToUploadDeployments      = errors.New("failed to upload deployments")
	ErrFailedToUploadDeploymentStatus = errors.New("failed to upload deployment status")
)

const (
	DefaultHTTPTimeoutSecs = 30
)

// AtmosProAPIClientInterface defines the interface for the AtmosProAPIClient.
type AtmosProAPIClientInterface interface {
	UploadDeploymentStatus(dto *dtos.DeploymentStatusUploadRequest) error
}

// AtmosProAPIClient represents the client to interact with the AtmosPro API.
type AtmosProAPIClient struct {
	APIToken        string
	BaseAPIEndpoint string
	BaseURL         string
	HTTPClient      *http.Client
}

// NewAtmosProAPIClient creates a new instance of AtmosProAPIClient.
func NewAtmosProAPIClient(baseURL, baseAPIEndpoint, apiToken string) *AtmosProAPIClient {
	return &AtmosProAPIClient{
		BaseURL:         baseURL,
		BaseAPIEndpoint: baseAPIEndpoint,
		APIToken:        apiToken,
		HTTPClient:      &http.Client{Timeout: DefaultHTTPTimeoutSecs * time.Second},
	}
}

// NewAtmosProAPIClientFromEnv creates a new AtmosProAPIClient from environment variables.
func NewAtmosProAPIClientFromEnv(atmosConfig *schema.AtmosConfiguration) (*AtmosProAPIClient, error) {
	baseURL := atmosConfig.Settings.Pro.BaseURL

	if baseURL == "" {
		baseURL = cfg.AtmosProDefaultBaseUrl
	}
	log.Debug("Using baseURL", "baseURL", baseURL)

	baseAPIEndpoint := atmosConfig.Settings.Pro.Endpoint
	if baseAPIEndpoint == "" {
		baseAPIEndpoint = cfg.AtmosProDefaultEndpoint
	}
	log.Debug("Using baseAPIEndpoint", "baseAPIEndpoint", baseAPIEndpoint)

	// First, check if the API key is set via environment variable
	apiToken := atmosConfig.Settings.Pro.Token
	if apiToken != "" {
		log.Debug("Creating API client with API token from environment variable")
		return NewAtmosProAPIClient(baseURL, baseAPIEndpoint, apiToken), nil
	}

	// If API key is not set, attempt to use GitHub OIDC token exchange
	oidcToken, err := getGitHubOIDCToken(atmosConfig.Settings.Pro.GithubOIDC)
	if err != nil {
<<<<<<< HEAD
		log.Debug("Error while getting GitHub OIDC token", "err", err)
		return nil, fmt.Errorf(cfg.ErrFormatString, ErrFailedToGetGitHubOIDCToken, err)
=======
		log.Debug("Error while getting GitHub OIDC token", "error", err)
		return nil, fmt.Errorf("error while getting GitHub OIDC token: %w", err)
>>>>>>> 88fcc6d2
	}

	// Get workspace ID from environment
	workspaceID := atmosConfig.Settings.Pro.WorkspaceID
	if workspaceID == "" {
		return nil, fmt.Errorf(cfg.ErrFormatString, ErrOIDCWorkspaceIDRequired, cfg.AtmosProWorkspaceIDEnvVarName)
	}

	// Exchange OIDC token for Atmos token
	apiToken, err = exchangeOIDCTokenForAtmosToken(baseURL, baseAPIEndpoint, oidcToken, workspaceID)
	if err != nil {
		return nil, fmt.Errorf(cfg.ErrFormatString, ErrOIDCTokenExchangeFailed, err)
	}

	return NewAtmosProAPIClient(baseURL, baseAPIEndpoint, apiToken), nil
}

func getAuthenticatedRequest(c *AtmosProAPIClient, method, url string, body io.Reader) (*http.Request, error) {
	req, err := http.NewRequest(method, url, body)
	if err != nil {
		return nil, fmt.Errorf(cfg.ErrFormatString, ErrFailedToCreateRequest, err)
	}

	req.Header.Set("Authorization", fmt.Sprintf("Bearer %s", c.APIToken))
	req.Header.Set("Content-Type", "application/json")

	return req, nil
}

// UploadAffectedStacks uploads information about affected stacks.
func (c *AtmosProAPIClient) UploadAffectedStacks(dto *dtos.UploadAffectedStacksRequest) error {
	url := fmt.Sprintf("%s/%s/affected-stacks", c.BaseURL, c.BaseAPIEndpoint)

	data, err := utils.ConvertToJSON(*dto)
	if err != nil {
		return fmt.Errorf(cfg.ErrFormatString, ErrFailedToMarshalPayload, err)
	}

	req, err := getAuthenticatedRequest(c, "POST", url, bytes.NewBuffer([]byte(data)))
	if err != nil {
		return fmt.Errorf(cfg.ErrFormatString, ErrFailedToCreateAuthRequest, err)
	}

	log.Debug(fmt.Sprintf("\nUploading the affected components and stacks to %s", url))

	resp, err := c.HTTPClient.Do(req)
	if err != nil {
		return fmt.Errorf(cfg.ErrFormatString, ErrFailedToMakeRequest, err)
	}
	defer resp.Body.Close()

	if resp.StatusCode < http.StatusOK || resp.StatusCode >= http.StatusBadRequest {
		return fmt.Errorf(cfg.ErrFormatString, ErrFailedToUploadStacks, resp.Status)
	}
	log.Debug(fmt.Sprintf("\nUploaded the affected components and stacks to %s", url))

	return nil
}

// LockStack locks a specific stack.
func (c *AtmosProAPIClient) LockStack(dto dtos.LockStackRequest) (dtos.LockStackResponse, error) {
	url := fmt.Sprintf("%s/%s/locks", c.BaseURL, c.BaseAPIEndpoint)
	log.Debug(fmt.Sprintf("\nLocking stack at %s", url))

	data, err := json.Marshal(dto)
	if err != nil {
		return dtos.LockStackResponse{}, fmt.Errorf(cfg.ErrFormatString, ErrFailedToMarshalRequestBody, err)
	}

	req, err := getAuthenticatedRequest(c, "POST", url, bytes.NewBuffer(data))
	if err != nil {
		return dtos.LockStackResponse{}, fmt.Errorf(cfg.ErrFormatString, ErrFailedToCreateAuthRequest, err)
	}

	resp, err := c.HTTPClient.Do(req)
	if err != nil {
		return dtos.LockStackResponse{}, fmt.Errorf(cfg.ErrFormatString, ErrFailedToMakeRequest, err)
	}
	defer resp.Body.Close()

	body, err := io.ReadAll(resp.Body)
	if err != nil {
		return dtos.LockStackResponse{}, fmt.Errorf(cfg.ErrFormatString, ErrFailedToReadResponseBody, err)
	}

	// Create an instance of the struct
	var responseData dtos.LockStackResponse

	// Unmarshal the JSON response into the struct
	err = json.Unmarshal(body, &responseData)
	if err != nil {
		return dtos.LockStackResponse{}, fmt.Errorf(cfg.ErrFormatString, ErrFailedToUnmarshalJSON, err)
	}

	if !responseData.Success {
		var context string
		for key, value := range responseData.Context {
			context += fmt.Sprintf("  %s: %v\n", key, value)
		}

		return dtos.LockStackResponse{}, fmt.Errorf(cfg.ErrFormatString, ErrFailedToLockStack, responseData.ErrorMessage)

	}

	return responseData, nil
}

// UnlockStack unlocks a specific stack.
func (c *AtmosProAPIClient) UnlockStack(dto dtos.UnlockStackRequest) (dtos.UnlockStackResponse, error) {
	url := fmt.Sprintf("%s/%s/locks", c.BaseURL, c.BaseAPIEndpoint)
	log.Debug(fmt.Sprintf("\nLocking stack at %s", url))

	data, err := json.Marshal(dto)
	if err != nil {
		return dtos.UnlockStackResponse{}, fmt.Errorf(cfg.ErrFormatString, ErrFailedToMarshalRequestBody, err)
	}

	req, err := getAuthenticatedRequest(c, "DELETE", url, bytes.NewBuffer(data))
	if err != nil {
		return dtos.UnlockStackResponse{}, fmt.Errorf(cfg.ErrFormatString, ErrFailedToCreateAuthRequest, err)
	}

	resp, err := c.HTTPClient.Do(req)
	if err != nil {
		return dtos.UnlockStackResponse{}, fmt.Errorf(cfg.ErrFormatString, ErrFailedToMakeRequest, err)
	}
	defer resp.Body.Close()

	body, err := io.ReadAll(resp.Body)
	if err != nil {
		return dtos.UnlockStackResponse{}, fmt.Errorf(cfg.ErrFormatString, ErrFailedToReadResponseBody, err)
	}

	// Create an instance of the struct
	var responseData dtos.UnlockStackResponse

	// Unmarshal the JSON response into the struct
	err = json.Unmarshal(body, &responseData)
	if err != nil {
		return dtos.UnlockStackResponse{}, fmt.Errorf(cfg.ErrFormatString, ErrFailedToUnmarshalJSON, err)
	}

	if !responseData.Success {
		var context string
		for key, value := range responseData.Context {
			context += fmt.Sprintf("  %s: %v\n", key, value)
		}

		return dtos.UnlockStackResponse{}, fmt.Errorf(cfg.ErrFormatString, ErrFailedToUnlockStack, responseData.ErrorMessage)
	}

	return responseData, nil
}

// getGitHubOIDCToken retrieves an OIDC token from GitHub Actions.
func getGitHubOIDCToken(githubOIDCSettings schema.GithubOIDCSettings) (string, error) {
	requestURL := githubOIDCSettings.RequestURL
	requestToken := githubOIDCSettings.RequestToken

	if requestURL == "" || requestToken == "" {
		return "", ErrNotInGitHubActions
	}

	// Add audience parameter to the request URL
	requestOIDCTokenURL := fmt.Sprintf("%s&audience=atmos-pro.com", requestURL)
	log.Debug("requestOIDCTokenURL", "requestOIDCTokenURL", requestOIDCTokenURL)

	req, err := http.NewRequest("GET", requestOIDCTokenURL, nil)
	if err != nil {
		return "", fmt.Errorf(cfg.ErrFormatString, ErrFailedToCreateRequest, err)
	}

	req.Header.Set("Authorization", fmt.Sprintf("Bearer %s", requestToken))

	resp, err := http.DefaultClient.Do(req)
	if err != nil {
<<<<<<< HEAD
		log.Debug("got error", "err", err)
		return "", fmt.Errorf(cfg.ErrFormatString, ErrFailedToGetOIDCToken, err)
=======
		log.Debug("getGitHubOIDCToken", "error", err)
		return "", fmt.Errorf(ErrFormatString, ErrFailedToGetOIDCToken, err)
>>>>>>> 88fcc6d2
	}
	defer resp.Body.Close()

	if resp.StatusCode != http.StatusOK {
<<<<<<< HEAD
		log.Debug("got error", "resp.StatusCode", resp.StatusCode)
		return "", fmt.Errorf(cfg.ErrFormatString, ErrFailedToGetOIDCToken, resp.Status)
=======
		log.Debug("getGitHubOIDCToken", "resp.StatusCode", resp.StatusCode)
		return "", fmt.Errorf(ErrFormatString, ErrFailedToGetOIDCToken, resp.Status)
>>>>>>> 88fcc6d2
	}

	var tokenResp dtos.GetGitHubOIDCResponse
	if err := json.NewDecoder(resp.Body).Decode(&tokenResp); err != nil {
		return "", fmt.Errorf(cfg.ErrFormatString, ErrFailedToDecodeOIDCResponse, err)
	}

	return tokenResp.Value, nil
}

// exchangeOIDCTokenForAtmosToken exchanges a GitHub OIDC token for an Atmos Pro token.
func exchangeOIDCTokenForAtmosToken(baseURL, baseAPIEndpoint, oidcToken, workspaceID string) (string, error) {
	url := fmt.Sprintf("%s/%s/auth/github-oidc", baseURL, baseAPIEndpoint)

	reqBody := dtos.ExchangeGitHubOIDCTokenRequest{
		Token:       oidcToken,
		WorkspaceID: workspaceID,
	}

	data, err := json.Marshal(reqBody)
	if err != nil {
		return "", fmt.Errorf(cfg.ErrFormatString, ErrFailedToMarshalRequestBody, err)
	}

	req, err := http.NewRequest("POST", url, bytes.NewBuffer(data))
	if err != nil {
		return "", fmt.Errorf(cfg.ErrFormatString, ErrFailedToCreateRequest, err)
	}

	req.Header.Set("Content-Type", "application/json")

	resp, err := http.DefaultClient.Do(req)
	if err != nil {
		return "", fmt.Errorf(cfg.ErrFormatString, ErrFailedToExchangeOIDCToken, err)
	}
	defer resp.Body.Close()

	if resp.StatusCode != http.StatusOK {
		return "", fmt.Errorf(cfg.ErrFormatString, ErrFailedToExchangeOIDCToken, resp.Status)
	}

	var tokenResp dtos.ExchangeGitHubOIDCTokenResponse
	if err := json.NewDecoder(resp.Body).Decode(&tokenResp); err != nil {
		return "", fmt.Errorf(cfg.ErrFormatString, ErrFailedToDecodeTokenResponse, err)
	}

	if !tokenResp.Success {
		return "", fmt.Errorf(cfg.ErrFormatString, ErrFailedToExchangeOIDCToken, tokenResp.ErrorMessage)
	}

	return tokenResp.Data.Token, nil
}<|MERGE_RESOLUTION|>--- conflicted
+++ resolved
@@ -92,13 +92,8 @@
 	// If API key is not set, attempt to use GitHub OIDC token exchange
 	oidcToken, err := getGitHubOIDCToken(atmosConfig.Settings.Pro.GithubOIDC)
 	if err != nil {
-<<<<<<< HEAD
-		log.Debug("Error while getting GitHub OIDC token", "err", err)
-		return nil, fmt.Errorf(cfg.ErrFormatString, ErrFailedToGetGitHubOIDCToken, err)
-=======
 		log.Debug("Error while getting GitHub OIDC token", "error", err)
 		return nil, fmt.Errorf("error while getting GitHub OIDC token: %w", err)
->>>>>>> 88fcc6d2
 	}
 
 	// Get workspace ID from environment
@@ -275,24 +270,14 @@
 
 	resp, err := http.DefaultClient.Do(req)
 	if err != nil {
-<<<<<<< HEAD
-		log.Debug("got error", "err", err)
-		return "", fmt.Errorf(cfg.ErrFormatString, ErrFailedToGetOIDCToken, err)
-=======
 		log.Debug("getGitHubOIDCToken", "error", err)
 		return "", fmt.Errorf(ErrFormatString, ErrFailedToGetOIDCToken, err)
->>>>>>> 88fcc6d2
 	}
 	defer resp.Body.Close()
 
 	if resp.StatusCode != http.StatusOK {
-<<<<<<< HEAD
-		log.Debug("got error", "resp.StatusCode", resp.StatusCode)
-		return "", fmt.Errorf(cfg.ErrFormatString, ErrFailedToGetOIDCToken, resp.Status)
-=======
 		log.Debug("getGitHubOIDCToken", "resp.StatusCode", resp.StatusCode)
 		return "", fmt.Errorf(ErrFormatString, ErrFailedToGetOIDCToken, resp.Status)
->>>>>>> 88fcc6d2
 	}
 
 	var tokenResp dtos.GetGitHubOIDCResponse
