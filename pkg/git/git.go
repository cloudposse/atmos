--- conflicted
+++ resolved
@@ -106,7 +106,6 @@
 	return response, nil
 }
 
-<<<<<<< HEAD
 // GitRepoInterface defines the interface for git repository operations.
 type GitRepoInterface interface {
 	GetLocalRepo() (*RepoInfo, error)
@@ -148,7 +147,7 @@
 	}
 
 	return ref.Hash().String(), nil
-=======
+
 // OpenWorktreeAwareRepo opens a Git repository at the given path,
 // handling both regular repositories and worktrees correctly.
 // It uses EnableDotGitCommonDir to properly support worktrees with
@@ -162,5 +161,4 @@
 	})
 
 	return repo, err
->>>>>>> 0180dbb5
 }