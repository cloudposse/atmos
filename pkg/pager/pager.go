package pager

import (
	"os"

	"github.com/charmbracelet/bubbles/viewport"
	tea "github.com/charmbracelet/bubbletea"

	"github.com/cloudposse/atmos/internal/tui/templates/term"
	"github.com/cloudposse/atmos/pkg/data"
<<<<<<< HEAD
	iolib "github.com/cloudposse/atmos/pkg/io"
=======
>>>>>>> 8f1fe665
	log "github.com/cloudposse/atmos/pkg/logger"
)

//go:generate go run go.uber.org/mock/mockgen@v0.6.0 -source=$GOFILE -destination=mock_$GOFILE -package=$GOPACKAGE

// maskContent applies the native io package masking to content.
// This is used as a fallback when the data package is not available.
// It leverages the centralized masking infrastructure from pkg/io.
func maskContent(content string) string {
	// Try to get the global I/O context for its masker.
	ioCtx := iolib.GetContext()
	if ioCtx == nil {
		// If context is not initialized, return content unmasked.
		// This shouldn't happen in production since io.Initialize() is called in root.go.
		log.Debug("io context not initialized, content will not be masked")
		return content
	}

	// Use the native masker.
	return ioCtx.Masker().Mask(content)
}

// Writer is an interface for writing content to the data stream.
// This allows for dependency injection and testing without relying on the global data package state.
type Writer interface {
	Write(content string) error
}

// dataWriter is the default implementation that uses the data package.
// Falls back to fmt.Print if data package isn't initialized.
type dataWriter struct{}

// Write writes content using the data package.
// If data package isn't initialized (panics), falls back to fmt.Print with masking.
func (d *dataWriter) Write(content string) (err error) {
	// Use recover to catch panic from data.Write() when not initialized.
	defer func() {
		if r := recover(); r != nil {
			// Data package not initialized, use fallback with native masking.
			log.Debug("data package not initialized, using fmt.Print fallback")
			maskedContent := maskContent(content)
			fmt.Print(maskedContent)
			err = nil
		}
	}()

	// Try to use data.Write() - will panic if not initialized.
	return data.Write(content)
}

type PageCreator interface {
	Run(title, content string) error
}

type pageCreator struct {
	enablePager           bool
	writer                Writer
	newTeaProgram         func(model tea.Model, opts ...tea.ProgramOption) *tea.Program
	contentFitsTerminal   func(content string) bool
	isTTYSupportForStdout func() bool
	isTTYAccessible       func() bool
}

func NewWithAtmosConfig(enablePager bool) PageCreator {
	pager := New()
	pager.(*pageCreator).enablePager = enablePager
	return pager
}

func New() PageCreator {
	return &pageCreator{
		enablePager:           false,
		writer:                &dataWriter{},
		newTeaProgram:         tea.NewProgram,
		contentFitsTerminal:   ContentFitsTerminal,
		isTTYSupportForStdout: term.IsTTYSupportForStdout,
		isTTYAccessible:       isTTYAccessible,
	}
}

// isTTYAccessible checks if /dev/tty can be opened.
func isTTYAccessible() bool {
	tty, err := os.Open("/dev/tty")
	if err != nil {
		return false
	}
	tty.Close()
	return true
}

func (p *pageCreator) Run(title, content string) error {
	// Always print content directly if pager is disabled or no TTY support.
	if !(p.enablePager) || !p.isTTYSupportForStdout() {
<<<<<<< HEAD
		return p.writeContent(content)
	}
	// Count visible lines (taking word wrapping into account).
	contentFits := p.contentFitsTerminal(content)
	// If content exceeds terminal height, use pager.
	if !contentFits {
		if _, err := p.newTeaProgram(
			&model{
				title:    title,
				content:  content,
				ready:    false,
				viewport: viewport.New(0, 0),
			},
			tea.WithAltScreen(), // use the full size of the terminal in its "alternate screen buffer"
		).Run(); err != nil {
			return err
		}
	} else {
		return p.writeContent(content)
=======
		return data.Write(content)
	}

	// Check if /dev/tty is accessible before trying to use alternate screen.
	// The alternate screen mode requires opening /dev/tty for input, which may not
	// be available in CI/test environments even if stdout is a TTY.
	if !p.isTTYAccessible() {
		// /dev/tty not accessible, print directly without pager.
		// This is an expected condition in non-interactive environments, not an error.
		log.Trace("Pager disabled: /dev/tty not accessible")
		return data.Write(content)
	}

	// Count visible lines (taking word wrapping into account)
	contentFits := p.contentFitsTerminal(content)

	// If content fits in terminal, print it directly without pager.
	if contentFits {
		return data.Write(content)
>>>>>>> 8f1fe665
	}

	// Content doesn't fit - use the pager with alternate screen.
	_, pagerErr := p.newTeaProgram(
		&model{
			title:    title,
			content:  content,
			ready:    false,
			viewport: viewport.New(0, 0),
		},
		tea.WithAltScreen(), // use the full size of the terminal in its "alternate screen buffer".
	).Run()
	if pagerErr != nil {
		// Pager failed, fall back to direct print.
		// This is a graceful fallback, not a critical error.
		log.Trace("Pager failed, falling back to direct print", "error", pagerErr)
		return data.Write(content)
	}

	return nil
}

// writeContent writes content to the configured writer.
// If the writer is nil, it falls back to fmt.Print with masking and logs a warning.
// Returns any error from the writer.
func (p *pageCreator) writeContent(content string) error {
	if p.writer == nil {
		// Fallback for nil writer (shouldn't happen in production, but safe for tests).
		log.Warn("pager writer is nil, falling back to fmt.Print")
		maskedContent := maskContent(content)
		fmt.Print(maskedContent)
		return nil
	}

	// Write content and return any error.
	if err := p.writer.Write(content); err != nil {
		return fmt.Errorf("failed to write content: %w", err)
	}

	return nil
}<|MERGE_RESOLUTION|>--- conflicted
+++ resolved
@@ -8,10 +8,7 @@
 
 	"github.com/cloudposse/atmos/internal/tui/templates/term"
 	"github.com/cloudposse/atmos/pkg/data"
-<<<<<<< HEAD
 	iolib "github.com/cloudposse/atmos/pkg/io"
-=======
->>>>>>> 8f1fe665
 	log "github.com/cloudposse/atmos/pkg/logger"
 )
 
@@ -105,38 +102,17 @@
 func (p *pageCreator) Run(title, content string) error {
 	// Always print content directly if pager is disabled or no TTY support.
 	if !(p.enablePager) || !p.isTTYSupportForStdout() {
-<<<<<<< HEAD
 		return p.writeContent(content)
-	}
-	// Count visible lines (taking word wrapping into account).
-	contentFits := p.contentFitsTerminal(content)
-	// If content exceeds terminal height, use pager.
-	if !contentFits {
-		if _, err := p.newTeaProgram(
-			&model{
-				title:    title,
-				content:  content,
-				ready:    false,
-				viewport: viewport.New(0, 0),
-			},
-			tea.WithAltScreen(), // use the full size of the terminal in its "alternate screen buffer"
-		).Run(); err != nil {
-			return err
-		}
-	} else {
-		return p.writeContent(content)
-=======
-		return data.Write(content)
 	}
 
 	// Check if /dev/tty is accessible before trying to use alternate screen.
 	// The alternate screen mode requires opening /dev/tty for input, which may not
 	// be available in CI/test environments even if stdout is a TTY.
-	if !p.isTTYAccessible() {
+	if !isTTYAccessible() {
 		// /dev/tty not accessible, print directly without pager.
 		// This is an expected condition in non-interactive environments, not an error.
 		log.Trace("Pager disabled: /dev/tty not accessible")
-		return data.Write(content)
+		return p.writeContent(content)
 	}
 
 	// Count visible lines (taking word wrapping into account)
@@ -144,8 +120,7 @@
 
 	// If content fits in terminal, print it directly without pager.
 	if contentFits {
-		return data.Write(content)
->>>>>>> 8f1fe665
+		return p.writeContent(content)
 	}
 
 	// Content doesn't fit - use the pager with alternate screen.
@@ -162,7 +137,7 @@
 		// Pager failed, fall back to direct print.
 		// This is a graceful fallback, not a critical error.
 		log.Trace("Pager failed, falling back to direct print", "error", pagerErr)
-		return data.Write(content)
+		return p.writeContent(content)
 	}
 
 	return nil
