package stack

import (
	"sort"
	"testing"

	"github.com/stretchr/testify/assert"

	"github.com/cloudposse/atmos/pkg/schema"
	u "github.com/cloudposse/atmos/pkg/utils"
)

func TestStackProcessor(t *testing.T) {
	stacksBasePath := "../../tests/fixtures/scenarios/complete/stacks"
	terraformComponentsBasePath := "../../tests/fixtures/scenarios/complete/components/terraform"
	helmfileComponentsBasePath := "../../tests/fixtures/scenarios/complete/components/helmfile"
	packerComponentsBasePath := "../../tests/fixtures/scenarios/complete/components/packer"

	filePaths := []string{
		"../../tests/fixtures/scenarios/complete/stacks/orgs/cp/tenant1/dev/us-east-2.yaml",
		"../../tests/fixtures/scenarios/complete/stacks/orgs/cp/tenant1/prod/us-east-2.yaml",
		"../../tests/fixtures/scenarios/complete/stacks/orgs/cp/tenant1/staging/us-east-2.yaml",
		"../../tests/fixtures/scenarios/complete/stacks/orgs/cp/tenant1/test1/us-east-2.yaml",
	}

	processStackDeps := true
	processComponentDeps := true

	atmosConfig := schema.AtmosConfiguration{
		Templates: schema.Templates{
			Settings: schema.TemplatesSettings{
				Enabled: true,
				Sprig: schema.TemplatesSettingsSprig{
					Enabled: true,
				},
				Gomplate: schema.TemplatesSettingsGomplate{
					Enabled: true,
				},
			},
		},
	}

	listResult, mapResult, _, err := ProcessYAMLConfigFiles(
		&atmosConfig,
		stacksBasePath,
		terraformComponentsBasePath,
		helmfileComponentsBasePath,
		packerComponentsBasePath,
		filePaths,
		processStackDeps,
		processComponentDeps,
		false,
	)

	assert.Nil(t, err)
	assert.Equal(t, 4, len(listResult))
	assert.Equal(t, 4, len(mapResult))

	mapResultKeys := u.StringKeysFromMap(mapResult)
	assert.Equal(t, "orgs/cp/tenant1/dev/us-east-2", mapResultKeys[0])
	assert.Equal(t, "orgs/cp/tenant1/prod/us-east-2", mapResultKeys[1])
	assert.Equal(t, "orgs/cp/tenant1/staging/us-east-2", mapResultKeys[2])
	assert.Equal(t, "orgs/cp/tenant1/test1/us-east-2", mapResultKeys[3])

	mapConfig1, err := u.UnmarshalYAML[schema.AtmosSectionMapType](listResult[0])
	assert.Nil(t, err)

	imports := mapConfig1["imports"].([]any)

	mapConfig2 := mapResult["orgs/cp/tenant1/dev/us-east-2"]
	assert.Equal(t, len(imports), len(mapConfig2.(map[string]any)["imports"].([]string)))

	assert.Equal(t, 27, len(imports))
	assert.Equal(t, "catalog/helmfile/echo-server", imports[0])
	assert.Equal(t, "catalog/helmfile/infra-server", imports[1])
	assert.Equal(t, "catalog/helmfile/infra-server-override", imports[2])
	assert.Equal(t, "catalog/terraform/mixins/test-1", imports[4])
	assert.Equal(t, "catalog/terraform/mixins/test-2", imports[5])
	assert.Equal(t, "catalog/terraform/services/service-1", imports[6])
	assert.Equal(t, "catalog/terraform/services/service-1-override", imports[7])
	assert.Equal(t, "catalog/terraform/services/service-1-override-2", imports[8])
	assert.Equal(t, "catalog/terraform/services/service-2", imports[9])
	assert.Equal(t, "catalog/terraform/services/service-2-override", imports[10])
	assert.Equal(t, "catalog/terraform/services/service-2-override-2", imports[11])
	assert.Equal(t, "catalog/terraform/services/top-level-service-1", imports[12])
	assert.Equal(t, "catalog/terraform/services/top-level-service-2", imports[13])
	assert.Equal(t, "catalog/terraform/spacelift-and-backend-override-1", imports[14])
	assert.Equal(t, "catalog/terraform/tenant1-ue2-dev", imports[15])
	assert.Equal(t, "catalog/terraform/test-component", imports[16])
	assert.Equal(t, "catalog/terraform/test-component-override", imports[17])
	assert.Equal(t, "catalog/terraform/test-component-override-2", imports[18])
	assert.Equal(t, "catalog/terraform/test-component-override-3", imports[19])
	assert.Equal(t, "catalog/terraform/top-level-component1", imports[20])
	assert.Equal(t, "catalog/terraform/vpc", imports[21])
	assert.Equal(t, "mixins/region/us-east-2", imports[22])
	assert.Equal(t, "mixins/stage/dev", imports[23])
	assert.Equal(t, "orgs/cp/_defaults", imports[24])
	assert.Equal(t, "orgs/cp/tenant1/_defaults", imports[25])
	assert.Equal(t, "orgs/cp/tenant1/dev/_defaults", imports[26])

	components := mapConfig1["components"].(map[string]any)
	terraformComponents := components["terraform"].(map[string]any)
	helmfileComponents := components["helmfile"].(map[string]any)

	infraVpcComponent := terraformComponents["infra/vpc"].(map[string]any)
	infraVpcComponentBackend := infraVpcComponent["backend"].(map[string]any)
	infraVpcComponentBackendType := infraVpcComponent["backend_type"]
	infraVpcComponentRemoteSateBackend := infraVpcComponent["remote_state_backend"].(map[string]any)
	infraVpcComponentRemoteSateBackendType := infraVpcComponent["remote_state_backend_type"]
	infraVpcComponentBackendWorkspaceKeyPrefix := infraVpcComponentBackend["workspace_key_prefix"]
	infraVpcComponentRemoteStateBackendWorkspaceKeyPrefix := infraVpcComponentRemoteSateBackend["workspace_key_prefix"]
	assert.Equal(t, "infra-vpc", infraVpcComponentBackendWorkspaceKeyPrefix)
	assert.Equal(t, "infra-vpc", infraVpcComponentRemoteStateBackendWorkspaceKeyPrefix)
	assert.Equal(t, "s3", infraVpcComponentBackendType)
	assert.Equal(t, "s3", infraVpcComponentRemoteSateBackendType)

	testTestComponent := terraformComponents["test/test-component"].(map[string]any)
	testTestComponentBackend := testTestComponent["backend"].(map[string]any)
	testTestComponentBackendType := testTestComponent["backend_type"]
	testTestComponentBackendBucket := testTestComponentBackend["bucket"]
	testTestComponentBackendWorkspaceKeyPrefix := testTestComponentBackend["workspace_key_prefix"]
	testTestComponentBackendRoleArn := testTestComponentBackend["role_arn"]
	testTestComponentRemoteStateBackend := testTestComponent["remote_state_backend"].(map[string]any)
	testTestComponentRemoteStateBackendType := testTestComponent["remote_state_backend_type"]
	testTestComponentRemoteStateBackendBucket := testTestComponentRemoteStateBackend["bucket"]
	testTestComponentRemoteStateBackendWorkspaceKeyPrefix := testTestComponentRemoteStateBackend["workspace_key_prefix"]
	testTestComponentRemoteStateBackendRoleArn := testTestComponentRemoteStateBackend["role_arn"]
	assert.Equal(t, "cp-ue2-root-tfstate", testTestComponentBackendBucket)
	assert.Equal(t, "cp-ue2-root-tfstate", testTestComponentRemoteStateBackendBucket)
	assert.Equal(t, "test-test-component", testTestComponentBackendWorkspaceKeyPrefix)
	assert.Equal(t, "test-test-component", testTestComponentRemoteStateBackendWorkspaceKeyPrefix)
	assert.Equal(t, "s3", testTestComponentBackendType)
	assert.Equal(t, "s3", testTestComponentRemoteStateBackendType)
	assert.Equal(t, nil, testTestComponentBackendRoleArn)
	assert.Equal(t, "arn:aws:iam::123456789012:role/cp-gbl-root-terraform", testTestComponentRemoteStateBackendRoleArn)

	testTestComponentOverrideComponent := terraformComponents["test/test-component-override"].(map[string]any)
	testTestComponentOverrideComponentBackend := testTestComponentOverrideComponent["backend"].(map[string]any)
	testTestComponentOverrideComponentBackendType := testTestComponentOverrideComponent["backend_type"]
	testTestComponentOverrideComponentBackendWorkspaceKeyPrefix := testTestComponentOverrideComponentBackend["workspace_key_prefix"]
	testTestComponentOverrideComponentBackendBucket := testTestComponentOverrideComponentBackend["bucket"]
	testTestComponentOverrideComponentRemoteStateBackend := testTestComponentOverrideComponent["remote_state_backend"].(map[string]any)
	testTestComponentOverrideComponentRemoteStateBackendVal1 := testTestComponentOverrideComponentRemoteStateBackend["val1"].(bool)
	testTestComponentOverrideComponentRemoteStateBackendVal2 := testTestComponentOverrideComponentRemoteStateBackend["val2"]
	testTestComponentOverrideComponentRemoteStateBackendVal3 := testTestComponentOverrideComponentRemoteStateBackend["val3"].(int)
	testTestComponentOverrideComponentRemoteStateBackendVal4 := testTestComponentOverrideComponentRemoteStateBackend["val4"]
	testTestComponentOverrideComponentRemoteStateBackendType := testTestComponentOverrideComponent["remote_state_backend_type"]
	testTestComponentOverrideComponentBaseComponent := testTestComponentOverrideComponent["component"]
	assert.Equal(t, "test-test-component", testTestComponentOverrideComponentBackendWorkspaceKeyPrefix)
	assert.Equal(t, "cp-ue2-root-tfstate", testTestComponentOverrideComponentBackendBucket)
	assert.Equal(t, "test/test-component", testTestComponentOverrideComponentBaseComponent)
	assert.Equal(t, "s3", testTestComponentOverrideComponentBackendType)
	assert.Equal(t, "static", testTestComponentOverrideComponentRemoteStateBackendType)
	assert.Equal(t, true, testTestComponentOverrideComponentRemoteStateBackendVal1)
	assert.Equal(t, "2", testTestComponentOverrideComponentRemoteStateBackendVal2)
	assert.Equal(t, 3, testTestComponentOverrideComponentRemoteStateBackendVal3)
	assert.Equal(t, nil, testTestComponentOverrideComponentRemoteStateBackendVal4)

	topLevelComponent1 := terraformComponents["top-level-component1"].(map[string]any)
	topLevelComponent1Backend := topLevelComponent1["backend"].(map[string]any)
	topLevelComponent1RemoteSateBackend := topLevelComponent1["remote_state_backend"].(map[string]any)
	topLevelComponent1BackendWorkspaceKeyPrefix := topLevelComponent1Backend["workspace_key_prefix"]
	topLevelComponent1RemoteStateBackendWorkspaceKeyPrefix := topLevelComponent1RemoteSateBackend["workspace_key_prefix"]
	assert.Equal(t, "top-level-component1", topLevelComponent1BackendWorkspaceKeyPrefix)
	assert.Equal(t, "top-level-component1", topLevelComponent1RemoteStateBackendWorkspaceKeyPrefix)

	testTestComponentOverrideComponent2 := terraformComponents["test/test-component-override-2"].(map[string]any)
	testTestComponentOverrideComponentBackend2 := testTestComponentOverrideComponent2["backend"].(map[string]any)
	testTestComponentOverrideComponentBackendType2 := testTestComponentOverrideComponent2["backend_type"]
	testTestComponentOverrideComponentBackendWorkspaceKeyPrefix2 := testTestComponentOverrideComponentBackend2["workspace_key_prefix"]
	testTestComponentOverrideComponentBackendBucket2 := testTestComponentOverrideComponentBackend2["bucket"]
	testTestComponentOverrideComponentBaseComponent2 := testTestComponentOverrideComponent2["component"]
	testTestComponentOverrideInheritance2 := testTestComponentOverrideComponent2["inheritance"].([]any)
	assert.Equal(t, "test-test-component", testTestComponentOverrideComponentBackendWorkspaceKeyPrefix2)
	assert.Equal(t, "cp-ue2-root-tfstate", testTestComponentOverrideComponentBackendBucket2)
	assert.Equal(t, "test/test-component", testTestComponentOverrideComponentBaseComponent2)
	assert.Equal(t, "s3", testTestComponentOverrideComponentBackendType2)
	assert.Equal(t, "test/test-component-override", testTestComponentOverrideInheritance2[0])
	assert.Equal(t, "test/test-component", testTestComponentOverrideInheritance2[1])

	infraInfraServerOverrideComponent := helmfileComponents["infra/infra-server-override"].(map[string]any)
	infraInfraServerOverrideComponentCommand := infraInfraServerOverrideComponent["command"]
	infraInfraServerOverrideComponentVars := infraInfraServerOverrideComponent["vars"].(map[string]any)
	infraInfraServerOverrideComponentVarsA := infraInfraServerOverrideComponentVars["a"]
	infraInfraServerOverrideComponentInheritance := infraInfraServerOverrideComponent["inheritance"].([]any)
	assert.Equal(t, "helmfile", infraInfraServerOverrideComponentCommand)
	assert.Equal(t, "infra/infra-server", infraInfraServerOverrideComponentInheritance[0])
	assert.Equal(t, "1_override", infraInfraServerOverrideComponentVarsA)

	testTestComponentOverrideComponent3 := terraformComponents["test/test-component-override-3"].(map[string]any)
	testTestComponentOverrideComponent3Metadata := testTestComponentOverrideComponent3["metadata"].(map[string]any)
	testTestComponentOverrideComponent3TerraformWorkspace := testTestComponentOverrideComponent3Metadata["terraform_workspace"]
	assert.Equal(t, "test-component-override-3-workspace", testTestComponentOverrideComponent3TerraformWorkspace)

	yamlConfig, err := u.ConvertToYAML(mapConfig1)
	assert.Nil(t, err)
<<<<<<< HEAD
	t.Log(yamlConfig)
=======
	t.Cleanup(func() {
		if t.Failed() {
			if yamlConfig != "" {
				t.Logf("Stack config:\n%s", string(yamlConfig))
			} else {
				t.Logf("Stack config (raw): %+v", mapConfig1)
			}
		}
	})
>>>>>>> 7da9b3d5
}

func TestStackProcessorRelativePaths(t *testing.T) {
	stacksBasePath := "../../tests/fixtures/scenarios/relative-paths/stacks"
	terraformComponentsBasePath := "../../tests/fixtures/components/terraform"

	filePaths := []string{
		"../../tests/fixtures/scenarios/relative-paths/stacks/orgs/acme/platform/dev.yaml",
		"../../tests/fixtures/scenarios/relative-paths/stacks/orgs/acme/platform/prod.yaml",
	}

	atmosConfig := schema.AtmosConfiguration{
		Templates: schema.Templates{
			Settings: schema.TemplatesSettings{
				Enabled: true,
				Sprig: schema.TemplatesSettingsSprig{
					Enabled: true,
				},
				Gomplate: schema.TemplatesSettingsGomplate{
					Enabled: true,
				},
			},
		},
	}

	listResult, mapResult, _, err := ProcessYAMLConfigFiles(
		&atmosConfig,
		stacksBasePath,
		terraformComponentsBasePath,
		"",
		"",
		filePaths,
		true,
		true,
		false,
	)

	assert.Nil(t, err)
	assert.Equal(t, 2, len(listResult))
	assert.Equal(t, 2, len(mapResult))

	mapResultKeys := u.StringKeysFromMap(mapResult)
	assert.Equal(t, "orgs/acme/platform/dev", mapResultKeys[0])
	assert.Equal(t, "orgs/acme/platform/prod", mapResultKeys[1])

	mapConfig1, err := u.UnmarshalYAML[schema.AtmosSectionMapType](listResult[0])
	assert.Nil(t, err)

	components := mapConfig1["components"].(map[string]any)
	terraformComponents := components["terraform"].(map[string]any)

	mockComponent := terraformComponents["mock"].(map[string]any)
	assert.NotNil(t, mockComponent)
}

func TestProcessYAMLConfigFile(t *testing.T) {
	stacksBasePath := "../../tests/fixtures/scenarios/relative-paths/stacks"
	filePath := "../../tests/fixtures/scenarios/relative-paths/stacks/orgs/acme/platform/dev.yaml"

	atmosConfig := schema.AtmosConfiguration{
		Templates: schema.Templates{
			Settings: schema.TemplatesSettings{
				Enabled: true,
				Sprig: schema.TemplatesSettingsSprig{
					Enabled: true,
				},
				Gomplate: schema.TemplatesSettingsGomplate{
					Enabled: true,
				},
			},
		},
	}

	_, _, stackConfigMap, _, _, _, _, err := ProcessYAMLConfigFile(
		&atmosConfig,
		stacksBasePath,
		filePath,
		map[string]map[string]any{},
		nil,
		false,
		false,
		true,
		false,
		nil,
		nil,
		nil,
		nil,
		"",
	)

	assert.Nil(t, err)
	assert.Equal(t, 3, len(stackConfigMap))

	mapResultKeys := u.StringKeysFromMap(stackConfigMap)
	// sorting so that the output is deterministic
	sort.Strings(mapResultKeys)

	assert.Equal(t, "components", mapResultKeys[0])
	assert.Equal(t, "import", mapResultKeys[1])
	assert.Equal(t, "vars", mapResultKeys[2])
}

func TestProcessYAMLConfigFiles(t *testing.T) {
	t.Run("should handle empty file paths", func(t *testing.T) {
		atmosConfig := &schema.AtmosConfiguration{
			Templates: schema.Templates{
				Settings: schema.TemplatesSettings{
					Enabled: true,
					Sprig: schema.TemplatesSettingsSprig{
						Enabled: true,
					},
					Gomplate: schema.TemplatesSettingsGomplate{
						Enabled: true,
					},
				},
			},
		}

		listResult, mapResult, importsConfig, err := ProcessYAMLConfigFiles(
			atmosConfig,
			"stacks",
			"terraform",
			"helmfile",
			"packer",
			[]string{},
			true,
			true,
			false,
		)

		assert.NoError(t, err)
		assert.Empty(t, listResult)
		assert.Empty(t, mapResult)
		assert.Empty(t, importsConfig)
	})

	t.Run("should error on missing files without ignoreMissingFiles", func(t *testing.T) {
		atmosConfig := &schema.AtmosConfiguration{
			Templates: schema.Templates{
				Settings: schema.TemplatesSettings{
					Enabled: true,
				},
			},
		}

		_, _, _, err := ProcessYAMLConfigFiles(
			atmosConfig,
			"stacks",
			"terraform",
			"helmfile",
			"packer",
			[]string{"non-existent-file.yaml"},
			true,
			true,
			false,
		)

		assert.Error(t, err)
	})

	t.Run("should process valid config files", func(t *testing.T) {
		atmosConfig := &schema.AtmosConfiguration{
			Templates: schema.Templates{
				Settings: schema.TemplatesSettings{
					Enabled: true,
					Sprig: schema.TemplatesSettingsSprig{
						Enabled: true,
					},
					Gomplate: schema.TemplatesSettingsGomplate{
						Enabled: true,
					},
				},
			},
		}

		filePaths := []string{
			"../../tests/fixtures/scenarios/complete/stacks/orgs/cp/tenant1/dev/us-east-2.yaml",
		}

		listResult, mapResult, _, err := ProcessYAMLConfigFiles(
			atmosConfig,
			"../../tests/fixtures/scenarios/complete/stacks",
			"../../tests/fixtures/scenarios/complete/components/terraform",
			"../../tests/fixtures/scenarios/complete/components/helmfile",
			"../../tests/fixtures/scenarios/complete/components/packer",
			filePaths,
			true,
			true,
			false,
		)

		assert.NoError(t, err)
		assert.NotEmpty(t, listResult)
		assert.NotEmpty(t, mapResult)
		assert.Equal(t, 1, len(listResult))
		assert.Equal(t, 1, len(mapResult))

		// Verify the content of the processed file
		config, err := u.UnmarshalYAML[schema.AtmosSectionMapType](listResult[0])
		assert.NoError(t, err)

		// Check if the components section exists
		components, ok := config["components"].(map[string]any)
		assert.True(t, ok)
		assert.NotNil(t, components)

		// Verify the stack name is correctly mapped
		assert.Contains(t, mapResult, "orgs/cp/tenant1/dev/us-east-2")
	})
}<|MERGE_RESOLUTION|>--- conflicted
+++ resolved
@@ -194,19 +194,15 @@
 
 	yamlConfig, err := u.ConvertToYAML(mapConfig1)
 	assert.Nil(t, err)
-<<<<<<< HEAD
-	t.Log(yamlConfig)
-=======
 	t.Cleanup(func() {
 		if t.Failed() {
 			if yamlConfig != "" {
-				t.Logf("Stack config:\n%s", string(yamlConfig))
+				t.Logf("Stack config:\n%s", yamlConfig)
 			} else {
 				t.Logf("Stack config (raw): %+v", mapConfig1)
 			}
 		}
 	})
->>>>>>> 7da9b3d5
 }
 
 func TestStackProcessorRelativePaths(t *testing.T) {
