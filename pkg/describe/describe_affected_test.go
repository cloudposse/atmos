package describe

import (
	"testing"

	"github.com/stretchr/testify/assert"

	e "github.com/cloudposse/atmos/internal/exec"
	cfg "github.com/cloudposse/atmos/pkg/config"
	"github.com/cloudposse/atmos/pkg/schema"
	u "github.com/cloudposse/atmos/pkg/utils"
	"github.com/cloudposse/atmos/tests"
)

func TestDescribeAffectedWithTargetRefClone(t *testing.T) {
	// Skip long tests in short mode (this test takes ~36 seconds due to Git cloning)
	tests.SkipIfShort(t)

	// Check for Git repository with valid remotes and GitHub access (for cloning)
	tests.RequireGitRemoteWithValidURL(t)
	tests.RequireGitHubAccess(t)
	configAndStacksInfo := schema.ConfigAndStacksInfo{}

	atmosConfig, err := cfg.InitCliConfig(configAndStacksInfo, true)
	assert.Nil(t, err)

	// We are using `atmos.yaml` from this dir. This `atmos.yaml` has set base_path: "../../tests/fixtures/scenarios/complete",
	// which will be wrong for the remote repo which is cloned into a temp dir.
	// Set the correct base path for the cloned remote repo
	atmosConfig.BasePath = "./tests/fixtures/scenarios/complete"

	// Git reference and commit SHA
	// Refer to https://git-scm.com/book/en/v2/Git-Internals-Git-References for more details
	ref := "refs/heads/main"
	sha := ""

	affected, _, _, _, err := e.ExecuteDescribeAffectedWithTargetRefClone(
		&atmosConfig,
		ref,
		sha,
		"",
		"",
		true,
		true,
		"",
		true,
		true,
		nil,
		false,
	)
	assert.Nil(t, err)

	affectedYaml, err := u.ConvertToYAML(affected)
	assert.Nil(t, err)
<<<<<<< HEAD

	t.Logf("\nAffected components and stacks:\n%v", affectedYaml)
=======
	t.Cleanup(func() {
		if t.Failed() {
			if affectedYaml != "" {
				t.Logf("Affected components and stacks:\n%s", affectedYaml)
			} else {
				t.Logf("Affected components and stacks (raw): %+v", affected)
			}
		}
	})
>>>>>>> 7da9b3d5
}

func TestDescribeAffectedWithTargetRepoPath(t *testing.T) {
	// Check for Git repository with valid remotes precondition
	tests.RequireGitRemoteWithValidURL(t)

	configAndStacksInfo := schema.ConfigAndStacksInfo{}

	atmosConfig, err := cfg.InitCliConfig(configAndStacksInfo, true)
	assert.Nil(t, err)

	// We are using `atmos.yaml` from this dir. This `atmos.yaml` has set base_path: "../../tests/fixtures/scenarios/complete",
	// which will be wrong for the remote repo which is cloned into a temp dir.
	// Set the correct base path for the cloned remote repo
	atmosConfig.BasePath = "./tests/fixtures/scenarios/complete"

	// Point to the same local repository
	// This will compare this local repository with itself as the remote target, which should result in an empty `affected` list
	repoPath := "../../"

	affected, _, _, _, err := e.ExecuteDescribeAffectedWithTargetRepoPath(
		&atmosConfig,
		repoPath,
		true,
		true,
		"",
		true,
		true,
		nil,
		false,
	)
	assert.Nil(t, err)

	affectedYaml, err := u.ConvertToYAML(affected)
	assert.Nil(t, err)
<<<<<<< HEAD

	t.Logf("\nAffected components and stacks:\n%v", affectedYaml)
=======
	t.Cleanup(func() {
		if t.Failed() {
			if affectedYaml != "" {
				t.Logf("Affected components and stacks:\n%s", affectedYaml)
			} else {
				t.Logf("Affected components and stacks (raw): %+v", affected)
			}
		}
	})
>>>>>>> 7da9b3d5
}<|MERGE_RESOLUTION|>--- conflicted
+++ resolved
@@ -52,10 +52,6 @@
 
 	affectedYaml, err := u.ConvertToYAML(affected)
 	assert.Nil(t, err)
-<<<<<<< HEAD
-
-	t.Logf("\nAffected components and stacks:\n%v", affectedYaml)
-=======
 	t.Cleanup(func() {
 		if t.Failed() {
 			if affectedYaml != "" {
@@ -65,7 +61,6 @@
 			}
 		}
 	})
->>>>>>> 7da9b3d5
 }
 
 func TestDescribeAffectedWithTargetRepoPath(t *testing.T) {
@@ -101,10 +96,6 @@
 
 	affectedYaml, err := u.ConvertToYAML(affected)
 	assert.Nil(t, err)
-<<<<<<< HEAD
-
-	t.Logf("\nAffected components and stacks:\n%v", affectedYaml)
-=======
 	t.Cleanup(func() {
 		if t.Failed() {
 			if affectedYaml != "" {
@@ -114,5 +105,4 @@
 			}
 		}
 	})
->>>>>>> 7da9b3d5
 }