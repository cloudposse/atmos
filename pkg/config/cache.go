--- conflicted
+++ resolved
@@ -46,11 +46,7 @@
 	}
 
 	if err := os.MkdirAll(cacheDir, 0o755); err != nil {
-<<<<<<< HEAD
-		return "", fmt.Errorf(errUtils.ErrValueWrappingFormat, errUtils.ErrCacheDir, err)
-=======
-		return "", errors.Join(errUtils.ErrCacheWrite, err)
->>>>>>> 96a78520
+		return "", errors.Join(errUtils.ErrCacheDir, err)
 	}
 
 	return filepath.Join(cacheDir, "cache.yaml"), nil
