package config

import (
	"fmt"
	"os"
	"path/filepath"
	"strconv"
	"strings"
	"time"

	"github.com/gofrs/flock"
	"github.com/pkg/errors"
	"github.com/spf13/viper"

	u "github.com/cloudposse/atmos/pkg/utils"
)

type CacheConfig struct {
	CacheFile   string
	CacheDir    string
	LastChecked int64 `mapstructure:"last_checked"`
}

func GetCacheFilePath() (string, string, error) {
	xdgCacheHome := os.Getenv("XDG_CACHE_HOME")
	var cacheDir string
	if xdgCacheHome == "" {
		cacheDir = filepath.Join(".", ".atmos")
	} else {
		cacheDir = filepath.Join(xdgCacheHome, "atmos")
	}

<<<<<<< HEAD
	if err := os.MkdirAll(cacheDir, 0755); err != nil {
		return "", "", errors.Wrap(err, fmt.Sprintf("error creating cache directory: %s", cacheDir))
=======
	if err := os.MkdirAll(cacheDir, 0o755); err != nil {
		return "", errors.Wrap(err, "error creating cache directory")
>>>>>>> a6fb9e63
	}

	return cacheDir, filepath.Join(cacheDir, "cache.yaml"), nil
}

func withCacheFileLock(cacheFile string, fn func() error) error {
	lock := flock.New(cacheFile)
	err := lock.Lock()
	if err != nil {
		return errors.Wrap(err, "error acquiring file lock")
	}
	defer lock.Unlock()
	return fn()
}

func LoadCache() (CacheConfig, error) {
	var cfg CacheConfig
	cacheDir, cacheFile, err := GetCacheFilePath()
	if err != nil {
		u.LogDebug(schema.AtmosConfiguration{}, fmt.Sprintf("Failed to get cache file path '%s': %v", cacheFile, err))
		return CacheConfig{}, err
	}

	u.LogDebug(schema.AtmosConfiguration{}, fmt.Sprintf("Loading cache from %s", cacheFile))

	cfg.CacheFile = cacheFile
	cfg.CacheDir = cacheDir

	if _, err := os.Stat(cacheFile); os.IsNotExist(err) {
		// No file yet, return default
		u.LogDebug(schema.AtmosConfiguration{}, fmt.Sprintf("Cache file not found at %s", cacheFile))
		return cfg, nil
	}

	v := viper.New()
	v.SetConfigFile(cacheFile)
	if err := v.ReadInConfig(); err != nil {
		u.LogDebug(schema.AtmosConfiguration{}, fmt.Sprintf("Failed to read cache file '%s': %v", cacheFile, err))
		return cfg, errors.Wrap(err, "failed to read cache file")
	}
	if err := v.Unmarshal(&cfg); err != nil {
		u.LogDebug(schema.AtmosConfiguration{}, fmt.Sprintf("Failed to unmarshal cache file '%s': %v", cacheFile, err))
		return cfg, errors.Wrap(err, "failed to unmarshal cache file")
	}
	return cfg, nil
}

func SaveCache2(cfg CacheConfig) error {
	_, cacheFile, err := GetCacheFilePath()
	if err != nil {
		return err
	}

	return withCacheFileLock(cacheFile, func() error {
		v := viper.New()
		v.Set("last_checked", cfg.LastChecked)
		if err := v.WriteConfigAs(cacheFile); err != nil {
			return errors.Wrap(err, "failed to write cache file")
		}
		return nil
	})
}

func SaveCache(cfg CacheConfig) error {
	_, cacheFile, err := GetCacheFilePath()
	if err != nil {
		return err
	}

	v := viper.New()
	v.Set("last_checked", cfg.LastChecked)
	if err := v.WriteConfigAs(cacheFile); err != nil {
		return errors.Wrap(err, "failed to write cache file")
	}
	return nil
}

func ShouldCheckForUpdates(lastChecked int64, frequency string) bool {
	now := time.Now().Unix()

	interval, err := parseFrequency(frequency)
	if err != nil {
		// Log warning and default to daily if we can’t parse
		u.LogWarning(fmt.Sprintf("Unsupported frequency '%s' encountered. Defaulting to daily.", frequency))
		interval = 86400 // daily
	}
	return now-lastChecked >= interval
}

// parseFrequency attempts to parse the frequency string in three ways:
// 1. As an integer (seconds)
// 2. As a duration with a suffix (e.g., "1h", "5m", "30s")
// 3. As one of the predefined keywords (daily, hourly, etc.)
func parseFrequency(frequency string) (int64, error) {
	freq := strings.TrimSpace(frequency)

	if intVal, err := strconv.ParseInt(freq, 10, 64); err == nil {
		if intVal > 0 {
			return intVal, nil
		}
	}

	// Parse duration with suffix
	if len(freq) > 1 {
		unit := freq[len(freq)-1]
		valPart := freq[:len(freq)-1]
		if valInt, err := strconv.ParseInt(valPart, 10, 64); err == nil && valInt > 0 {
			switch unit {
			case 's':
				return valInt, nil
			case 'm':
				return valInt * 60, nil
			case 'h':
				return valInt * 3600, nil
			case 'd':
				return valInt * 86400, nil
			default:
				return 0, fmt.Errorf("unrecognized duration unit: %s", string(unit))
			}
		}
	}

	// Handle predefined keywords
	switch freq {
	case "minute":
		return 60, nil
	case "hourly":
		return 3600, nil
	case "daily":
		return 86400, nil
	case "weekly":
		return 604800, nil
	case "monthly":
		return 2592000, nil
	case "yearly":
		return 31536000, nil
	default:
		return 0, fmt.Errorf("unrecognized frequency: %s", freq)
	}
}<|MERGE_RESOLUTION|>--- conflicted
+++ resolved
@@ -30,13 +30,8 @@
 		cacheDir = filepath.Join(xdgCacheHome, "atmos")
 	}
 
-<<<<<<< HEAD
-	if err := os.MkdirAll(cacheDir, 0755); err != nil {
+	if err := os.MkdirAll(cacheDir, 0o755); err != nil {
 		return "", "", errors.Wrap(err, fmt.Sprintf("error creating cache directory: %s", cacheDir))
-=======
-	if err := os.MkdirAll(cacheDir, 0o755); err != nil {
-		return "", errors.Wrap(err, "error creating cache directory")
->>>>>>> a6fb9e63
 	}
 
 	return cacheDir, filepath.Join(cacheDir, "cache.yaml"), nil
@@ -56,29 +51,29 @@
 	var cfg CacheConfig
 	cacheDir, cacheFile, err := GetCacheFilePath()
 	if err != nil {
-		u.LogDebug(schema.AtmosConfiguration{}, fmt.Sprintf("Failed to get cache file path '%s': %v", cacheFile, err))
+		u.LogDebug(fmt.Sprintf("Failed to get cache file path '%s': %v", cacheFile, err))
 		return CacheConfig{}, err
 	}
 
-	u.LogDebug(schema.AtmosConfiguration{}, fmt.Sprintf("Loading cache from %s", cacheFile))
+	u.LogDebug(fmt.Sprintf("Loading cache from %s", cacheFile))
 
 	cfg.CacheFile = cacheFile
 	cfg.CacheDir = cacheDir
 
 	if _, err := os.Stat(cacheFile); os.IsNotExist(err) {
 		// No file yet, return default
-		u.LogDebug(schema.AtmosConfiguration{}, fmt.Sprintf("Cache file not found at %s", cacheFile))
+		u.LogDebug(fmt.Sprintf("Cache file not found at %s", cacheFile))
 		return cfg, nil
 	}
 
 	v := viper.New()
 	v.SetConfigFile(cacheFile)
 	if err := v.ReadInConfig(); err != nil {
-		u.LogDebug(schema.AtmosConfiguration{}, fmt.Sprintf("Failed to read cache file '%s': %v", cacheFile, err))
+		u.LogDebug(fmt.Sprintf("Failed to read cache file '%s': %v", cacheFile, err))
 		return cfg, errors.Wrap(err, "failed to read cache file")
 	}
 	if err := v.Unmarshal(&cfg); err != nil {
-		u.LogDebug(schema.AtmosConfiguration{}, fmt.Sprintf("Failed to unmarshal cache file '%s': %v", cacheFile, err))
+		u.LogDebug(fmt.Sprintf("Failed to unmarshal cache file '%s': %v", cacheFile, err))
 		return cfg, errors.Wrap(err, "failed to unmarshal cache file")
 	}
 	return cfg, nil
