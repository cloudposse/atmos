--- conflicted
+++ resolved
@@ -84,12 +84,9 @@
 	PackerTemplateSectionName         = "template"
 	WorkspaceSectionName              = "workspace"
 	AuthSectionName                   = "auth"
-<<<<<<< HEAD
 	RequiredVersionSectionName        = "required_version"
 	RequiredProvidersSectionName      = "required_providers"
-=======
 	ProvisionSectionName              = "provision"
->>>>>>> b9e195ba
 	InheritanceSectionName            = "inheritance"
 	IntegrationsSectionName           = "integrations"
 	GithubSectionName                 = "github"
