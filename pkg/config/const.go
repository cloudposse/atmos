package config

const (
	AtmosCommand         = "atmos"
	CliConfigFileName    = "atmos"
	DotCliConfigFileName = ".atmos"

	SystemDirConfigFilePath = "/usr/local/etc/atmos"
	WindowsAppDataEnvVar    = "LOCALAPPDATA"

	// GlobalOptionsFlag is a custom flag to specify helmfile `GLOBAL OPTIONS`
	// https://github.com/roboll/helmfile#cli-reference
	GlobalOptionsFlag = "--global-options"

	TerraformCommandFlag        = "--terraform-command"
	TerraformDirFlag            = "--terraform-dir"
	HelmfileCommandFlag         = "--helmfile-command"
	HelmfileDirFlag             = "--helmfile-dir"
	CliConfigDirFlag            = "--config-dir"
	StackDirFlag                = "--stacks-dir"
	BasePathFlag                = "--base-path"
	VendorBasePathFlag          = "--vendor-base-path"
	WorkflowDirFlag             = "--workflows-dir"
	KubeConfigConfigFlag        = "--kubeconfig-path"
	JsonSchemaDirFlag           = "--schemas-jsonschema-dir"
	OpaDirFlag                  = "--schemas-opa-dir"
	CueDirFlag                  = "--schemas-cue-dir"
	AtmosManifestJsonSchemaFlag = "--schemas-atmos-manifest"

	DeployRunInitFlag           = "--deploy-run-init"
	AutoGenerateBackendFileFlag = "--auto-generate-backend-file"
	AppendUserAgentFlag         = "--append-user-agent"
	InitRunReconfigure          = "--init-run-reconfigure"
	InitPassVars                = "--init-pass-vars"

	FromPlanFlag       = "--from-plan"
	PlanFileFlag       = "--planfile"
	DryRunFlag         = "--dry-run"
	SkipInitFlag       = "--skip-init"
	RedirectStdErrFlag = "--redirect-stderr"

	HelpFlag1 = "-h"
	HelpFlag2 = "--help"

	TerraformComponentType = "terraform"
	HelmfileComponentType  = "helmfile"

	ComponentVendorConfigFileName = "component.yaml"
	AtmosVendorConfigFileName     = "vendor"

	ImportSectionName                 = "import"
	OverridesSectionName              = "overrides"
	ProvidersSectionName              = "providers"
	HooksSectionName                  = "hooks"
	VarsSectionName                   = "vars"
	SettingsSectionName               = "settings"
	EnvSectionName                    = "env"
	BackendSectionName                = "backend"
	BackendTypeSectionName            = "backend_type"
	RemoteStateBackendSectionName     = "remote_state_backend"
	RemoteStateBackendTypeSectionName = "remote_state_backend_type"
	MetadataSectionName               = "metadata"
	ComponentSectionName              = "component"
	ComponentsSectionName             = "components"
	CommandSectionName                = "command"
	TerraformSectionName              = "terraform"
	HelmfileSectionName               = "helmfile"
	WorkspaceSectionName              = "workspace"
	InheritanceSectionName            = "inheritance"
	IntegrationsSectionName           = "integrations"
	GithubSectionName                 = "github"
	TerraformCliVarsSectionName       = "tf_cli_vars"
	CliArgsSectionName                = "cli_args"
	ComponentTypeSectionName          = "component_type"
	OutputsSectionName                = "outputs"

	LogsLevelFlag = "--logs-level"
	LogsFileFlag  = "--logs-file"

	QueryFlag = "--query"

	ProcessTemplatesFlag = "--process-templates"
	ProcessFunctionsFlag = "--process-functions"
	SkipFlag             = "--skip"

	SettingsListMergeStrategyFlag = "--settings-list-merge-strategy"

	// Atmos Pro
<<<<<<< HEAD
	AtmosProBaseUrlEnvVarName     = "ATMOS_PRO_BASE_URL"
	AtmosProEndpointEnvVarName    = "ATMOS_PRO_ENDPOINT"
	AtmosProTokenEnvVarName       = "ATMOS_PRO_TOKEN"
	AtmosProWorkspaceIDEnvVarName = "ATMOS_PRO_WORKSPACE_ID"
	AtmosProDefaultBaseUrl        = "https://atmos-pro.com"
	AtmosProDefaultEndpoint       = "api/v1"
=======
	AtmosProBaseUrlEnvVarName  = "ATMOS_PRO_BASE_URL"
	AtmosProEndpointEnvVarName = "ATMOS_PRO_ENDPOINT"
	AtmosProTokenEnvVarName    = "ATMOS_PRO_TOKEN"
	AtmosProDefaultBaseUrl     = "https://app.cloudposse.com"
	AtmosProDefaultEndpoint    = "api"
	UploadDriftResultsFlag     = "upload-drift-results"
>>>>>>> b36b1ff6

	TerraformDefaultWorkspace = "default"

	ComponentStr = "component"
	StackStr     = "stack"
)<|MERGE_RESOLUTION|>--- conflicted
+++ resolved
@@ -86,21 +86,13 @@
 	SettingsListMergeStrategyFlag = "--settings-list-merge-strategy"
 
 	// Atmos Pro
-<<<<<<< HEAD
 	AtmosProBaseUrlEnvVarName     = "ATMOS_PRO_BASE_URL"
 	AtmosProEndpointEnvVarName    = "ATMOS_PRO_ENDPOINT"
 	AtmosProTokenEnvVarName       = "ATMOS_PRO_TOKEN"
 	AtmosProWorkspaceIDEnvVarName = "ATMOS_PRO_WORKSPACE_ID"
 	AtmosProDefaultBaseUrl        = "https://atmos-pro.com"
 	AtmosProDefaultEndpoint       = "api/v1"
-=======
-	AtmosProBaseUrlEnvVarName  = "ATMOS_PRO_BASE_URL"
-	AtmosProEndpointEnvVarName = "ATMOS_PRO_ENDPOINT"
-	AtmosProTokenEnvVarName    = "ATMOS_PRO_TOKEN"
-	AtmosProDefaultBaseUrl     = "https://app.cloudposse.com"
-	AtmosProDefaultEndpoint    = "api"
-	UploadDriftResultsFlag     = "upload-drift-results"
->>>>>>> b36b1ff6
+	UploadDriftResultsFlag        = "upload-drift-results"
 
 	TerraformDefaultWorkspace = "default"
 
