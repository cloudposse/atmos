--- conflicted
+++ resolved
@@ -259,9 +259,6 @@
 			},
 		},
 		{
-<<<<<<< HEAD
-			name:           "environment variable interpolation",
-=======
 			name:           "invalid process Stacks,should return error",
 			configFileName: "atmos.yaml",
 			configContent:  configContent,
@@ -276,7 +273,6 @@
 		},
 		{
 			name:           "environment variable interpolation YAML function env (AtmosYamlFuncEnv)",
->>>>>>> f42f14b4
 			configFileName: "atmos.yaml",
 			configContent:  `base_path: !env TEST_ATMOS_BASE_PATH`,
 			envSetup: func(t *testing.T) func() {
