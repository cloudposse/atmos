package config

import (
	"os"
	"path/filepath"
	"strings"
	"testing"

	"github.com/spf13/viper"
	"github.com/stretchr/testify/assert"
	"github.com/stretchr/testify/require"

	"github.com/cloudposse/atmos/pkg/schema"
)

// TestInitCliConfig should initialize atmos configuration with the correct base path and atmos Config File Path.
// It should also check that the base path and atmos Config File Path are correctly set and directory.
func TestInitCliConfig(t *testing.T) {
	err := os.Unsetenv("ATMOS_CLI_CONFIG_PATH")
	assert.NoError(t, err, "Unset 'ATMOS_CLI_CONFIG_PATH' environment variable should execute without error")
	err = os.Unsetenv("ATMOS_BASE_PATH")
	assert.NoError(t, err, "Unset 'ATMOS_BASE_PATH' environment variable should execute without error")
	err = os.Unsetenv("ATMOS_LOGS_LEVEL")
	assert.NoError(t, err, "Unset 'ATMOS_LOGS_LEVEL' environment variable should execute without error")

	configContent := `
base_path: ./
components:
  terraform:
    base_path: "components/terraform"
    apply_auto_approve: true
    deploy_run_init: true
    init_run_reconfigure: true
    auto_generate_backend_file: false
stacks:
  base_path: "stacks"
  included_paths:
    - "deploy/**/*"
  excluded_paths:
    - "**/_defaults.yaml"
<<<<<<< HEAD
  name_template: "{stage}"	
vendor:  
=======
  name_pattern: "{stage}"
vendor:
>>>>>>> 08a44dd1
  base_path: "./test-vendor.yaml"
logs:
  file: /dev/stderr
  level: Info
`
	includeConfig := `
base_path: "./"

components: !include config/component.yaml

logs:
  file: "/dev/stderr"
  level: Info`
	componentContent := `
terraform:
  base_path: "components/terraform"
  apply_auto_approve: true
  append_user_agent: test !include config/component.yaml
  deploy_run_init: true
  init_run_reconfigure: true
  auto_generate_backend_file: true`
	type testCase struct {
		name           string
		configFileName string
		configContent  string
		envSetup       func(t *testing.T) func()
		setup          func(t *testing.T, dir string, tc testCase)
		assertions     func(t *testing.T, tempDirPath string, cfg *schema.AtmosConfiguration, err error)
		processStacks  bool
	}

	testCases := []testCase{
		{
			name:           "valid configuration file name atmos.yaml extension yaml",
			configFileName: "atmos.yaml",
			configContent:  configContent,
			setup: func(t *testing.T, dir string, tc testCase) {
				createConfigFile(t, dir, tc.configFileName, tc.configContent)
				changeWorkingDir(t, dir)
			},
			assertions: func(t *testing.T, tempDirPath string, cfg *schema.AtmosConfiguration, err error) {
				require.NoError(t, err)
				assert.Equal(t, "./", cfg.BasePath)
				assert.Contains(t, cfg.CliConfigPath, tempDirPath)
				configPathInfo, err := os.Stat(cfg.CliConfigPath)
				require.NoError(t, err)
				assert.True(t, configPathInfo.IsDir())
				baseInfo, err := os.Stat(cfg.BasePath)
				require.NoError(t, err)
				assert.True(t, baseInfo.IsDir())
				// check if the vendor path is set correctly
				assert.Equal(t, "./test-vendor.yaml", cfg.Vendor.BasePath)
				// check if the apply auto approve is set correctly
				assert.Equal(t, true, cfg.Components.Terraform.ApplyAutoApprove)
			},
		},
		{
			name:           "valid configuration file name atmos.yml extension yml",
			configFileName: "atmos.yml",
			configContent:  configContent,
			setup: func(t *testing.T, dir string, tc testCase) {
				createConfigFile(t, dir, tc.configFileName, tc.configContent)
				changeWorkingDir(t, dir)
			},
			assertions: func(t *testing.T, tempDirPath string, cfg *schema.AtmosConfiguration, err error) {
				require.NoError(t, err)
				assert.Equal(t, "./", cfg.BasePath)
				assert.Contains(t, cfg.CliConfigPath, tempDirPath)
				configPathInfo, err := os.Stat(cfg.CliConfigPath)
				require.NoError(t, err)
				assert.True(t, configPathInfo.IsDir())
				baseInfo, err := os.Stat(cfg.BasePath)
				require.NoError(t, err)
				assert.True(t, baseInfo.IsDir())
			},
		},
		{
			name:           "invalid config file name. Should fallback to default configuration",
			configFileName: "config.yaml",
			configContent:  configContent,
			setup: func(t *testing.T, dir string, tc testCase) {
				createConfigFile(t, dir, tc.configFileName, tc.configContent)
				changeWorkingDir(t, dir)
			},
			assertions: func(t *testing.T, tempDirPath string, cfg *schema.AtmosConfiguration, err error) {
				require.NoError(t, err)
				// check if the atmos config path is set to empty
				assert.Equal(t, "", cfg.CliConfigPath)
				// check if the base path is set correctly from the default value
				assert.Equal(t, ".", cfg.BasePath)
				// check if the apply auto approve is set correctly from the default value
				assert.Equal(t, false, cfg.Components.Terraform.ApplyAutoApprove)
			},
		},
		{
			name: "valid process Stacks",
			setup: func(t *testing.T, dir string, tc testCase) {
				changeWorkingDir(t, "../../examples/demo-stacks")
			},
			processStacks: true,
			assertions: func(t *testing.T, tempDirPath string, cfg *schema.AtmosConfiguration, err error) {
				require.NoError(t, err)
				assert.Equal(t, "./", cfg.BasePath)
				assert.Contains(t, cfg.CliConfigPath, filepath.Join("examples", "demo-stacks"))
				baseInfo, err := os.Stat(cfg.BasePath)
				require.NoError(t, err)
				assert.True(t, baseInfo.IsDir())
			},
		},
		{
			name:           "invalid process Stacks,should return error",
			configFileName: "atmos.yaml",
			configContent:  configContent,
			setup: func(t *testing.T, dir string, tc testCase) {
				createConfigFile(t, dir, tc.configFileName, tc.configContent)
				changeWorkingDir(t, dir)
			},
			processStacks: true,
			assertions: func(t *testing.T, tempDirPath string, cfg *schema.AtmosConfiguration, err error) {
				require.Error(t, err)
			},
		},
		{
			name:           "environment variable interpolation YAML function env (AtmosYamlFuncEnv)",
			configFileName: "atmos.yaml",
			configContent:  `base_path: !env TEST_ATMOS_BASE_PATH`,
			envSetup: func(t *testing.T) func() {
				os.Setenv("TEST_ATMOS_BASE_PATH", "env/test/path")
				return func() { os.Unsetenv("TEST_ATMOS_BASE_PATH") }
			},
			setup: func(t *testing.T, dir string, tc testCase) {
				createConfigFile(t, dir, tc.configFileName, tc.configContent)
				changeWorkingDir(t, dir)
			},
			assertions: func(t *testing.T, tempDirPath string, cfg *schema.AtmosConfiguration, err error) {
				require.NoError(t, err)
				assert.Equal(t, "env/test/path", cfg.BasePath)
			},
		},
		{
			name:           "environment variable AtmosYamlFuncEnv return default value",
			configFileName: "atmos.yaml",
			configContent:  `base_path: !env NOT_EXIST_VAR env/test/path`,
			setup: func(t *testing.T, dir string, tc testCase) {
				createConfigFile(t, dir, tc.configFileName, tc.configContent)
				changeWorkingDir(t, dir)
			},
			assertions: func(t *testing.T, tempDirPath string, cfg *schema.AtmosConfiguration, err error) {
				require.NoError(t, err)
				assert.Equal(t, "env/test/path", cfg.BasePath)
			},
		},
		{
			name:           "environment variable AtmosYamlFuncEnv should return error",
			configFileName: "atmos.yaml",
			configContent:  `base_path: !env `,
			setup: func(t *testing.T, dir string, tc testCase) {
				createConfigFile(t, dir, tc.configFileName, tc.configContent)
				changeWorkingDir(t, dir)
			},
			assertions: func(t *testing.T, tempDirPath string, cfg *schema.AtmosConfiguration, err error) {
				require.Error(t, err)
				require.ErrorIs(t, err, ErrExecuteYamlFunctions)
			},
		},
		{
			name:           "shell command execution YAML function exec (AtmosYamlFuncExec)",
			configFileName: "atmos.yaml",
			configContent:  `base_path: !exec echo Hello, World!`,
			setup: func(t *testing.T, dir string, tc testCase) {
				createConfigFile(t, dir, tc.configFileName, tc.configContent)
				changeWorkingDir(t, dir)
			},
			assertions: func(t *testing.T, tempDirPath string, cfg *schema.AtmosConfiguration, err error) {
				require.NoError(t, err)
				assert.Equal(t, "Hello, World!", strings.TrimSpace(cfg.BasePath))
			},
		},
		{
			name:           "execution YAML function include (AtmosYamlFuncInclude)",
			configFileName: "atmos.yaml",
			configContent:  includeConfig,
			setup: func(t *testing.T, dir string, tc testCase) {
				createConfigFile(t, dir, tc.configFileName, tc.configContent)
				err := os.Mkdir(filepath.Join(dir, "config"), 0o777)
				if err != nil {
					t.Fatal(err)
				}
				createConfigFile(t, filepath.Join(dir, "config"), "component.yaml", componentContent)
				changeWorkingDir(t, dir)
			},
			assertions: func(t *testing.T, tempDirPath string, cfg *schema.AtmosConfiguration, err error) {
				require.NoError(t, err)
				assert.Equal(t, "test !include config/component.yaml", cfg.Components.Terraform.AppendUserAgent)
				assert.Equal(t, true, cfg.Components.Terraform.ApplyAutoApprove)
				assert.Equal(t, true, cfg.Components.Terraform.DeployRunInit)
				assert.Equal(t, true, cfg.Components.Terraform.InitRunReconfigure)
				assert.Equal(t, true, cfg.Components.Terraform.AutoGenerateBackendFile)
				assert.Equal(t, "components/terraform", cfg.Components.Terraform.BasePath)
			},
		},
		{
			name:           "execution YAML function !repo-root AtmosYamlFuncGitRoot return default value",
			configFileName: "atmos.yaml",
			configContent:  `base_path: !repo-root /test/path`,
			setup: func(t *testing.T, dir string, tc testCase) {
				createConfigFile(t, dir, tc.configFileName, tc.configContent)
				changeWorkingDir(t, dir)
			},
			assertions: func(t *testing.T, tempDirPath string, cfg *schema.AtmosConfiguration, err error) {
				require.NoError(t, err)
				assert.Equal(t, "/test/path", cfg.BasePath)
			},
		},
		{
			name:           "execution YAML function !repo-root AtmosYamlFuncGitRoot return root path",
			configFileName: "atmos.yaml",
			configContent:  `base_path: !repo-root`,
			setup: func(t *testing.T, dir string, tc testCase) {
				changeWorkingDir(t, "../../tests/fixtures/scenarios/atmos-repo-root-yaml-function")
			},
			assertions: func(t *testing.T, tempDirPath string, cfg *schema.AtmosConfiguration, err error) {
				cwd, errDir := os.Getwd()
				// expect dir four levels up of the current dir to resolve to the root of the git repo
				fourLevelsUp := filepath.Join(cwd, "..", "..", "..", "..")

				// Clean and get the absolute path
				absPath, errPath := filepath.Abs(fourLevelsUp)
				if errPath != nil {
					require.NoError(t, err)
				}
				require.NoError(t, errDir)
				require.NoError(t, err)
				assert.Equal(t, absPath, cfg.BasePath)
			},
		},
		{
			name: "valid import .atmos.d",
			setup: func(t *testing.T, dir string, tc testCase) {
				changeWorkingDir(t, "../../tests/fixtures/scenarios/atmos-configuration")
			},
			assertions: func(t *testing.T, tempDirPath string, cfg *schema.AtmosConfiguration, err error) {
				require.NoError(t, err)
				assert.Equal(t, "./", cfg.BasePath)
				assert.Contains(t, cfg.CliConfigPath, filepath.Join("fixtures", "scenarios", "atmos-configuration"))
				baseInfo, err := os.Stat(cfg.BasePath)
				require.NoError(t, err)
				assert.True(t, baseInfo.IsDir())
				assert.Equal(t, "{stage}", cfg.Stacks.NameTemplate)
			},
		},
		{
			name: "valid import custom",
			setup: func(t *testing.T, dir string, tc testCase) {
				changeWorkingDir(t, "../../tests/fixtures/scenarios/atmos-cli-imports")
			},
			assertions: func(t *testing.T, tempDirPath string, cfg *schema.AtmosConfiguration, err error) {
				require.NoError(t, err)
				assert.Equal(t, "./", cfg.BasePath)
				assert.Contains(t, cfg.CliConfigPath, filepath.Join("fixtures", "scenarios", "atmos-cli-imports"))
				baseInfo, err := os.Stat(cfg.BasePath)
				require.NoError(t, err)
				assert.True(t, baseInfo.IsDir())
				assert.Equal(t, "Debug", cfg.Logs.Level)
			},
		},
		{
			name: "valid import custom override",
			setup: func(t *testing.T, dir string, tc testCase) {
				changeWorkingDir(t, "../../tests/fixtures/scenarios/atmos-cli-imports-override")
			},
			assertions: func(t *testing.T, tempDirPath string, cfg *schema.AtmosConfiguration, err error) {
				assert.Equal(t, "foo", cfg.Commands[0].Name)
			},
		},
	}

	for _, tc := range testCases {
		t.Run(tc.name, func(t *testing.T) {
			// Setup temp directory
			tmpDir := t.TempDir()

			// Environment setup
			if tc.envSetup != nil {
				cleanup := tc.envSetup(t)
				defer cleanup()
			}

			// Test-specific setup
			if tc.setup != nil {
				tc.setup(t, tmpDir, tc)
			}

			// Run test
			cfg, err := InitCliConfig(schema.ConfigAndStacksInfo{}, tc.processStacks)

			// Assertions
			if tc.assertions != nil {
				tc.assertions(t, tmpDir, &cfg, err)
			}
		})
	}
}

func TestParseFlags(t *testing.T) {
	tests := []struct {
		name     string
		args     []string
		expected map[string]string
	}{
		{
			name:     "no flags",
			args:     []string{},
			expected: map[string]string{},
		},
		{
			name:     "single flag",
			args:     []string{"--key=value"},
			expected: map[string]string{"key": "value"},
		},
		{
			name:     "multiple flags",
			args:     []string{"--key1=value1", "--key2=value2"},
			expected: map[string]string{"key1": "value1", "key2": "value2"},
		},
	}

	for _, test := range tests {
		t.Run(test.name, func(t *testing.T) {
			oldArgs := os.Args
			defer func() { os.Args = oldArgs }()
			os.Args = test.args
			result := parseFlags()
			assert.Equal(t, test.expected, result)
		})
	}
}

func TestSetLogConfig(t *testing.T) {
	tests := []struct {
		name             string
		args             []string
		expectedLogLevel string
		expectetdNoColor bool
	}{
		{
			name:             "valid log level",
			args:             []string{"--logs-level", "Debug"},
			expectedLogLevel: "Debug",
		},
		{
			name:             "invalid log level",
			args:             []string{"--logs-level", "InvalidLevel"},
			expectedLogLevel: "InvalidLevel",
		},
		{
			name:             "No color flag",
			args:             []string{"--no-color"},
			expectedLogLevel: "",
			expectetdNoColor: true,
		},
		{
			name:             "No color flag with log level",
			args:             []string{"--no-color", "--logs-level", "Debug"},
			expectedLogLevel: "Debug",
			expectetdNoColor: true,
		},
		{
			name:             "No color flag disable with log level",
			args:             []string{"--no-color=false", "--logs-level", "Debug"},
			expectedLogLevel: "Debug",
			expectetdNoColor: false,
		},
	}

	for _, test := range tests {
		t.Run(test.name, func(t *testing.T) {
			oldArgs := os.Args
			defer func() { os.Args = oldArgs }()
			os.Args = test.args
			atmosConfig := &schema.AtmosConfiguration{}
			setLogConfig(atmosConfig)
			assert.Equal(t, test.expectedLogLevel, atmosConfig.Logs.Level)
		})
	}
}

func TestAtmosConfigAbsolutePaths(t *testing.T) {
	t.Run("should handle empty base paths", func(t *testing.T) {
		config := &schema.AtmosConfiguration{
			Components: schema.Components{
				Terraform: schema.Terraform{},
				Helmfile:  schema.Helmfile{},
			},
			Stacks: schema.Stacks{},
		}

		err := atmosConfigAbsolutePaths(config)
		assert.NoError(t, err)
	})

	t.Run("should handle absolute paths", func(t *testing.T) {
		absPath := filepath.Join(os.TempDir(), "atmos-test")
		config := &schema.AtmosConfiguration{
			BasePath: absPath,
			Components: schema.Components{
				Terraform: schema.Terraform{
					BasePath: absPath,
				},
				Helmfile: schema.Helmfile{
					BasePath: absPath,
				},
			},
			Stacks: schema.Stacks{
				BasePath: absPath,
			},
		}

		err := atmosConfigAbsolutePaths(config)
		assert.NoError(t, err)

		// Check if absolute paths remain unchanged
		assert.Equal(t, absPath, config.Components.Terraform.BasePath)
		assert.Equal(t, absPath, config.Components.Helmfile.BasePath)
		assert.Equal(t, absPath, config.Stacks.BasePath)
	})
}

// Helper functions.
func createConfigFile(t *testing.T, dir string, fileName string, content string) {
	path := filepath.Join(dir, fileName)
	err := os.WriteFile(path, []byte(content), 0o644)
	require.NoError(t, err, "Failed to create config file")
}

func changeWorkingDir(t *testing.T, dir string) {
	cwd, err := os.Getwd()
	require.NoError(t, err, "Failed to get current directory")

	t.Cleanup(func() {
		err := os.Chdir(cwd)
		require.NoError(t, err, "Failed to restore working directory")
	})

	err = os.Chdir(dir)
	require.NoError(t, err, "Failed to change working directory")
}

func TestParseFlagsForPager(t *testing.T) {
	tests := []struct {
		name            string
		args            []string
		expectedPager   string
		expectedNoColor bool
	}{
		{
			name:            "no pager flag",
			args:            []string{"atmos", "describe", "config"},
			expectedPager:   "",
			expectedNoColor: false,
		},
		{
			name:            "pager flag without value",
			args:            []string{"atmos", "describe", "config", "--pager"},
			expectedPager:   "true",
			expectedNoColor: false,
		},
		{
			name:            "pager flag with true",
			args:            []string{"atmos", "describe", "config", "--pager=true"},
			expectedPager:   "true",
			expectedNoColor: false,
		},
		{
			name:            "pager flag with false",
			args:            []string{"atmos", "describe", "config", "--pager=false"},
			expectedPager:   "false",
			expectedNoColor: false,
		},
		{
			name:            "pager flag with less",
			args:            []string{"atmos", "describe", "config", "--pager=less"},
			expectedPager:   "less",
			expectedNoColor: false,
		},
		{
			name:            "no-color flag",
			args:            []string{"atmos", "describe", "config", "--no-color"},
			expectedPager:   "",
			expectedNoColor: true,
		},
		{
			name:            "both pager and no-color flags",
			args:            []string{"atmos", "describe", "config", "--pager=more", "--no-color"},
			expectedPager:   "more",
			expectedNoColor: true,
		},
	}

	for _, tt := range tests {
		t.Run(tt.name, func(t *testing.T) {
			// Save original args
			originalArgs := os.Args
			defer func() { os.Args = originalArgs }()

			// Set test args
			os.Args = tt.args

			// Parse flags
			flags := parseFlags()

			// Check pager flag
			if tt.expectedPager != "" {
				assert.Equal(t, tt.expectedPager, flags["pager"])
			} else {
				assert.Empty(t, flags["pager"])
			}

			// Check no-color flag
			if tt.expectedNoColor {
				assert.Equal(t, "true", flags["no-color"])
			} else {
				_, hasNoColor := flags["no-color"]
				assert.False(t, hasNoColor)
			}
		})
	}
}

func TestSetLogConfigWithPager(t *testing.T) {
	tests := []struct {
		name            string
		args            []string
		expectedPager   string
		expectedNoColor bool
		expectedColor   bool
	}{
		{
			name:            "pager from flag",
			args:            []string{"atmos", "--pager=less"},
			expectedPager:   "less",
			expectedNoColor: false,
		},
		{
			name:            "no-color flag sets both NoColor and Color",
			args:            []string{"atmos", "--no-color"},
			expectedPager:   "",
			expectedNoColor: true,
			expectedColor:   false,
		},
	}

	for _, tt := range tests {
		t.Run(tt.name, func(t *testing.T) {
			// Save original state
			originalArgs := os.Args
			defer func() { os.Args = originalArgs }()

			// Set test args
			if tt.args != nil {
				os.Args = tt.args
			}

			// Create a test config
			atmosConfig := &schema.AtmosConfiguration{
				Settings: schema.AtmosSettings{
					Terminal: schema.Terminal{},
				},
			}

			// Apply config
			setLogConfig(atmosConfig)

			// Verify results
			if tt.expectedPager != "" {
				assert.Equal(t, tt.expectedPager, atmosConfig.Settings.Terminal.Pager)
			}
			assert.Equal(t, tt.expectedNoColor, atmosConfig.Settings.Terminal.NoColor)
			if tt.expectedNoColor {
				assert.Equal(t, false, atmosConfig.Settings.Terminal.Color)
			}
		})
	}
}

func TestEnvironmentVariableHandling(t *testing.T) {
	tests := []struct {
		name            string
		envVars         map[string]string
		args            []string
		expectedPager   string
		expectedNoColor bool
		expectedColor   bool
	}{
		{
			name: "ATMOS_PAGER environment variable",
			envVars: map[string]string{
				"ATMOS_PAGER": "more",
			},
			args:          []string{"atmos", "describe", "config"},
			expectedPager: "more",
		},
		{
			name: "NO_COLOR environment variable",
			envVars: map[string]string{
				"NO_COLOR": "1",
			},
			args:            []string{"atmos", "describe", "config"},
			expectedNoColor: true,
			expectedColor:   false,
		},
		{
			name: "ATMOS_NO_COLOR environment variable",
			envVars: map[string]string{
				"ATMOS_NO_COLOR": "true",
			},
			args:            []string{"atmos", "describe", "config"},
			expectedNoColor: true,
			expectedColor:   false,
		},
		{
			name: "COLOR environment variable",
			envVars: map[string]string{
				"COLOR": "true",
			},
			args:          []string{"atmos", "describe", "config"},
			expectedColor: true,
		},
		{
			name: "ATMOS_COLOR environment variable",
			envVars: map[string]string{
				"ATMOS_COLOR": "true",
			},
			args:          []string{"atmos", "describe", "config"},
			expectedColor: true,
		},
		{
			name: "CLI flag overrides environment variable",
			envVars: map[string]string{
				"ATMOS_PAGER": "more",
			},
			args:          []string{"atmos", "--pager=less", "describe", "config"},
			expectedPager: "less",
		},
		{
			name: "Multiple environment variables with precedence",
			envVars: map[string]string{
				"COLOR":       "true",
				"NO_COLOR":    "1",
				"ATMOS_PAGER": "cat",
			},
			args:            []string{"atmos", "describe", "config"},
			expectedPager:   "cat",
			expectedNoColor: true,
			expectedColor:   false, // NO_COLOR takes precedence
		},
		{
			name: "PAGER environment variable fallback",
			envVars: map[string]string{
				"PAGER": "less -R",
			},
			args:          []string{"atmos", "describe", "config"},
			expectedPager: "less -R",
		},
		{
			name: "ATMOS_PAGER takes precedence over PAGER",
			envVars: map[string]string{
				"PAGER":       "less",
				"ATMOS_PAGER": "more",
			},
			args:          []string{"atmos", "describe", "config"},
			expectedPager: "more",
		},
		{
			name: "CLI flag --no-color=false overrides NO_COLOR env var",
			envVars: map[string]string{
				"NO_COLOR": "1",
			},
			args:            []string{"atmos", "--no-color=false", "describe", "config"},
			expectedNoColor: false,
			expectedColor:   true,
		},
		{
			name: "--pager=false overrides PAGER env var",
			envVars: map[string]string{
				"PAGER": "less",
			},
			args:          []string{"atmos", "--pager=false", "describe", "config"},
			expectedPager: "false",
		},
		{
			name: "--no-color=true explicitly sets NoColor",
			envVars: map[string]string{
				"COLOR": "true",
			},
			args:            []string{"atmos", "--no-color=true", "describe", "config"},
			expectedNoColor: true,
			expectedColor:   false,
		},
		{
			name: "NO_PAGER environment variable disables pager",
			envVars: map[string]string{
				"NO_PAGER": "1",
			},
			args:          []string{"atmos", "describe", "config"},
			expectedPager: "false",
		},
		{
			name: "NO_PAGER=true disables pager",
			envVars: map[string]string{
				"NO_PAGER": "true",
			},
			args:          []string{"atmos", "describe", "config"},
			expectedPager: "false",
		},
		{
			name: "NO_PAGER=any_value disables pager",
			envVars: map[string]string{
				"NO_PAGER": "yes",
			},
			args:          []string{"atmos", "describe", "config"},
			expectedPager: "false",
		},
		{
			name: "--pager flag overrides NO_PAGER env var",
			envVars: map[string]string{
				"NO_PAGER": "1",
			},
			args:          []string{"atmos", "--pager=less", "describe", "config"},
			expectedPager: "less",
		},
		{
			name: "NO_PAGER takes precedence over PAGER env var",
			envVars: map[string]string{
				"PAGER":    "more",
				"NO_PAGER": "1",
			},
			args:          []string{"atmos", "describe", "config"},
			expectedPager: "false",
		},
		{
			name: "NO_PAGER takes precedence over ATMOS_PAGER env var",
			envVars: map[string]string{
				"ATMOS_PAGER": "less",
				"NO_PAGER":    "1",
			},
			args:          []string{"atmos", "describe", "config"},
			expectedPager: "false",
		},
	}

	for _, tt := range tests {
		t.Run(tt.name, func(t *testing.T) {
			// Save original state
			originalArgs := os.Args
			originalEnvVars := make(map[string]string)

			// Clear and save relevant environment variables
			envVarsToCheck := []string{"ATMOS_PAGER", "PAGER", "NO_PAGER", "NO_COLOR", "ATMOS_NO_COLOR", "COLOR", "ATMOS_COLOR"}
			for _, envVar := range envVarsToCheck {
				if val, exists := os.LookupEnv(envVar); exists {
					originalEnvVars[envVar] = val
				}
				os.Unsetenv(envVar)
			}

			defer func() {
				// Restore original state
				os.Args = originalArgs
				// Restore environment variables
				for _, envVar := range envVarsToCheck {
					os.Unsetenv(envVar)
				}
				for envVar, val := range originalEnvVars {
					os.Setenv(envVar, val)
				}
			}()

			// Set test environment variables
			for envVar, val := range tt.envVars {
				os.Setenv(envVar, val)
			}

			// Set test args
			if tt.args != nil {
				os.Args = tt.args
			}

			// Create a test viper instance and bind environment variables
			v := viper.New()
			v.SetEnvPrefix("ATMOS")
			v.AutomaticEnv()

			// Bind specific environment variables
			v.BindEnv("settings.terminal.pager", "ATMOS_PAGER", "PAGER")
			v.BindEnv("settings.terminal.no_color", "ATMOS_NO_COLOR", "NO_COLOR")
			v.BindEnv("settings.terminal.color", "ATMOS_COLOR", "COLOR")

			// Create a test config
			atmosConfig := &schema.AtmosConfiguration{
				Settings: schema.AtmosSettings{
					Terminal: schema.Terminal{},
				},
			}

			// Apply environment variables to config
			if envPager := v.GetString("settings.terminal.pager"); envPager != "" {
				atmosConfig.Settings.Terminal.Pager = envPager
			}
			if v.IsSet("settings.terminal.no_color") {
				atmosConfig.Settings.Terminal.NoColor = v.GetBool("settings.terminal.no_color")
				// When NoColor is set, Color should be false
				if atmosConfig.Settings.Terminal.NoColor {
					atmosConfig.Settings.Terminal.Color = false
				}
			}
			if v.IsSet("settings.terminal.color") && !atmosConfig.Settings.Terminal.NoColor {
				// Only set Color if NoColor is not true
				atmosConfig.Settings.Terminal.Color = v.GetBool("settings.terminal.color")
			}

			// Apply CLI flags (simulating what setLogConfig does)
			setLogConfig(atmosConfig)

			// Verify results
			if tt.expectedPager != "" {
				assert.Equal(t, tt.expectedPager, atmosConfig.Settings.Terminal.Pager, "Pager setting mismatch")
			}
			assert.Equal(t, tt.expectedNoColor, atmosConfig.Settings.Terminal.NoColor, "NoColor setting mismatch")
			if tt.expectedColor || tt.expectedNoColor {
				// Only check Color field if we expect it to be set
				expectedColorValue := tt.expectedColor && !tt.expectedNoColor
				assert.Equal(t, expectedColorValue, atmosConfig.Settings.Terminal.Color, "Color setting mismatch")
			}
		})
	}
}<|MERGE_RESOLUTION|>--- conflicted
+++ resolved
@@ -38,13 +38,8 @@
     - "deploy/**/*"
   excluded_paths:
     - "**/_defaults.yaml"
-<<<<<<< HEAD
-  name_template: "{stage}"	
-vendor:  
-=======
-  name_pattern: "{stage}"
+  name_template: "{stage}"
 vendor:
->>>>>>> 08a44dd1
   base_path: "./test-vendor.yaml"
 logs:
   file: /dev/stderr
