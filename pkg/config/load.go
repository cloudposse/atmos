package config

import (
	"bytes"
	_ "embed"
	"errors"
	"fmt"
	"os"
	"path/filepath"
	"runtime"

	log "github.com/charmbracelet/log"
	"github.com/cloudposse/atmos/pkg/config/go-homedir"
	"github.com/cloudposse/atmos/pkg/schema"
	"github.com/cloudposse/atmos/pkg/version"
	"github.com/spf13/viper"
	"gopkg.in/yaml.v3"
)

//go:embed atmos.yaml
var embeddedConfigData []byte

const MaximumImportLvL = 10

var ErrAtmosDIrConfigNotFound = errors.New("atmos config directory not found")

// * Embedded atmos.yaml (`atmos/pkg/config/atmos.yaml`)
// * System dir (`/usr/local/etc/atmos` on Linux, `%LOCALAPPDATA%/atmos` on Windows).
// * Home directory (~/.atmos).
// * Current working directory.
// * ENV vars.
// * Command-line arguments.
func LoadConfig(configAndStacksInfo *schema.ConfigAndStacksInfo) (schema.AtmosConfiguration, error) {
	v := viper.New()
	var atmosConfig schema.AtmosConfiguration
	v.SetConfigType("yaml")
	v.SetTypeByDefaultValue(true)
	setDefaultConfiguration(v)
	// Load embed atmos.yaml
	if err := loadEmbeddedConfig(v); err != nil {
		return atmosConfig, err
	}
	if len(configAndStacksInfo.AtmosConfigFilesFromArg) > 0 || len(configAndStacksInfo.AtmosConfigDirsFromArg) > 0 {
		err := loadConfigFromCLIArgs(v, configAndStacksInfo, &atmosConfig)
		if err != nil {
			return atmosConfig, err
		}
		return atmosConfig, nil
	}
	// Load configuration from different sources.
	if err := loadConfigSources(v, configAndStacksInfo); err != nil {
		return atmosConfig, err
	}
	// If no config file is used, fall back to the default CLI config.
	if v.ConfigFileUsed() == "" {
		log.Debug("'atmos.yaml' CLI config was not found", "paths", "system dir, home dir, current dir, ENV vars")
		log.Debug("Refer to https://atmos.tools/cli/configuration for details on how to configure 'atmos.yaml'")
		log.Debug("Using the default CLI config")

		if err := mergeDefaultConfig(v); err != nil {
			return atmosConfig, err
		}
	}
	// get dir of atmosConfigFilePath
	atmosConfigDir := filepath.Dir(v.ConfigFileUsed())
	atmosConfig.CliConfigPath = atmosConfigDir
	// Set the CLI config path in the atmosConfig struct
	if atmosConfig.CliConfigPath != "" && !filepath.IsAbs(atmosConfig.CliConfigPath) {
		absPath, err := filepath.Abs(atmosConfig.CliConfigPath)
		if err != nil {
			return atmosConfig, err
		}
		atmosConfig.CliConfigPath = absPath
	}
	// We want the editorconfig color by default to be true
	atmosConfig.Validate.EditorConfig.Color = true
	// https://gist.github.com/chazcheadle/45bf85b793dea2b71bd05ebaa3c28644
	// https://sagikazarmark.hu/blog/decoding-custom-formats-with-viper/
	err := v.Unmarshal(&atmosConfig)
	if err != nil {
		return atmosConfig, err
	}
	return atmosConfig, nil
}

// setDefaultConfiguration set default configuration for the viper instance.
func setDefaultConfiguration(v *viper.Viper) {
	v.SetDefault("components.helmfile.use_eks", true)
	v.SetDefault("components.terraform.append_user_agent",
		fmt.Sprintf("Atmos/%s (Cloud Posse; +https://atmos.tools)", version.Version))
	v.SetDefault("settings.inject_github_token", true)
	v.SetDefault("logs.file", "/dev/stderr")
	v.SetDefault("logs.level", "Info")
}

// loadConfigSources delegates reading configs from each source,
// returning early if any step in the chain fails.
func loadConfigSources(v *viper.Viper, configAndStacksInfo *schema.ConfigAndStacksInfo) error {
	// Check if --config flag is provided
	if err := readSystemConfig(v); err != nil {
		return err
	}

	if err := readHomeConfig(v); err != nil {
		return err
	}

	if err := readWorkDirConfig(v); err != nil {
		return err
	}

	if err := readEnvAmosConfigPath(v); err != nil {
		return err
	}

	return readAtmosConfigCli(v, configAndStacksInfo.AtmosCliConfigPath)
}

// readSystemConfig load config from system dir .
func readSystemConfig(v *viper.Viper) error {
	configFilePath := ""
	if runtime.GOOS == "windows" {
		appDataDir := os.Getenv(WindowsAppDataEnvVar)
		if len(appDataDir) > 0 {
			configFilePath = appDataDir
		}
	} else {
		configFilePath = SystemDirConfigFilePath
	}

	if len(configFilePath) > 0 {
		err := mergeConfig(v, configFilePath, CliConfigFileName, false)
		switch err.(type) {
		case viper.ConfigFileNotFoundError:
			return nil
		default:
			return err
		}
	}
	return nil
}

// readHomeConfig load config from user's HOME dir .
func readHomeConfig(v *viper.Viper) error {
	home, err := homedir.Dir()
	if err != nil {
		return err
	}
	configFilePath := filepath.Join(home, ".atmos")
	err = mergeConfig(v, configFilePath, CliConfigFileName, true)
	if err != nil {
		switch err.(type) {
		case viper.ConfigFileNotFoundError:
			return nil
		default:
			return err
		}
	}

	return nil
}

// readWorkDirConfig load config from current working directory .
func readWorkDirConfig(v *viper.Viper) error {
	wd, err := os.Getwd()
	if err != nil {
		return err
	}
	err = mergeConfig(v, wd, CliConfigFileName, true)
	if err != nil {
		switch err.(type) {
		case viper.ConfigFileNotFoundError:
			return nil
		default:
			return err
		}
	}
	return nil
}

func readEnvAmosConfigPath(v *viper.Viper) error {
	atmosPath := os.Getenv("ATMOS_CLI_CONFIG_PATH")
	if atmosPath == "" {
		return nil
	}
<<<<<<< HEAD
	configFilePath := filepath.Join(atmosPath, CliConfigFileName)
	err := mergeConfig(v, configFilePath, CliConfigFileName, true)
=======
	err := mergeConfig(v, atmosPath, true)
>>>>>>> 2bb9e3f1
	if err != nil {
		switch err.(type) {
		case viper.ConfigFileNotFoundError:
			log.Debug("config not found ENV var ATMOS_CLI_CONFIG_PATH", "file", atmosPath)
			return nil
		default:
			return err
		}
	}
	log.Debug("Found config ENV", "ATMOS_CLI_CONFIG_PATH", atmosPath)

	return nil
}

func readAtmosConfigCli(v *viper.Viper, atmosCliConfigPath string) error {
	if len(atmosCliConfigPath) == 0 {
		return nil
	}
	err := mergeConfig(v, atmosCliConfigPath, CliConfigFileName, true)
	switch err.(type) {
	case viper.ConfigFileNotFoundError:
		log.Debug("config not found", "file", atmosCliConfigPath)
	default:
		return err
	}

	return nil
}

<<<<<<< HEAD
// mergeConfig merge config from a specified path directory and process imports.return error if config file not exist .
func mergeConfig(v *viper.Viper, path string, fileName string, processImports bool) error {
=======
// mergeConfig merge config from a specified path directory and process imports. Return error if config file does not exist.
func mergeConfig(v *viper.Viper, path string, processImports bool) error {
>>>>>>> 2bb9e3f1
	v.AddConfigPath(path)
	v.SetConfigName(fileName)
	err := v.MergeInConfig()
	if err != nil {
		return err
	}
	content, err := os.ReadFile(v.ConfigFileUsed())
	if err != nil {
		return err
	}
	err = preprocessAtmosYamlFunc(content, v)
	if err != nil {
		return err
	}

	if !processImports {
		return nil
	}
	if err := mergeDefaultImports(path, v); err != nil {
		log.Debug("error process imports", "path", path, "error", err)
	}
	if err := mergeImports(v); err != nil {
		log.Debug("error process imports", "file", v.ConfigFileUsed(), "error", err)
	}
	return nil
}

// mergeDefaultImports merges default imports (`atmos.d/`,`.atmos.d/`)
// from a specified directory into the destination configuration.
func mergeDefaultImports(dirPath string, dst *viper.Viper) error {
	isDir := false
	if stat, err := os.Stat(dirPath); err == nil && stat.IsDir() {
		isDir = true
	}
	if !isDir {
		return ErrAtmosDIrConfigNotFound
	}
	var atmosFoundFilePaths []string
	// Search for `atmos.d/` configurations
	searchDir := filepath.Join(filepath.FromSlash(dirPath), filepath.Join("atmos.d", "**", "*"))
	foundPaths1, err := SearchAtmosConfig(searchDir)
	if err != nil {
		log.Debug("Failed to find atmos config file", "path", searchDir, "error", err)
	}
	if len(foundPaths1) > 0 {
		atmosFoundFilePaths = append(atmosFoundFilePaths, foundPaths1...)
	}
	// Search for `.atmos.d` configurations
	searchDir = filepath.Join(filepath.FromSlash(dirPath), filepath.Join(".atmos.d", "**", "*"))
	foundPaths2, err := SearchAtmosConfig(searchDir)
	if err != nil {
		log.Debug("Failed to find atmos config file", "path", searchDir, "error", err)
	}
	if len(foundPaths2) > 0 {
		atmosFoundFilePaths = append(atmosFoundFilePaths, foundPaths2...)
	}
	for _, filePath := range atmosFoundFilePaths {
		err := mergeConfigFile(filePath, dst)
		if err != nil {
			log.Debug("error loading config file", "path", filePath, "error", err)
			continue
		}
		log.Debug("atmos merged config", "path", filePath)
	}
	return nil
}

// mergeImports processes imports from the atmos configuration and merges them into the destination configuration.
func mergeImports(dst *viper.Viper) error {
	var src schema.AtmosConfiguration
	err := dst.Unmarshal(&src)
	if err != nil {
		return err
	}
	if err := processConfigImports(&src, dst); err != nil {
		return err
	}
	return nil
}

// PreprocessYAML processes the given YAML content, replacing specific directives
// (such as !env) with their corresponding values .
// It parses the YAML content into a tree structure, processes each node recursively,
// and updates the provided Viper instance with resolved values.
//
// Parameters:
// - yamlContent: The raw YAML content as a byte slice.
// - v: A pointer to a Viper instance where processed values will be stored.
//
// Returns:
// - An error if the YAML content cannot be parsed.
func preprocessAtmosYamlFunc(yamlContent []byte, v *viper.Viper) error {
	var rootNode yaml.Node
	if err := yaml.Unmarshal(yamlContent, &rootNode); err != nil {
		log.Debug("failed to parse YAML", "error", err)
		return err
	}
	processNode(&rootNode, v, "")
	return nil
}

// processNode recursively traverses a YAML node tree and processes special directives
// (such as !env). If a directive is found, it replaces the corresponding value in Viper
// using values retrieved from Atmos custom functions.
//
// Parameters:
// - node: A pointer to the current YAML node being processed.
// - v: A pointer to a Viper instance where processed values will be stored.
// - currentPath: The hierarchical key path used to track nested YAML structures.
func processNode(node *yaml.Node, v *viper.Viper, currentPath string) {
	if node == nil {
		return
	}
	// If this node is a key-value pair in a mapping
	if node.Kind == yaml.MappingNode {
		for i := 0; i < len(node.Content); i += 2 {
			keyNode := node.Content[i]
			valueNode := node.Content[i+1]
			newPath := keyNode.Value // Extracting the key name

			if currentPath != "" {
				newPath = currentPath + "." + newPath
			}

			processNode(valueNode, v, newPath)
		}
	}

	// If it's a scalar node with a directive tag
	if node.Kind == yaml.ScalarNode && node.Tag != "" {
		processScalarNode(node, v, currentPath)
	}

	// Process children nodes (for sequences/lists)
	for _, child := range node.Content {
		processNode(child, v, currentPath)
	}
}

func processScalarNode(node *yaml.Node, v *viper.Viper, currentPath string) {
	if node.Tag == "" {
		return
	}
	allowedDirectives := []string{AtmosYamlFuncEnv}

	for _, directive := range allowedDirectives {
		if node.Tag == directive {
			arg := node.Value
			if directive == AtmosYamlFuncEnv {
				envValue := os.Getenv(arg)
				if envValue != "" {
					node.Value = envValue
				}
				v.Set(currentPath, node.Value) // Store the value to Viper
			}
			node.Tag = ""
			break
		}
	}
}

// mergeConfigFile merges a new configuration file with an existing config into Viper.
func mergeConfigFile(
	path string,
	v *viper.Viper,
) error {
	content, err := os.ReadFile(path)
	if err != nil {
		return err
	}
	err = v.MergeConfig(bytes.NewReader(content))
	if err != nil {
		return err
	}
	err = preprocessAtmosYamlFunc(content, v)
	if err != nil {
		return err
	}

	return nil
}

// loadEmbeddedConfig loads the embedded atmos.yaml configuration.
func loadEmbeddedConfig(v *viper.Viper) error {
	// Create a reader from the embedded YAML data
	reader := bytes.NewReader(embeddedConfigData)

	// Merge the embedded configuration into Viper
	if err := v.MergeConfig(reader); err != nil {
		return fmt.Errorf("failed to merge embedded config: %w", err)
	}

	return nil
}<|MERGE_RESOLUTION|>--- conflicted
+++ resolved
@@ -183,12 +183,7 @@
 	if atmosPath == "" {
 		return nil
 	}
-<<<<<<< HEAD
-	configFilePath := filepath.Join(atmosPath, CliConfigFileName)
-	err := mergeConfig(v, configFilePath, CliConfigFileName, true)
-=======
-	err := mergeConfig(v, atmosPath, true)
->>>>>>> 2bb9e3f1
+	err := mergeConfig(v, atmosPath, CliConfigFileName, true)
 	if err != nil {
 		switch err.(type) {
 		case viper.ConfigFileNotFoundError:
@@ -218,13 +213,8 @@
 	return nil
 }
 
-<<<<<<< HEAD
-// mergeConfig merge config from a specified path directory and process imports.return error if config file not exist .
-func mergeConfig(v *viper.Viper, path string, fileName string, processImports bool) error {
-=======
 // mergeConfig merge config from a specified path directory and process imports. Return error if config file does not exist.
-func mergeConfig(v *viper.Viper, path string, processImports bool) error {
->>>>>>> 2bb9e3f1
+func mergeConfig(v *viper.Viper, path, fileName string, processImports bool) error {
 	v.AddConfigPath(path)
 	v.SetConfigName(fileName)
 	err := v.MergeInConfig()
