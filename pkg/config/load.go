--- conflicted
+++ resolved
@@ -49,7 +49,7 @@
 	}
 
 	// Load configuration from different sources.
-	if err := loadConfigSources(v, configAndStacksInfo); err != nil {
+	if err := loadConfigSources(v, configAndStacksInfo.AtmosCliConfigPath); err != nil {
 		return atmosConfig, err
 	}
 	if v.ConfigFileUsed() != "" {
@@ -65,12 +65,9 @@
 			atmosConfig.CliConfigPath = absPath
 		}
 	}
-<<<<<<< HEAD
-=======
 	setEnv(v)
 	// We want the editorconfig color by default to be true
 	atmosConfig.Validate.EditorConfig.Color = true
->>>>>>> 48a6b1f1
 	// https://gist.github.com/chazcheadle/45bf85b793dea2b71bd05ebaa3c28644
 	// https://sagikazarmark.hu/blog/decoding-custom-formats-with-viper/
 	err := v.Unmarshal(&atmosConfig)
@@ -114,7 +111,7 @@
 
 // loadConfigSources delegates reading configs from each source,
 // returning early if any step in the chain fails.
-func loadConfigSources(v *viper.Viper, configAndStacksInfo *schema.ConfigAndStacksInfo) error {
+func loadConfigSources(v *viper.Viper, atmosCliConfigPath string) error {
 	if err := readSystemConfig(v); err != nil {
 		return err
 	}
@@ -131,8 +128,7 @@
 		return err
 	}
 
-<<<<<<< HEAD
-	if err := readAtmosConfigCli(v, cliConfigPath); err != nil {
+	if err := readAtmosConfigCli(v, atmosCliConfigPath); err != nil {
 		return err
 	}
 
@@ -145,9 +141,6 @@
 		return mergeDefaultConfig(v)
 	}
 	return nil
-=======
-	return readAtmosConfigCli(v, configAndStacksInfo.AtmosCliConfigPath)
->>>>>>> 48a6b1f1
 }
 
 // readSystemConfig load config from system dir .
