package config

import (
	"bytes"
	_ "embed"
	"errors"
	"fmt"
	"os"
	"path/filepath"
	"runtime"
	"strings"

	"github.com/spf13/pflag"
	"github.com/spf13/viper"
	"gopkg.in/yaml.v3"

	errUtils "github.com/cloudposse/atmos/errors"
	"github.com/cloudposse/atmos/pkg/auth/provisioning"
	"github.com/cloudposse/atmos/pkg/filesystem"
	log "github.com/cloudposse/atmos/pkg/logger"
	"github.com/cloudposse/atmos/pkg/schema"
	u "github.com/cloudposse/atmos/pkg/utils"
	"github.com/cloudposse/atmos/pkg/version"
	"github.com/cloudposse/atmos/pkg/xdg"
)

//go:embed atmos.yaml
var embeddedConfigData []byte

const (
	// MaximumImportLvL defines the maximum import level allowed.
	MaximumImportLvL = 10
	// CommandsKey is the configuration key for commands.
	commandsKey = "commands"
	// YamlType is the configuration file type.
	yamlType = "yaml"
)

var defaultHomeDirProvider = filesystem.NewOSHomeDirProvider()

const (
	profileKey       = "profile"
	profileDelimiter = ","
	// AtmosCliConfigPathEnvVar is the environment variable name for CLI config path.
	AtmosCliConfigPathEnvVar = "ATMOS_CLI_CONFIG_PATH"
)

// parseProfilesFromOsArgs parses --profile flags from os.Args using pflag.
// This is a fallback for commands with DisableFlagParsing=true (terraform, helmfile, packer).
// Uses pflag's StringSlice parser to handle all syntax variations correctly.
func parseProfilesFromOsArgs(args []string) []string {
	// Create temporary FlagSet just for parsing --profile.
	fs := pflag.NewFlagSet("profile-parser", pflag.ContinueOnError)
	fs.ParseErrorsAllowlist.UnknownFlags = true // Ignore other flags.

	// Register profile flag using pflag's StringSlice (handles comma-separated values).
	profiles := fs.StringSlice(profileKey, []string{}, "Configuration profiles")

	// Parse args - pflag handles both --profile=value and --profile value syntax.
	_ = fs.Parse(args) // Ignore errors from unknown flags.

	if profiles == nil || len(*profiles) == 0 {
		return nil
	}

	// Post-process: trim whitespace and filter empty values (maintains compatibility with manual parsing).
	result := make([]string, 0, len(*profiles))
	for _, profile := range *profiles {
		trimmed := strings.TrimSpace(profile)
		if trimmed != "" {
			result = append(result, trimmed)
		}
	}

	if len(result) == 0 {
		return nil
	}
	return result
}

// parseViperProfilesFromEnv handles Viper's quirky environment variable parsing for StringSlice.
// Viper does NOT parse comma-separated environment variables correctly:
//   - "dev,staging,prod" → []string{"dev,staging,prod"} (single element, NOT split)
//   - "dev staging prod" → []string{"dev", "staging", "prod"} (splits on whitespace)
//   - " dev , staging " → []string{"dev", ",", "staging"} (splits on whitespace, keeps commas!)
func parseViperProfilesFromEnv(profiles []string) []string {
	var parsed []string

	for _, p := range profiles {
		trimmed := strings.TrimSpace(p)
		// Skip empty strings and standalone commas (from Viper's whitespace split).
		if trimmed == "" || trimmed == "," {
			continue
		}

		// If this element contains commas, split it further.
		if strings.Contains(trimmed, ",") {
			for _, part := range strings.Split(trimmed, ",") {
				if partTrimmed := strings.TrimSpace(part); partTrimmed != "" {
					parsed = append(parsed, partTrimmed)
				}
			}
		} else {
			// No commas, use as-is.
			parsed = append(parsed, trimmed)
		}
	}

	return parsed
}

// parseProfilesFromEnvString parses comma-separated profiles from an environment variable value.
// Trims whitespace and filters empty entries.
func parseProfilesFromEnvString(envValue string) []string {
	var result []string
	for _, v := range strings.Split(envValue, profileDelimiter) {
		if trimmed := strings.TrimSpace(v); trimmed != "" {
			result = append(result, trimmed)
		}
	}
	return result
}

// getProfilesFromFallbacks handles fallback profile loading when Viper doesn't have profiles set.
// Returns profiles and source ("flag" or "env") for logging.
func getProfilesFromFallbacks() ([]string, string) {
	// Fallback: For commands with DisableFlagParsing=true, Cobra never parses flags,
	// so Viper won't have flag values. Manually parse os.Args as fallback.
	profiles := parseProfilesFromOsArgs(os.Args)
	if len(profiles) > 0 {
		return profiles, "flag"
	}

	// Check environment variable directly as final fallback.
	if envProfiles := os.Getenv("ATMOS_PROFILE"); envProfiles != "" { //nolint:forbidigo
		result := parseProfilesFromEnvString(envProfiles)
		if len(result) > 0 {
			return result, "env"
		}
	}

	return nil, ""
}

// getProfilesFromFlagsOrEnv retrieves profiles from --profile flag or ATMOS_PROFILE env var.
// This is a helper function to reduce nesting complexity in LoadConfig.
// Returns profiles and source ("env" or "flag") for logging.
//
// NOTE: This function reads from Viper's global singleton, which has flag values synced
// by syncGlobalFlagsToViper() in cmd/root.go PersistentPreRun before InitCliConfig is called.
//
// IMPORTANT: For commands with DisableFlagParsing=true (terraform, helmfile, packer),
// Cobra never parses flags, so we fall back to parseProfilesFromOsArgs() to manually
// parse the --profile flag from os.Args. This ensures profiles work for all commands.
func getProfilesFromFlagsOrEnv() ([]string, string) {
	globalViper := viper.GetViper()

	// Check if profile is set in Viper (from either flag or env var).
	if !globalViper.IsSet(profileKey) {
		return getProfilesFromFallbacks()
	}

	profiles := globalViper.GetStringSlice(profileKey)
	_, envSet := os.LookupEnv("ATMOS_PROFILE")

	// Environment variable path - needs special parsing for Viper quirks.
	if envSet && len(profiles) > 0 {
		parsed := parseViperProfilesFromEnv(profiles)
		if len(parsed) > 0 {
			return parsed, "env"
		}
		return nil, ""
	}

	// CLI flag path - already parsed correctly by pflag/Cobra.
	if len(profiles) > 0 {
		return profiles, "flag"
	}

	return nil, ""
}

// LoadConfig loads the Atmos configuration from multiple sources in order of precedence:
// * Embedded atmos.yaml (`atmos/pkg/config/atmos.yaml`)
// * System dir (`/usr/local/etc/atmos` on Linux, `%LOCALAPPDATA%/atmos` on Windows).
// * Home directory (~/.atmos).
// * Current working directory.
// * ENV vars.
// * Command-line arguments.
//
// NOTE: Global flags (like --profile) must be synced to Viper before calling this function.
// This is done by syncGlobalFlagsToViper() in cmd/root.go PersistentPreRun.
func LoadConfig(configAndStacksInfo *schema.ConfigAndStacksInfo) (schema.AtmosConfiguration, error) {
	v := viper.New()
	var atmosConfig schema.AtmosConfiguration
	v.SetConfigType("yaml")
	v.SetTypeByDefaultValue(true)
	setDefaultConfiguration(v)
	// Load embed atmos.yaml
	if err := loadEmbeddedConfig(v); err != nil {
		return atmosConfig, err
	}
	if len(configAndStacksInfo.AtmosConfigFilesFromArg) > 0 || len(configAndStacksInfo.AtmosConfigDirsFromArg) > 0 {
		err := loadConfigFromCLIArgs(v, configAndStacksInfo, &atmosConfig)
		if err != nil {
			return atmosConfig, err
		}
		return atmosConfig, nil
	}

	// Load configuration from different sources.
	if err := loadConfigSources(v, configAndStacksInfo); err != nil {
		return atmosConfig, err
	}
	// If no config file is used, fall back to the default CLI config.
	if v.ConfigFileUsed() == "" {
		log.Debug("'atmos.yaml' CLI config was not found", "paths", "system dir, home dir, current dir, parent dirs, ENV vars")
		log.Debug("Refer to https://atmos.tools/cli/configuration for details on how to configure 'atmos.yaml'")
		log.Debug("Using the default CLI config")

		if err := mergeDefaultConfig(v); err != nil {
			return atmosConfig, err
		}

		// Also search git root for .atmos.d even with default config.
		// This enables custom commands defined in .atmos.d at the repo root
		// to work when running from any subdirectory.
		gitRoot, err := u.ProcessTagGitRoot("!repo-root .")
		if err == nil && gitRoot != "" && gitRoot != "." {
			log.Debug("Loading .atmos.d from git root", "path", gitRoot)
			if err := mergeDefaultImports(gitRoot, v); err != nil {
				log.Trace("Failed to load .atmos.d from git root", "path", gitRoot, "error", err)
				// Non-fatal: continue with default config.
			}
		}
	}
	if v.ConfigFileUsed() != "" {
		// get dir of atmosConfigFilePath
		atmosConfigDir := filepath.Dir(v.ConfigFileUsed())
		atmosConfig.CliConfigPath = atmosConfigDir
		// Set the CLI config path in the atmosConfig struct
		if !filepath.IsAbs(atmosConfig.CliConfigPath) {
			absPath, err := filepath.Abs(atmosConfig.CliConfigPath)
			if err != nil {
				return atmosConfig, err
			}
			atmosConfig.CliConfigPath = absPath
		}
	}
	setEnv(v)

	// Load profiles if specified via --profile flag or ATMOS_PROFILE env var.
	// Profiles are loaded after base config but before final unmarshaling.
	// This allows profiles to override base config settings.

	// If profiles weren't passed via ConfigAndStacksInfo, check if they were
	// specified via --profile flag or ATMOS_PROFILE env var.
	// Note: Global flags are bound to viper.GetViper() (global singleton), not the local viper instance.
	if len(configAndStacksInfo.ProfilesFromArg) == 0 {
		profiles, source := getProfilesFromFlagsOrEnv()
		if len(profiles) > 0 {
			configAndStacksInfo.ProfilesFromArg = profiles
			log.Debug("Profiles loaded from CLI "+source, "profiles", profiles)
		}
	}

	if len(configAndStacksInfo.ProfilesFromArg) > 0 {
		// First, do a temporary unmarshal to get CliConfigPath and Profiles config.
		// We need these to discover and load profile directories.
		var tempConfig schema.AtmosConfiguration
		if err := v.Unmarshal(&tempConfig); err != nil {
			return atmosConfig, err
		}

		// Copy the already-computed CLI config directory into tempConfig.
		// This ensures relative profile paths resolve against the actual CLI config directory
		// rather than the current working directory.
		tempConfig.CliConfigPath = atmosConfig.CliConfigPath

		// Load each profile in order (left-to-right precedence).
		if err := loadProfiles(v, configAndStacksInfo.ProfilesFromArg, &tempConfig); err != nil {
			return atmosConfig, err
		}

		log.Debug("Profiles loaded successfully",
			"profiles", configAndStacksInfo.ProfilesFromArg,
			"count", len(configAndStacksInfo.ProfilesFromArg))
	}

	// https://gist.github.com/chazcheadle/45bf85b793dea2b71bd05ebaa3c28644
	// https://sagikazarmark.hu/blog/decoding-custom-formats-with-viper/
	err := v.Unmarshal(&atmosConfig)
	if err != nil {
		return atmosConfig, err
	}

	// Post-process to preserve case-sensitive identity names.
	// Viper lowercases all map keys, but we need to preserve original case for identity names.
	if err := preserveIdentityCase(v, &atmosConfig); err != nil {
		log.Debug("Failed to preserve identity case", "error", err)
		// Don't fail config loading if this step fails, just log it.
	}

	// Apply git root discovery for default base path.
	// This enables running Atmos from any subdirectory, similar to Git.
	if err := applyGitRootBasePath(&atmosConfig); err != nil {
		log.Debug("Failed to apply git root base path", "error", err)
		// Don't fail config loading if this step fails, just log it.
	}

	return atmosConfig, nil
}

func setEnv(v *viper.Viper) {
	// Base path configuration.
	bindEnv(v, "base_path", "ATMOS_BASE_PATH")

	bindEnv(v, "settings.github_token", "GITHUB_TOKEN")
	bindEnv(v, "settings.inject_github_token", "ATMOS_INJECT_GITHUB_TOKEN")
	bindEnv(v, "settings.atmos_github_token", "ATMOS_GITHUB_TOKEN")
	bindEnv(v, "settings.github_username", "ATMOS_GITHUB_USERNAME", "GITHUB_ACTOR", "GITHUB_USERNAME")

	bindEnv(v, "settings.bitbucket_token", "BITBUCKET_TOKEN")
	bindEnv(v, "settings.atmos_bitbucket_token", "ATMOS_BITBUCKET_TOKEN")
	bindEnv(v, "settings.inject_bitbucket_token", "ATMOS_INJECT_BITBUCKET_TOKEN")
	bindEnv(v, "settings.bitbucket_username", "BITBUCKET_USERNAME")

	bindEnv(v, "settings.gitlab_token", "GITLAB_TOKEN")
	bindEnv(v, "settings.inject_gitlab_token", "ATMOS_INJECT_GITLAB_TOKEN")
	bindEnv(v, "settings.atmos_gitlab_token", "ATMOS_GITLAB_TOKEN")

	bindEnv(v, "settings.terminal.pager", "ATMOS_PAGER", "PAGER")
	bindEnv(v, "settings.terminal.color", "ATMOS_COLOR", "COLOR")
	bindEnv(v, "settings.terminal.no_color", "ATMOS_NO_COLOR", "NO_COLOR")
	bindEnv(v, "settings.terminal.force_color", "ATMOS_FORCE_COLOR")
	bindEnv(v, "settings.terminal.theme", "ATMOS_THEME", "THEME")

	// Atmos Pro settings
	bindEnv(v, "settings.pro.base_url", AtmosProBaseUrlEnvVarName)
	bindEnv(v, "settings.pro.endpoint", AtmosProEndpointEnvVarName)
	bindEnv(v, "settings.pro.token", AtmosProTokenEnvVarName)
	bindEnv(v, "settings.pro.workspace_id", AtmosProWorkspaceIDEnvVarName)
	bindEnv(v, "settings.pro.github_run_id", "GITHUB_RUN_ID")
	bindEnv(v, "settings.pro.atmos_pro_run_id", AtmosProRunIDEnvVarName)

	// GitHub OIDC for Atmos Pro
	bindEnv(v, "settings.pro.github_oidc.request_url", "ACTIONS_ID_TOKEN_REQUEST_URL")
	bindEnv(v, "settings.pro.github_oidc.request_token", "ACTIONS_ID_TOKEN_REQUEST_TOKEN")

	// Telemetry settings
	bindEnv(v, "settings.telemetry.enabled", "ATMOS_TELEMETRY_ENABLED")
	bindEnv(v, "settings.telemetry.token", "ATMOS_TELEMETRY_TOKEN")
	bindEnv(v, "settings.telemetry.endpoint", "ATMOS_TELEMETRY_ENDPOINT")
	bindEnv(v, "settings.telemetry.logging", "ATMOS_TELEMETRY_LOGGING")

	// Profiler settings
	bindEnv(v, "profiler.enabled", "ATMOS_PROFILER_ENABLED")
	bindEnv(v, "profiler.host", "ATMOS_PROFILER_HOST")
	bindEnv(v, "profiler.port", "ATMOS_PROFILER_PORT")
	bindEnv(v, "profiler.file", "ATMOS_PROFILE_FILE")
	bindEnv(v, "profiler.profile_type", "ATMOS_PROFILE_TYPE")
}

func bindEnv(v *viper.Viper, key ...string) {
	if err := v.BindEnv(key...); err != nil {
		errUtils.CheckErrorPrintAndExit(err, "", "")
	}
}

// setDefaultConfiguration set default configuration for the viper instance.
func setDefaultConfiguration(v *viper.Viper) {
	v.SetDefault("components.helmfile.use_eks", true)
	v.SetDefault("components.terraform.append_user_agent",
		fmt.Sprintf("Atmos/%s (Cloud Posse; +https://atmos.tools)", version.Version))

	// Token injection defaults for all supported Git hosting providers.
	v.SetDefault("settings.inject_github_token", true)
	v.SetDefault("settings.inject_bitbucket_token", true)
	v.SetDefault("settings.inject_gitlab_token", true)

	v.SetDefault("logs.file", "/dev/stderr")
	v.SetDefault("logs.level", "Warning")

	v.SetDefault("settings.terminal.color", true)
	v.SetDefault("settings.terminal.no_color", false)
	v.SetDefault("settings.terminal.pager", "false") // String value to match the field type
	// Note: force_color is ENV-only (ATMOS_FORCE_COLOR), no config default
	v.SetDefault("docs.generate.readme.output", "./README.md")

	// Atmos Pro defaults
	v.SetDefault("settings.pro.base_url", AtmosProDefaultBaseUrl)
	v.SetDefault("settings.pro.endpoint", AtmosProDefaultEndpoint)
}

// loadConfigSources loads configuration from multiple sources in priority order,
// delegating reading configs from each source and returning early if any step fails.
//
// Config search order (see docs/prd/base-path-resolution-semantics.md):
//  1. ./atmos.yaml (CWD only, NO parent search)
//  2. repo-root/atmos.yaml (git root)
//  3. (parent dir search)/atmos.yaml (fallback for unusual structures)
//  4. System dir (/usr/local/etc/atmos)
//  5. Home dir (~/.atmos)
//  6. Env var (ATMOS_CLI_CONFIG_PATH) - overrides all above
//  7. CLI arg (--config-path) - overrides everything
//
// Note: Viper merges configs, so later sources override earlier ones.
// The order here is from lowest to highest priority.
func loadConfigSources(v *viper.Viper, configAndStacksInfo *schema.ConfigAndStacksInfo) error {
	// Load in order from lowest to highest priority (Viper merges, later wins).

	// 4. System dir (lowest priority for discovery).
	if err := readSystemConfig(v); err != nil {
		return err
	}

	// 5. Home dir.
	if err := readHomeConfig(v); err != nil {
		return err
	}

	// 3. Parent directory search (fallback).
	if err := readParentDirConfig(v); err != nil {
		return err
	}

	// 2. Git root.
	if err := readGitRootConfig(v); err != nil {
		return err
	}

	// 1. CWD only (highest priority for discovery).
	if err := readWorkDirConfigOnly(v); err != nil {
		return err
	}

	// 6. Env var (ATMOS_CLI_CONFIG_PATH) - overrides discovery.
	if err := readEnvAmosConfigPath(v); err != nil {
		return err
	}

	// 7. CLI arg - overrides everything.
	return readAtmosConfigCli(v, configAndStacksInfo.AtmosCliConfigPath)
}

// readSystemConfig load config from system dir.
func readSystemConfig(v *viper.Viper) error {
	configFilePath := ""
	if runtime.GOOS == "windows" {
		appDataDir := os.Getenv(WindowsAppDataEnvVar)
		if len(appDataDir) > 0 {
			configFilePath = appDataDir
		}
	} else {
		configFilePath = SystemDirConfigFilePath
	}

	if len(configFilePath) > 0 {
		log.Trace("Checking for atmos.yaml in system config", "path", configFilePath)
		err := mergeConfig(v, configFilePath, CliConfigFileName, false)
		switch err.(type) {
		case viper.ConfigFileNotFoundError:
			return nil
		default:
			return err
		}
	}
	return nil
}

// readHomeConfig load config from user's HOME dir.
func readHomeConfig(v *viper.Viper) error {
	return readHomeConfigWithProvider(v, defaultHomeDirProvider)
}

// readHomeConfigWithProvider loads config from user's HOME dir using a HomeDirProvider.
func readHomeConfigWithProvider(v *viper.Viper, homeProvider filesystem.HomeDirProvider) error {
	home, err := homeProvider.Dir()
	if err != nil {
		return err
	}
	configFilePath := filepath.Join(home, ".atmos")
	log.Trace("Checking for atmos.yaml in home directory", "path", configFilePath)
	err = mergeConfig(v, configFilePath, CliConfigFileName, true)
	if err != nil {
		switch err.(type) {
		case viper.ConfigFileNotFoundError:
			return nil
		default:
			return err
		}
	}

	return nil
}

// readWorkDirConfigOnly tries to load atmos.yaml from CWD only (no parent search).
func readWorkDirConfigOnly(v *viper.Viper) error {
	wd, err := os.Getwd()
	if err != nil {
		return err
	}

<<<<<<< HEAD
=======
	// First try the current directory.
	log.Trace("Checking for atmos.yaml in working directory", "path", wd)
>>>>>>> 6a1c0d30
	err = mergeConfig(v, wd, CliConfigFileName, true)
	if err != nil {
		var configFileNotFoundError viper.ConfigFileNotFoundError
		if errors.As(err, &configFileNotFoundError) {
			return nil
		}
		return err
	}
	log.Trace("Found atmos.yaml in current directory", "path", wd)
	return nil
}

// readGitRootConfig tries to load atmos.yaml from the git repository root.
func readGitRootConfig(v *viper.Viper) error {
	// Check if git root discovery is disabled.
	//nolint:forbidigo // ATMOS_GIT_ROOT_BASEPATH is bootstrap config, not application configuration.
	if os.Getenv("ATMOS_GIT_ROOT_BASEPATH") == "false" {
		return nil
	}

	// If ATMOS_CLI_CONFIG_PATH is set, skip git root discovery.
	// The env var is an explicit override.
	//nolint:forbidigo // ATMOS_CLI_CONFIG_PATH controls config loading behavior itself.
	if os.Getenv(AtmosCliConfigPathEnvVar) != "" {
		return nil
	}

	gitRoot, err := u.ProcessTagGitRoot("!repo-root")
	if err != nil {
		log.Trace("Git root detection failed", "error", err)
		return nil
	}

	// Skip if git root is empty or same as CWD (already handled by readWorkDirConfigOnly).
	if gitRoot == "" || gitRoot == "." {
		return nil
	}

	// Convert relative path to absolute.
	if !filepath.IsAbs(gitRoot) {
		cwd, err := os.Getwd()
		if err != nil {
			return err
		}
		gitRoot = filepath.Join(cwd, gitRoot)
	}

	err = mergeConfig(v, gitRoot, CliConfigFileName, true)
	if err != nil {
		var configFileNotFoundError viper.ConfigFileNotFoundError
		if errors.As(err, &configFileNotFoundError) {
			return nil
		}
		return err
	}
	log.Trace("Found atmos.yaml at git root", "path", gitRoot)
	return nil
}

// readParentDirConfig searches parent directories for atmos.yaml (fallback).
func readParentDirConfig(v *viper.Viper) error {
	// If ATMOS_CLI_CONFIG_PATH is set, don't search parent directories.
	// This allows tests and users to explicitly control config discovery.
	//nolint:forbidigo // ATMOS_CLI_CONFIG_PATH controls config loading behavior itself.
	if os.Getenv(AtmosCliConfigPathEnvVar) != "" {
		return nil
	}

	wd, err := os.Getwd()
	if err != nil {
		return err
	}

	// Search parent directories for atmos.yaml.
	configDir := findAtmosConfigInParentDirs(wd)
	if configDir == "" {
		// No config found in any parent directory.
		return nil
	}

	// Found config in a parent directory, merge it.
	err = mergeConfig(v, configDir, CliConfigFileName, true)
	if err != nil {
		var configFileNotFoundError viper.ConfigFileNotFoundError
		if errors.As(err, &configFileNotFoundError) {
			return nil
		}
		return err
	}

	log.Trace("Found atmos.yaml in parent directory", "path", configDir)
	return nil
}

// readWorkDirConfig is kept for backward compatibility but now just calls the new functions.
// Deprecated: Use readWorkDirConfigOnly, readGitRootConfig, and readParentDirConfig instead.
func readWorkDirConfig(v *viper.Viper) error {
	if err := readWorkDirConfigOnly(v); err != nil {
		return err
	}
	if err := readGitRootConfig(v); err != nil {
		return err
	}
	return readParentDirConfig(v)
}

// findAtmosConfigInParentDirs searches for atmos.yaml in parent directories.
// It walks up the directory tree from the given starting directory until
// it finds an atmos.yaml file or reaches the filesystem root.
// Returns the directory containing atmos.yaml, or empty string if not found.
func findAtmosConfigInParentDirs(startDir string) string {
	dir := startDir

	for {
		// Move to parent directory.
		parent := filepath.Dir(dir)

		// Check if we've reached the root.
		if parent == dir {
			return ""
		}

		dir = parent
		log.Trace("Checking for atmos.yaml in parent directory", "path", dir)

		// Check for atmos.yaml or .atmos.yaml in this directory.
		for _, configName := range []string{AtmosConfigFileName, DotAtmosConfigFileName} {
			configPath := filepath.Join(dir, configName)
			if _, err := os.Stat(configPath); err == nil {
				return dir
			}
		}
	}
}

func readEnvAmosConfigPath(v *viper.Viper) error {
	//nolint:forbidigo // ATMOS_CLI_CONFIG_PATH controls config loading behavior itself.
	atmosPath := os.Getenv(AtmosCliConfigPathEnvVar)
	if atmosPath == "" {
		return nil
	}
	log.Trace("Checking for atmos.yaml from ATMOS_CLI_CONFIG_PATH", "path", atmosPath)
	err := mergeConfig(v, atmosPath, CliConfigFileName, true)
	if err != nil {
		switch err.(type) {
		case viper.ConfigFileNotFoundError:
			log.Debug("config not found ENV var "+AtmosCliConfigPathEnvVar, "file", atmosPath)
			return nil
		default:
			return err
		}
	}
	log.Trace("Found config ENV", AtmosCliConfigPathEnvVar, atmosPath)

	return nil
}

func readAtmosConfigCli(v *viper.Viper, atmosCliConfigPath string) error {
	if len(atmosCliConfigPath) == 0 {
		return nil
	}
	err := mergeConfig(v, atmosCliConfigPath, CliConfigFileName, true)
	switch err.(type) {
	case viper.ConfigFileNotFoundError:
		log.Debug("config not found", "file", atmosCliConfigPath)
	default:
		return err
	}

	return nil
}

// loadConfigFile reads a configuration file and returns a temporary Viper instance with its contents.
func loadConfigFile(path string, fileName string) (*viper.Viper, error) {
	tempViper := viper.New()
	tempViper.AddConfigPath(path)
	tempViper.SetConfigName(fileName)
	tempViper.SetConfigType(yamlType)

	if err := tempViper.ReadInConfig(); err != nil {
		// Return sentinel error unwrapped for type checking
		var configFileNotFoundError viper.ConfigFileNotFoundError
		if errors.As(err, &configFileNotFoundError) {
			return nil, err
		}
		// Wrap error with context using proper chaining.
		// This preserves the full error chain for debugging while adding our sentinel error.
		return nil, fmt.Errorf("%w: %s/%s: %w", errUtils.ErrReadConfig, path, fileName, err)
	}

	return tempViper, nil
}

// readConfigFileContent reads the content of a configuration file.
func readConfigFileContent(configFilePath string) ([]byte, error) {
	content, err := os.ReadFile(configFilePath)
	if err != nil {
		return nil, fmt.Errorf("%w: %s: %w", errUtils.ErrReadConfig, configFilePath, err)
	}
	return content, nil
}

// processConfigImportsAndReapply processes imports and re-applies the original config for proper precedence.
func processConfigImportsAndReapply(path string, tempViper *viper.Viper, content []byte) error {
	// Parse the main config to get its commands separately.
	mainViper := viper.New()
	mainViper.SetConfigType(yamlType)
	if err := mainViper.ReadConfig(bytes.NewReader(content)); err != nil {
		return fmt.Errorf("%w: parse main config: %w", errUtils.ErrMergeConfiguration, err)
	}
	mainCommands := mainViper.Get(commandsKey)

	// Process default imports (e.g., .atmos.d) first.
	// These don't need the main config to be loaded.
	if err := mergeDefaultImports(path, tempViper); err != nil {
		log.Debug("error process default imports", "path", path, "error", err)
	}
	defaultCommands := tempViper.Get(commandsKey)

	// Now load the main config temporarily to process explicit imports.
	// We need this because the import paths are defined in the main config.
	if err := tempViper.MergeConfig(bytes.NewReader(content)); err != nil {
		return fmt.Errorf("%w: merge main config: %w", errUtils.ErrMergeConfiguration, err)
	}

	// Clear commands before processing imports to collect only imported commands.
	tempViper.Set(commandsKey, nil)

	// Process explicit imports.
	// This will read the import paths from the config and process them.
	if err := mergeImports(tempViper); err != nil {
		log.Debug("error process explicit imports", "file", tempViper.ConfigFileUsed(), "error", err)
	}

	// Get imported commands (without main commands).
	importedCommands := tempViper.Get(commandsKey)

	// Re-apply this config file's content after processing its imports.
	// This ensures proper precedence: each config file's own settings override
	// the settings from any files it imports (directly or transitively).
	if err := tempViper.MergeConfig(bytes.NewReader(content)); err != nil {
		return fmt.Errorf("%w: re-applying main config after processing imports: %w", errUtils.ErrMergeConfiguration, err)
	}

	// Now merge commands in the correct order with proper override behavior:
	// 1. Default imports (.atmos.d)
	// 2. Explicit imports
	// 3. Main config (overrides imports on duplicates)
	var finalCommands interface{}

	// Start with defaults
	if defaultCommands != nil {
		finalCommands = defaultCommands
	}

	// Add imported, with imported overriding defaults on duplicates
	if importedCommands != nil {
		finalCommands = mergeCommandArrays(finalCommands, importedCommands)
	}

	// Add main, with main overriding all others on duplicates
	if mainCommands != nil {
		finalCommands = mergeCommandArrays(finalCommands, mainCommands)
	}

	tempViper.Set(commandsKey, finalCommands)

	return nil
}

// marshalViperToYAML marshals a Viper instance's settings to YAML.
func marshalViperToYAML(tempViper *viper.Viper) ([]byte, error) {
	allSettings := tempViper.AllSettings()
	yamlBytes, err := yaml.Marshal(allSettings)
	if err != nil {
		return nil, errors.Join(errUtils.ErrFailedMarshalConfigToYaml, err)
	}
	return yamlBytes, nil
}

// mergeYAMLIntoViper merges YAML content into a Viper instance.
func mergeYAMLIntoViper(v *viper.Viper, configFilePath string, yamlContent []byte) error {
	v.SetConfigFile(configFilePath)
	if err := v.MergeConfig(strings.NewReader(string(yamlContent))); err != nil {
		return errors.Join(errUtils.ErrMerge, err)
	}
	return nil
}

// mergeConfig merges a config file and its imports with proper precedence.
// Each config file's settings override the settings from files it imports.
// This creates a hierarchy where the importing file always takes precedence over imported files.
func mergeConfig(v *viper.Viper, path string, fileName string, processImports bool) error {
	// Load the configuration file
	tempViper, err := loadConfigFile(path, fileName)
	if err != nil {
		return err
	}

	configFilePath := tempViper.ConfigFileUsed()

	// Read the config file's content
	content, err := readConfigFileContent(configFilePath)
	if err != nil {
		return err
	}

	// Process imports if requested
	if processImports {
		if err := processConfigImportsAndReapply(path, tempViper, content); err != nil {
			return err
		}
	}

	// Process YAML functions
	if err := preprocessAtmosYamlFunc(content, tempViper); err != nil {
		return errors.Join(errUtils.ErrPreprocessYAMLFunctions, err)
	}

	// Marshal to YAML
	yamlBytes, err := marshalViperToYAML(tempViper)
	if err != nil {
		return err
	}

	// Merge into the main Viper instance
	return mergeYAMLIntoViper(v, configFilePath, yamlBytes)
}

// shouldExcludePathForTesting checks if a directory path should be excluded from .atmos.d loading during testing.
// It compares the given directory path against a list of excluded paths from the TEST_EXCLUDE_ATMOS_D environment variable.
// Returns true if the path should be excluded, false otherwise.
func shouldExcludePathForTesting(dirPath string) bool {
	//nolint:forbidigo // TEST_EXCLUDE_ATMOS_D is specifically for test isolation, not application configuration.
	excludePaths := os.Getenv("TEST_EXCLUDE_ATMOS_D")
	if excludePaths == "" {
		return false
	}

	// Canonicalize the directory path we're checking.
	absDirPath, err := filepath.Abs(filepath.Clean(dirPath))
	if err != nil {
		absDirPath = dirPath
	}

	// Split paths using the OS-specific path list separator.
	for _, excludePath := range strings.Split(excludePaths, string(os.PathListSeparator)) {
		if excludePath == "" {
			continue
		}

		// Canonicalize the exclude path.
		absExcludePath, err := filepath.Abs(filepath.Clean(excludePath))
		if err != nil {
			continue
		}

		// Check if the current directory is within or equals the excluded path.
		// We currently only check for exact matches, but this could be extended
		// to check for containment using filepath.Rel if needed.
		pathsMatch := false
		if runtime.GOOS == "windows" {
			// Case-insensitive comparison on Windows.
			pathsMatch = strings.EqualFold(absDirPath, absExcludePath)
		} else {
			pathsMatch = absDirPath == absExcludePath
		}

		if pathsMatch {
			return true
		}
	}

	return false
}

// loadAtmosConfigsFromDirectory loads all YAML configuration files from a directory
// and merges them into the destination viper instance.
// This is used by both .atmos.d/ loading and profile loading.
//
// The directory can contain:
//   - YAML files (.yaml, .yml)
//   - Subdirectories with YAML files
//   - Special files like atmos.yaml (loaded with priority)
//
// Files are loaded in order:
//  1. Priority files (atmos.yaml) first
//  2. Sorted by depth (shallower first)
//  3. Lexicographic order within same depth
//
// Parameters:
//   - searchPattern: Glob pattern for finding files (e.g., "/path/to/dir/**/*")
//   - dst: Destination viper instance to merge configs into
//   - source: Description for error messages (e.g., ".atmos.d", "profile 'developer'")
//
// Returns error if files can't be read or YAML is invalid.
func loadAtmosConfigsFromDirectory(searchPattern string, dst *viper.Viper, source string) error {
	// Find all config files using existing search infrastructure.
	foundPaths, err := SearchAtmosConfig(searchPattern)
	if err != nil {
		return fmt.Errorf("%w: failed to search for configuration files in %s: %w", errUtils.ErrParseFile, source, err)
	}

	// No files found is not an error - just means directory is empty.
	if len(foundPaths) == 0 {
		log.Trace("No configuration files found", "source", source, "pattern", searchPattern)
		return nil
	}

	// Load and merge each file.
	for _, filePath := range foundPaths {
		if err := mergeConfigFile(filePath, dst); err != nil {
			return fmt.Errorf("%w: failed to load configuration file from %s: %s: %w", errUtils.ErrParseFile, source, filePath, err)
		}

		log.Trace("Loaded configuration file", "path", filePath, "source", source)
	}

	log.Debug("Loaded configuration directory",
		"source", source,
		"files", len(foundPaths),
		"pattern", searchPattern)

	return nil
}

// mergeDefaultImports merges default imports (`atmos.d/`,`.atmos.d/`)
// from a specified directory into the destination configuration.
// It also searches the git/worktree root for .atmos.d with lower priority.
func mergeDefaultImports(dirPath string, dst *viper.Viper) error {
	isDir := false
	if stat, err := os.Stat(dirPath); err == nil && stat.IsDir() {
		isDir = true
	}
	if !isDir {
		return errUtils.ErrAtmosDirConfigNotFound
	}

	// Check if we should exclude .atmos.d from this directory during testing.
	if shouldExcludePathForTesting(dirPath) {
		// Silently skip without logging to avoid test output pollution.
		return nil
	}

	// Search git/worktree root FIRST (lower priority - gets overridden by config dir).
	// This enables .atmos.d to be discovered at the repo root even when running from subdirectories.
	loadAtmosDFromGitRoot(dirPath, dst)

	// Search the config directory (higher priority - loaded second, overrides git root).
	log.Trace("Checking for .atmos.d in config directory", "path", dirPath)
	loadAtmosDFromDirectory(dirPath, dst)

	return nil
}

// loadAtmosDFromGitRoot searches for .atmos.d/ at the git repository root
// and loads its configuration if different from the config directory.
func loadAtmosDFromGitRoot(dirPath string, dst *viper.Viper) {
	gitRoot, err := u.ProcessTagGitRoot("!repo-root .")
	if err != nil || gitRoot == "" || gitRoot == "." {
		return
	}

	absGitRoot, absErr := filepath.Abs(gitRoot)
	absDirPath, dirErr := filepath.Abs(dirPath)
	if absErr != nil || dirErr != nil {
		return
	}

	// Check if git root is the same as config directory.
	// Use case-insensitive comparison on Windows where paths may differ only in casing.
	pathsEqual := absGitRoot == absDirPath
	if runtime.GOOS == "windows" {
		pathsEqual = strings.EqualFold(absGitRoot, absDirPath)
	}
	if pathsEqual {
		return
	}

	// Skip if excluded for testing.
	if shouldExcludePathForTesting(absGitRoot) {
		return
	}

	log.Trace("Checking for .atmos.d in git root", "path", absGitRoot)
	loadAtmosDFromDirectory(absGitRoot, dst)
}

// loadAtmosDFromDirectory searches for atmos.d/ and .atmos.d/ in the given directory
// and loads their configurations into the destination viper instance.
func loadAtmosDFromDirectory(dirPath string, dst *viper.Viper) {
	// Search for `atmos.d/` configurations.
	searchPattern := filepath.Join(filepath.FromSlash(dirPath), filepath.Join("atmos.d", "**", "*"))
	if err := loadAtmosConfigsFromDirectory(searchPattern, dst, "atmos.d"); err != nil {
		log.Trace("Failed to load atmos.d configs", "error", err, "path", dirPath)
		// Don't return error - just log and continue.
		// This maintains existing behavior where .atmos.d loading is optional.
	}

	// Search for `.atmos.d` configurations.
	searchPattern = filepath.Join(filepath.FromSlash(dirPath), filepath.Join(".atmos.d", "**", "*"))
	if err := loadAtmosConfigsFromDirectory(searchPattern, dst, ".atmos.d"); err != nil {
		log.Trace("Failed to load .atmos.d configs", "error", err, "path", dirPath)
		// Don't return error - just log and continue.
		// This maintains existing behavior where .atmos.d loading is optional.
	}
}

// mergeImports processes imports from the atmos configuration and merges them into the destination configuration.
func mergeImports(dst *viper.Viper) error {
	var src schema.AtmosConfiguration
	err := dst.Unmarshal(&src)
	if err != nil {
		return err
	}

	// Inject provisioned identity imports before processing.
	if err := injectProvisionedIdentityImports(&src); err != nil {
		log.Debug("Failed to inject provisioned identity imports", "error", err)
		// Non-fatal: continue with config loading even if injection fails.
	}

	if err := processConfigImports(&src, dst); err != nil {
		return err
	}
	return nil
}

// injectProvisionedIdentityImports adds provisioned identity files to the import list.
// Provisioned identities are written to XDG cache during authentication and should be
// imported BEFORE manual configuration to allow manual config to override.
func injectProvisionedIdentityImports(src *schema.AtmosConfiguration) error {
	// Check if there are any auth providers configured.
	if len(src.Auth.Providers) == 0 {
		return nil
	}

	// Get XDG cache directory for provisioned identities.
	// Uses ATMOS_XDG_CACHE_HOME or XDG_CACHE_HOME if set, otherwise ~/.cache/atmos/auth.
	// Note: xdg.GetXDGCacheDir already prepends "atmos/" to the path.
	const authSubDir = "auth"
	const authDirPerms = 0o700
	baseProvisioningDir, err := xdg.GetXDGCacheDir(authSubDir, authDirPerms)
	if err != nil {
		return fmt.Errorf("failed to get provisioning cache directory: %w", err)
	}

	// Collect provisioned identity files for each provider.
	var provisionedImports []string

	for providerName := range src.Auth.Providers {
		provisionedFile := filepath.Join(baseProvisioningDir, providerName, provisioning.ProvisionedFileName)

		// Check if provisioned file exists.
		if _, err := os.Stat(provisionedFile); err == nil {
			log.Debug("Found provisioned identities file", "provider", providerName, "file", provisionedFile)
			provisionedImports = append(provisionedImports, provisionedFile)
		}
	}

	// Inject provisioned imports BEFORE existing imports.
	// This ensures manual config (in existing imports) takes precedence over provisioned config.
	if len(provisionedImports) > 0 {
		log.Debug("Injecting provisioned identity imports", "count", len(provisionedImports))
		src.Import = append(provisionedImports, src.Import...)
	}

	return nil
}

// mergeConfigFile merges a new configuration file with an existing config into Viper.
// For command arrays, it appends rather than replaces to allow extending commands via imports.
func mergeConfigFile(
	path string,
	v *viper.Viper,
) error {
	content, err := os.ReadFile(path)
	if err != nil {
		return err
	}

	// Save existing commands before merge.
	existingCommands := v.Get(commandsKey)

	// Parse the new file to get its commands.
	// We need to do this because viper.MergeConfig doesn't overwrite arrays.
	tempViper := viper.New()
	tempViper.SetConfigType(yamlType)
	err = tempViper.ReadConfig(bytes.NewReader(content))
	if err != nil {
		return err
	}
	newCommands := tempViper.Get(commandsKey)

	// Do the normal merge for all other settings (non-array values).
	// This preserves viper's merge behavior for nested maps.
	err = v.MergeConfig(bytes.NewReader(content))
	if err != nil {
		return err
	}

	// Now handle command merging manually.
	// Merge commands: when duplicates exist, the file being processed (new) takes precedence.
	// This ensures local/main config can override imported/remote commands.
	if existingCommands != nil || newCommands != nil {
		// Second parameter wins on duplicates, so new commands override existing
		merged := mergeCommandArrays(existingCommands, newCommands)
		v.Set(commandsKey, merged)
	}

	err = preprocessAtmosYamlFunc(content, v)
	if err != nil {
		return err
	}

	return nil
}

// mergeCommandArrays merges two command arrays, appending new commands to existing ones.
// This allows imports to extend commands rather than replace them.
// When duplicates exist based on name, the second parameter takes precedence (override behavior).
// This ensures local commands can override imported/remote commands.
func mergeCommandArrays(first, second interface{}) []interface{} {
	// Build a map of commands by name, with later entries overriding earlier ones.
	commandMap := make(map[string]interface{})
	var orderedNames []string

	// Helper function to process a command list.
	processCommands := func(commands interface{}) {
		cmdSlice, ok := commands.([]interface{})
		if !ok {
			return
		}

		for _, cmd := range cmdSlice {
			cmdMap, ok := cmd.(map[string]interface{})
			if !ok {
				continue
			}

			name, ok := cmdMap["name"].(string)
			if !ok {
				continue
			}

			// If this name hasn't been seen before, track its order.
			if _, exists := commandMap[name]; !exists {
				orderedNames = append(orderedNames, name)
			}

			// Store or override the command.
			commandMap[name] = cmd
		}
	}

	// Process first set (will be overridden by second if duplicates).
	processCommands(first)

	// Process second set (overrides first if duplicate names).
	processCommands(second)

	// Build result in the order commands were first seen.
	var result []interface{}
	for _, name := range orderedNames {
		if cmd, exists := commandMap[name]; exists {
			result = append(result, cmd)
		}
	}

	return result
}

// loadEmbeddedConfig loads the embedded atmos.yaml configuration.
func loadEmbeddedConfig(v *viper.Viper) error {
	// Create a reader from the embedded YAML data
	reader := bytes.NewReader(embeddedConfigData)

	// Merge the embedded configuration into Viper
	if err := v.MergeConfig(reader); err != nil {
		return errors.Join(errUtils.ErrMergeEmbeddedConfig, err)
	}

	return nil
}

// preserveIdentityCase extracts original case identity names from the raw YAML and creates a case mapping.
// Viper lowercases all map keys, but we need to preserve original case for identity names.
func preserveIdentityCase(v *viper.Viper, atmosConfig *schema.AtmosConfiguration) error {
	// Get the auth.identities section from Viper before case conversion
	// Viper's AllSettings() returns the lowercased version, so we need to parse the raw YAML
	configFile := v.ConfigFileUsed()
	if configFile == "" {
		// No config file loaded, nothing to preserve
		return nil
	}

	// Read the raw YAML file
	rawYAML, err := os.ReadFile(configFile)
	if err != nil {
		return fmt.Errorf("failed to read config file: %w", err)
	}

	// Parse YAML to extract original case identity names
	var rawConfig map[string]interface{}
	if err := yaml.Unmarshal(rawYAML, &rawConfig); err != nil {
		return fmt.Errorf("failed to parse YAML: %w", err)
	}

	// Extract auth.identities with original case
	authSection, ok := rawConfig["auth"].(map[string]interface{})
	if !ok || authSection == nil {
		// No auth section, nothing to preserve
		return nil
	}

	identitiesSection, ok := authSection["identities"].(map[string]interface{})
	if !ok || identitiesSection == nil {
		// No identities section, nothing to preserve
		return nil
	}

	// Create case mapping: lowercase -> original case
	caseMap := make(map[string]string)
	for originalName := range identitiesSection {
		lowercaseName := strings.ToLower(originalName)
		caseMap[lowercaseName] = originalName
	}

	// Store the case mapping in the config
	if atmosConfig.Auth.IdentityCaseMap == nil {
		atmosConfig.Auth.IdentityCaseMap = make(map[string]string)
	}
	for k, v := range caseMap {
		atmosConfig.Auth.IdentityCaseMap[k] = v
	}

	log.Debug("Preserved identity case mapping", "identities", len(caseMap))

	return nil
}<|MERGE_RESOLUTION|>--- conflicted
+++ resolved
@@ -501,11 +501,8 @@
 		return err
 	}
 
-<<<<<<< HEAD
-=======
 	// First try the current directory.
 	log.Trace("Checking for atmos.yaml in working directory", "path", wd)
->>>>>>> 6a1c0d30
 	err = mergeConfig(v, wd, CliConfigFileName, true)
 	if err != nil {
 		var configFileNotFoundError viper.ConfigFileNotFoundError
