--- conflicted
+++ resolved
@@ -352,10 +352,7 @@
 	// This ensures proper precedence: each config file's own settings override
 	// the settings from any files it imports (directly or transitively).
 	if err := tempViper.MergeConfig(bytes.NewReader(content)); err != nil {
-<<<<<<< HEAD
 		return fmt.Errorf(errUtils.ErrStringWrappingFormat, errUtils.ErrMergeConfiguration, err)
-=======
-		return fmt.Errorf("re-apply main config: %w", err)
 	}
 
 	// Now merge commands in the correct order with proper override behavior:
@@ -377,7 +374,6 @@
 	// Add main, with main overriding all others on duplicates
 	if mainCommands != nil {
 		finalCommands = mergeCommandArrays(finalCommands, mainCommands)
->>>>>>> 3a523bbb
 	}
 
 	tempViper.Set(commandsKey, finalCommands)
