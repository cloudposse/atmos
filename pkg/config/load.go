--- conflicted
+++ resolved
@@ -350,10 +350,7 @@
 	// This ensures proper precedence: each config file's own settings override
 	// the settings from any files it imports (directly or transitively).
 	if err := tempViper.MergeConfig(bytes.NewReader(content)); err != nil {
-<<<<<<< HEAD
 		return fmt.Errorf("%w: %w", errUtils.ErrMergeTempConfig, err)
-=======
-		return fmt.Errorf("re-apply main config: %w", err)
 	}
 
 	// Now merge commands in the correct order with proper override behavior:
@@ -375,7 +372,6 @@
 	// Add main, with main overriding all others on duplicates
 	if mainCommands != nil {
 		finalCommands = mergeCommandArrays(finalCommands, mainCommands)
->>>>>>> dc0f8129
 	}
 
 	tempViper.Set(commandsKey, finalCommands)
