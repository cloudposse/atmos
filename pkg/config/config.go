--- conflicted
+++ resolved
@@ -112,61 +112,6 @@
 	configLoader := NewConfigLoader()
 	atmosConfig, err := configLoader.LoadConfig(configAndStacksInfo)
 	if err != nil {
-<<<<<<< HEAD
-=======
-		return atmosConfig, err
-	}
-	if found {
-		configFound = true
-	}
-
-	// Process config in the current dir
-	configFilePath3, err := os.Getwd()
-	if err != nil {
-		return atmosConfig, err
-	}
-	configFile3 := filepath.Join(configFilePath3, CliConfigFileName)
-	found, err = processConfigFile(atmosConfig, configFile3, v)
-	if err != nil {
-		return atmosConfig, err
-	}
-	if found {
-		configFound = true
-	}
-
-	// Process config from the path in ENV var `ATMOS_CLI_CONFIG_PATH`
-	configFilePath4 := os.Getenv("ATMOS_CLI_CONFIG_PATH")
-	if len(configFilePath4) > 0 {
-		u.LogTrace(fmt.Sprintf("Found ENV var ATMOS_CLI_CONFIG_PATH=%s", configFilePath4))
-		configFile4 := filepath.Join(configFilePath4, CliConfigFileName)
-		found, err = processConfigFile(atmosConfig, configFile4, v)
-		if err != nil {
-			return atmosConfig, err
-		}
-		if found {
-			configFound = true
-		}
-	}
-
-	// Process config from the path specified in the Terraform provider (which calls into the atmos code)
-	if configAndStacksInfo.AtmosCliConfigPath != "" {
-		configFilePath5 := configAndStacksInfo.AtmosCliConfigPath
-		if len(configFilePath5) > 0 {
-			configFile5 := filepath.Join(configFilePath5, CliConfigFileName)
-			found, err = processConfigFile(atmosConfig, configFile5, v)
-			if err != nil {
-				return atmosConfig, err
-			}
-			if found {
-				configFound = true
-			}
-		}
-	}
-
-	if !configFound {
-		// If `atmos.yaml` not found, use the default config
-		// Set `ATMOS_LOGS_LEVEL` ENV var to "Debug" to see the message about Atmos using the default CLI config
->>>>>>> 6272c530
 		logsLevelEnvVar := os.Getenv("ATMOS_LOGS_LEVEL")
 		if logsLevelEnvVar == u.LogLevelDebug || logsLevelEnvVar == u.LogLevelTrace {
 			u.PrintMessageInColor("'atmos.yaml' CLI config was not found in any of the searched paths: system dir, home dir, current dir, ENV vars.\n"+
