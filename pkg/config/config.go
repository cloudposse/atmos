package config

import (
	"bytes"
	"context"
	"encoding/json"
	"fmt"
	"net/url"
	"os"
	"path/filepath"
	"runtime"
	"strings"
	"time"

	"github.com/hashicorp/go-getter"
	"github.com/mitchellh/go-homedir"
	"github.com/pkg/errors"
	"github.com/spf13/viper"

	"github.com/cloudposse/atmos/pkg/schema"
	u "github.com/cloudposse/atmos/pkg/utils"
	"github.com/cloudposse/atmos/pkg/version"
)

var (
	NotFound = errors.New("\n'atmos.yaml' CLI config was not found in any of the searched paths: system dir, home dir, current dir, ENV vars." +
		"\nYou can download a sample config and adapt it to your requirements from " +
		"https://raw.githubusercontent.com/cloudposse/atmos/main/examples/quick-start-advanced/atmos.yaml")

	defaultCliConfig = schema.AtmosConfiguration{
		Default:  true,
		BasePath: ".",
		Stacks: schema.Stacks{
			BasePath:    "stacks",
			NamePattern: "{tenant}-{environment}-{stage}",
			IncludedPaths: []string{
				"orgs/**/*",
			},
			ExcludedPaths: []string{
				"**/_defaults.yaml",
			},
		},
		Components: schema.Components{
			Terraform: schema.Terraform{
				BasePath:                "components/terraform",
				ApplyAutoApprove:        false,
				DeployRunInit:           true,
				InitRunReconfigure:      true,
				AutoGenerateBackendFile: true,
				AppendUserAgent:         fmt.Sprintf("Atmos/%s (Cloud Posse; +https://atmos.tools)", version.Version),
			},
			Helmfile: schema.Helmfile{
				BasePath:              "components/helmfile",
				KubeconfigPath:        "",
				HelmAwsProfilePattern: "{namespace}-{tenant}-gbl-{stage}-helm",
				ClusterNamePattern:    "{namespace}-{tenant}-{environment}-{stage}-eks-cluster",
				UseEKS:                true,
			},
		},
		Workflows: schema.Workflows{
			BasePath: "stacks/workflows",
		},
		Logs: schema.Logs{
			File:  "/dev/stdout",
			Level: "Info",
		},
		Schemas: schema.Schemas{
			JsonSchema: schema.JsonSchema{
				BasePath: "stacks/schemas/jsonschema",
			},
			Opa: schema.Opa{
				BasePath: "stacks/schemas/opa",
			},
		},
		Templates: schema.Templates{
			Settings: schema.TemplatesSettings{
				Enabled: true,
				Sprig: schema.TemplatesSettingsSprig{
					Enabled: true,
				},
				Gomplate: schema.TemplatesSettingsGomplate{
					Enabled:     true,
					Datasources: make(map[string]schema.TemplatesSettingsGomplateDatasource),
				},
			},
		},
		Initialized: true,
		Version: schema.Version{
			Check: schema.VersionCheck{
				Enabled:   true,
				Timeout:   1000,
				Frequency: "daily",
			},
		},
	}
)

// InitCliConfig finds and merges CLI configurations in the following order: system dir, home dir, current dir, ENV vars, command-line arguments
// https://dev.to/techschoolguru/load-config-from-file-environment-variables-in-golang-with-viper-2j2d
// https://medium.com/@bnprashanth256/reading-configuration-files-and-environment-variables-in-go-golang-c2607f912b63
<<<<<<< HEAD
func InitCliConfig(configAndStacksInfo schema.ConfigAndStacksInfo, processStacks bool) (schema.CliConfiguration, error) {
	// cliConfig is loaded from the following locations (from lower to higher priority):
	// 1. If ATMOS_CLI_CONFIG_PATH is defined, check only there
	// 2. If ATMOS_CLI_CONFIG_PATH is not defined, proceed with other paths
	//    - Check system directory (optional)
	//    - Check user-specific configuration:
	//      - If XDG_CONFIG_HOME is defined, use it; otherwise fallback to ~/.config/atmos
	//      - Check current directory
	//    - If Terraform provider specified a path
	// 3. If no config is found in any of the above locations, use the default config
	// Check if no imports are defined
	var cliConfig schema.CliConfiguration
=======
func InitCliConfig(configAndStacksInfo schema.ConfigAndStacksInfo, processStacks bool) (schema.AtmosConfiguration, error) {
	// atmosConfig is loaded from the following locations (from lower to higher priority):
	// system dir (`/usr/local/etc/atmos` on Linux, `%LOCALAPPDATA%/atmos` on Windows)
	// home dir (~/.atmos)
	// current directory
	// ENV vars
	// Command-line arguments

	var atmosConfig schema.AtmosConfiguration
>>>>>>> 52a3442c
	var err error
	configFound := false

	v := viper.New()
	v.SetConfigType("yaml")
	v.SetTypeByDefaultValue(true)

	// Default configuration values
	v.SetDefault("components.helmfile.use_eks", true)
	v.SetDefault("components.terraform.append_user_agent", fmt.Sprintf("Atmos/%s (Cloud Posse; +https://atmos.tools)", version.Version))

	// 1. If ATMOS_CLI_CONFIG_PATH is defined, check only there
	if atmosCliConfigPathEnv := os.Getenv("ATMOS_CLI_CONFIG_PATH"); atmosCliConfigPathEnv != "" {
		u.LogTrace(cliConfig, fmt.Sprintf("Found ENV var ATMOS_CLI_CONFIG_PATH=%s", atmosCliConfigPathEnv))
		configFile := filepath.Join(atmosCliConfigPathEnv, CliConfigFileName)
		found, configPath, err := processConfigFile(cliConfig, configFile, v)
		if err != nil {
			return cliConfig, err
		}
		if !found {
			// If we want to error out if config not found in ATMOS_CLI_CONFIG_PATH
			return cliConfig, fmt.Errorf("config not found in ATMOS_CLI_CONFIG_PATH: %s", configFile)
		} else {
			configFound = true
			cliConfig.CliConfigPath = configPath
		}

		// Since ATMOS_CLI_CONFIG_PATH is to be the first and only check, we skip other paths if found
		// If not found, we still skip other paths as per the requirement.
	} else {
		// 2. If ATMOS_CLI_CONFIG_PATH is not defined, proceed with other paths
		//    - Check system directory (optional)
		configFilePathSystem := ""
		if runtime.GOOS == "windows" {
			appDataDir := os.Getenv(WindowsAppDataEnvVar)
			if len(appDataDir) > 0 {
				configFilePathSystem = appDataDir
			}
		} else {
			configFilePathSystem = SystemDirConfigFilePath
		}

		if len(configFilePathSystem) > 0 {
			configFile := filepath.Join(configFilePathSystem, CliConfigFileName)
			found, configPath, err := processConfigFile(cliConfig, configFile, v)
			if err != nil {
				return cliConfig, err
			}
			if found {
				configFound = true
				cliConfig.CliConfigPath = configPath
			}
		}

		// 3. Check user-specific configuration:
		//    If XDG_CONFIG_HOME is defined, use it; otherwise fallback to ~/.config/atmos
		xdgConfigHome := os.Getenv("XDG_CONFIG_HOME")
		var userConfigDir string
		if xdgConfigHome != "" {
			userConfigDir = filepath.Join(xdgConfigHome, "atmos")
		} else {
			homeDir, err := homedir.Dir()
			if err != nil {
				return cliConfig, err
			}
			userConfigDir = filepath.Join(homeDir, ".config", "atmos")
		}

<<<<<<< HEAD
		userConfigFile := filepath.Join(userConfigDir, CliConfigFileName)
		found, configPath, err := processConfigFile(cliConfig, userConfigFile, v)
=======
	if len(configFilePath1) > 0 {
		configFile1 := filepath.Join(configFilePath1, CliConfigFileName)
		found, err = processConfigFile(atmosConfig, configFile1, v)
>>>>>>> 52a3442c
		if err != nil {
			return atmosConfig, err
		}
		if found {
			configFound = true
			cliConfig.CliConfigPath = configPath
		}
<<<<<<< HEAD

		// 4. Check current directory
		configFilePathCwd, err := os.Getwd()
		if err != nil {
			return cliConfig, err
		}
		configFileCwd := filepath.Join(configFilePathCwd, CliConfigFileName)
		found, configPath, err = processConfigFile(cliConfig, configFileCwd, v)
=======
	}

	// Process config in user's HOME dir
	configFilePath2, err := homedir.Dir()
	if err != nil {
		return atmosConfig, err
	}
	configFile2 := filepath.Join(configFilePath2, ".atmos", CliConfigFileName)
	found, err = processConfigFile(atmosConfig, configFile2, v)
	if err != nil {
		return atmosConfig, err
	}
	if found {
		configFound = true
	}

	// Process config in the current dir
	configFilePath3, err := os.Getwd()
	if err != nil {
		return atmosConfig, err
	}
	configFile3 := filepath.Join(configFilePath3, CliConfigFileName)
	found, err = processConfigFile(atmosConfig, configFile3, v)
	if err != nil {
		return atmosConfig, err
	}
	if found {
		configFound = true
	}

	// Process config from the path in ENV var `ATMOS_CLI_CONFIG_PATH`
	configFilePath4 := os.Getenv("ATMOS_CLI_CONFIG_PATH")
	if len(configFilePath4) > 0 {
		u.LogTrace(atmosConfig, fmt.Sprintf("Found ENV var ATMOS_CLI_CONFIG_PATH=%s", configFilePath4))
		configFile4 := filepath.Join(configFilePath4, CliConfigFileName)
		found, err = processConfigFile(atmosConfig, configFile4, v)
>>>>>>> 52a3442c
		if err != nil {
			return atmosConfig, err
		}
		if found {
			configFound = true
			cliConfig.CliConfigPath = configPath
		}

<<<<<<< HEAD
		// 5. If Terraform provider specified a path
		if configAndStacksInfo.AtmosCliConfigPath != "" {
			configFileTfProvider := filepath.Join(configAndStacksInfo.AtmosCliConfigPath, CliConfigFileName)
			found, configPath, err := processConfigFile(cliConfig, configFileTfProvider, v)
=======
	// Process config from the path specified in the Terraform provider (which calls into the atmos code)
	if configAndStacksInfo.AtmosCliConfigPath != "" {
		configFilePath5 := configAndStacksInfo.AtmosCliConfigPath
		if len(configFilePath5) > 0 {
			configFile5 := filepath.Join(configFilePath5, CliConfigFileName)
			found, err = processConfigFile(atmosConfig, configFile5, v)
>>>>>>> 52a3442c
			if err != nil {
				return atmosConfig, err
			}
			if found {
				configFound = true
				cliConfig.CliConfigPath = configPath
			}
		}
	}

	if !configFound {
		// Use default config if no config was found in any location
		logsLevelEnvVar := os.Getenv("ATMOS_LOGS_LEVEL")
		if logsLevelEnvVar == u.LogLevelDebug || logsLevelEnvVar == u.LogLevelTrace {
<<<<<<< HEAD
			u.LogTrace(cliConfig, "atmos.yaml' CLI config was not found.\n"+
				"Refer to https://atmos.tools/cli/configuration\n"+
				"Using the default CLI config:\n\n")
			err = u.PrintAsYAMLToFileDescriptor(cliConfig, defaultCliConfig)
=======
			u.PrintMessageInColor("'atmos.yaml' CLI config was not found in any of the searched paths: system dir, home dir, current dir, ENV vars.\n"+
				"Refer to https://atmos.tools/cli/configuration for details on how to configure 'atmos.yaml'.\n"+
				"Using the default CLI config:\n\n", color.New(color.FgCyan))

			err = u.PrintAsYAMLToFileDescriptor(atmosConfig, defaultCliConfig)
>>>>>>> 52a3442c
			if err != nil {
				return atmosConfig, err
			}
			fmt.Println()
		}

		j, err := json.Marshal(defaultCliConfig)
		if err != nil {
			return atmosConfig, err
		}

		reader := bytes.NewReader(j)
		err = v.MergeConfig(reader)
		if err != nil {
			return atmosConfig, err
		}
	}

<<<<<<< HEAD
	// Unmarshal, process environment variables, imports, and command-line arguments as needed.
	err = v.Unmarshal(&cliConfig)
=======
	// https://gist.github.com/chazcheadle/45bf85b793dea2b71bd05ebaa3c28644
	// https://sagikazarmark.hu/blog/decoding-custom-formats-with-viper/
	err = v.Unmarshal(&atmosConfig)
>>>>>>> 52a3442c
	if err != nil {
		return atmosConfig, err
	}

<<<<<<< HEAD
	err = processEnvVars(&cliConfig)
=======
	// Process ENV vars
	err = processEnvVars(&atmosConfig)
>>>>>>> 52a3442c
	if err != nil {
		return atmosConfig, err
	}

	// Check if no imports are defined
	if len(cliConfig.Import) == 0 {
		basePath, err := filepath.Abs(cliConfig.BasePath)
		if err != nil {
			return cliConfig, err
		}
		// Check for an `atmos.d` directory and load the configs if found
		atmosDPath := filepath.Join(basePath, "atmos.d")
		// Ensure the joined path doesn't escape the intended directory
		if !strings.HasPrefix(atmosDPath, basePath) {
			u.LogWarning(cliConfig, "invalid atmos.d path: attempted directory traversal")
		}
		_, err = os.Stat(atmosDPath)
		if err == nil {
			cliConfig.Import = []string{"atmos.d/**/*.yaml", "atmos.d/**/*.yml"}
		} else if !os.IsNotExist(err) {
			return cliConfig, err // Handle unexpected errors
		}
		// Check for `.atmos.d` directory if `.atmos.d` directory is not found
		atmosDPath = filepath.Join(atmosDPath, ".atmos.d")
		_, err = os.Stat(atmosDPath)
		if err == nil {
			cliImport := []string{".atmos.d/**/*.yaml", ".atmos.d/**/*.yml"}
			cliConfig.Import = append(cliConfig.Import, cliImport...)
		} else if !os.IsNotExist(err) {
			return cliConfig, err // Handle unexpected errors
		}

	}
	// Process imports if any
	if len(cliConfig.Import) > 0 {
		err = processImports(cliConfig, v)
		if err != nil {
			return cliConfig, err
		}

		// Re-unmarshal the merged configuration into cliConfig
		err = v.Unmarshal(&cliConfig)
		if err != nil {
			return cliConfig, err
		}
	}

	// Process command-line args
	err = processCommandLineArgs(&atmosConfig, configAndStacksInfo)
	if err != nil {
		return atmosConfig, err
	}

	// Process stores config
	err = processStoreConfig(&atmosConfig)
	if err != nil {
		return atmosConfig, err
	}

	// Process the base path specified in the Terraform provider (which calls into the atmos code)
	// This overrides all other atmos base path configs (`atmos.yaml`, ENV var `ATMOS_BASE_PATH`)
	if configAndStacksInfo.AtmosBasePath != "" {
		atmosConfig.BasePath = configAndStacksInfo.AtmosBasePath
	}

	// After unmarshalling, ensure AppendUserAgent is set if still empty
	if atmosConfig.Components.Terraform.AppendUserAgent == "" {
		atmosConfig.Components.Terraform.AppendUserAgent = fmt.Sprintf("Atmos/%s (Cloud Posse; +https://atmos.tools)", version.Version)
	}

	// Check config
	err = checkConfig(atmosConfig)
	if err != nil {
		return atmosConfig, err
	}

	// Convert stacks base path to absolute path
	stacksBasePath := filepath.Join(atmosConfig.BasePath, atmosConfig.Stacks.BasePath)
	stacksBaseAbsPath, err := filepath.Abs(stacksBasePath)
	if err != nil {
		return atmosConfig, err
	}
	atmosConfig.StacksBaseAbsolutePath = stacksBaseAbsPath

	// Convert the included stack paths to absolute paths
	includeStackAbsPaths, err := u.JoinAbsolutePathWithPaths(stacksBaseAbsPath, atmosConfig.Stacks.IncludedPaths)
	if err != nil {
		return atmosConfig, err
	}
	atmosConfig.IncludeStackAbsolutePaths = includeStackAbsPaths

	// Convert the excluded stack paths to absolute paths
	excludeStackAbsPaths, err := u.JoinAbsolutePathWithPaths(stacksBaseAbsPath, atmosConfig.Stacks.ExcludedPaths)
	if err != nil {
		return atmosConfig, err
	}
	atmosConfig.ExcludeStackAbsolutePaths = excludeStackAbsPaths

	// Convert terraform dir to absolute path
	terraformBasePath := filepath.Join(atmosConfig.BasePath, atmosConfig.Components.Terraform.BasePath)
	terraformDirAbsPath, err := filepath.Abs(terraformBasePath)
	if err != nil {
		return atmosConfig, err
	}
	atmosConfig.TerraformDirAbsolutePath = terraformDirAbsPath

	// Convert helmfile dir to absolute path
	helmfileBasePath := filepath.Join(atmosConfig.BasePath, atmosConfig.Components.Helmfile.BasePath)
	helmfileDirAbsPath, err := filepath.Abs(helmfileBasePath)
	if err != nil {
		return atmosConfig, err
	}
	atmosConfig.HelmfileDirAbsolutePath = helmfileDirAbsPath

	if processStacks {
		// If the specified stack name is a logical name, find all stack manifests in the provided paths
		stackConfigFilesAbsolutePaths, stackConfigFilesRelativePaths, stackIsPhysicalPath, err := FindAllStackConfigsInPathsForStack(
			atmosConfig,
			configAndStacksInfo.Stack,
			includeStackAbsPaths,
			excludeStackAbsPaths,
		)

		if err != nil {
			return atmosConfig, err
		}

		if len(stackConfigFilesAbsolutePaths) < 1 {
			j, err := u.ConvertToYAML(includeStackAbsPaths)
			if err != nil {
				return atmosConfig, err
			}
			errorMessage := fmt.Sprintf("\nno stack manifests found in the provided "+
				"paths:\n%s\n\nCheck if `base_path`, 'stacks.base_path', 'stacks.included_paths' and 'stacks.excluded_paths' are correctly set in CLI config "+
				"files or ENV vars.", j)
			return atmosConfig, errors.New(errorMessage)
		}

		atmosConfig.StackConfigFilesAbsolutePaths = stackConfigFilesAbsolutePaths
		atmosConfig.StackConfigFilesRelativePaths = stackConfigFilesRelativePaths

		if stackIsPhysicalPath {
			u.LogTrace(atmosConfig, fmt.Sprintf("\nThe stack '%s' matches the stack manifest %s\n",
				configAndStacksInfo.Stack,
				stackConfigFilesRelativePaths[0]),
			)
			atmosConfig.StackType = "Directory"
		} else {
			// The stack is a logical name
			atmosConfig.StackType = "Logical"
		}
	}

	atmosConfig.Initialized = true
	return atmosConfig, nil
}

// https://github.com/NCAR/go-figure
// https://github.com/spf13/viper/issues/181
// https://medium.com/@bnprashanth256/reading-configuration-files-and-environment-variables-in-go-golang-c2607f912b63
func processConfigFile(
	atmosConfig schema.AtmosConfiguration,
	path string,
	v *viper.Viper,
) (bool, string, error) {
	// Check if the config file exists
	configPath, fileExists := u.SearchConfigFile(path)
	if !fileExists {
		return false, "", nil
	}
	reader, err := os.Open(configPath)
	if err != nil {
		return false, "", err
	}

	defer func(reader *os.File) {
		err := reader.Close()
		if err != nil {
			u.LogWarning(atmosConfig, fmt.Sprintf("error closing file '"+configPath+"'. "+err.Error()))
		}
	}(reader)

	err = v.MergeConfig(reader)
	if err != nil {
		return false, "", err
	}

	return true, configPath, nil
}
func processImports(cliConfig schema.CliConfiguration, v *viper.Viper) error {
	for _, importPath := range cliConfig.Import {
		if importPath == "" {
			continue
		}

		var resolvedPaths []string
		var err error

		if strings.HasPrefix(importPath, "http://") || strings.HasPrefix(importPath, "https://") {
			// Handle remote URLs
			// Validate the URL before downloading
			parsedURL, err := url.Parse(importPath)
			if err != nil || (parsedURL.Scheme != "http" && parsedURL.Scheme != "https") {
				u.LogWarning(cliConfig, fmt.Sprintf("unsupported URL '%s': %v", importPath, err))
				continue
			}

			tempDir, tempFile, err := downloadRemoteConfig(importPath)
			if err != nil {
				u.LogWarning(cliConfig, fmt.Sprintf("failed to download remote config '%s': %v", importPath, err))
				continue
			}
			resolvedPaths = []string{tempFile}
			defer os.RemoveAll(tempDir)

		} else {

			ext := filepath.Ext(importPath)

			basePath, err := filepath.Abs(cliConfig.BasePath)
			if err != nil {
				return err
			}
			if ext != "" {
				imp := filepath.Join(basePath, importPath)
				resolvedPaths, err = u.GetGlobMatches(imp)
				if err != nil {
					u.LogWarning(cliConfig, fmt.Sprintf("failed to resolve import path '%s': %v", imp, err))
					continue
				}
			} else {
				impYaml := filepath.Join(basePath, importPath+".yaml")
				impYml := filepath.Join(basePath, importPath+".yml")
				// ensure the joined path doesn't escape the intended directory
				if !strings.HasPrefix(impYaml, basePath) || !strings.HasPrefix(impYml, basePath) {
					return fmt.Errorf("invalid import path: attempted directory traversal")
				}
				resolvedPathYaml, errYaml := u.GetGlobMatches(impYaml)
				resolvedPathsYml, errYml := u.GetGlobMatches(impYml)
				if errYaml != nil && errYml != nil {
					u.LogWarning(cliConfig, fmt.Sprintf("failed to resolve import path '%s': %v", importPath, err))
					continue
				}
				resolvedPaths = append(resolvedPaths, resolvedPathYaml...)
				resolvedPaths = append(resolvedPaths, resolvedPathsYml...)

			}
		}
		// print the resolved paths
		u.LogTrace(cliConfig, fmt.Sprintf("Resolved import paths: %v", resolvedPaths))
		for _, path := range resolvedPaths {
			// Process each configuration file
			_, _, err = processConfigFile(cliConfig, path, v)
			if err != nil {
				// Log the error but continue processing other files
				u.LogWarning(cliConfig, fmt.Sprintf("failed to merge configuration from '%s': %v", path, err))
				continue
			}
		}
	}
	return nil
}

func downloadRemoteConfig(url string) (string, string, error) {
	tempDir, err := os.MkdirTemp("", "atmos-import-*")
	if err != nil {
		return "", "", err
	}
	tempFile := filepath.Join(tempDir, "atmos.yaml")
	ctx, cancel := context.WithTimeout(context.Background(), 5*time.Second)
	defer cancel()
	client := &getter.Client{
		Ctx:  ctx,
		Src:  url,
		Dst:  tempFile,
		Mode: getter.ClientModeFile,
	}
	err = client.Get()
	if err != nil {
		os.RemoveAll(tempDir)
		return "", "", fmt.Errorf("failed to download remote config: %w", err)
	}
	return tempDir, tempFile, nil
}<|MERGE_RESOLUTION|>--- conflicted
+++ resolved
@@ -98,9 +98,8 @@
 // InitCliConfig finds and merges CLI configurations in the following order: system dir, home dir, current dir, ENV vars, command-line arguments
 // https://dev.to/techschoolguru/load-config-from-file-environment-variables-in-golang-with-viper-2j2d
 // https://medium.com/@bnprashanth256/reading-configuration-files-and-environment-variables-in-go-golang-c2607f912b63
-<<<<<<< HEAD
-func InitCliConfig(configAndStacksInfo schema.ConfigAndStacksInfo, processStacks bool) (schema.CliConfiguration, error) {
-	// cliConfig is loaded from the following locations (from lower to higher priority):
+func InitCliConfig(configAndStacksInfo schema.ConfigAndStacksInfo, processStacks bool) (schema.AtmosConfiguration, error) {
+	// atmosConfig is loaded from the following locations (from lower to higher priority):
 	// 1. If ATMOS_CLI_CONFIG_PATH is defined, check only there
 	// 2. If ATMOS_CLI_CONFIG_PATH is not defined, proceed with other paths
 	//    - Check system directory (optional)
@@ -110,18 +109,7 @@
 	//    - If Terraform provider specified a path
 	// 3. If no config is found in any of the above locations, use the default config
 	// Check if no imports are defined
-	var cliConfig schema.CliConfiguration
-=======
-func InitCliConfig(configAndStacksInfo schema.ConfigAndStacksInfo, processStacks bool) (schema.AtmosConfiguration, error) {
-	// atmosConfig is loaded from the following locations (from lower to higher priority):
-	// system dir (`/usr/local/etc/atmos` on Linux, `%LOCALAPPDATA%/atmos` on Windows)
-	// home dir (~/.atmos)
-	// current directory
-	// ENV vars
-	// Command-line arguments
-
 	var atmosConfig schema.AtmosConfiguration
->>>>>>> 52a3442c
 	var err error
 	configFound := false
 
@@ -135,18 +123,18 @@
 
 	// 1. If ATMOS_CLI_CONFIG_PATH is defined, check only there
 	if atmosCliConfigPathEnv := os.Getenv("ATMOS_CLI_CONFIG_PATH"); atmosCliConfigPathEnv != "" {
-		u.LogTrace(cliConfig, fmt.Sprintf("Found ENV var ATMOS_CLI_CONFIG_PATH=%s", atmosCliConfigPathEnv))
+		u.LogTrace(atmosConfig, fmt.Sprintf("Found ENV var ATMOS_CLI_CONFIG_PATH=%s", atmosCliConfigPathEnv))
 		configFile := filepath.Join(atmosCliConfigPathEnv, CliConfigFileName)
-		found, configPath, err := processConfigFile(cliConfig, configFile, v)
-		if err != nil {
-			return cliConfig, err
+		found, configPath, err := processConfigFile(atmosConfig, configFile, v)
+		if err != nil {
+			return atmosConfig, err
 		}
 		if !found {
 			// If we want to error out if config not found in ATMOS_CLI_CONFIG_PATH
-			return cliConfig, fmt.Errorf("config not found in ATMOS_CLI_CONFIG_PATH: %s", configFile)
+			return atmosConfig, fmt.Errorf("config not found in ATMOS_CLI_CONFIG_PATH: %s", configFile)
 		} else {
 			configFound = true
-			cliConfig.CliConfigPath = configPath
+			atmosConfig.CliConfigPath = configPath
 		}
 
 		// Since ATMOS_CLI_CONFIG_PATH is to be the first and only check, we skip other paths if found
@@ -166,13 +154,13 @@
 
 		if len(configFilePathSystem) > 0 {
 			configFile := filepath.Join(configFilePathSystem, CliConfigFileName)
-			found, configPath, err := processConfigFile(cliConfig, configFile, v)
-			if err != nil {
-				return cliConfig, err
+			found, configPath, err := processConfigFile(atmosConfig, configFile, v)
+			if err != nil {
+				return atmosConfig, err
 			}
 			if found {
 				configFound = true
-				cliConfig.CliConfigPath = configPath
+				atmosConfig.CliConfigPath = configPath
 			}
 		}
 
@@ -185,100 +173,46 @@
 		} else {
 			homeDir, err := homedir.Dir()
 			if err != nil {
-				return cliConfig, err
+				return atmosConfig, err
 			}
 			userConfigDir = filepath.Join(homeDir, ".config", "atmos")
 		}
 
-<<<<<<< HEAD
 		userConfigFile := filepath.Join(userConfigDir, CliConfigFileName)
-		found, configPath, err := processConfigFile(cliConfig, userConfigFile, v)
-=======
-	if len(configFilePath1) > 0 {
-		configFile1 := filepath.Join(configFilePath1, CliConfigFileName)
-		found, err = processConfigFile(atmosConfig, configFile1, v)
->>>>>>> 52a3442c
+		found, configPath, err := processConfigFile(atmosConfig, userConfigFile, v)
 		if err != nil {
 			return atmosConfig, err
 		}
 		if found {
 			configFound = true
-			cliConfig.CliConfigPath = configPath
-		}
-<<<<<<< HEAD
+			atmosConfig.CliConfigPath = configPath
+		}
 
 		// 4. Check current directory
 		configFilePathCwd, err := os.Getwd()
 		if err != nil {
-			return cliConfig, err
+			return atmosConfig, err
 		}
 		configFileCwd := filepath.Join(configFilePathCwd, CliConfigFileName)
-		found, configPath, err = processConfigFile(cliConfig, configFileCwd, v)
-=======
-	}
-
-	// Process config in user's HOME dir
-	configFilePath2, err := homedir.Dir()
-	if err != nil {
-		return atmosConfig, err
-	}
-	configFile2 := filepath.Join(configFilePath2, ".atmos", CliConfigFileName)
-	found, err = processConfigFile(atmosConfig, configFile2, v)
-	if err != nil {
-		return atmosConfig, err
-	}
-	if found {
-		configFound = true
-	}
-
-	// Process config in the current dir
-	configFilePath3, err := os.Getwd()
-	if err != nil {
-		return atmosConfig, err
-	}
-	configFile3 := filepath.Join(configFilePath3, CliConfigFileName)
-	found, err = processConfigFile(atmosConfig, configFile3, v)
-	if err != nil {
-		return atmosConfig, err
-	}
-	if found {
-		configFound = true
-	}
-
-	// Process config from the path in ENV var `ATMOS_CLI_CONFIG_PATH`
-	configFilePath4 := os.Getenv("ATMOS_CLI_CONFIG_PATH")
-	if len(configFilePath4) > 0 {
-		u.LogTrace(atmosConfig, fmt.Sprintf("Found ENV var ATMOS_CLI_CONFIG_PATH=%s", configFilePath4))
-		configFile4 := filepath.Join(configFilePath4, CliConfigFileName)
-		found, err = processConfigFile(atmosConfig, configFile4, v)
->>>>>>> 52a3442c
+		found, configPath, err = processConfigFile(atmosConfig, configFileCwd, v)
 		if err != nil {
 			return atmosConfig, err
 		}
 		if found {
 			configFound = true
-			cliConfig.CliConfigPath = configPath
-		}
-
-<<<<<<< HEAD
+			atmosConfig.CliConfigPath = configPath
+		}
+
 		// 5. If Terraform provider specified a path
 		if configAndStacksInfo.AtmosCliConfigPath != "" {
 			configFileTfProvider := filepath.Join(configAndStacksInfo.AtmosCliConfigPath, CliConfigFileName)
-			found, configPath, err := processConfigFile(cliConfig, configFileTfProvider, v)
-=======
-	// Process config from the path specified in the Terraform provider (which calls into the atmos code)
-	if configAndStacksInfo.AtmosCliConfigPath != "" {
-		configFilePath5 := configAndStacksInfo.AtmosCliConfigPath
-		if len(configFilePath5) > 0 {
-			configFile5 := filepath.Join(configFilePath5, CliConfigFileName)
-			found, err = processConfigFile(atmosConfig, configFile5, v)
->>>>>>> 52a3442c
+			found, configPath, err := processConfigFile(atmosConfig, configFileTfProvider, v)
 			if err != nil {
 				return atmosConfig, err
 			}
 			if found {
 				configFound = true
-				cliConfig.CliConfigPath = configPath
+				atmosConfig.CliConfigPath = configPath
 			}
 		}
 	}
@@ -287,18 +221,10 @@
 		// Use default config if no config was found in any location
 		logsLevelEnvVar := os.Getenv("ATMOS_LOGS_LEVEL")
 		if logsLevelEnvVar == u.LogLevelDebug || logsLevelEnvVar == u.LogLevelTrace {
-<<<<<<< HEAD
-			u.LogTrace(cliConfig, "atmos.yaml' CLI config was not found.\n"+
+			u.LogTrace(atmosConfig, "atmos.yaml' CLI config was not found.\n"+
 				"Refer to https://atmos.tools/cli/configuration\n"+
 				"Using the default CLI config:\n\n")
-			err = u.PrintAsYAMLToFileDescriptor(cliConfig, defaultCliConfig)
-=======
-			u.PrintMessageInColor("'atmos.yaml' CLI config was not found in any of the searched paths: system dir, home dir, current dir, ENV vars.\n"+
-				"Refer to https://atmos.tools/cli/configuration for details on how to configure 'atmos.yaml'.\n"+
-				"Using the default CLI config:\n\n", color.New(color.FgCyan))
-
 			err = u.PrintAsYAMLToFileDescriptor(atmosConfig, defaultCliConfig)
->>>>>>> 52a3442c
 			if err != nil {
 				return atmosConfig, err
 			}
@@ -317,68 +243,57 @@
 		}
 	}
 
-<<<<<<< HEAD
 	// Unmarshal, process environment variables, imports, and command-line arguments as needed.
-	err = v.Unmarshal(&cliConfig)
-=======
-	// https://gist.github.com/chazcheadle/45bf85b793dea2b71bd05ebaa3c28644
-	// https://sagikazarmark.hu/blog/decoding-custom-formats-with-viper/
 	err = v.Unmarshal(&atmosConfig)
->>>>>>> 52a3442c
-	if err != nil {
-		return atmosConfig, err
-	}
-
-<<<<<<< HEAD
-	err = processEnvVars(&cliConfig)
-=======
-	// Process ENV vars
+	if err != nil {
+		return atmosConfig, err
+	}
+
 	err = processEnvVars(&atmosConfig)
->>>>>>> 52a3442c
 	if err != nil {
 		return atmosConfig, err
 	}
 
 	// Check if no imports are defined
-	if len(cliConfig.Import) == 0 {
-		basePath, err := filepath.Abs(cliConfig.BasePath)
-		if err != nil {
-			return cliConfig, err
+	if len(atmosConfig.Import) == 0 {
+		basePath, err := filepath.Abs(atmosConfig.BasePath)
+		if err != nil {
+			return atmosConfig, err
 		}
 		// Check for an `atmos.d` directory and load the configs if found
 		atmosDPath := filepath.Join(basePath, "atmos.d")
 		// Ensure the joined path doesn't escape the intended directory
 		if !strings.HasPrefix(atmosDPath, basePath) {
-			u.LogWarning(cliConfig, "invalid atmos.d path: attempted directory traversal")
+			u.LogWarning(atmosConfig, "invalid atmos.d path: attempted directory traversal")
 		}
 		_, err = os.Stat(atmosDPath)
 		if err == nil {
-			cliConfig.Import = []string{"atmos.d/**/*.yaml", "atmos.d/**/*.yml"}
+			atmosConfig.Import = []string{"atmos.d/**/*.yaml", "atmos.d/**/*.yml"}
 		} else if !os.IsNotExist(err) {
-			return cliConfig, err // Handle unexpected errors
+			return atmosConfig, err // Handle unexpected errors
 		}
 		// Check for `.atmos.d` directory if `.atmos.d` directory is not found
 		atmosDPath = filepath.Join(atmosDPath, ".atmos.d")
 		_, err = os.Stat(atmosDPath)
 		if err == nil {
 			cliImport := []string{".atmos.d/**/*.yaml", ".atmos.d/**/*.yml"}
-			cliConfig.Import = append(cliConfig.Import, cliImport...)
+			atmosConfig.Import = append(atmosConfig.Import, cliImport...)
 		} else if !os.IsNotExist(err) {
-			return cliConfig, err // Handle unexpected errors
+			return atmosConfig, err // Handle unexpected errors
 		}
 
 	}
 	// Process imports if any
-	if len(cliConfig.Import) > 0 {
-		err = processImports(cliConfig, v)
-		if err != nil {
-			return cliConfig, err
-		}
-
-		// Re-unmarshal the merged configuration into cliConfig
-		err = v.Unmarshal(&cliConfig)
-		if err != nil {
-			return cliConfig, err
+	if len(atmosConfig.Import) > 0 {
+		err = processImports(atmosConfig, v)
+		if err != nil {
+			return atmosConfig, err
+		}
+
+		// Re-unmarshal the merged configuration into atmosConfig
+		err = v.Unmarshal(&atmosConfig)
+		if err != nil {
+			return atmosConfig, err
 		}
 	}
 
@@ -524,8 +439,8 @@
 
 	return true, configPath, nil
 }
-func processImports(cliConfig schema.CliConfiguration, v *viper.Viper) error {
-	for _, importPath := range cliConfig.Import {
+func processImports(atmosConfig schema.AtmosConfiguration, v *viper.Viper) error {
+	for _, importPath := range atmosConfig.Import {
 		if importPath == "" {
 			continue
 		}
@@ -538,13 +453,13 @@
 			// Validate the URL before downloading
 			parsedURL, err := url.Parse(importPath)
 			if err != nil || (parsedURL.Scheme != "http" && parsedURL.Scheme != "https") {
-				u.LogWarning(cliConfig, fmt.Sprintf("unsupported URL '%s': %v", importPath, err))
+				u.LogWarning(atmosConfig, fmt.Sprintf("unsupported URL '%s': %v", importPath, err))
 				continue
 			}
 
 			tempDir, tempFile, err := downloadRemoteConfig(importPath)
 			if err != nil {
-				u.LogWarning(cliConfig, fmt.Sprintf("failed to download remote config '%s': %v", importPath, err))
+				u.LogWarning(atmosConfig, fmt.Sprintf("failed to download remote config '%s': %v", importPath, err))
 				continue
 			}
 			resolvedPaths = []string{tempFile}
@@ -554,7 +469,7 @@
 
 			ext := filepath.Ext(importPath)
 
-			basePath, err := filepath.Abs(cliConfig.BasePath)
+			basePath, err := filepath.Abs(atmosConfig.BasePath)
 			if err != nil {
 				return err
 			}
@@ -562,7 +477,7 @@
 				imp := filepath.Join(basePath, importPath)
 				resolvedPaths, err = u.GetGlobMatches(imp)
 				if err != nil {
-					u.LogWarning(cliConfig, fmt.Sprintf("failed to resolve import path '%s': %v", imp, err))
+					u.LogWarning(atmosConfig, fmt.Sprintf("failed to resolve import path '%s': %v", imp, err))
 					continue
 				}
 			} else {
@@ -575,7 +490,7 @@
 				resolvedPathYaml, errYaml := u.GetGlobMatches(impYaml)
 				resolvedPathsYml, errYml := u.GetGlobMatches(impYml)
 				if errYaml != nil && errYml != nil {
-					u.LogWarning(cliConfig, fmt.Sprintf("failed to resolve import path '%s': %v", importPath, err))
+					u.LogWarning(atmosConfig, fmt.Sprintf("failed to resolve import path '%s': %v", importPath, err))
 					continue
 				}
 				resolvedPaths = append(resolvedPaths, resolvedPathYaml...)
@@ -584,13 +499,13 @@
 			}
 		}
 		// print the resolved paths
-		u.LogTrace(cliConfig, fmt.Sprintf("Resolved import paths: %v", resolvedPaths))
+		u.LogTrace(atmosConfig, fmt.Sprintf("Resolved import paths: %v", resolvedPaths))
 		for _, path := range resolvedPaths {
 			// Process each configuration file
-			_, _, err = processConfigFile(cliConfig, path, v)
+			_, _, err = processConfigFile(atmosConfig, path, v)
 			if err != nil {
 				// Log the error but continue processing other files
-				u.LogWarning(cliConfig, fmt.Sprintf("failed to merge configuration from '%s': %v", path, err))
+				u.LogWarning(atmosConfig, fmt.Sprintf("failed to merge configuration from '%s': %v", path, err))
 				continue
 			}
 		}
