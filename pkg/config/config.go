--- conflicted
+++ resolved
@@ -11,103 +11,7 @@
 	log "github.com/charmbracelet/log"
 	"github.com/cloudposse/atmos/pkg/schema"
 	"github.com/cloudposse/atmos/pkg/version"
-<<<<<<< HEAD
-)
-
-var (
-	NotFound = errors.New("\n'atmos.yaml' CLI config was not found in any of the searched paths: system dir, home dir, current dir, ENV vars." +
-		"\nYou can download a sample config and adapt it to your requirements from " +
-		"https://raw.githubusercontent.com/cloudposse/atmos/main/examples/quick-start-advanced/atmos.yaml")
-
-	defaultCliConfig = schema.AtmosConfiguration{
-		Default:  true,
-		BasePath: ".",
-		Stacks: schema.Stacks{
-			BasePath:    "stacks",
-			NamePattern: "{tenant}-{environment}-{stage}",
-			IncludedPaths: []string{
-				"orgs/**/*",
-			},
-			ExcludedPaths: []string{
-				"**/_defaults.yaml",
-			},
-		},
-		Components: schema.Components{
-			Terraform: schema.Terraform{
-				BasePath:           "components/terraform",
-				ApplyAutoApprove:   false,
-				DeployRunInit:      true,
-				InitRunReconfigure: true,
-				Init: schema.TerraformInit{
-					PassVars: false,
-				},
-				AutoGenerateBackendFile: true,
-				AppendUserAgent:         fmt.Sprintf("Atmos/%s (Cloud Posse; +https://atmos.tools)", version.Version),
-			},
-			Helmfile: schema.Helmfile{
-				BasePath:              "components/helmfile",
-				KubeconfigPath:        "",
-				HelmAwsProfilePattern: "{namespace}-{tenant}-gbl-{stage}-helm",
-				ClusterNamePattern:    "{namespace}-{tenant}-{environment}-{stage}-eks-cluster",
-				UseEKS:                true,
-			},
-		},
-		Settings: schema.AtmosSettings{
-			ListMergeStrategy: "replace",
-			Terminal: schema.Terminal{
-				MaxWidth: templates.GetTerminalWidth(),
-				Pager:    true,
-				Colors:   true,
-				Unicode:  true,
-				SyntaxHighlighting: schema.SyntaxHighlighting{
-					Enabled:                true,
-					Formatter:              "terminal",
-					Theme:                  "dracula",
-					HighlightedOutputPager: true,
-					LineNumbers:            true,
-					Wrap:                   false,
-				},
-			},
-		},
-		Workflows: schema.Workflows{
-			BasePath: "stacks/workflows",
-		},
-		Logs: schema.Logs{
-			File:  "/dev/stderr",
-			Level: "Info",
-		},
-		Schemas: map[string]interface{}{
-			"jsonschema": schema.ResourcePath{
-				BasePath: "stacks/schemas/jsonschema",
-			},
-			"opa": schema.ResourcePath{
-				BasePath: "stacks/schemas/opa",
-			},
-		},
-		Templates: schema.Templates{
-			Settings: schema.TemplatesSettings{
-				Enabled: true,
-				Sprig: schema.TemplatesSettingsSprig{
-					Enabled: true,
-				},
-				Gomplate: schema.TemplatesSettingsGomplate{
-					Enabled:     true,
-					Datasources: make(map[string]schema.TemplatesSettingsGomplateDatasource),
-				},
-			},
-		},
-		Initialized: true,
-		Version: schema.Version{
-			Check: schema.VersionCheck{
-				Enabled:   true,
-				Timeout:   1000,
-				Frequency: "daily",
-			},
-		},
-	}
-=======
 	"github.com/pkg/errors"
->>>>>>> 5b58700c
 )
 
 // InitCliConfig finds and merges CLI configurations in the following order: system dir, home dir, current dir, ENV vars, command-line arguments
