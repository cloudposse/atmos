package config

import (
	"fmt"
	"path/filepath"

	log "github.com/charmbracelet/log"
	"github.com/pkg/errors"

	"github.com/cloudposse/atmos/pkg/schema"
	u "github.com/cloudposse/atmos/pkg/utils"
	"github.com/cloudposse/atmos/pkg/version"
)

<<<<<<< HEAD
=======
var (
	NotFound = errors.New("\n'atmos.yaml' CLI config was not found in any of the searched paths: system dir, home dir, current dir, ENV vars." +
		"\nYou can download a sample config and adapt it to your requirements from " +
		"https://raw.githubusercontent.com/cloudposse/atmos/main/examples/quick-start-advanced/atmos.yaml")

	defaultCliConfig = schema.AtmosConfiguration{
		Default:  true,
		BasePath: ".",
		Stacks: schema.Stacks{
			BasePath:    "stacks",
			NamePattern: "{tenant}-{environment}-{stage}",
			IncludedPaths: []string{
				"orgs/**/*",
			},
			ExcludedPaths: []string{
				"**/_defaults.yaml",
			},
		},
		Components: schema.Components{
			Terraform: schema.Terraform{
				BasePath:                "components/terraform",
				ApplyAutoApprove:        false,
				DeployRunInit:           true,
				InitRunReconfigure:      true,
				AutoGenerateBackendFile: true,
				AppendUserAgent:         fmt.Sprintf("Atmos/%s (Cloud Posse; +https://atmos.tools)", version.Version),
			},
			Helmfile: schema.Helmfile{
				BasePath:              "components/helmfile",
				KubeconfigPath:        "",
				HelmAwsProfilePattern: "{namespace}-{tenant}-gbl-{stage}-helm",
				ClusterNamePattern:    "{namespace}-{tenant}-{environment}-{stage}-eks-cluster",
				UseEKS:                true,
			},
		},
		Settings: schema.AtmosSettings{
			ListMergeStrategy: "replace",
			Terminal: schema.Terminal{
				MaxWidth: templates.GetTerminalWidth(),
				Pager:    true,
				Colors:   true,
				Unicode:  true,
				SyntaxHighlighting: schema.SyntaxHighlighting{
					Enabled:                true,
					Formatter:              "terminal",
					Theme:                  "dracula",
					HighlightedOutputPager: true,
					LineNumbers:            true,
					Wrap:                   false,
				},
			},
		},
		Workflows: schema.Workflows{
			BasePath: "stacks/workflows",
		},
		Logs: schema.Logs{
			File:  "/dev/stderr",
			Level: "Info",
		},
		Schemas: map[string]interface{}{
			"jsonschema": schema.ResourcePath{
				BasePath: "stacks/schemas/jsonschema",
			},
			"opa": schema.ResourcePath{
				BasePath: "stacks/schemas/opa",
			},
		},
		Templates: schema.Templates{
			Settings: schema.TemplatesSettings{
				Enabled: true,
				Sprig: schema.TemplatesSettingsSprig{
					Enabled: true,
				},
				Gomplate: schema.TemplatesSettingsGomplate{
					Enabled:     true,
					Datasources: make(map[string]schema.TemplatesSettingsGomplateDatasource),
				},
			},
		},
		Initialized: true,
		Version: schema.Version{
			Check: schema.VersionCheck{
				Enabled:   true,
				Timeout:   1000,
				Frequency: "daily",
			},
		},
	}
)

>>>>>>> 56a325b9
// InitCliConfig finds and merges CLI configurations in the following order: system dir, home dir, current dir, ENV vars, command-line arguments
// https://dev.to/techschoolguru/load-config-from-file-environment-variables-in-golang-with-viper-2j2d
// https://medium.com/@bnprashanth256/reading-configuration-files-and-environment-variables-in-go-golang-c2607f912b63
//
// TODO: Change configAndStacksInfo to pointer.
// Temporarily suppressing gocritic warnings; refactoring InitCliConfig would require extensive changes.
// nolint:gocritic
func InitCliConfig(configAndStacksInfo schema.ConfigAndStacksInfo, processStacks bool) (schema.AtmosConfiguration, error) {
	atmosConfig, err := processAtmosConfigs(&configAndStacksInfo)
	if err != nil {
		return atmosConfig, err
	}
	// Process the base path specified in the Terraform provider (which calls into the atmos code)
	// This overrides all other atmos base path configs (`atmos.yaml`, ENV var `ATMOS_BASE_PATH`)
	if configAndStacksInfo.AtmosBasePath != "" {
		atmosConfig.BasePath = configAndStacksInfo.AtmosBasePath
	}

	// After unmarshalling, ensure AppendUserAgent is set if still empty
	if atmosConfig.Components.Terraform.AppendUserAgent == "" {
		atmosConfig.Components.Terraform.AppendUserAgent = fmt.Sprintf("Atmos/%s (Cloud Posse; +https://atmos.tools)", version.Version)
	}

	// Check config
	err = checkConfig(atmosConfig, processStacks)
	if err != nil {
		return atmosConfig, err
	}

	err = atmosConfigAbsolutePaths(&atmosConfig)
	if err != nil {
		return atmosConfig, err
	}

	if processStacks {
		err = processStackConfigs(&atmosConfig, &configAndStacksInfo, atmosConfig.IncludeStackAbsolutePaths, atmosConfig.ExcludeStackAbsolutePaths)
		if err != nil {
			return atmosConfig, err
		}
	}

	atmosConfig.Initialized = true
	return atmosConfig, nil
}

<<<<<<< HEAD
func processAtmosConfigs(configAndStacksInfo *schema.ConfigAndStacksInfo) (schema.AtmosConfiguration, error) {
	atmosConfig, err := LoadConfig(configAndStacksInfo)
=======
		reader := bytes.NewReader(j)
		err = v.MergeConfig(reader)
		if err != nil {
			return atmosConfig, err
		}
	}
	// We want the editorconfig color by default to be true
	atmosConfig.Validate.EditorConfig.Color = true
	// https://gist.github.com/chazcheadle/45bf85b793dea2b71bd05ebaa3c28644
	// https://sagikazarmark.hu/blog/decoding-custom-formats-with-viper/
	err = v.Unmarshal(&atmosConfig)
	atmosConfig.ProcessSchemas()
>>>>>>> 56a325b9
	if err != nil {
		return atmosConfig, err
	}
	// Process ENV vars
	err = processEnvVars(&atmosConfig)
	if err != nil {
		return atmosConfig, err
	}

	// Process command-line args
<<<<<<< HEAD
	err = processCommandLineArgs(&atmosConfig, *configAndStacksInfo)
=======
	err = processCommandLineArgs(&atmosConfig, &configAndStacksInfo)
>>>>>>> 56a325b9
	if err != nil {
		return atmosConfig, err
	}

	// Process stores config
	err = processStoreConfig(&atmosConfig)
	if err != nil {
		return atmosConfig, err
	}
	return atmosConfig, nil
}

// atmosConfigAbsolutePaths Converts paths to absolute paths.
func atmosConfigAbsolutePaths(atmosConfig *schema.AtmosConfiguration) error {
	// Convert stacks base path to absolute path
	stacksBasePath := filepath.Join(atmosConfig.BasePath, atmosConfig.Stacks.BasePath)
	stacksBaseAbsPath, err := filepath.Abs(stacksBasePath)
	if err != nil {
		return err
	}
	atmosConfig.StacksBaseAbsolutePath = stacksBaseAbsPath

	// Convert the included stack paths to absolute paths
	includeStackAbsPaths, err := u.JoinAbsolutePathWithPaths(stacksBaseAbsPath, atmosConfig.Stacks.IncludedPaths)
	if err != nil {
		return err
	}
	atmosConfig.IncludeStackAbsolutePaths = includeStackAbsPaths

	// Convert the excluded stack paths to absolute paths
	excludeStackAbsPaths, err := u.JoinAbsolutePathWithPaths(stacksBaseAbsPath, atmosConfig.Stacks.ExcludedPaths)
	if err != nil {
		return err
	}
	atmosConfig.ExcludeStackAbsolutePaths = excludeStackAbsPaths

	// Convert terraform dir to absolute path
	terraformBasePath := filepath.Join(atmosConfig.BasePath, atmosConfig.Components.Terraform.BasePath)
	terraformDirAbsPath, err := filepath.Abs(terraformBasePath)
	if err != nil {
		return err
	}
	atmosConfig.TerraformDirAbsolutePath = terraformDirAbsPath

	// Convert helmfile dir to absolute path
	helmfileBasePath := filepath.Join(atmosConfig.BasePath, atmosConfig.Components.Helmfile.BasePath)
	helmfileDirAbsPath, err := filepath.Abs(helmfileBasePath)
	if err != nil {
		return err
	}
	atmosConfig.HelmfileDirAbsolutePath = helmfileDirAbsPath

	return nil
}

func processStackConfigs(atmosConfig *schema.AtmosConfiguration, configAndStacksInfo *schema.ConfigAndStacksInfo, includeStackAbsPaths, excludeStackAbsPaths []string) error {
	// If the specified stack name is a logical name, find all stack manifests in the provided paths
	stackConfigFilesAbsolutePaths, stackConfigFilesRelativePaths, stackIsPhysicalPath, err := FindAllStackConfigsInPathsForStack(
		*atmosConfig,
		configAndStacksInfo.Stack,
		includeStackAbsPaths,
		excludeStackAbsPaths,
	)
	if err != nil {
		return err
	}

	if len(stackConfigFilesAbsolutePaths) < 1 {
		j, err := u.ConvertToYAML(includeStackAbsPaths)
		if err != nil {
			return err
		}
		errorMessage := fmt.Sprintf("\nno stack manifests found in the provided "+
			"paths:\n%s\n\nCheck if `base_path`, 'stacks.base_path', 'stacks.included_paths' and 'stacks.excluded_paths' are correctly set in CLI config "+
			"files or ENV vars.", j)
		return errors.New(errorMessage)
	}

	atmosConfig.StackConfigFilesAbsolutePaths = stackConfigFilesAbsolutePaths
	atmosConfig.StackConfigFilesRelativePaths = stackConfigFilesRelativePaths

	if stackIsPhysicalPath {
		log.Debug(fmt.Sprintf("\nThe stack '%s' matches the stack manifest %s\n",
			configAndStacksInfo.Stack,
			stackConfigFilesRelativePaths[0]))
		atmosConfig.StackType = "Directory"
	} else {
		// The stack is a logical name
		atmosConfig.StackType = "Logical"
	}

	return nil
}<|MERGE_RESOLUTION|>--- conflicted
+++ resolved
@@ -12,99 +12,6 @@
 	"github.com/cloudposse/atmos/pkg/version"
 )
 
-<<<<<<< HEAD
-=======
-var (
-	NotFound = errors.New("\n'atmos.yaml' CLI config was not found in any of the searched paths: system dir, home dir, current dir, ENV vars." +
-		"\nYou can download a sample config and adapt it to your requirements from " +
-		"https://raw.githubusercontent.com/cloudposse/atmos/main/examples/quick-start-advanced/atmos.yaml")
-
-	defaultCliConfig = schema.AtmosConfiguration{
-		Default:  true,
-		BasePath: ".",
-		Stacks: schema.Stacks{
-			BasePath:    "stacks",
-			NamePattern: "{tenant}-{environment}-{stage}",
-			IncludedPaths: []string{
-				"orgs/**/*",
-			},
-			ExcludedPaths: []string{
-				"**/_defaults.yaml",
-			},
-		},
-		Components: schema.Components{
-			Terraform: schema.Terraform{
-				BasePath:                "components/terraform",
-				ApplyAutoApprove:        false,
-				DeployRunInit:           true,
-				InitRunReconfigure:      true,
-				AutoGenerateBackendFile: true,
-				AppendUserAgent:         fmt.Sprintf("Atmos/%s (Cloud Posse; +https://atmos.tools)", version.Version),
-			},
-			Helmfile: schema.Helmfile{
-				BasePath:              "components/helmfile",
-				KubeconfigPath:        "",
-				HelmAwsProfilePattern: "{namespace}-{tenant}-gbl-{stage}-helm",
-				ClusterNamePattern:    "{namespace}-{tenant}-{environment}-{stage}-eks-cluster",
-				UseEKS:                true,
-			},
-		},
-		Settings: schema.AtmosSettings{
-			ListMergeStrategy: "replace",
-			Terminal: schema.Terminal{
-				MaxWidth: templates.GetTerminalWidth(),
-				Pager:    true,
-				Colors:   true,
-				Unicode:  true,
-				SyntaxHighlighting: schema.SyntaxHighlighting{
-					Enabled:                true,
-					Formatter:              "terminal",
-					Theme:                  "dracula",
-					HighlightedOutputPager: true,
-					LineNumbers:            true,
-					Wrap:                   false,
-				},
-			},
-		},
-		Workflows: schema.Workflows{
-			BasePath: "stacks/workflows",
-		},
-		Logs: schema.Logs{
-			File:  "/dev/stderr",
-			Level: "Info",
-		},
-		Schemas: map[string]interface{}{
-			"jsonschema": schema.ResourcePath{
-				BasePath: "stacks/schemas/jsonschema",
-			},
-			"opa": schema.ResourcePath{
-				BasePath: "stacks/schemas/opa",
-			},
-		},
-		Templates: schema.Templates{
-			Settings: schema.TemplatesSettings{
-				Enabled: true,
-				Sprig: schema.TemplatesSettingsSprig{
-					Enabled: true,
-				},
-				Gomplate: schema.TemplatesSettingsGomplate{
-					Enabled:     true,
-					Datasources: make(map[string]schema.TemplatesSettingsGomplateDatasource),
-				},
-			},
-		},
-		Initialized: true,
-		Version: schema.Version{
-			Check: schema.VersionCheck{
-				Enabled:   true,
-				Timeout:   1000,
-				Frequency: "daily",
-			},
-		},
-	}
-)
-
->>>>>>> 56a325b9
 // InitCliConfig finds and merges CLI configurations in the following order: system dir, home dir, current dir, ENV vars, command-line arguments
 // https://dev.to/techschoolguru/load-config-from-file-environment-variables-in-golang-with-viper-2j2d
 // https://medium.com/@bnprashanth256/reading-configuration-files-and-environment-variables-in-go-golang-c2607f912b63
@@ -150,23 +57,8 @@
 	return atmosConfig, nil
 }
 
-<<<<<<< HEAD
 func processAtmosConfigs(configAndStacksInfo *schema.ConfigAndStacksInfo) (schema.AtmosConfiguration, error) {
 	atmosConfig, err := LoadConfig(configAndStacksInfo)
-=======
-		reader := bytes.NewReader(j)
-		err = v.MergeConfig(reader)
-		if err != nil {
-			return atmosConfig, err
-		}
-	}
-	// We want the editorconfig color by default to be true
-	atmosConfig.Validate.EditorConfig.Color = true
-	// https://gist.github.com/chazcheadle/45bf85b793dea2b71bd05ebaa3c28644
-	// https://sagikazarmark.hu/blog/decoding-custom-formats-with-viper/
-	err = v.Unmarshal(&atmosConfig)
-	atmosConfig.ProcessSchemas()
->>>>>>> 56a325b9
 	if err != nil {
 		return atmosConfig, err
 	}
@@ -177,11 +69,7 @@
 	}
 
 	// Process command-line args
-<<<<<<< HEAD
-	err = processCommandLineArgs(&atmosConfig, *configAndStacksInfo)
-=======
-	err = processCommandLineArgs(&atmosConfig, &configAndStacksInfo)
->>>>>>> 56a325b9
+	err = processCommandLineArgs(&atmosConfig, configAndStacksInfo)
 	if err != nil {
 		return atmosConfig, err
 	}
