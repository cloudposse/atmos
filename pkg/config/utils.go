package config

import (
	"errors"
	"fmt"
	"os"
	"path/filepath"
	"strconv"
	"strings"

	"github.com/cloudposse/atmos/pkg/schema"
	u "github.com/cloudposse/atmos/pkg/utils"
)

// FindAllStackConfigsInPathsForStack finds all stack manifests in the paths specified by globs for the provided stack
func FindAllStackConfigsInPathsForStack(
	cliConfig schema.CliConfiguration,
	stack string,
	includeStackPaths []string,
	excludeStackPaths []string,
) ([]string, []string, bool, error) {

	var absolutePaths []string
	var relativePaths []string
	var stackIsDir = strings.IndexAny(stack, "/") > 0

	for _, p := range includeStackPaths {
		pathWithExt := p

		ext := filepath.Ext(p)
		if ext == "" {
			ext = DefaultStackConfigFileExtension
			pathWithExt = p + ext
		}

		// Find all matches in the glob
		matches, err := u.GetGlobMatches(pathWithExt)
		if err != nil || len(matches) == 0 {
			// Retry (b/c we are using `doublestar` library, and it sometimes has issues reading many files in a Docker container)
			// TODO: review `doublestar` library
			matches, err = u.GetGlobMatches(pathWithExt)
			if err != nil {
<<<<<<< HEAD
				return nil, nil, false, fmt.Errorf("%v\n", err)
=======
				if cliConfig.Logs.Level == u.LogLevelTrace {
					y, _ := u.ConvertToYAML(cliConfig)
					return nil, nil, false, fmt.Errorf("%v\n\n\nCLI config:\n\n%v", err, y)
				}
				return nil, nil, false, err
>>>>>>> 4e04f0f4
			}

		}

		// Exclude files that match any of the excludePaths
		for _, matchedFileAbsolutePath := range matches {
			matchedFileRelativePath := u.TrimBasePathFromPath(cliConfig.StacksBaseAbsolutePath+"/", matchedFileAbsolutePath)

			// Check if the provided stack matches a file in the config folders (excluding the files from `excludeStackPaths`)
			stackMatch := strings.HasSuffix(matchedFileAbsolutePath, stack+DefaultStackConfigFileExtension)

			if stackMatch {
				allExcluded := true
				for _, excludePath := range excludeStackPaths {
					excludeMatch, err := u.PathMatch(excludePath, matchedFileAbsolutePath)
					if err != nil {
						continue
					} else if excludeMatch {
						allExcluded = false
						break
					}
				}

				if allExcluded && stackIsDir {
					return []string{matchedFileAbsolutePath}, []string{matchedFileRelativePath}, true, nil
				}
			}

			include := true

			for _, excludePath := range excludeStackPaths {
				excludeMatch, err := u.PathMatch(excludePath, matchedFileAbsolutePath)
				if err != nil {
					include = false
					continue
				} else if excludeMatch {
					include = false
					continue
				}
			}

			if include {
				absolutePaths = append(absolutePaths, matchedFileAbsolutePath)
				relativePaths = append(relativePaths, matchedFileRelativePath)
			}
		}
	}

	return absolutePaths, relativePaths, false, nil
}

// FindAllStackConfigsInPaths finds all stack manifests in the paths specified by globs
func FindAllStackConfigsInPaths(
	cliConfig schema.CliConfiguration,
	includeStackPaths []string,
	excludeStackPaths []string,
) ([]string, []string, error) {

	var absolutePaths []string
	var relativePaths []string

	for _, p := range includeStackPaths {
		pathWithExt := p

		ext := filepath.Ext(p)
		if ext == "" {
			ext = DefaultStackConfigFileExtension
			pathWithExt = p + ext
		}

		// Find all matches in the glob
		matches, err := u.GetGlobMatches(pathWithExt)
		if err != nil || len(matches) == 0 {
			// Retry (b/c we are using `doublestar` library, and it sometimes has issues reading many files in a Docker container)
			// TODO: review `doublestar` library
			matches, err = u.GetGlobMatches(pathWithExt)
			if err != nil {
<<<<<<< HEAD
				return nil, nil, fmt.Errorf("%v\n", err)
=======
				if cliConfig.Logs.Level == u.LogLevelTrace {
					y, _ := u.ConvertToYAML(cliConfig)
					return nil, nil, fmt.Errorf("%v\n\n\nCLI config:\n\n%v", err, y)
				}
				return nil, nil, err
>>>>>>> 4e04f0f4
			}
		}

		// Exclude files that match any of the excludePaths
		for _, matchedFileAbsolutePath := range matches {
			matchedFileRelativePath := u.TrimBasePathFromPath(cliConfig.StacksBaseAbsolutePath+"/", matchedFileAbsolutePath)
			include := true

			for _, excludePath := range excludeStackPaths {
				excludeMatch, err := u.PathMatch(excludePath, matchedFileAbsolutePath)
				if err != nil {
					include = false
					continue
				} else if excludeMatch {
					include = false
					continue
				}
			}

			if include {
				absolutePaths = append(absolutePaths, matchedFileAbsolutePath)
				relativePaths = append(relativePaths, matchedFileRelativePath)
			}
		}
	}

	return absolutePaths, relativePaths, nil
}

func processEnvVars(cliConfig *schema.CliConfiguration) error {
	basePath := os.Getenv("ATMOS_BASE_PATH")
	if len(basePath) > 0 {
		u.LogTrace(*cliConfig, fmt.Sprintf("Found ENV var ATMOS_BASE_PATH=%s", basePath))
		cliConfig.BasePath = basePath
	}

	stacksBasePath := os.Getenv("ATMOS_STACKS_BASE_PATH")
	if len(stacksBasePath) > 0 {
		u.LogTrace(*cliConfig, fmt.Sprintf("Found ENV var ATMOS_STACKS_BASE_PATH=%s", stacksBasePath))
		cliConfig.Stacks.BasePath = stacksBasePath
	}

	stacksIncludedPaths := os.Getenv("ATMOS_STACKS_INCLUDED_PATHS")
	if len(stacksIncludedPaths) > 0 {
		u.LogTrace(*cliConfig, fmt.Sprintf("Found ENV var ATMOS_STACKS_INCLUDED_PATHS=%s", stacksIncludedPaths))
		cliConfig.Stacks.IncludedPaths = strings.Split(stacksIncludedPaths, ",")
	}

	stacksExcludedPaths := os.Getenv("ATMOS_STACKS_EXCLUDED_PATHS")
	if len(stacksExcludedPaths) > 0 {
		u.LogTrace(*cliConfig, fmt.Sprintf("Found ENV var ATMOS_STACKS_EXCLUDED_PATHS=%s", stacksExcludedPaths))
		cliConfig.Stacks.ExcludedPaths = strings.Split(stacksExcludedPaths, ",")
	}

	stacksNamePattern := os.Getenv("ATMOS_STACKS_NAME_PATTERN")
	if len(stacksNamePattern) > 0 {
		u.LogTrace(*cliConfig, fmt.Sprintf("Found ENV var ATMOS_STACKS_NAME_PATTERN=%s", stacksNamePattern))
		cliConfig.Stacks.NamePattern = stacksNamePattern
	}

	stacksNameTemplate := os.Getenv("ATMOS_STACKS_NAME_TEMPLATE")
	if len(stacksNameTemplate) > 0 {
		u.LogTrace(*cliConfig, fmt.Sprintf("Found ENV var ATMOS_STACKS_NAME_TEMPLATE=%s", stacksNameTemplate))
		cliConfig.Stacks.NameTemplate = stacksNameTemplate
	}

	componentsTerraformCommand := os.Getenv("ATMOS_COMPONENTS_TERRAFORM_COMMAND")
	if len(componentsTerraformCommand) > 0 {
		u.LogTrace(*cliConfig, fmt.Sprintf("Found ENV var ATMOS_COMPONENTS_TERRAFORM_COMMAND=%s", componentsTerraformCommand))
		cliConfig.Components.Terraform.Command = componentsTerraformCommand
	}

	componentsTerraformBasePath := os.Getenv("ATMOS_COMPONENTS_TERRAFORM_BASE_PATH")
	if len(componentsTerraformBasePath) > 0 {
		u.LogTrace(*cliConfig, fmt.Sprintf("Found ENV var ATMOS_COMPONENTS_TERRAFORM_BASE_PATH=%s", componentsTerraformBasePath))
		cliConfig.Components.Terraform.BasePath = componentsTerraformBasePath
	}

	componentsTerraformApplyAutoApprove := os.Getenv("ATMOS_COMPONENTS_TERRAFORM_APPLY_AUTO_APPROVE")
	if len(componentsTerraformApplyAutoApprove) > 0 {
		u.LogTrace(*cliConfig, fmt.Sprintf("Found ENV var ATMOS_COMPONENTS_TERRAFORM_APPLY_AUTO_APPROVE=%s", componentsTerraformApplyAutoApprove))
		applyAutoApproveBool, err := strconv.ParseBool(componentsTerraformApplyAutoApprove)
		if err != nil {
			return err
		}
		cliConfig.Components.Terraform.ApplyAutoApprove = applyAutoApproveBool
	}

	componentsTerraformDeployRunInit := os.Getenv("ATMOS_COMPONENTS_TERRAFORM_DEPLOY_RUN_INIT")
	if len(componentsTerraformDeployRunInit) > 0 {
		u.LogTrace(*cliConfig, fmt.Sprintf("Found ENV var ATMOS_COMPONENTS_TERRAFORM_DEPLOY_RUN_INIT=%s", componentsTerraformDeployRunInit))
		deployRunInitBool, err := strconv.ParseBool(componentsTerraformDeployRunInit)
		if err != nil {
			return err
		}
		cliConfig.Components.Terraform.DeployRunInit = deployRunInitBool
	}

	componentsInitRunReconfigure := os.Getenv("ATMOS_COMPONENTS_TERRAFORM_INIT_RUN_RECONFIGURE")
	if len(componentsInitRunReconfigure) > 0 {
		u.LogTrace(*cliConfig, fmt.Sprintf("Found ENV var ATMOS_COMPONENTS_TERRAFORM_INIT_RUN_RECONFIGURE=%s", componentsInitRunReconfigure))
		initRunReconfigureBool, err := strconv.ParseBool(componentsInitRunReconfigure)
		if err != nil {
			return err
		}
		cliConfig.Components.Terraform.InitRunReconfigure = initRunReconfigureBool
	}

	componentsTerraformAutoGenerateBackendFile := os.Getenv("ATMOS_COMPONENTS_TERRAFORM_AUTO_GENERATE_BACKEND_FILE")
	if len(componentsTerraformAutoGenerateBackendFile) > 0 {
		u.LogTrace(*cliConfig, fmt.Sprintf("Found ENV var ATMOS_COMPONENTS_TERRAFORM_AUTO_GENERATE_BACKEND_FILE=%s", componentsTerraformAutoGenerateBackendFile))
		componentsTerraformAutoGenerateBackendFileBool, err := strconv.ParseBool(componentsTerraformAutoGenerateBackendFile)
		if err != nil {
			return err
		}
		cliConfig.Components.Terraform.AutoGenerateBackendFile = componentsTerraformAutoGenerateBackendFileBool
	}

	componentsHelmfileCommand := os.Getenv("ATMOS_COMPONENTS_HELMFILE_COMMAND")
	if len(componentsHelmfileCommand) > 0 {
		u.LogTrace(*cliConfig, fmt.Sprintf("Found ENV var ATMOS_COMPONENTS_HELMFILE_COMMAND=%s", componentsHelmfileCommand))
		cliConfig.Components.Helmfile.Command = componentsHelmfileCommand
	}

	componentsHelmfileBasePath := os.Getenv("ATMOS_COMPONENTS_HELMFILE_BASE_PATH")
	if len(componentsHelmfileBasePath) > 0 {
		u.LogTrace(*cliConfig, fmt.Sprintf("Found ENV var ATMOS_COMPONENTS_HELMFILE_BASE_PATH=%s", componentsHelmfileBasePath))
		cliConfig.Components.Helmfile.BasePath = componentsHelmfileBasePath
	}

	componentsHelmfileUseEKS := os.Getenv("ATMOS_COMPONENTS_HELMFILE_USE_EKS")
	if len(componentsHelmfileUseEKS) > 0 {
		u.LogTrace(*cliConfig, fmt.Sprintf("Found ENV var ATMOS_COMPONENTS_HELMFILE_USE_EKS=%s", componentsHelmfileUseEKS))
		useEKSBool, err := strconv.ParseBool(componentsHelmfileUseEKS)
		if err != nil {
			return err
		}
		cliConfig.Components.Helmfile.UseEKS = useEKSBool
	}

	componentsHelmfileKubeconfigPath := os.Getenv("ATMOS_COMPONENTS_HELMFILE_KUBECONFIG_PATH")
	if len(componentsHelmfileKubeconfigPath) > 0 {
		u.LogTrace(*cliConfig, fmt.Sprintf("Found ENV var ATMOS_COMPONENTS_HELMFILE_KUBECONFIG_PATH=%s", componentsHelmfileKubeconfigPath))
		cliConfig.Components.Helmfile.KubeconfigPath = componentsHelmfileKubeconfigPath
	}

	componentsHelmfileHelmAwsProfilePattern := os.Getenv("ATMOS_COMPONENTS_HELMFILE_HELM_AWS_PROFILE_PATTERN")
	if len(componentsHelmfileHelmAwsProfilePattern) > 0 {
		u.LogTrace(*cliConfig, fmt.Sprintf("Found ENV var ATMOS_COMPONENTS_HELMFILE_HELM_AWS_PROFILE_PATTERN=%s", componentsHelmfileHelmAwsProfilePattern))
		cliConfig.Components.Helmfile.HelmAwsProfilePattern = componentsHelmfileHelmAwsProfilePattern
	}

	componentsHelmfileClusterNamePattern := os.Getenv("ATMOS_COMPONENTS_HELMFILE_CLUSTER_NAME_PATTERN")
	if len(componentsHelmfileClusterNamePattern) > 0 {
		u.LogTrace(*cliConfig, fmt.Sprintf("Found ENV var ATMOS_COMPONENTS_HELMFILE_CLUSTER_NAME_PATTERN=%s", componentsHelmfileClusterNamePattern))
		cliConfig.Components.Helmfile.ClusterNamePattern = componentsHelmfileClusterNamePattern
	}

	workflowsBasePath := os.Getenv("ATMOS_WORKFLOWS_BASE_PATH")
	if len(workflowsBasePath) > 0 {
		u.LogTrace(*cliConfig, fmt.Sprintf("Found ENV var ATMOS_WORKFLOWS_BASE_PATH=%s", workflowsBasePath))
		cliConfig.Workflows.BasePath = workflowsBasePath
	}

	jsonschemaBasePath := os.Getenv("ATMOS_SCHEMAS_JSONSCHEMA_BASE_PATH")
	if len(jsonschemaBasePath) > 0 {
		u.LogTrace(*cliConfig, fmt.Sprintf("Found ENV var ATMOS_SCHEMAS_JSONSCHEMA_BASE_PATH=%s", jsonschemaBasePath))
		cliConfig.Schemas.JsonSchema.BasePath = jsonschemaBasePath
	}

	opaBasePath := os.Getenv("ATMOS_SCHEMAS_OPA_BASE_PATH")
	if len(opaBasePath) > 0 {
		u.LogTrace(*cliConfig, fmt.Sprintf("Found ENV var ATMOS_SCHEMAS_OPA_BASE_PATH=%s", opaBasePath))
		cliConfig.Schemas.Opa.BasePath = opaBasePath
	}

	cueBasePath := os.Getenv("ATMOS_SCHEMAS_CUE_BASE_PATH")
	if len(cueBasePath) > 0 {
		u.LogTrace(*cliConfig, fmt.Sprintf("Found ENV var ATMOS_SCHEMAS_CUE_BASE_PATH=%s", cueBasePath))
		cliConfig.Schemas.Cue.BasePath = cueBasePath
	}

	atmosManifestJsonSchemaPath := os.Getenv("ATMOS_SCHEMAS_ATMOS_MANIFEST")
	if len(atmosManifestJsonSchemaPath) > 0 {
		u.LogTrace(*cliConfig, fmt.Sprintf("Found ENV var ATMOS_SCHEMAS_ATMOS_MANIFEST=%s", atmosManifestJsonSchemaPath))
		cliConfig.Schemas.Atmos.Manifest = atmosManifestJsonSchemaPath
	}

	logsFile := os.Getenv("ATMOS_LOGS_FILE")
	if len(logsFile) > 0 {
		u.LogTrace(*cliConfig, fmt.Sprintf("Found ENV var ATMOS_LOGS_FILE=%s", logsFile))
		cliConfig.Logs.File = logsFile
	}

	logsLevel := os.Getenv("ATMOS_LOGS_LEVEL")
	if len(logsLevel) > 0 {
		u.LogTrace(*cliConfig, fmt.Sprintf("Found ENV var ATMOS_LOGS_LEVEL=%s", logsLevel))
		cliConfig.Logs.Level = logsLevel
	}

	listMergeStrategy := os.Getenv("ATMOS_SETTINGS_LIST_MERGE_STRATEGY")
	if len(listMergeStrategy) > 0 {
		u.LogTrace(*cliConfig, fmt.Sprintf("Found ENV var ATMOS_SETTINGS_LIST_MERGE_STRATEGY=%s", listMergeStrategy))
		cliConfig.Settings.ListMergeStrategy = listMergeStrategy
	}

	return nil
}

func checkConfig(cliConfig schema.CliConfiguration) error {
	if len(cliConfig.Stacks.BasePath) < 1 {
		return errors.New("stack base path must be provided in 'stacks.base_path' config or ATMOS_STACKS_BASE_PATH' ENV variable")
	}

	if len(cliConfig.Stacks.IncludedPaths) < 1 {
		return errors.New("at least one path must be provided in 'stacks.included_paths' config or ATMOS_STACKS_INCLUDED_PATHS' ENV variable")
	}

	return nil
}

func processCommandLineArgs(cliConfig *schema.CliConfiguration, configAndStacksInfo schema.ConfigAndStacksInfo) error {
	if len(configAndStacksInfo.BasePath) > 0 {
		cliConfig.BasePath = configAndStacksInfo.BasePath
		u.LogTrace(*cliConfig, fmt.Sprintf("Using command line argument '%s' as base path for stacks and components", configAndStacksInfo.BasePath))
	}
	if len(configAndStacksInfo.TerraformCommand) > 0 {
		cliConfig.Components.Terraform.Command = configAndStacksInfo.TerraformCommand
		u.LogTrace(*cliConfig, fmt.Sprintf("Using command line argument '%s' as terraform executable", configAndStacksInfo.TerraformCommand))
	}
	if len(configAndStacksInfo.TerraformDir) > 0 {
		cliConfig.Components.Terraform.BasePath = configAndStacksInfo.TerraformDir
		u.LogTrace(*cliConfig, fmt.Sprintf("Using command line argument '%s' as terraform directory", configAndStacksInfo.TerraformDir))
	}
	if len(configAndStacksInfo.HelmfileCommand) > 0 {
		cliConfig.Components.Helmfile.Command = configAndStacksInfo.HelmfileCommand
		u.LogTrace(*cliConfig, fmt.Sprintf("Using command line argument '%s' as helmfile executable", configAndStacksInfo.HelmfileCommand))
	}
	if len(configAndStacksInfo.HelmfileDir) > 0 {
		cliConfig.Components.Helmfile.BasePath = configAndStacksInfo.HelmfileDir
		u.LogTrace(*cliConfig, fmt.Sprintf("Using command line argument '%s' as helmfile directory", configAndStacksInfo.HelmfileDir))
	}
	if len(configAndStacksInfo.ConfigDir) > 0 {
		cliConfig.Stacks.BasePath = configAndStacksInfo.ConfigDir
		u.LogTrace(*cliConfig, fmt.Sprintf("Using command line argument '%s' as stacks directory", configAndStacksInfo.ConfigDir))
	}
	if len(configAndStacksInfo.StacksDir) > 0 {
		cliConfig.Stacks.BasePath = configAndStacksInfo.StacksDir
		u.LogTrace(*cliConfig, fmt.Sprintf("Using command line argument '%s' as stacks directory", configAndStacksInfo.StacksDir))
	}
	if len(configAndStacksInfo.DeployRunInit) > 0 {
		deployRunInitBool, err := strconv.ParseBool(configAndStacksInfo.DeployRunInit)
		if err != nil {
			return err
		}
		cliConfig.Components.Terraform.DeployRunInit = deployRunInitBool
		u.LogTrace(*cliConfig, fmt.Sprintf("Using command line argument '%s=%s'", DeployRunInitFlag, configAndStacksInfo.DeployRunInit))
	}
	if len(configAndStacksInfo.AutoGenerateBackendFile) > 0 {
		autoGenerateBackendFileBool, err := strconv.ParseBool(configAndStacksInfo.AutoGenerateBackendFile)
		if err != nil {
			return err
		}
		cliConfig.Components.Terraform.AutoGenerateBackendFile = autoGenerateBackendFileBool
		u.LogTrace(*cliConfig, fmt.Sprintf("Using command line argument '%s=%s'", AutoGenerateBackendFileFlag, configAndStacksInfo.AutoGenerateBackendFile))
	}
	if len(configAndStacksInfo.WorkflowsDir) > 0 {
		cliConfig.Workflows.BasePath = configAndStacksInfo.WorkflowsDir
		u.LogTrace(*cliConfig, fmt.Sprintf("Using command line argument '%s' as workflows directory", configAndStacksInfo.WorkflowsDir))
	}
	if len(configAndStacksInfo.InitRunReconfigure) > 0 {
		initRunReconfigureBool, err := strconv.ParseBool(configAndStacksInfo.InitRunReconfigure)
		if err != nil {
			return err
		}
		cliConfig.Components.Terraform.InitRunReconfigure = initRunReconfigureBool
		u.LogTrace(*cliConfig, fmt.Sprintf("Using command line argument '%s=%s'", InitRunReconfigure, configAndStacksInfo.InitRunReconfigure))
	}
	if len(configAndStacksInfo.JsonSchemaDir) > 0 {
		cliConfig.Schemas.JsonSchema.BasePath = configAndStacksInfo.JsonSchemaDir
		u.LogTrace(*cliConfig, fmt.Sprintf("Using command line argument '%s' as JsonSchema schemas directory", configAndStacksInfo.JsonSchemaDir))
	}
	if len(configAndStacksInfo.OpaDir) > 0 {
		cliConfig.Schemas.Opa.BasePath = configAndStacksInfo.OpaDir
		u.LogTrace(*cliConfig, fmt.Sprintf("Using command line argument '%s' as OPA schemas directory", configAndStacksInfo.OpaDir))
	}
	if len(configAndStacksInfo.CueDir) > 0 {
		cliConfig.Schemas.Cue.BasePath = configAndStacksInfo.CueDir
		u.LogTrace(*cliConfig, fmt.Sprintf("Using command line argument '%s' as CUE schemas directory", configAndStacksInfo.CueDir))
	}
	if len(configAndStacksInfo.AtmosManifestJsonSchema) > 0 {
		cliConfig.Schemas.Atmos.Manifest = configAndStacksInfo.AtmosManifestJsonSchema
		u.LogTrace(*cliConfig, fmt.Sprintf("Using command line argument '%s' as path to Atmos JSON Schema", configAndStacksInfo.AtmosManifestJsonSchema))
	}
	if len(configAndStacksInfo.LogsLevel) > 0 {
		cliConfig.Logs.Level = configAndStacksInfo.LogsLevel
		u.LogTrace(*cliConfig, fmt.Sprintf("Using command line argument '%s=%s'", LogsLevelFlag, configAndStacksInfo.LogsLevel))
	}
	if len(configAndStacksInfo.LogsFile) > 0 {
		cliConfig.Logs.File = configAndStacksInfo.LogsFile
		u.LogTrace(*cliConfig, fmt.Sprintf("Using command line argument '%s=%s'", LogsFileFlag, configAndStacksInfo.LogsFile))
	}
	if len(configAndStacksInfo.SettingsListMergeStrategy) > 0 {
		cliConfig.Settings.ListMergeStrategy = configAndStacksInfo.SettingsListMergeStrategy
		u.LogTrace(*cliConfig, fmt.Sprintf("Using command line argument '%s=%s'", SettingsListMergeStrategyFlag, configAndStacksInfo.SettingsListMergeStrategy))
	}

	return nil
}

// GetContextFromVars creates a context object from the provided variables
func GetContextFromVars(vars map[string]any) schema.Context {
	var context schema.Context

	if namespace, ok := vars["namespace"].(string); ok {
		context.Namespace = namespace
	}

	if tenant, ok := vars["tenant"].(string); ok {
		context.Tenant = tenant
	}

	if environment, ok := vars["environment"].(string); ok {
		context.Environment = environment
	}

	if stage, ok := vars["stage"].(string); ok {
		context.Stage = stage
	}

	if region, ok := vars["region"].(string); ok {
		context.Region = region
	}

	if attributes, ok := vars["attributes"].([]any); ok {
		context.Attributes = attributes
	}

	return context
}

// GetContextPrefix calculates context prefix from the context
func GetContextPrefix(stack string, context schema.Context, stackNamePattern string, stackFile string) (string, error) {
	if len(stackNamePattern) == 0 {
		return "",
			errors.New("stack name pattern must be provided in 'stacks.name_pattern' config or 'ATMOS_STACKS_NAME_PATTERN' ENV variable")
	}

	contextPrefix := ""
	stackNamePatternParts := strings.Split(stackNamePattern, "-")

	for _, part := range stackNamePatternParts {
		if part == "{namespace}" {
			if len(context.Namespace) == 0 {
				return "",
					fmt.Errorf("the stack name pattern '%s' specifies 'namespace', but the stack '%s' does not have a namespace defined in the stack file '%s'",
						stackNamePattern,
						stack,
						stackFile,
					)
			}
			if len(contextPrefix) == 0 {
				contextPrefix = context.Namespace
			} else {
				contextPrefix = contextPrefix + "-" + context.Namespace
			}
		} else if part == "{tenant}" {
			if len(context.Tenant) == 0 {
				return "",
					fmt.Errorf("the stack name pattern '%s' specifies 'tenant', but the stack '%s' does not have a tenant defined in the stack file '%s'",
						stackNamePattern,
						stack,
						stackFile,
					)
			}
			if len(contextPrefix) == 0 {
				contextPrefix = context.Tenant
			} else {
				contextPrefix = contextPrefix + "-" + context.Tenant
			}
		} else if part == "{environment}" {
			if len(context.Environment) == 0 {
				return "",
					fmt.Errorf("the stack name pattern '%s' specifies 'environment', but the stack '%s' does not have an environment defined in the stack file '%s'",
						stackNamePattern,
						stack,
						stackFile,
					)
			}
			if len(contextPrefix) == 0 {
				contextPrefix = context.Environment
			} else {
				contextPrefix = contextPrefix + "-" + context.Environment
			}
		} else if part == "{stage}" {
			if len(context.Stage) == 0 {
				return "",
					fmt.Errorf("the stack name pattern '%s' specifies 'stage', but the stack '%s' does not have a stage defined in the stack file '%s'",
						stackNamePattern,
						stack,
						stackFile,
					)
			}
			if len(contextPrefix) == 0 {
				contextPrefix = context.Stage
			} else {
				contextPrefix = contextPrefix + "-" + context.Stage
			}
		}
	}

	return contextPrefix, nil
}

// ReplaceContextTokens replaces context tokens in the provided pattern and returns a string with all the tokens replaced
func ReplaceContextTokens(context schema.Context, pattern string) string {
	r := strings.NewReplacer(
		"{base-component}", context.BaseComponent,
		"{component}", context.Component,
		"{component-path}", context.ComponentPath,
		"{namespace}", context.Namespace,
		"{environment}", context.Environment,
		"{region}", context.Region,
		"{tenant}", context.Tenant,
		"{stage}", context.Stage,
		"{workspace}", context.Workspace,
		"{terraform_workspace}", context.TerraformWorkspace,
		"{attributes}", strings.Join(u.SliceOfInterfacesToSliceOdStrings(context.Attributes), "-"),
	)
	return r.Replace(pattern)
}

// GetStackNameFromContextAndStackNamePattern calculates stack name from the provided context using the provided stack name pattern
func GetStackNameFromContextAndStackNamePattern(
	namespace string,
	tenant string,
	environment string,
	stage string,
	stackNamePattern string,
) (string, error) {

	if len(stackNamePattern) == 0 {
		return "",
			fmt.Errorf("stack name pattern must be provided")
	}

	var stack string
	stackNamePatternParts := strings.Split(stackNamePattern, "-")

	for _, part := range stackNamePatternParts {
		if part == "{namespace}" {
			if len(namespace) == 0 {
				return "", fmt.Errorf("stack name pattern '%s' includes '{namespace}', but namespace is not provided", stackNamePattern)
			}
			if len(stack) == 0 {
				stack = namespace
			} else {
				stack = fmt.Sprintf("%s-%s", stack, namespace)
			}
		} else if part == "{tenant}" {
			if len(tenant) == 0 {
				return "", fmt.Errorf("stack name pattern '%s' includes '{tenant}', but tenant is not provided", stackNamePattern)
			}
			if len(stack) == 0 {
				stack = tenant
			} else {
				stack = fmt.Sprintf("%s-%s", stack, tenant)
			}
		} else if part == "{environment}" {
			if len(environment) == 0 {
				return "", fmt.Errorf("stack name pattern '%s' includes '{environment}', but environment is not provided", stackNamePattern)
			}
			if len(stack) == 0 {
				stack = environment
			} else {
				stack = fmt.Sprintf("%s-%s", stack, environment)
			}
		} else if part == "{stage}" {
			if len(stage) == 0 {
				return "", fmt.Errorf("stack name pattern '%s' includes '{stage}', but stage is not provided", stackNamePattern)
			}
			if len(stack) == 0 {
				stack = stage
			} else {
				stack = fmt.Sprintf("%s-%s", stack, stage)
			}
		}
	}

	return stack, nil
}<|MERGE_RESOLUTION|>--- conflicted
+++ resolved
@@ -40,15 +40,11 @@
 			// TODO: review `doublestar` library
 			matches, err = u.GetGlobMatches(pathWithExt)
 			if err != nil {
-<<<<<<< HEAD
-				return nil, nil, false, fmt.Errorf("%v\n", err)
-=======
 				if cliConfig.Logs.Level == u.LogLevelTrace {
 					y, _ := u.ConvertToYAML(cliConfig)
 					return nil, nil, false, fmt.Errorf("%v\n\n\nCLI config:\n\n%v", err, y)
 				}
 				return nil, nil, false, err
->>>>>>> 4e04f0f4
 			}
 
 		}
@@ -126,15 +122,11 @@
 			// TODO: review `doublestar` library
 			matches, err = u.GetGlobMatches(pathWithExt)
 			if err != nil {
-<<<<<<< HEAD
-				return nil, nil, fmt.Errorf("%v\n", err)
-=======
 				if cliConfig.Logs.Level == u.LogLevelTrace {
 					y, _ := u.ConvertToYAML(cliConfig)
 					return nil, nil, fmt.Errorf("%v\n\n\nCLI config:\n\n%v", err, y)
 				}
 				return nil, nil, err
->>>>>>> 4e04f0f4
 			}
 		}
 
