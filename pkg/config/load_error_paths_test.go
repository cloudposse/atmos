--- conflicted
+++ resolved
@@ -52,25 +52,7 @@
 	assert.True(t, filepath.IsAbs(config.CliConfigPath))
 }
 
-<<<<<<< HEAD
 // TestReadSystemConfig_WindowsEmptyAppData moved to load_error_paths_windows_test.go.
-=======
-// TestReadSystemConfig_WindowsEmptyAppData tests Windows path handling at load.go:194-197.
-func TestReadSystemConfig_WindowsEmptyAppData(t *testing.T) {
-	if runtime.GOOS != "windows" {
-		t.Skipf("Skipping Windows-specific test on %s", runtime.GOOS)
-	}
-
-	// Test with empty LOCALAPPDATA
-	t.Setenv(WindowsAppDataEnvVar, "")
-
-	v := viper.New()
-	v.SetConfigType("yaml")
-
-	err := readSystemConfig(v)
-	assert.NoError(t, err) // Should not error, just skip
-}
->>>>>>> 381273e3
 
 // TestReadSystemConfig_NonExistentPath tests ConfigFileNotFoundError handling at load.go:204-209.
 func TestReadSystemConfig_NonExistentPath(t *testing.T) {
