package merge

import (
	"errors"
	"testing"

	"github.com/stretchr/testify/assert"

	errUtils "github.com/cloudposse/atmos/errors"
	"github.com/cloudposse/atmos/pkg/schema"
	u "github.com/cloudposse/atmos/pkg/utils"
)

func TestMergeBasic(t *testing.T) {
	atmosConfig := schema.AtmosConfiguration{}

	map1 := map[string]any{"foo": "bar"}
	map2 := map[string]any{"baz": "bat"}

	inputs := []map[string]any{map1, map2}
	expected := map[string]any{"foo": "bar", "baz": "bat"}

	result, err := Merge(&atmosConfig, inputs)
	assert.Nil(t, err)
	assert.Equal(t, expected, result)
}

func TestMerge_NilAtmosConfigReturnsError(t *testing.T) {
	// Nil atmosConfig should return an error to prevent panic
	map1 := map[string]any{"list": []string{"1"}}
	map2 := map[string]any{"list": []string{"2"}}
	inputs := []map[string]any{map1, map2}

	res, err := Merge(nil, inputs)
	assert.Nil(t, res)
	assert.NotNil(t, err)

	// Verify the error is properly wrapped
	assert.True(t, errors.Is(err, errUtils.ErrMerge), "Error should be wrapped with ErrMerge")
	assert.True(t, errors.Is(err, errUtils.ErrAtmosConfigIsNil), "Error should be wrapped with ErrAtmosConfigIsNil")
	assert.Contains(t, err.Error(), "atmos config is nil")
}

func TestMergeBasicOverride(t *testing.T) {
	atmosConfig := schema.AtmosConfiguration{}

	map1 := map[string]any{"foo": "bar"}
	map2 := map[string]any{"baz": "bat"}
	map3 := map[string]any{"foo": "ood"}

	inputs := []map[string]any{map1, map2, map3}
	expected := map[string]any{"foo": "ood", "baz": "bat"}

	result, err := Merge(&atmosConfig, inputs)
	assert.Nil(t, err)
	assert.Equal(t, expected, result)
}

func TestMergeListReplace(t *testing.T) {
	atmosConfig := schema.AtmosConfiguration{
		Settings: schema.AtmosSettings{
			ListMergeStrategy: ListMergeStrategyReplace,
		},
	}

	map1 := map[string]any{
		"list": []string{"1", "2", "3"},
	}

	map2 := map[string]any{
		"list": []string{"4", "5", "6"},
	}

	inputs := []map[string]any{map1, map2}
	expected := map[string]any{"list": []any{"4", "5", "6"}}

	result, err := Merge(&atmosConfig, inputs)
	assert.Nil(t, err)
	assert.Equal(t, expected, result)

	yamlConfig, err := u.ConvertToYAML(result)
	assert.Nil(t, err)
	t.Log(yamlConfig)
}

func TestMergeListAppend(t *testing.T) {
	atmosConfig := schema.AtmosConfiguration{
		Settings: schema.AtmosSettings{
			ListMergeStrategy: ListMergeStrategyAppend,
		},
	}

	map1 := map[string]any{
		"list": []string{"1", "2", "3"},
	}

	map2 := map[string]any{
		"list": []string{"4", "5", "6"},
	}

	inputs := []map[string]any{map1, map2}
	expected := map[string]any{"list": []any{"1", "2", "3", "4", "5", "6"}}

	result, err := Merge(&atmosConfig, inputs)
	assert.Nil(t, err)
	assert.Equal(t, expected, result)

	yamlConfig, err := u.ConvertToYAML(result)
	assert.Nil(t, err)
	t.Log(yamlConfig)
}

func TestMergeListMerge(t *testing.T) {
	atmosConfig := schema.AtmosConfiguration{
		Settings: schema.AtmosSettings{
			ListMergeStrategy: ListMergeStrategyMerge,
		},
	}

	map1 := map[string]any{
		"list": []map[string]string{
			{
				"1": "1",
				"2": "2",
				"3": "3",
				"4": "4",
			},
		},
	}

	map2 := map[string]any{
		"list": []map[string]string{
			{
				"1": "1b",
				"2": "2",
				"3": "3b",
				"5": "5",
			},
		},
	}

	inputs := []map[string]any{map1, map2}

	result, err := Merge(&atmosConfig, inputs)
	assert.Nil(t, err)

	var mergedList []any
	var ok bool

	if mergedList, ok = result["list"].([]any); !ok {
		t.Errorf("invalid merge result: %v", result)
	}

	merged := mergedList[0].(map[string]any)

	assert.Equal(t, "1b", merged["1"])
	assert.Equal(t, "2", merged["2"])
	assert.Equal(t, "3b", merged["3"])
	assert.Equal(t, "4", merged["4"])
	assert.Equal(t, "5", merged["5"])

	yamlConfig, err := u.ConvertToYAML(result)
	assert.Nil(t, err)
	t.Log(yamlConfig)
}

func TestMergeWithNilConfig(t *testing.T) {
	map1 := map[string]any{"foo": "bar"}
<<<<<<< HEAD
	inputs := []map[string]any{map1}

	result, err := Merge(nil, inputs)
	assert.Nil(t, result)
	assert.NotNil(t, err)
	assert.Contains(t, err.Error(), "atmos config is nil")
=======
	map2 := map[string]any{"foo": "baz", "hello": "world"}
	inputs := []map[string]any{map1, map2}

	// Nil config should return an error
	result, err := Merge(nil, inputs)
	assert.NotNil(t, err)
	assert.Nil(t, result)
	assert.Contains(t, err.Error(), "atmos config is nil")

	// Verify proper error wrapping
	assert.True(t, errors.Is(err, errUtils.ErrMerge))
	assert.True(t, errors.Is(err, errUtils.ErrAtmosConfigIsNil))
}

func TestMergeWithInvalidStrategy(t *testing.T) {
	atmosConfig := schema.AtmosConfiguration{
		Settings: schema.AtmosSettings{
			ListMergeStrategy: "invalid-strategy",
		},
	}

	map1 := map[string]any{"foo": "bar"}
	map2 := map[string]any{"foo": "baz"}
	inputs := []map[string]any{map1, map2}

	result, err := Merge(&atmosConfig, inputs)
	assert.Nil(t, result)
	assert.NotNil(t, err)
	assert.Contains(t, err.Error(), "invalid list merge strategy")
	assert.Contains(t, err.Error(), "invalid-strategy")
	assert.Contains(t, err.Error(), "replace, append, merge")

	// Verify error wrapping - should be wrapped with both ErrMerge and ErrInvalidListMergeStrategy
	assert.True(t, errors.Is(err, errUtils.ErrMerge), "Error should be wrapped with ErrMerge")
	assert.True(t, errors.Is(err, errUtils.ErrInvalidListMergeStrategy), "Error should be wrapped with ErrInvalidListMergeStrategy")
}

func TestMergeWithEmptyInputs(t *testing.T) {
	atmosConfig := schema.AtmosConfiguration{
		Settings: schema.AtmosSettings{
			ListMergeStrategy: ListMergeStrategyReplace,
		},
	}

	// Test with empty inputs slice
	inputs := []map[string]any{}
	result, err := Merge(&atmosConfig, inputs)
	assert.Nil(t, err)
	assert.NotNil(t, result)
	assert.Empty(t, result)

	// Test with nil maps in inputs
	inputs = []map[string]any{nil, nil}
	result, err = Merge(&atmosConfig, inputs)
	assert.Nil(t, err)
	assert.NotNil(t, result)
	assert.Empty(t, result)

	// Test with mix of empty and non-empty maps
	inputs = []map[string]any{{}, {"foo": "bar"}, {}}
	result, err = Merge(&atmosConfig, inputs)
	assert.Nil(t, err)
	assert.NotNil(t, result)
	assert.Equal(t, "bar", result["foo"])
}

func TestMergeHandlesNilConfigWithoutPanic(t *testing.T) {
	// This test verifies that Merge handles nil config gracefully
	// Without the nil check in Merge, this test would panic when
	// the function tries to access atmosConfig.Settings.ListMergeStrategy

	inputs := []map[string]any{
		{"key1": "value1"},
		{"key2": "value2"},
	}

	// Call Merge with nil config - this would panic without our fix
	// at the line: if atmosConfig.Settings.ListMergeStrategy != ""
	result, err := Merge(nil, inputs)

	// Verify it returns an error instead of panicking
	assert.Nil(t, result)
	assert.NotNil(t, err)
	assert.Contains(t, err.Error(), "atmos config is nil")
	assert.True(t, errors.Is(err, errUtils.ErrAtmosConfigIsNil))
>>>>>>> 5e2f1c3e
}<|MERGE_RESOLUTION|>--- conflicted
+++ resolved
@@ -166,14 +166,6 @@
 
 func TestMergeWithNilConfig(t *testing.T) {
 	map1 := map[string]any{"foo": "bar"}
-<<<<<<< HEAD
-	inputs := []map[string]any{map1}
-
-	result, err := Merge(nil, inputs)
-	assert.Nil(t, result)
-	assert.NotNil(t, err)
-	assert.Contains(t, err.Error(), "atmos config is nil")
-=======
 	map2 := map[string]any{"foo": "baz", "hello": "world"}
 	inputs := []map[string]any{map1, map2}
 
@@ -259,5 +251,4 @@
 	assert.NotNil(t, err)
 	assert.Contains(t, err.Error(), "atmos config is nil")
 	assert.True(t, errors.Is(err, errUtils.ErrAtmosConfigIsNil))
->>>>>>> 5e2f1c3e
 }