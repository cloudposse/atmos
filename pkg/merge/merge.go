--- conflicted
+++ resolved
@@ -2,9 +2,9 @@
 
 import (
 	"fmt"
-	"os"
 
 	"dario.cat/mergo"
+	"github.com/fatih/color"
 
 	errUtils "github.com/cloudposse/atmos/errors"
 	"github.com/cloudposse/atmos/pkg/schema"
@@ -41,26 +41,14 @@
 		// so `mergo` does not have access to the original pointers
 		yamlCurrent, err := u.ConvertToYAML(current)
 		if err != nil {
-<<<<<<< HEAD
-			errorStyle := theme.GetErrorStyle()
-			fmt.Fprintln(os.Stderr, errorStyle.Render(err.Error()))
-			return nil, err
-=======
 			_, _ = theme.Colors.Error.Fprintln(color.Error, err.Error()+"\n")
 			return nil, fmt.Errorf("%w: failed to convert to YAML: %v", errUtils.ErrMerge, err)
->>>>>>> 46d13a37
 		}
 
 		dataCurrent, err := u.UnmarshalYAML[any](yamlCurrent)
 		if err != nil {
-<<<<<<< HEAD
-			errorStyle := theme.GetErrorStyle()
-			fmt.Fprintln(os.Stderr, errorStyle.Render(err.Error()))
-			return nil, err
-=======
 			_, _ = theme.Colors.Error.Fprintln(color.Error, err.Error()+"\n")
 			return nil, fmt.Errorf("%w: failed to unmarshal YAML: %v", errUtils.ErrMerge, err)
->>>>>>> 46d13a37
 		}
 
 		var opts []func(*mergo.Config)
@@ -78,14 +66,8 @@
 		}
 
 		if err = mergo.Merge(&merged, dataCurrent, opts...); err != nil {
-<<<<<<< HEAD
-			errorStyle := theme.GetErrorStyle()
-			fmt.Fprintln(os.Stderr, errorStyle.Render(err.Error()))
-			return nil, err
-=======
 			_, _ = theme.Colors.Error.Fprintln(color.Error, err.Error()+"\n")
 			return nil, fmt.Errorf("%w: mergo merge failed: %v", errUtils.ErrMerge, err)
->>>>>>> 46d13a37
 		}
 	}
 
