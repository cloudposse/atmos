package downloader

import (
	"net/url"
	"strings"
	"testing"

	"github.com/cloudposse/atmos/pkg/schema"
)

func fakeAtmosConfig() schema.AtmosConfiguration {
	return schema.AtmosConfiguration{
		Settings: schema.AtmosSettings{
			InjectGithubToken: false,
		},
	}
}

func TestRewriteSCPURL_NoMatch(t *testing.T) {
	nonSCP := "not-an-scp-url"
	_, rewritten := rewriteSCPURL(nonSCP)
	if rewritten {
		t.Error("Expected non-SCP URL not to be rewritten")
	}
}

func TestRewriteSCPURL(t *testing.T) {
	scp := "git@github.com:user/repo.git"
	newURL, rewritten := rewriteSCPURL(scp)
	if !rewritten {
		t.Errorf("Expected SCP URL to be rewritten")
	}
	if !strings.HasPrefix(newURL, "ssh://") {
		t.Errorf("Expected rewritten URL to start with ssh://, got %s", newURL)
	}
	nonSCP := "https://github.com/user/repo.git"
	_, ok := rewriteSCPURL(nonSCP)
	if ok {
		t.Error("Expected non-SCP URL to not be rewritten")
	}
}

func TestNormalizePath_ErrorHandling(t *testing.T) {
	uObj := &url.URL{
		Scheme: "http",
		Host:   "example.com",
		Path:   "%zz",
	}
	(&CustomGitDetector{}).normalizePath(uObj)
	if uObj.Path == "" {
		t.Error("Expected normalized path to be non-empty even on unescape error")
	}
	if uObj.Path != "%zz" {
		t.Errorf("Expected path to remain unchanged on error, got %s", uObj.Path)
	}
}

func TestDetect_LocalFilePath(t *testing.T) {
	// This tests the branch when the input is a local file path (no host).
	config := fakeAtmosConfig()
	detector := &CustomGitDetector{atmosConfig: &config, source: "/home/user/repo"}
	localFile := "/home/user/repo/README.md"
	result, ok, err := detector.Detect(localFile, "")
	if err != nil {
		t.Fatalf("Expected no error for local file path, got: %v", err)
	}
	if ok != false {
		t.Errorf("Expected ok to be false for local file path, got true")
	}
	if result != "" {
		t.Errorf("Expected result to be empty for local file path, got: %s", result)
	}
}

func TestEnsureScheme(t *testing.T) {
	config := fakeAtmosConfig()
	detector := &CustomGitDetector{atmosConfig: &config}
	in := "https://example.com/repo.git"
	out := detector.ensureScheme(in)
	if !strings.HasPrefix(out, "https://") {
		t.Errorf("Expected scheme to be preserved, got %s", out)
	}
	scp := "git@github.com:user/repo.git"
	rewritten := detector.ensureScheme(scp)
	if !strings.HasPrefix(rewritten, "ssh://") {
		t.Errorf("Expected rewritten SCP-style URL to use ssh://, got %s", rewritten)
	}
	plain := "example.com/repo.git"
	defaulted := detector.ensureScheme(plain)
	if !strings.HasPrefix(defaulted, "https://") {
		t.Errorf("Expected default scheme https://, got %s", defaulted)
	}
}

func TestNormalizePath(t *testing.T) {
	detector := &CustomGitDetector{}
	uObj, err := url.Parse("https://example.com/some%20path")
	if err != nil {
		t.Fatalf("Failed to parse URL: %v", err)
	}
	detector.normalizePath(uObj)
	if !strings.Contains(uObj.Path, " ") {
		t.Errorf("Expected normalized path to contain spaces, got %s", uObj.Path)
	}
}

func TestGetDefaultUsername(t *testing.T) {
	detector := CustomGitDetector{atmosConfig: &schema.AtmosConfiguration{}}
	if un := detector.getDefaultUsername(hostGitHub); un != "x-access-token" {
		t.Errorf("Expected x-access-token for GitHub, got %s", un)
	}
	if un := detector.getDefaultUsername(hostGitLab); un != "oauth2" {
		t.Errorf("Expected oauth2 for GitLab, got %s", un)
	}
	detector.atmosConfig.Settings.BitbucketUsername = "bbUser"
	if un := detector.getDefaultUsername(hostBitbucket); un != "bbUser" {
		t.Errorf("Expected bbUser for Bitbucket, got %s", un)
	}
	if un := detector.getDefaultUsername("unknown.com"); un != "x-access-token" {
		t.Errorf("Expected default x-access-token for unknown host, got %s", un)
	}
}

func TestDetect_UnsupportedHost(t *testing.T) {
	// This tests the branch when the URL host is not supported (not GitHub, GitLab, or Bitbucket)
	config := fakeAtmosConfig()
	detector := &CustomGitDetector{atmosConfig: &config, source: "repo.git"}
	unsupportedURL := "https://example.com/repo.git"
	result, ok, err := detector.Detect(unsupportedURL, "")
	if err != nil {
		t.Fatalf("Expected no error for unsupported host, got: %v", err)
	}
	if ok != false {
		t.Errorf("Expected ok to be false for unsupported host, got true")
	}
	if result != "" {
		t.Errorf("Expected result to be empty for unsupported host, got: %s", result)
	}
}

<<<<<<< HEAD
func TestRemoveSymlinks(t *testing.T) {
	if runtime.GOOS == "windows" {
		t.Skipf("Skipping symlink tests on Windows: symlinks require special privileges")
	}
	tempDir := t.TempDir()
	filePath := filepath.Join(tempDir, "file.txt")
	if err := os.WriteFile(filePath, []byte("data"), 0o600); err != nil {
		t.Fatal(err)
	}
	symlinkPath := filepath.Join(tempDir, "link.txt")
	if err := os.Symlink(filePath, symlinkPath); err != nil {
		t.Fatal(err)
	}
	if err := removeSymlinks(tempDir); err != nil {
		t.Fatalf("removeSymlinks error: %v", err)
	}
	if _, err := os.Lstat(symlinkPath); !os.IsNotExist(err) {
		t.Errorf("Expected symlink to be removed, but it exists")
	}
	if _, err := os.Stat(filePath); err != nil {
		t.Errorf("Expected regular file to exist, but got error: %v", err)
	}
}
=======
// Unix-specific test moved to custom_git_detector_unix_test.go:
// - TestRemoveSymlinks
>>>>>>> c1618af3
<|MERGE_RESOLUTION|>--- conflicted
+++ resolved
@@ -138,31 +138,5 @@
 	}
 }
 
-<<<<<<< HEAD
-func TestRemoveSymlinks(t *testing.T) {
-	if runtime.GOOS == "windows" {
-		t.Skipf("Skipping symlink tests on Windows: symlinks require special privileges")
-	}
-	tempDir := t.TempDir()
-	filePath := filepath.Join(tempDir, "file.txt")
-	if err := os.WriteFile(filePath, []byte("data"), 0o600); err != nil {
-		t.Fatal(err)
-	}
-	symlinkPath := filepath.Join(tempDir, "link.txt")
-	if err := os.Symlink(filePath, symlinkPath); err != nil {
-		t.Fatal(err)
-	}
-	if err := removeSymlinks(tempDir); err != nil {
-		t.Fatalf("removeSymlinks error: %v", err)
-	}
-	if _, err := os.Lstat(symlinkPath); !os.IsNotExist(err) {
-		t.Errorf("Expected symlink to be removed, but it exists")
-	}
-	if _, err := os.Stat(filePath); err != nil {
-		t.Errorf("Expected regular file to exist, but got error: %v", err)
-	}
-}
-=======
 // Unix-specific test moved to custom_git_detector_unix_test.go:
-// - TestRemoveSymlinks
->>>>>>> c1618af3
+// - TestRemoveSymlinks