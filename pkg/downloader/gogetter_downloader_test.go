package downloader

import (
	"context"
	"os"
	"path/filepath"
	"testing"

	"github.com/cloudposse/atmos/pkg/schema"
	"github.com/hashicorp/go-getter"
	"github.com/stretchr/testify/assert"
)

func TestGoGetterClient_Get(t *testing.T) {
	// Setup test file
	srcDir := t.TempDir()

	testFile := filepath.Join(srcDir, "test.txt")
	err := os.WriteFile(testFile, []byte("test content"), 0o644)
	assert.NoError(t, err)

	dstDir := t.TempDir()

	// Create real go-getter client
	client := &getter.Client{
		Ctx:  context.Background(),
		Src:  testFile,
		Dst:  filepath.Join(dstDir, "test.txt"),
		Mode: getter.ClientModeFile,
	}

	gc := &goGetterClient{client: client}

	// Test the real Get implementation
	err = gc.Get()
	assert.NoError(t, err)

	// Verify file exists
	_, err = os.Stat(filepath.Join(dstDir, "test.txt"))
	assert.NoError(t, err)
}

func TestGoGetterClientFactory_NewClient(t *testing.T) {
	tests := []struct {
		name         string
		src          string
		dest         string
		mode         ClientMode
		expectedMode getter.ClientMode
	}{
		{
			name:         "Mode Any",
			src:          "source.txt",
			dest:         "dest.txt",
			mode:         ClientModeAny,
			expectedMode: getter.ClientModeAny,
		},
		{
			name:         "Mode Dir",
			src:          "source-dir",
			dest:         "dest-dir",
			mode:         ClientModeDir,
			expectedMode: getter.ClientModeDir,
		},
		{
			name:         "Mode File",
			src:          "source.txt",
			dest:         "dest.txt",
			mode:         ClientModeFile,
			expectedMode: getter.ClientModeFile,
		},
	}

	for _, tt := range tests {
		t.Run(tt.name, func(t *testing.T) {
			factory := &goGetterClientFactory{}
			ctx := context.Background()

			client, err := factory.NewClient(ctx, tt.src, tt.dest, tt.mode)
			assert.NoError(t, err)
			assert.NotNil(t, client)

			gc, ok := client.(*goGetterClient)
			assert.True(t, ok)

			assert.Equal(t, ctx, gc.client.Ctx)
			assert.Equal(t, tt.src, gc.client.Src)
			assert.Equal(t, tt.dest, gc.client.Dst)
			assert.Equal(t, tt.expectedMode, gc.client.Mode)
		})
	}
}

func TestRegisterCustomDetectors(t *testing.T) {
	// Save and restore original detectors
	originalDetectors := getter.Detectors
	defer func() {
		getter.Detectors = originalDetectors
	}()

	getter.Detectors = []getter.Detector{}

	config := &schema.AtmosConfiguration{}
	registerCustomDetectors(config, "")

	assert.Equal(t, 1, len(getter.Detectors))
	// Can't assert type precisely without NewCustomGitHubDetector implementation
	assert.NotNil(t, getter.Detectors[0])
}

func TestDownloadDetectFormatAndParseFile(t *testing.T) {
	tempDir := t.TempDir()
	testFile := filepath.Join(tempDir, "test.json")
	jsonContent := []byte(`{"key": "value"}`)
	if err := os.WriteFile(testFile, jsonContent, 0o600); err != nil {
		t.Fatal(err)
	}
	config := fakeAtmosConfig()
	result, err := NewGoGetterDownloader(&config).FetchAndAutoParse("file://" + testFile)
	if err != nil {
		t.Errorf("DownloadDetectFormatAndParseFile error: %v", err)
	}
	resMap, ok := result.(map[string]any)
	if !ok {
		t.Errorf("Expected result to be a map, got %T", result)
	} else if resMap["key"] != "value" {
		t.Errorf("Expected key to be 'value', got %v", resMap["key"])
	}
}

<<<<<<< HEAD
func TestGoGetterGet_File(t *testing.T) {
	if runtime.GOOS == "windows" {
		t.Skipf("Skipping file copying test on Windows: file system differences may cause issues")
	}
	srcDir := t.TempDir()
	srcFile := filepath.Join(srcDir, "test.txt")
	content := []byte("hello world")
	if err := os.WriteFile(srcFile, content, 0o600); err != nil {
		t.Fatal(err)
	}
	destDir := t.TempDir()
	destFile := filepath.Join(destDir, "downloaded.txt")
	srcURL := "file://" + srcFile
	config := fakeAtmosConfig()
	err := NewGoGetterDownloader(&config).Fetch(srcURL, destFile, ClientModeFile, 5*time.Second)
	if err != nil {
		t.Errorf("GoGetterGet failed: %v", err)
	}
	data, err := os.ReadFile(destFile)
	if err != nil {
		t.Errorf("Error reading downloaded file: %v", err)
	}
	if string(data) != string(content) {
		t.Errorf("Expected file content %s, got %s", content, data)
	}
}
=======
// Unix-specific test moved to gogetter_downloader_unix_test.go:
// - TestGoGetterGet_File
>>>>>>> c1618af3
<|MERGE_RESOLUTION|>--- conflicted
+++ resolved
@@ -128,34 +128,5 @@
 	}
 }
 
-<<<<<<< HEAD
-func TestGoGetterGet_File(t *testing.T) {
-	if runtime.GOOS == "windows" {
-		t.Skipf("Skipping file copying test on Windows: file system differences may cause issues")
-	}
-	srcDir := t.TempDir()
-	srcFile := filepath.Join(srcDir, "test.txt")
-	content := []byte("hello world")
-	if err := os.WriteFile(srcFile, content, 0o600); err != nil {
-		t.Fatal(err)
-	}
-	destDir := t.TempDir()
-	destFile := filepath.Join(destDir, "downloaded.txt")
-	srcURL := "file://" + srcFile
-	config := fakeAtmosConfig()
-	err := NewGoGetterDownloader(&config).Fetch(srcURL, destFile, ClientModeFile, 5*time.Second)
-	if err != nil {
-		t.Errorf("GoGetterGet failed: %v", err)
-	}
-	data, err := os.ReadFile(destFile)
-	if err != nil {
-		t.Errorf("Error reading downloaded file: %v", err)
-	}
-	if string(data) != string(content) {
-		t.Errorf("Expected file content %s, got %s", content, data)
-	}
-}
-=======
 // Unix-specific test moved to gogetter_downloader_unix_test.go:
-// - TestGoGetterGet_File
->>>>>>> c1618af3
+// - TestGoGetterGet_File