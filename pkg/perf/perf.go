--- conflicted
+++ resolved
@@ -123,17 +123,10 @@
 		if parent := stack.peek(); parent != nil {
 			parent.childTime += totalTime
 		}
-<<<<<<< HEAD
-		if m.Hist != nil {
-			if err := m.Hist.RecordValue(d.Microseconds()); err != nil {
-				log.Trace("Failed to record histogram value", "error", err, "metric", name)
-			}
-=======
 
 		// Clean up call stack if empty to prevent memory leaks.
 		if stack.isEmpty() {
 			callStacks.Delete(gid)
->>>>>>> 9b5598a6
 		}
 
 		// Record metrics with both total and self time.
@@ -164,7 +157,9 @@
 
 	// Record self-time in histogram for percentiles.
 	if m.Hist != nil {
-		_ = m.Hist.RecordValue(selfTime.Microseconds())
+		if err := m.Hist.RecordValue(selfTime.Microseconds()); err != nil {
+			log.Trace("Failed to record histogram value", "error", err, "metric", name)
+		}
 	}
 }
 
