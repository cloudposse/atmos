package utils

import (
	"os"
	"strings"

	"github.com/hashicorp/hcl/hcl/ast"
	"github.com/hashicorp/hcl/hcl/printer"
	jsonParser "github.com/hashicorp/hcl/json/parser"
	"github.com/hashicorp/hcl/v2/hclwrite"

	log "github.com/cloudposse/atmos/pkg/logger"
	"github.com/cloudposse/atmos/pkg/perf"
)

// PrintAsHcl prints the provided value as HCL (HashiCorp Language) document to the console.
func PrintAsHcl(data any) error {
	defer perf.Track(nil, "utils.PrintAsHcl")()

	astree, err := ConvertToHclAst(data)
	if err != nil {
		return err
	}

	err = printer.Fprint(os.Stdout, astree)
	if err != nil {
		return err
	}

	return nil
}

// WriteToFileAsHcl converts the provided value to HCL (HashiCorp Language) and writes it to the specified file.
func WriteToFileAsHcl(
	filePath string,
	data any,
	fileMode os.FileMode,
) error {
	defer perf.Track(nil, "utils.WriteToFileAsHcl")()

	astree, err := ConvertToHclAst(data)
	if err != nil {
		return err
	}

	f, err := os.OpenFile(filePath, os.O_WRONLY|os.O_CREATE, fileMode)
	if err != nil {
		return err
	}

	defer func(f *os.File) {
		err := f.Close()
		if err != nil {
			log.Warn(err.Error())
		}
	}(f)

	err = printer.Fprint(f, astree)
	if err != nil {
		return err
	}

	return nil
}

// ConvertToHclAst converts the provided value to an HCL abstract syntax tree.
func ConvertToHclAst(data any) (ast.Node, error) {
	defer perf.Track(nil, "utils.ConvertToHclAst")()

	j, err := ConvertToJSONFast(data)
	if err != nil {
		return nil, err
	}

	astree, err := jsonParser.Parse([]byte(j))
	if err != nil {
		return nil, err
	}

	// Remove the double quotes around the terraform variable names (the double quotes come from JSON keys)
	// since they will be written to the terraform varfiles and terraform does not like it.
	if objectList, ok := astree.Node.(*ast.ObjectList); ok {
		for _, item := range objectList.Items {
			for i, key := range item.Keys {
				item.Keys[i].Token.Text = strings.Replace(key.Token.Text, "\"", "", -1)
			}
		}
	}

	return astree.Node, nil
}

// WriteTerraformBackendConfigToFileAsHcl writes the provided Terraform backend config to the specified file.
// https://dev.to/pdcommunity/write-terraform-files-in-go-with-hclwrite-2e1j
// https://pkg.go.dev/github.com/hashicorp/hcl/v2/hclwrite
func WriteTerraformBackendConfigToFileAsHcl(
	filePath string,
	backendType string,
	backendConfig map[string]any,
) error {
	defer perf.Track(nil, "utils.WriteTerraformBackendConfigToFileAsHcl")()

	hclFile := hclwrite.NewEmptyFile()
	rootBody := hclFile.Body()
	tfBlock := rootBody.AppendNewBlock("terraform", nil)
	tfBlockBody := tfBlock.Body()
	backendBlock := tfBlockBody.AppendNewBlock("backend", []string{backendType})
	backendBlockBody := backendBlock.Body()

	backendConfigSortedKeys := StringKeysFromMap(backendConfig)

	for _, name := range backendConfigSortedKeys {
		v := backendConfig[name]
<<<<<<< HEAD

		//nolint:nestif // Type switch complexity is unavoidable for HCL value handling
		if v == nil {
			backendBlockBody.SetAttributeValue(name, cty.NilVal)
		} else if i, ok := v.(string); ok {
			backendBlockBody.SetAttributeValue(name, cty.StringVal(i))
		} else if i, ok := v.(bool); ok {
			backendBlockBody.SetAttributeValue(name, cty.BoolVal(i))
		} else if i, ok := v.(int64); ok {
			backendBlockBody.SetAttributeValue(name, cty.NumberIntVal(i))
		} else if i, ok := v.(uint64); ok {
			backendBlockBody.SetAttributeValue(name, cty.NumberUIntVal(i))
		} else if i, ok := v.(float64); ok {
			backendBlockBody.SetAttributeValue(name, cty.NumberFloatVal(i))
		}
=======
		ctyVal := GoToCty(v)
		backendBlockBody.SetAttributeValue(name, ctyVal)
>>>>>>> 27a91089
	}

	f, err := os.OpenFile(filePath, os.O_WRONLY|os.O_CREATE, 0o644)
	if err != nil {
		return err
	}

	defer func(f *os.File) {
		err := f.Close()
		if err != nil {
			log.Warn(err.Error())
		}
	}(f)

	_, err = f.Write(hclFile.Bytes())
	if err != nil {
		return err
	}

	return nil
}<|MERGE_RESOLUTION|>--- conflicted
+++ resolved
@@ -111,26 +111,8 @@
 
 	for _, name := range backendConfigSortedKeys {
 		v := backendConfig[name]
-<<<<<<< HEAD
-
-		//nolint:nestif // Type switch complexity is unavoidable for HCL value handling
-		if v == nil {
-			backendBlockBody.SetAttributeValue(name, cty.NilVal)
-		} else if i, ok := v.(string); ok {
-			backendBlockBody.SetAttributeValue(name, cty.StringVal(i))
-		} else if i, ok := v.(bool); ok {
-			backendBlockBody.SetAttributeValue(name, cty.BoolVal(i))
-		} else if i, ok := v.(int64); ok {
-			backendBlockBody.SetAttributeValue(name, cty.NumberIntVal(i))
-		} else if i, ok := v.(uint64); ok {
-			backendBlockBody.SetAttributeValue(name, cty.NumberUIntVal(i))
-		} else if i, ok := v.(float64); ok {
-			backendBlockBody.SetAttributeValue(name, cty.NumberFloatVal(i))
-		}
-=======
 		ctyVal := GoToCty(v)
 		backendBlockBody.SetAttributeValue(name, ctyVal)
->>>>>>> 27a91089
 	}
 
 	f, err := os.OpenFile(filePath, os.O_WRONLY|os.O_CREATE, 0o644)
