package utils

import (
	"errors"
	"fmt"
	"os"
	"os/exec"
	"runtime/debug"

	l "github.com/charmbracelet/log"
	"github.com/fatih/color"
)

const (
	LogLevelTrace   = "Trace"
	LogLevelDebug   = "Debug"
	LogLevelInfo    = "Info"
	LogLevelWarning = "Warning"
)

// PrintMessage prints the message to the console
func PrintMessage(message string) {
	fmt.Println(message)
}

// PrintMessageInColor prints the message to the console using the provided color
func PrintMessageInColor(message string, messageColor *color.Color) {
	_, _ = messageColor.Fprint(os.Stdout, message)
}

func PrintErrorInColor(message string) {
	messageColor := theme.Colors.Error
	_, _ = messageColor.Fprint(os.Stderr, message)
}

// LogErrorAndExit logs errors to std.Error and exits with an error code
<<<<<<< HEAD
func LogErrorAndExit(err error) {
	l.Error(err)

	// Find the executed command's exit code from the error
	var exitError *exec.ExitError
	if errors.As(err, &exitError) {
		exitCode := exitError.ExitCode()
		os.Exit(exitCode)
=======
func LogErrorAndExit(atmosConfig schema.AtmosConfiguration, err error) {
	if err != nil {
		LogError(atmosConfig, err)

		// Find the executed command's exit code from the error
		var exitError *exec.ExitError
		if errors.As(err, &exitError) {
			os.Exit(exitError.ExitCode())
		}

		os.Exit(1)
>>>>>>> 255a05a2
	}

	os.Exit(1)
}

// LogError logs errors to std.Error
func LogError(err error) {

	l.Error(err)

	// Print stack trace
	if l.GetLevel() == l.DebugLevel {
		debug.PrintStack()
	}
}

// LogTrace logs the provided trace message
func LogTrace(message string) {
	LogDebug(message)
}

// LogDebug logs the provided debug message
func LogDebug(message string) {
	l.Debug(message)
}

// LogInfo logs the provided info message
func LogInfo(message string) {
	l.Info(message)
}

// LogWarning logs the provided warning message
func LogWarning(message string) {
	l.Warn(message)
}<|MERGE_RESOLUTION|>--- conflicted
+++ resolved
@@ -8,6 +8,7 @@
 	"runtime/debug"
 
 	l "github.com/charmbracelet/log"
+	"github.com/cloudposse/atmos/pkg/ui/theme"
 	"github.com/fatih/color"
 )
 
@@ -34,28 +35,13 @@
 }
 
 // LogErrorAndExit logs errors to std.Error and exits with an error code
-<<<<<<< HEAD
 func LogErrorAndExit(err error) {
 	l.Error(err)
 
 	// Find the executed command's exit code from the error
 	var exitError *exec.ExitError
 	if errors.As(err, &exitError) {
-		exitCode := exitError.ExitCode()
-		os.Exit(exitCode)
-=======
-func LogErrorAndExit(atmosConfig schema.AtmosConfiguration, err error) {
-	if err != nil {
-		LogError(atmosConfig, err)
-
-		// Find the executed command's exit code from the error
-		var exitError *exec.ExitError
-		if errors.As(err, &exitError) {
-			os.Exit(exitError.ExitCode())
-		}
-
-		os.Exit(1)
->>>>>>> 255a05a2
+		os.Exit(exitError.ExitCode())
 	}
 
 	os.Exit(1)
