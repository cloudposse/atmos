--- conflicted
+++ resolved
@@ -13,38 +13,26 @@
 
 // PrintMessageToUpgradeToAtmosLatestRelease prints info on how to upgrade Atmos to the latest version
 func PrintMessageToUpgradeToAtmosLatestRelease(latestVersion string) {
-<<<<<<< HEAD
-	// Get current theme styles
-	styles := theme.GetCurrentStyles()
-	if styles == nil {
-		// Fallback to basic output if styles aren't available
-		fmt.Printf("Update available! %s » %s\n", version.Version, latestVersion)
-		return
-	}
-
-	// Define content using dynamic theme styles
-=======
 	defer perf.Track(nil, "utils.PrintMessageToUpgradeToAtmosLatestRelease")()
 
 	// Define content
->>>>>>> 9e4489c9
 	message := lipgloss.NewStyle().
 		Render(fmt.Sprintf("Update available! %s » %s",
-			styles.VersionNumber.Render(version.Version),
-			styles.NewVersion.Render(latestVersion)))
+			theme.Styles.VersionNumber.Render(version.Version),
+			theme.Styles.NewVersion.Render(latestVersion)))
 
 	links := []string{
-		lipgloss.NewStyle().Render(fmt.Sprintf("Atmos Releases: %s", styles.Link.Render("https://github.com/cloudposse/atmos/releases"))),
-		lipgloss.NewStyle().Render(fmt.Sprintf("Install Atmos: %s", styles.Link.Render("https://atmos.tools/install"))),
+		lipgloss.NewStyle().Render(fmt.Sprintf("Atmos Releases: %s", theme.Styles.Link.Render("https://github.com/cloudposse/atmos/releases"))),
+		lipgloss.NewStyle().Render(fmt.Sprintf("Install Atmos: %s", theme.Styles.Link.Render("https://atmos.tools/install"))),
 	}
 
 	messageLines := append([]string{message}, links...)
 	messageContent := strings.Join(messageLines, "\n")
 
-	// Define box using theme-aware border color
+	// Define box
 	style := lipgloss.NewStyle().
 		Border(lipgloss.RoundedBorder()).
-		BorderForeground(lipgloss.Color(theme.GetSuccessColor())).
+		BorderForeground(lipgloss.Color(theme.ColorGreen)).
 		Padding(0, 1).
 		Align(lipgloss.Center)
 
