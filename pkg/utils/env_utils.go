--- conflicted
+++ resolved
@@ -6,11 +6,9 @@
 	"path/filepath"
 	"strings"
 
-<<<<<<< HEAD
 	"github.com/cloudposse/atmos/pkg/schema"
-=======
+
 	"github.com/cloudposse/atmos/pkg/perf"
->>>>>>> 64e1dca0
 )
 
 const (
