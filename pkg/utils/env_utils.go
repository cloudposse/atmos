--- conflicted
+++ resolved
@@ -3,9 +3,6 @@
 import (
 	"fmt"
 	"os"
-<<<<<<< HEAD
-	"strings"
-=======
 	"path/filepath"
 	"strings"
 )
@@ -15,49 +12,28 @@
 	pathPrefixLength = 5
 	// EnvVarFormat is the format string for environment variables.
 	envVarFormat = "%s=%s"
->>>>>>> 9fd7d156
 )
 
 // ConvertEnvVars converts ENV vars from a map to a list of strings in the format ["key1=val1", "key2=val2", "key3=val3" ...].
-// Values are converted to strings using Go's standard string representation.
-// Nil values and the literal string "null" are excluded from the output.
 func ConvertEnvVars(envVarsMap map[string]any) []string {
-	if envVarsMap == nil {
-		return []string{}
-	}
-
-	// Pre-allocate slice with estimated capacity to reduce allocations
-	res := make([]string, 0, len(envVarsMap))
+	res := []string{}
 
 	for k, v := range envVarsMap {
 		if v != "null" && v != nil {
-<<<<<<< HEAD
-			// Use %v for proper type conversion instead of %s.
-			res = append(res, fmt.Sprintf("%s=%v", k, v))
-=======
 			res = append(res, fmt.Sprintf(envVarFormat, k, v))
->>>>>>> 9fd7d156
 		}
 	}
 	return res
 }
 
 // EnvironToMap converts all the environment variables in the environment into a map of strings.
-// Invalid environment variable entries (those without '=' separator) are skipped.
 func EnvironToMap() map[string]string {
-	envVars := os.Environ()
-	// Pre-allocate map with capacity to reduce allocations.
-	envMap := make(map[string]string, len(envVars))
-
-	for _, env := range envVars {
+	envMap := make(map[string]string)
+	for _, env := range os.Environ() {
 		pair := SplitStringAtFirstOccurrence(env, "=")
-		// Only add valid environment variables that have a non-empty key
-		// (SplitStringAtFirstOccurrence always returns [2]string, but second element
-		// is empty string if no separator found).
-		if pair[0] != "" && strings.Contains(env, "=") {
-			envMap[pair[0]] = pair[1]
-		}
-		// Skip malformed environment variables (no '=' or empty key).
+		k := pair[0]
+		v := pair[1]
+		envMap[k] = v
 	}
 	return envMap
 }
