--- conflicted
+++ resolved
@@ -3,12 +3,11 @@
 import (
 	"fmt"
 	"os"
-<<<<<<< HEAD
+
+	"path/filepath"
+	"strings"
 
 	"github.com/cloudposse/atmos/pkg/schema"
-=======
-	"path/filepath"
-	"strings"
 )
 
 const (
@@ -16,7 +15,6 @@
 	pathPrefixLength = 5
 	// EnvVarFormat is the format string for environment variables.
 	envVarFormat = "%s=%s"
->>>>>>> f51d0f9a
 )
 
 // ConvertEnvVars converts ENV vars from a map to a list of strings in the format ["key1=val1", "key2=val2", "key3=val3" ...].
@@ -43,7 +41,6 @@
 	return envMap
 }
 
-<<<<<<< HEAD
 // CommandEnvToMap converts a slice of schema.CommandEnv to a map[string]string.
 // Keys are taken from the Key field; later entries overwrite earlier ones on duplicate keys.
 func CommandEnvToMap(envs []schema.CommandEnv) map[string]string {
@@ -52,7 +49,8 @@
 		m[e.Key] = e.Value
 	}
 	return m
-=======
+}
+
 // PrependToPath adds a directory to the beginning of the PATH environment variable.
 // Returns the new PATH value.
 func PrependToPath(currentPath, newDir string) string {
@@ -138,5 +136,4 @@
 
 	// Variable not found, add it
 	return append(append([]string{}, env...), fmt.Sprintf(envVarFormat, key, value))
->>>>>>> f51d0f9a
 }