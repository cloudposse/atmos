--- conflicted
+++ resolved
@@ -86,8 +86,6 @@
 		// Use theme-aware Chroma theme if not explicitly set
 		settings.Theme = getThemeAwareChromaTheme(config)
 	}
-<<<<<<< HEAD
-
 	// For boolean fields, we check if the user explicitly set them using viper
 	// This is a better approach than guessing based on other fields
 	// NOTE: Long-term fix would be to use *bool in the schema for proper tri-state handling
@@ -97,13 +95,7 @@
 	if !settings.Enabled && !viper.IsSet("settings.terminal.syntax_highlighting.enabled") {
 		settings.Enabled = defaults.Enabled
 	}
-	if !settings.HighlightedOutputPager && !viper.IsSet("settings.terminal.syntax_highlighting.pager") {
-		settings.HighlightedOutputPager = defaults.HighlightedOutputPager
-	}
 	if !settings.LineNumbers && !viper.IsSet("settings.terminal.syntax_highlighting.line_numbers") {
-=======
-	if !settings.LineNumbers {
->>>>>>> 08a44dd1
 		settings.LineNumbers = defaults.LineNumbers
 	}
 	if !settings.Wrap && !viper.IsSet("settings.terminal.syntax_highlighting.wrap") {
