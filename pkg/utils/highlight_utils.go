package utils

import (
	"bytes"
	"encoding/json"
	"io"
	"strings"

<<<<<<< HEAD
	"github.com/alecthomas/chroma"
	"github.com/alecthomas/chroma/formatters"
	"github.com/alecthomas/chroma/lexers"
	"github.com/alecthomas/chroma/quick"
	"github.com/alecthomas/chroma/styles"
	"github.com/spf13/viper"
	"golang.org/x/term"
=======
	"github.com/alecthomas/chroma/v2"
	"github.com/alecthomas/chroma/v2/formatters"
	"github.com/alecthomas/chroma/v2/lexers"
	"github.com/alecthomas/chroma/v2/quick"
	"github.com/alecthomas/chroma/v2/styles"
>>>>>>> 9e4489c9

	"github.com/cloudposse/atmos/internal/tui/templates"
	termUtils "github.com/cloudposse/atmos/internal/tui/templates/term"
	"github.com/cloudposse/atmos/pkg/perf"
	"github.com/cloudposse/atmos/pkg/schema"
<<<<<<< HEAD
	"github.com/cloudposse/atmos/pkg/ui/theme"
=======
>>>>>>> 9e4489c9
)

// DefaultHighlightSettings returns the default syntax highlighting settings.
func DefaultHighlightSettings() *schema.SyntaxHighlighting {
	defer perf.Track(nil, "utils.DefaultHighlightSettings")()

	return &schema.SyntaxHighlighting{
		Enabled:     true,
		Formatter:   "terminal",
		Theme:       "dracula",
		LineNumbers: true,
		Wrap:        false,
	}
}

// getThemeAwareChromaTheme returns the appropriate Chroma theme based on the active Atmos theme.
func getThemeAwareChromaTheme(config *schema.AtmosConfiguration) string {
	var themeName string

	// First priority: Check Viper for flags/env (includes ATMOS_THEME env var)
	if viper.IsSet("settings.terminal.theme") {
		themeName = viper.GetString("settings.terminal.theme")
	}

	// Second priority: Check config if available and non-nil
	if themeName == "" && config != nil &&
		config.Settings.Terminal.Theme != "" {
		themeName = config.Settings.Terminal.Theme
	}

	// Final fallback: Use default
	if themeName == "" {
		themeName = "default"
	}

	// Get the color scheme for the theme
	scheme, err := theme.GetColorSchemeForTheme(themeName)
	if err != nil || scheme == nil || scheme.ChromaTheme == "" {
		// Fallback to dracula if we can't get the theme's Chroma theme
		return "dracula"
	}

	return scheme.ChromaTheme
}

// GetHighlightSettings returns the syntax highlighting settings from the config or defaults.
func GetHighlightSettings(config *schema.AtmosConfiguration) *schema.SyntaxHighlighting {
	defer perf.Track(config, "utils.GetHighlightSettings")()

	defaults := DefaultHighlightSettings()
	if config.Settings.Terminal.SyntaxHighlighting == (schema.SyntaxHighlighting{}) {
		// Use theme-aware defaults
		defaults.Theme = getThemeAwareChromaTheme(config)
		return defaults
	}
	settings := &config.Settings.Terminal.SyntaxHighlighting

	// Apply defaults only for truly unset fields
	// NOTE: For proper tri-state handling, the schema should use *bool pointers
	// For now, we can't distinguish between explicitly set false and unset
	// So we only apply defaults for zero values that are likely unintended

	// For Enabled: We assume if the whole struct exists, they want it enabled unless explicitly false
	// This is the one case where false might be intentional, so we don't override it

	if settings.Formatter == "" {
		settings.Formatter = defaults.Formatter
	}
	if settings.Theme == "" {
		// Use theme-aware Chroma theme if not explicitly set
		settings.Theme = getThemeAwareChromaTheme(config)
	}
	// For boolean fields, we check if the user explicitly set them using viper
	// This is a better approach than guessing based on other fields
	// NOTE: Long-term fix would be to use *bool in the schema for proper tri-state handling
	// (nil = unset, *true = explicitly true, *false = explicitly false)

	// Check if each boolean field was explicitly set
	if !settings.Enabled && !viper.IsSet("settings.terminal.syntax_highlighting.enabled") {
		settings.Enabled = defaults.Enabled
	}
	if !settings.LineNumbers && !viper.IsSet("settings.terminal.syntax_highlighting.line_numbers") {
		settings.LineNumbers = defaults.LineNumbers
	}
	if !settings.Wrap && !viper.IsSet("settings.terminal.syntax_highlighting.wrap") {
		settings.Wrap = defaults.Wrap
	}

	return settings
}

// HighlightCode highlights the given code using chroma with the specified lexer and theme.
func HighlightCode(code string, lexerName string, theme string) (string, error) {
	defer perf.Track(nil, "utils.HighlightCode")()

	if !termUtils.IsTTYSupportForStdout() {
		return code, nil
	}
	var buf bytes.Buffer
	err := quick.Highlight(&buf, code, lexerName, "terminal", theme)
	if err != nil {
		return code, err
	}
	return buf.String(), nil
}

var isTermPresent = termUtils.IsTTYSupportForStdout()

// HighlightCodeWithConfig highlights the given code using the provided configuration.
func HighlightCodeWithConfig(config *schema.AtmosConfiguration, code string, format ...string) (string, error) {
	defer perf.Track(config, "utils.HighlightCodeWithConfig")()

	// Return plain code if config is nil
	if config == nil {
		return code, nil
	}

	// Check if either stdout or stderr is a terminal (provenance goes to stderr)
	isTerm := isTermPresent || termUtils.IsTTYSupportForStderr()

	// Check if color is explicitly disabled via NoColor flag or Color setting.
	// NoColor takes precedence (when true, always disable colors).
	colorDisabled := config.Settings.Terminal.NoColor || !config.Settings.Terminal.Color

	// Skip highlighting if not in a terminal, disabled, or colors are disabled
	if !isTerm || !GetHighlightSettings(config).Enabled || colorDisabled {
		return code, nil
	}

	// Set terminal width
	config.Settings.Terminal.MaxWidth = templates.GetTerminalWidth()

	// Select lexer based on format or code content
	lexer := getLexer(format, code)
	if lexer == nil {
		lexer = lexers.Fallback
	}

	// Select style
	settings := GetHighlightSettings(config)
	style := styles.Get(settings.Theme)
	if style == nil {
		style = styles.Fallback
	}

	// Select formatter
	formatter := getFormatter(settings)
	if formatter == nil {
		formatter = formatters.Fallback
	}

	// Format the code
	var buf bytes.Buffer
	iterator, err := lexer.Tokenise(nil, code)
	if err != nil {
		return code, err
	}
	if err := formatter.Format(&buf, style, iterator); err != nil {
		return code, err
	}

	return buf.String(), nil
}

// getLexer selects a lexer based on format or code content.
func getLexer(format []string, code string) chroma.Lexer {
	defer perf.Track(nil, "utils.getLexer")()

	if len(format) > 0 && format[0] != "" {
		return lexers.Get(strings.ToLower(format[0]))
	}
	trimmed := strings.TrimSpace(code)
	if json.Valid([]byte(trimmed)) {
		return lexers.Get("json")
	}
	if isYAML(trimmed) {
		return lexers.Get("yaml")
	}
	return lexers.Get("plaintext")
}

// isYAML checks if the code resembles YAML.
func isYAML(code string) bool {
	return (strings.Contains(code, ":") && !strings.HasPrefix(code, "{")) ||
		strings.Contains(code, "\n  ") ||
		strings.Contains(code, "\n- ")
}

// getFormatter selects a formatter based on settings.
func getFormatter(settings *schema.SyntaxHighlighting) chroma.Formatter {
	if settings.LineNumbers {
		return formatters.TTY256
	}
	return formatters.Get(settings.Formatter)
}

// HighlightWriter returns an io.Writer that highlights code written to it.
type HighlightWriter struct {
	config schema.AtmosConfiguration
	writer io.Writer
	format string
}

<<<<<<< HEAD
// NewHighlightWriter creates a new HighlightWriter.
func NewHighlightWriter(w io.Writer, config *schema.AtmosConfiguration, format ...string) *HighlightWriter {
=======
// NewHighlightWriter creates a new HighlightWriter
func NewHighlightWriter(w io.Writer, config schema.AtmosConfiguration, format ...string) *HighlightWriter {
	defer perf.Track(&config, "utils.NewHighlightWriter")()

>>>>>>> 9e4489c9
	var f string
	if len(format) > 0 {
		f = format[0]
	}
	hw := &HighlightWriter{
		writer: w,
		format: f,
	}
	if config != nil {
		hw.config = *config
	}
	return hw
}

// Write implements io.Writer
// The returned byte count n is the length of p regardless of whether the highlighting
// process changes the actual number of bytes written to the underlying writer.
// This maintains compatibility with the io.Writer interface contract while still
// providing syntax highlighting functionality.
func (h *HighlightWriter) Write(p []byte) (n int, err error) {
	highlighted, err := HighlightCodeWithConfig(&h.config, string(p), h.format)
	if err != nil {
		return 0, err
	}

	// Write the highlighted content, ignoring the actual number of bytes written
	// since we'll return the original input length
	_, err = h.writer.Write([]byte(highlighted))
	if err != nil {
		// If there's an error, we can't be sure how many bytes were actually written
		return 0, err
	}

	// Return the original length of p as required by io.Writer interface
	// This ensures that the caller knows all bytes from p were processed
	return len(p), nil
}<|MERGE_RESOLUTION|>--- conflicted
+++ resolved
@@ -6,33 +6,19 @@
 	"io"
 	"strings"
 
-<<<<<<< HEAD
-	"github.com/alecthomas/chroma"
-	"github.com/alecthomas/chroma/formatters"
-	"github.com/alecthomas/chroma/lexers"
-	"github.com/alecthomas/chroma/quick"
-	"github.com/alecthomas/chroma/styles"
-	"github.com/spf13/viper"
-	"golang.org/x/term"
-=======
 	"github.com/alecthomas/chroma/v2"
 	"github.com/alecthomas/chroma/v2/formatters"
 	"github.com/alecthomas/chroma/v2/lexers"
 	"github.com/alecthomas/chroma/v2/quick"
 	"github.com/alecthomas/chroma/v2/styles"
->>>>>>> 9e4489c9
 
 	"github.com/cloudposse/atmos/internal/tui/templates"
 	termUtils "github.com/cloudposse/atmos/internal/tui/templates/term"
 	"github.com/cloudposse/atmos/pkg/perf"
 	"github.com/cloudposse/atmos/pkg/schema"
-<<<<<<< HEAD
-	"github.com/cloudposse/atmos/pkg/ui/theme"
-=======
->>>>>>> 9e4489c9
 )
 
-// DefaultHighlightSettings returns the default syntax highlighting settings.
+// DefaultHighlightSettings returns the default syntax highlighting settings
 func DefaultHighlightSettings() *schema.SyntaxHighlighting {
 	defer perf.Track(nil, "utils.DefaultHighlightSettings")()
 
@@ -45,83 +31,35 @@
 	}
 }
 
-// getThemeAwareChromaTheme returns the appropriate Chroma theme based on the active Atmos theme.
-func getThemeAwareChromaTheme(config *schema.AtmosConfiguration) string {
-	var themeName string
-
-	// First priority: Check Viper for flags/env (includes ATMOS_THEME env var)
-	if viper.IsSet("settings.terminal.theme") {
-		themeName = viper.GetString("settings.terminal.theme")
-	}
-
-	// Second priority: Check config if available and non-nil
-	if themeName == "" && config != nil &&
-		config.Settings.Terminal.Theme != "" {
-		themeName = config.Settings.Terminal.Theme
-	}
-
-	// Final fallback: Use default
-	if themeName == "" {
-		themeName = "default"
-	}
-
-	// Get the color scheme for the theme
-	scheme, err := theme.GetColorSchemeForTheme(themeName)
-	if err != nil || scheme == nil || scheme.ChromaTheme == "" {
-		// Fallback to dracula if we can't get the theme's Chroma theme
-		return "dracula"
-	}
-
-	return scheme.ChromaTheme
-}
-
-// GetHighlightSettings returns the syntax highlighting settings from the config or defaults.
+// GetHighlightSettings returns the syntax highlighting settings from the config or defaults
 func GetHighlightSettings(config *schema.AtmosConfiguration) *schema.SyntaxHighlighting {
 	defer perf.Track(config, "utils.GetHighlightSettings")()
 
 	defaults := DefaultHighlightSettings()
 	if config.Settings.Terminal.SyntaxHighlighting == (schema.SyntaxHighlighting{}) {
-		// Use theme-aware defaults
-		defaults.Theme = getThemeAwareChromaTheme(config)
 		return defaults
 	}
 	settings := &config.Settings.Terminal.SyntaxHighlighting
-
-	// Apply defaults only for truly unset fields
-	// NOTE: For proper tri-state handling, the schema should use *bool pointers
-	// For now, we can't distinguish between explicitly set false and unset
-	// So we only apply defaults for zero values that are likely unintended
-
-	// For Enabled: We assume if the whole struct exists, they want it enabled unless explicitly false
-	// This is the one case where false might be intentional, so we don't override it
-
+	// Apply defaults for any unset fields
+	if !settings.Enabled {
+		settings.Enabled = defaults.Enabled
+	}
 	if settings.Formatter == "" {
 		settings.Formatter = defaults.Formatter
 	}
 	if settings.Theme == "" {
-		// Use theme-aware Chroma theme if not explicitly set
-		settings.Theme = getThemeAwareChromaTheme(config)
-	}
-	// For boolean fields, we check if the user explicitly set them using viper
-	// This is a better approach than guessing based on other fields
-	// NOTE: Long-term fix would be to use *bool in the schema for proper tri-state handling
-	// (nil = unset, *true = explicitly true, *false = explicitly false)
-
-	// Check if each boolean field was explicitly set
-	if !settings.Enabled && !viper.IsSet("settings.terminal.syntax_highlighting.enabled") {
-		settings.Enabled = defaults.Enabled
-	}
-	if !settings.LineNumbers && !viper.IsSet("settings.terminal.syntax_highlighting.line_numbers") {
+		settings.Theme = defaults.Theme
+	}
+	if !settings.LineNumbers {
 		settings.LineNumbers = defaults.LineNumbers
 	}
-	if !settings.Wrap && !viper.IsSet("settings.terminal.syntax_highlighting.wrap") {
+	if !settings.Wrap {
 		settings.Wrap = defaults.Wrap
 	}
-
 	return settings
 }
 
-// HighlightCode highlights the given code using chroma with the specified lexer and theme.
+// HighlightCode highlights the given code using chroma with the specified lexer and theme
 func HighlightCode(code string, lexerName string, theme string) (string, error) {
 	defer perf.Track(nil, "utils.HighlightCode")()
 
@@ -226,34 +164,26 @@
 	return formatters.Get(settings.Formatter)
 }
 
-// HighlightWriter returns an io.Writer that highlights code written to it.
+// HighlightWriter returns an io.Writer that highlights code written to it
 type HighlightWriter struct {
 	config schema.AtmosConfiguration
 	writer io.Writer
 	format string
 }
 
-<<<<<<< HEAD
-// NewHighlightWriter creates a new HighlightWriter.
-func NewHighlightWriter(w io.Writer, config *schema.AtmosConfiguration, format ...string) *HighlightWriter {
-=======
 // NewHighlightWriter creates a new HighlightWriter
 func NewHighlightWriter(w io.Writer, config schema.AtmosConfiguration, format ...string) *HighlightWriter {
 	defer perf.Track(&config, "utils.NewHighlightWriter")()
 
->>>>>>> 9e4489c9
 	var f string
 	if len(format) > 0 {
 		f = format[0]
 	}
-	hw := &HighlightWriter{
+	return &HighlightWriter{
+		config: config,
 		writer: w,
 		format: f,
 	}
-	if config != nil {
-		hw.config = *config
-	}
-	return hw
 }
 
 // Write implements io.Writer
