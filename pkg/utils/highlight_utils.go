package utils

import (
	"bytes"
	"encoding/json"
	"io"
	"strings"

	"github.com/alecthomas/chroma/v2"
	"github.com/alecthomas/chroma/v2/formatters"
	"github.com/alecthomas/chroma/v2/lexers"
	"github.com/alecthomas/chroma/v2/quick"
	"github.com/alecthomas/chroma/v2/styles"

	"github.com/cloudposse/atmos/internal/tui/templates"
<<<<<<< HEAD
	termWriter "github.com/cloudposse/atmos/internal/tui/templates/term"
=======
	termUtils "github.com/cloudposse/atmos/internal/tui/templates/term"
>>>>>>> c1618af3
	"github.com/cloudposse/atmos/pkg/perf"
	"github.com/cloudposse/atmos/pkg/schema"
)

// DefaultHighlightSettings returns the default syntax highlighting settings
func DefaultHighlightSettings() *schema.SyntaxHighlighting {
	defer perf.Track(nil, "utils.DefaultHighlightSettings")()

	return &schema.SyntaxHighlighting{
		Enabled:     true,
		Formatter:   "terminal",
		Theme:       "dracula",
		LineNumbers: true,
		Wrap:        false,
	}
}

// GetHighlightSettings returns the syntax highlighting settings from the config or defaults
func GetHighlightSettings(config *schema.AtmosConfiguration) *schema.SyntaxHighlighting {
	defer perf.Track(config, "utils.GetHighlightSettings")()

	defaults := DefaultHighlightSettings()
	if config.Settings.Terminal.SyntaxHighlighting == (schema.SyntaxHighlighting{}) {
		return defaults
	}
	settings := &config.Settings.Terminal.SyntaxHighlighting
	// Apply defaults for any unset fields
	if !settings.Enabled {
		settings.Enabled = defaults.Enabled
	}
	if settings.Formatter == "" {
		settings.Formatter = defaults.Formatter
	}
	if settings.Theme == "" {
		settings.Theme = defaults.Theme
	}
	if !settings.LineNumbers {
		settings.LineNumbers = defaults.LineNumbers
	}
	if !settings.Wrap {
		settings.Wrap = defaults.Wrap
	}
	return settings
}

// HighlightCode highlights the given code using chroma with the specified lexer and theme
func HighlightCode(code string, lexerName string, theme string) (string, error) {
	defer perf.Track(nil, "utils.HighlightCode")()

<<<<<<< HEAD
	if !termWriter.IsTTYSupportForStdout() {
=======
	if !termUtils.IsTTYSupportForStdout() {
>>>>>>> c1618af3
		return code, nil
	}
	var buf bytes.Buffer
	err := quick.Highlight(&buf, code, lexerName, "terminal", theme)
	if err != nil {
		return code, err
	}
	return buf.String(), nil
}

<<<<<<< HEAD
=======
var isTermPresent = termUtils.IsTTYSupportForStdout()

>>>>>>> c1618af3
// HighlightCodeWithConfig highlights the given code using the provided configuration.
func HighlightCodeWithConfig(config *schema.AtmosConfiguration, code string, format ...string) (string, error) {
	defer perf.Track(config, "utils.HighlightCodeWithConfig")()

	// Check if either stdout or stderr is a terminal (provenance goes to stderr)
<<<<<<< HEAD
	isTerm := termWriter.IsTTYSupportForStdout() || termWriter.IsTTYSupportForStderr()
=======
	isTerm := isTermPresent || termUtils.IsTTYSupportForStderr()
>>>>>>> c1618af3

	// Skip highlighting if not in a terminal or disabled
	if !isTerm || !GetHighlightSettings(config).Enabled {
		return code, nil
	}

	// Set terminal width
	config.Settings.Terminal.MaxWidth = templates.GetTerminalWidth()

	// Select lexer based on format or code content
	lexer := getLexer(format, code)
	if lexer == nil {
		lexer = lexers.Fallback
	}

	// Select style
	settings := GetHighlightSettings(config)
	style := styles.Get(settings.Theme)
	if style == nil {
		style = styles.Fallback
	}

	// Select formatter
	formatter := getFormatter(settings)
	if formatter == nil {
		formatter = formatters.Fallback
	}

	// Format the code
	var buf bytes.Buffer
	iterator, err := lexer.Tokenise(nil, code)
	if err != nil {
		return code, err
	}
	if err := formatter.Format(&buf, style, iterator); err != nil {
		return code, err
	}

	return buf.String(), nil
}

// getLexer selects a lexer based on format or code content.
func getLexer(format []string, code string) chroma.Lexer {
	defer perf.Track(nil, "utils.getLexer")()

	if len(format) > 0 && format[0] != "" {
		return lexers.Get(strings.ToLower(format[0]))
	}
	trimmed := strings.TrimSpace(code)
	if json.Valid([]byte(trimmed)) {
		return lexers.Get("json")
	}
	if isYAML(trimmed) {
		return lexers.Get("yaml")
	}
	return lexers.Get("plaintext")
}

// isYAML checks if the code resembles YAML.
func isYAML(code string) bool {
	return (strings.Contains(code, ":") && !strings.HasPrefix(code, "{")) ||
		strings.Contains(code, "\n  ") ||
		strings.Contains(code, "\n- ")
}

// getFormatter selects a formatter based on settings.
func getFormatter(settings *schema.SyntaxHighlighting) chroma.Formatter {
	if settings.LineNumbers {
		return formatters.TTY256
	}
	return formatters.Get(settings.Formatter)
}

// HighlightWriter returns an io.Writer that highlights code written to it
type HighlightWriter struct {
	config schema.AtmosConfiguration
	writer io.Writer
	format string
}

// NewHighlightWriter creates a new HighlightWriter
func NewHighlightWriter(w io.Writer, config schema.AtmosConfiguration, format ...string) *HighlightWriter {
	defer perf.Track(&config, "utils.NewHighlightWriter")()

	var f string
	if len(format) > 0 {
		f = format[0]
	}
	return &HighlightWriter{
		config: config,
		writer: w,
		format: f,
	}
}

// Write implements io.Writer
// The returned byte count n is the length of p regardless of whether the highlighting
// process changes the actual number of bytes written to the underlying writer.
// This maintains compatibility with the io.Writer interface contract while still
// providing syntax highlighting functionality.
func (h *HighlightWriter) Write(p []byte) (n int, err error) {
	highlighted, err := HighlightCodeWithConfig(&h.config, string(p), h.format)
	if err != nil {
		return 0, err
	}

	// Write the highlighted content, ignoring the actual number of bytes written
	// since we'll return the original input length
	_, err = h.writer.Write([]byte(highlighted))
	if err != nil {
		// If there's an error, we can't be sure how many bytes were actually written
		return 0, err
	}

	// Return the original length of p as required by io.Writer interface
	// This ensures that the caller knows all bytes from p were processed
	return len(p), nil
}<|MERGE_RESOLUTION|>--- conflicted
+++ resolved
@@ -13,11 +13,7 @@
 	"github.com/alecthomas/chroma/v2/styles"
 
 	"github.com/cloudposse/atmos/internal/tui/templates"
-<<<<<<< HEAD
-	termWriter "github.com/cloudposse/atmos/internal/tui/templates/term"
-=======
 	termUtils "github.com/cloudposse/atmos/internal/tui/templates/term"
->>>>>>> c1618af3
 	"github.com/cloudposse/atmos/pkg/perf"
 	"github.com/cloudposse/atmos/pkg/schema"
 )
@@ -67,11 +63,7 @@
 func HighlightCode(code string, lexerName string, theme string) (string, error) {
 	defer perf.Track(nil, "utils.HighlightCode")()
 
-<<<<<<< HEAD
-	if !termWriter.IsTTYSupportForStdout() {
-=======
 	if !termUtils.IsTTYSupportForStdout() {
->>>>>>> c1618af3
 		return code, nil
 	}
 	var buf bytes.Buffer
@@ -82,21 +74,14 @@
 	return buf.String(), nil
 }
 
-<<<<<<< HEAD
-=======
 var isTermPresent = termUtils.IsTTYSupportForStdout()
 
->>>>>>> c1618af3
 // HighlightCodeWithConfig highlights the given code using the provided configuration.
 func HighlightCodeWithConfig(config *schema.AtmosConfiguration, code string, format ...string) (string, error) {
 	defer perf.Track(config, "utils.HighlightCodeWithConfig")()
 
 	// Check if either stdout or stderr is a terminal (provenance goes to stderr)
-<<<<<<< HEAD
-	isTerm := termWriter.IsTTYSupportForStdout() || termWriter.IsTTYSupportForStderr()
-=======
 	isTerm := isTermPresent || termUtils.IsTTYSupportForStderr()
->>>>>>> c1618af3
 
 	// Skip highlighting if not in a terminal or disabled
 	if !isTerm || !GetHighlightSettings(config).Enabled {
