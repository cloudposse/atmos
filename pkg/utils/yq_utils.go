// https://github.com/mikefarah/yq
// https://mikefarah.gitbook.io/yq
// https://mikefarah.gitbook.io/yq/recipes
// https://mikefarah.gitbook.io/yq/operators/pipe

package utils

import (
	"fmt"
	"strings"

	"github.com/mikefarah/yq/v4/pkg/yqlib"
	"gopkg.in/op/go-logging.v1"
	"gopkg.in/yaml.v3"

	"github.com/cloudposse/atmos/pkg/schema"
)

type logBackend struct{}

func (n logBackend) Log(level logging.Level, i int, record *logging.Record) error {
	return nil
}

func (n logBackend) GetLevel(s string) logging.Level {
	return logging.ERROR
}

func (n logBackend) SetLevel(level logging.Level, s string) {
}

func (n logBackend) IsEnabledFor(level logging.Level, s string) bool {
	return false
}

// configureYqLogger configures the yq logger based on Atmos configuration.
// If atmosConfig is nil or log level is not Trace, use a no-op logging backend.
func configureYqLogger(atmosConfig *schema.AtmosConfiguration) {
	// Only use the default (chatty) logger when atmosConfig is not nil and log level is Trace
	// In all other cases, use the no-op logging backend
	if atmosConfig == nil || atmosConfig.Logs.Level != LogLevelTrace {
		logger := yqlib.GetLogger()
		backend := logBackend{}
		logger.SetBackend(backend)
	}
}

func EvaluateYqExpression(atmosConfig *schema.AtmosConfiguration, data any, yq string) (any, error) {
	// Configure the yq logger based on Atmos configuration
	configureYqLogger(atmosConfig)

	evaluator := yqlib.NewStringEvaluator()

	yamlData, err := ConvertToYAML(data)
	if err != nil {
		return nil, fmt.Errorf("EvaluateYqExpression: failed to convert data to YAML: %w", err)
	}

	pref := yqlib.YamlPreferences{
		Indent:                      2,
		ColorsEnabled:               false,
		LeadingContentPreProcessing: true,
		PrintDocSeparators:          true,
		UnwrapScalar:                true,
		EvaluateTogether:            false,
	}

	encoder := yqlib.NewYamlEncoder(pref)
	decoder := yqlib.NewYamlDecoder(pref)

	result, err := evaluator.Evaluate(yq, yamlData, encoder, decoder)
	if err != nil {
		return nil, fmt.Errorf("EvaluateYqExpression: failed to evaluate YQ expression '%s': %w", yq, err)
	}

	trimmedResult := strings.TrimSpace(result)
	if isSimpleStringStartingWithHash(trimmedResult) {
		return trimmedResult, nil
	}
	var node yaml.Node
	err = yaml.Unmarshal([]byte(result), &node)
	if err != nil {
		return nil, fmt.Errorf("EvaluateYqExpression: failed to unmarshal result: %w", err)
	}

	processYAMLNode(&node)
	resultBytes, err := yaml.Marshal(&node)
	if err != nil {
		return nil, fmt.Errorf("EvaluateYqExpression: failed to marshal processed node: %w", err)
	}

	res, err := UnmarshalYAML[any](string(resultBytes))
	if err != nil {
		return nil, fmt.Errorf("EvaluateYqExpression: failed to convert YAML to Go type: %w", err)
	}

	return res, nil
}

<<<<<<< HEAD
func isSimpleStringStartingWithHash(s string) bool {
	return strings.HasPrefix(s, "#") && !strings.Contains(s, "\n")
}

func processYAMLNode(node *yaml.Node) {
	if node == nil {
		return
	}

	if node.Kind == yaml.ScalarNode && node.Tag == "!!str" && strings.HasPrefix(node.Value, "#") {
		node.Style = yaml.SingleQuotedStyle
	}

	for _, child := range node.Content {
		processYAMLNode(child)
	}
=======
func EvaluateYqExpressionWithType[T any](atmosConfig *schema.AtmosConfiguration, data T, yq string) (*T, error) {
	// Configure the yq logger based on Atmos configuration
	configureYqLogger(atmosConfig)

	evaluator := yqlib.NewStringEvaluator()

	yaml, err := ConvertToYAML(data)
	if err != nil {
		return nil, fmt.Errorf("EvaluateYqExpressionWithType: failed to convert data to YAML: %w", err)
	}

	pref := yqlib.YamlPreferences{
		Indent:                      2,
		ColorsEnabled:               false,
		LeadingContentPreProcessing: true,
		PrintDocSeparators:          true,
		UnwrapScalar:                true,
		EvaluateTogether:            false,
	}

	encoder := yqlib.NewYamlEncoder(pref)
	decoder := yqlib.NewYamlDecoder(pref)

	result, err := evaluator.Evaluate(yq, yaml, encoder, decoder)
	if err != nil {
		return nil, fmt.Errorf("EvaluateYqExpressionWithType: failed to evaluate YQ expression '%s': %w", yq, err)
	}

	res, err := UnmarshalYAML[T](result)
	if err != nil {
		return nil, fmt.Errorf("EvaluateYqExpressionWithType: failed to convert YAML to Go type: %w", err)
	}

	return &res, nil
>>>>>>> 6bde3fcb
}<|MERGE_RESOLUTION|>--- conflicted
+++ resolved
@@ -97,7 +97,6 @@
 	return res, nil
 }
 
-<<<<<<< HEAD
 func isSimpleStringStartingWithHash(s string) bool {
 	return strings.HasPrefix(s, "#") && !strings.Contains(s, "\n")
 }
@@ -114,7 +113,9 @@
 	for _, child := range node.Content {
 		processYAMLNode(child)
 	}
-=======
+}
+
+
 func EvaluateYqExpressionWithType[T any](atmosConfig *schema.AtmosConfiguration, data T, yq string) (*T, error) {
 	// Configure the yq logger based on Atmos configuration
 	configureYqLogger(atmosConfig)
@@ -149,5 +150,4 @@
 	}
 
 	return &res, nil
->>>>>>> 6bde3fcb
 }