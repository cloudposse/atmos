--- conflicted
+++ resolved
@@ -23,81 +23,6 @@
 	uncPrefix            = `\\`
 )
 
-<<<<<<< HEAD
-// isUNCPath checks if a path is a UNC path (\\server\share format).
-func isUNCPath(path string) bool {
-	return strings.HasPrefix(path, uncPrefix) && len(strings.Split(path, windowsPathSeparator)) >= 4
-}
-
-// ensureAbsolutePath converts a path to absolute while preserving UNC paths.
-func ensureAbsolutePath(path string) (string, error) {
-	// UNC paths are already absolute, don't use filepath.Abs() which can corrupt them.
-	if isUNCPath(path) {
-		return path, nil
-	}
-
-	// For regular paths, use filepath.Abs().
-	if !filepath.IsAbs(path) {
-		absPath, err := filepath.Abs(path)
-		if err != nil {
-			return "", fmt.Errorf("failed to resolve absolute path: %w", err)
-		}
-		return absPath, nil
-	}
-
-	return path, nil
-}
-
-// joinUNCPath joins a UNC base path with additional components using Windows separators.
-func joinUNCPath(basePath, component string) string {
-	if component == "" {
-		return basePath
-	}
-
-	result := basePath
-	if !strings.HasSuffix(result, windowsPathSeparator) {
-		result += windowsPathSeparator
-	}
-
-	// Convert forward slashes to backslashes for UNC paths.
-	component = strings.ReplaceAll(component, "/", windowsPathSeparator)
-	result += component
-
-	return result
-}
-
-// cleanUNCPath cleans a UNC path while preserving the UNC prefix.
-func cleanUNCPath(path string) string {
-	if !strings.HasPrefix(path, uncPrefix) {
-		return path
-	}
-
-	cleanPath := path
-	// Remove any sequences of 3 or more consecutive backslashes, keeping only single backslashes.
-	// We need to be careful to preserve the UNC prefix (\\).
-	for {
-		// Look for any sequence of 3+ backslashes.
-		tripleOrMore := windowsPathSeparator + windowsPathSeparator + windowsPathSeparator
-		if !strings.Contains(cleanPath, tripleOrMore) {
-			break
-		}
-		// Replace sequences of 3+ backslashes with single backslash.
-		cleanPath = strings.ReplaceAll(cleanPath, tripleOrMore, windowsPathSeparator)
-	}
-
-	// Handle double backslashes that aren't the UNC prefix.
-	// Split at UNC prefix, clean the rest, then rejoin.
-	if len(cleanPath) > 2 {
-		suffix := cleanPath[2:] // Everything after the UNC prefix
-		// Replace any remaining double backslashes in the suffix with single backslash.
-		for strings.Contains(suffix, windowsPathSeparator+windowsPathSeparator) {
-			suffix = strings.ReplaceAll(suffix, windowsPathSeparator+windowsPathSeparator, windowsPathSeparator)
-		}
-		cleanPath = uncPrefix + suffix
-	}
-
-	return cleanPath
-=======
 // hasSequenceRepeat checks if parts[start:start+length] equals parts[start+length:start+length*2].
 func hasSequenceRepeat(parts []string, start, length int) bool {
 	for j := 0; j < length; j++ {
@@ -237,7 +162,6 @@
 		result = JoinPath(result, component)
 	}
 	return result
->>>>>>> 6decdbce
 }
 
 // getBasePathForComponentType returns the base path for a specific component type.
@@ -277,12 +201,7 @@
 		basePath = resolvedPath
 	} else {
 		// Construct from configured paths (could be anything - opentofu/, tf/, etc.).
-		// Handle UNC paths specially to preserve their format.
-		if isUNCPath(atmosConfig.BasePath) {
-			basePath = joinUNCPath(atmosConfig.BasePath, configBasePath)
-		} else {
-			basePath = filepath.Join(atmosConfig.BasePath, configBasePath)
-		}
+		basePath = filepath.Join(atmosConfig.BasePath, configBasePath)
 	}
 
 	return basePath, envVarName, nil
@@ -301,13 +220,6 @@
 		return "", err
 	}
 
-<<<<<<< HEAD
-	// Ensure base path is absolute while preserving UNC paths.
-	absPath, err := ensureAbsolutePath(basePath)
-	if err != nil {
-		return "", fmt.Errorf("failed to resolve absolute path for %s base path '%s': %w",
-			componentType, basePath, err)
-=======
 	// Clean up path duplication that might occur from incorrect configuration
 	basePath = cleanDuplicatedPath(basePath)
 
@@ -319,39 +231,13 @@
 				componentType, basePath, err)
 		}
 		basePath = absPath
->>>>>>> 6decdbce
-	}
-	basePath = absPath
+	}
 
 	// Build the full component path.
-<<<<<<< HEAD
-	var componentPath string
-	if isUNCPath(basePath) {
-		// For UNC paths, use helper function to preserve UNC format.
-		componentPath = joinUNCPath(basePath, componentFolderPrefix)
-		componentPath = joinUNCPath(componentPath, component)
-	} else {
-		// For regular paths, use filepath.Join().
-		pathParts := []string{basePath}
-		if componentFolderPrefix != "" {
-			pathParts = append(pathParts, componentFolderPrefix)
-		}
-		if component != "" {
-			pathParts = append(pathParts, component)
-		}
-		componentPath = filepath.Join(pathParts...)
-	}
-=======
 	componentPath := buildComponentPath(basePath, componentFolderPrefix, component)
->>>>>>> 6decdbce
 
 	// Clean the path to handle any redundant separators or relative components.
-	var cleanPath string
-	if isUNCPath(componentPath) {
-		cleanPath = cleanUNCPath(componentPath)
-	} else {
-		cleanPath = filepath.Clean(componentPath)
-	}
+	cleanPath := filepath.Clean(componentPath)
 
 	log.Debug("Resolved component path",
 		"type", componentType,
