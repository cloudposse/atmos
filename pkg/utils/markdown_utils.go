// Package utils provides markdown utilities for error handling and output formatting
// in the Atmos CLI application.
package utils

import (
	"fmt"
	"io"
	"os"
	"strings"

	"golang.org/x/term"

	errUtils "github.com/cloudposse/atmos/errors"
	"github.com/cloudposse/atmos/pkg/perf"
	"github.com/cloudposse/atmos/pkg/schema"
	"github.com/cloudposse/atmos/pkg/ui/markdown"
)

const (
	// Newline is the newline character constant.
	Newline = "\n"
)

// render is the global Markdown renderer instance initialized via InitializeMarkdown.
var render *markdown.Renderer

<<<<<<< HEAD
// isWriterTerminal checks if the writer is a terminal.
func isWriterTerminal(w io.Writer) bool {
	if file, ok := w.(*os.File); ok {
		return term.IsTerminal(int(file.Fd()))
	}
	return false
}

// trimRenderedMarkdown trims trailing spaces from each line of rendered markdown
// when not outputting to a terminal. This prevents unnecessary whitespace in
// non-terminal outputs (logs, files, pipes).
func trimRenderedMarkdown(md string, isTerminal bool) string {
	if isTerminal {
		return md
	}

	lines := strings.Split(md, Newline)
	for i, line := range lines {
		lines[i] = strings.TrimRight(line, " \t")
	}
	return strings.Join(lines, Newline)
}

// printfMarkdownTo prints a message in Markdown format to the specified writer.
func printfMarkdownTo(w io.Writer, format string, a ...interface{}) {
=======
// PrintfMarkdown prints a message in Markdown format.
func PrintfMarkdown(format string, a ...interface{}) {
	defer perf.Track(nil, "utils.PrintfMarkdown")()

>>>>>>> 558b654d
	if render == nil {
		_, err := fmt.Fprintf(w, format, a...)
		errUtils.CheckErrorAndPrint(err, "", "")
		return
	}
	message := fmt.Sprintf(format, a...)
	var md string
	var renderErr error
	md, renderErr = render.Render(message)
	if renderErr != nil {
		errUtils.CheckErrorPrintAndExit(renderErr, "", "")
	}

	isTerminal := isWriterTerminal(w)
	md = trimRenderedMarkdown(md, isTerminal)

	// Ensure rendered markdown ends with a newline to prevent content from
	// running into subsequent output (e.g., log lines).
	if !strings.HasSuffix(md, Newline) {
		md += Newline
	}

	_, err := fmt.Fprint(w, md)
	errUtils.CheckErrorAndPrint(err, "", "")
}

// PrintfMarkdown prints a message in Markdown format.
func PrintfMarkdown(format string, a ...interface{}) {
	printfMarkdownTo(os.Stdout, format, a...)
}

// PrintfMarkdownToTUI prints a message in Markdown format to stderr.
// This is useful for notices, warnings, and other messages that should not
// interfere with stdout when piping command output.
func PrintfMarkdownToTUI(format string, a ...interface{}) {
	printfMarkdownTo(os.Stderr, format, a...)
}

// InitializeMarkdown initializes a new Markdown renderer.
func InitializeMarkdown(atmosConfig schema.AtmosConfiguration) {
	defer perf.Track(&atmosConfig, "utils.InitializeMarkdown")()

	var err error
	render, err = markdown.NewTerminalMarkdownRenderer(atmosConfig)
	if err != nil {
		errUtils.CheckErrorPrintAndExit(fmt.Errorf("failed to initialize markdown renderer: %w", err), "", "")
	}
}<|MERGE_RESOLUTION|>--- conflicted
+++ resolved
@@ -24,7 +24,6 @@
 // render is the global Markdown renderer instance initialized via InitializeMarkdown.
 var render *markdown.Renderer
 
-<<<<<<< HEAD
 // isWriterTerminal checks if the writer is a terminal.
 func isWriterTerminal(w io.Writer) bool {
 	if file, ok := w.(*os.File); ok {
@@ -50,12 +49,6 @@
 
 // printfMarkdownTo prints a message in Markdown format to the specified writer.
 func printfMarkdownTo(w io.Writer, format string, a ...interface{}) {
-=======
-// PrintfMarkdown prints a message in Markdown format.
-func PrintfMarkdown(format string, a ...interface{}) {
-	defer perf.Track(nil, "utils.PrintfMarkdown")()
-
->>>>>>> 558b654d
 	if render == nil {
 		_, err := fmt.Fprintf(w, format, a...)
 		errUtils.CheckErrorAndPrint(err, "", "")
@@ -84,6 +77,8 @@
 
 // PrintfMarkdown prints a message in Markdown format.
 func PrintfMarkdown(format string, a ...interface{}) {
+	defer perf.Track(nil, "utils.PrintfMarkdown")()
+
 	printfMarkdownTo(os.Stdout, format, a...)
 }
 
@@ -91,6 +86,8 @@
 // This is useful for notices, warnings, and other messages that should not
 // interfere with stdout when piping command output.
 func PrintfMarkdownToTUI(format string, a ...interface{}) {
+	defer perf.Track(nil, "utils.PrintfMarkdownToTUI")()
+
 	printfMarkdownTo(os.Stderr, format, a...)
 }
 
