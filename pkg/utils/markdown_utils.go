--- conflicted
+++ resolved
@@ -41,17 +41,6 @@
 		LogError(printErr)
 		LogError(err)
 	}
-<<<<<<< HEAD
-	// Print stack trace
-	if log.GetLevel() == log.DebugLevel {
-		// Just in case debug.PrintStack panics
-		defer func() {
-			recover()
-		}()
-		debug.PrintStack()
-	}
-=======
->>>>>>> a79355f5
 }
 
 // PrintfErrorMarkdown prints a formatted error message in Markdown format.
