// Package utils provides markdown utilities for error handling and output formatting
// in the Atmos CLI application.
package utils

import (
	"errors"
	"fmt"
	"os"
	"os/exec"
	"runtime/debug"

<<<<<<< HEAD
	l "github.com/charmbracelet/log"
=======
	log "github.com/charmbracelet/log"
>>>>>>> acf4e0a5
	"golang.org/x/text/cases"
	"golang.org/x/text/language"

	"github.com/cloudposse/atmos/pkg/schema"
	"github.com/cloudposse/atmos/pkg/ui/markdown"
)

// render is the global markdown renderer instance initialized via InitializeMarkdown.
var render *markdown.Renderer

// PrintErrorMarkdown prints an error message in Markdown format.
func PrintErrorMarkdown(title string, err error, suggestion string) {
	if err == nil {
		return
	}
	if render == nil {
		LogError(err)
		return
	}
	if title == "" {
		title = "Error"
	}
	title = cases.Title(language.English).String(title)
	errorMarkdown, renderErr := render.RenderError(title, err.Error(), suggestion)
	if renderErr != nil {
		LogError(err)
		return
	}
	_, printErr := os.Stderr.WriteString(fmt.Sprint(errorMarkdown + "\n"))
	if printErr != nil {
		LogError(printErr)
		LogError(err)
	}
	// Print stack trace
	if log.GetLevel() == log.DebugLevel {
		debug.PrintStack()
	}
}

// PrintfErrorMarkdown prints a formatted error message in Markdown format.
func PrintfErrorMarkdown(format string, a ...interface{}) {
	if render == nil {
		LogError(fmt.Errorf(format, a...))
		return
	}
	var markdown string
	var renderErr error
	markdown, renderErr = render.RenderErrorf(format, a...)
	if renderErr != nil {
		LogError(renderErr)
		LogError(fmt.Errorf(format, a...))
		return
	}
	_, err := os.Stderr.WriteString(fmt.Sprint(markdown + "\n"))
	LogError(err)
}

// PrintErrorMarkdownAndExit prints an error message in Markdown format and exist with the exit code 1.
func PrintErrorMarkdownAndExit(title string, err error, suggestion string) {
	PrintErrorMarkdown(title, err, suggestion)

	// Find the executed command's exit code from the error
	var exitError *exec.ExitError
	if errors.As(err, &exitError) {
		os.Exit(exitError.ExitCode())
	}

	// TODO: Refactor so that we only call `os.Exit` in `main()` or `init()` functions.
	// Exiting here makes it difficult to test.
	// revive:disable-next-line:deep-exit
	os.Exit(1)
}

// PrintInvalidUsageErrorAndExit prints a message about the incorrect command usage and exist with the exit code 1.
func PrintInvalidUsageErrorAndExit(err error, suggestion string) {
	PrintErrorMarkdownAndExit("Incorrect Usage", err, suggestion)
}

// PrintfMarkdown prints a message in Markdown format.
func PrintfMarkdown(format string, a ...interface{}) {
	if render == nil {
		_, err := os.Stdout.WriteString(fmt.Sprintf(format, a...))
		LogError(err)
		return
	}
	message := fmt.Sprintf(format, a...)
	var markdown string
	var renderErr error
	markdown, renderErr = render.Render(message)
	if renderErr != nil {
		LogErrorAndExit(renderErr)
	}
	_, err := os.Stdout.WriteString(fmt.Sprint(markdown + "\n"))
	LogError(err)
}

// InitializeMarkdown initializes a new Markdown renderer.
func InitializeMarkdown(atmosConfig schema.AtmosConfiguration) {
	var err error
	render, err = markdown.NewTerminalMarkdownRenderer(atmosConfig)
	if err != nil {
		LogErrorAndExit(fmt.Errorf("failed to initialize markdown renderer: %w", err))
	}
}<|MERGE_RESOLUTION|>--- conflicted
+++ resolved
@@ -9,11 +9,7 @@
 	"os/exec"
 	"runtime/debug"
 
-<<<<<<< HEAD
-	l "github.com/charmbracelet/log"
-=======
 	log "github.com/charmbracelet/log"
->>>>>>> acf4e0a5
 	"golang.org/x/text/cases"
 	"golang.org/x/text/language"
 
