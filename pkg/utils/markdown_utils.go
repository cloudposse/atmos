--- conflicted
+++ resolved
@@ -50,13 +50,8 @@
 // printfMarkdownTo prints a message in Markdown format to the specified writer.
 func printfMarkdownTo(w io.Writer, format string, a ...interface{}) {
 	if render == nil {
-<<<<<<< HEAD
-		_, err := os.Stdout.WriteString(fmt.Sprintf(format, a...))
+		_, err := fmt.Fprintf(w, format, a...)
 		errUtils.HandleError(err)
-=======
-		_, err := fmt.Fprintf(w, format, a...)
-		errUtils.CheckErrorAndPrint(err, "", "")
->>>>>>> 09a21889
 		return
 	}
 	message := fmt.Sprintf(format, a...)
@@ -65,13 +60,9 @@
 	md, renderErr = render.Render(message)
 	if renderErr != nil {
 		// Fall back to plain text output if markdown rendering fails (non-fatal UI error).
-		_, _ = os.Stdout.WriteString(message + "\n")
+		_, _ = fmt.Fprint(w, message+"\n")
 		return
 	}
-<<<<<<< HEAD
-	_, err := os.Stdout.WriteString(fmt.Sprint(md + "\n"))
-	errUtils.HandleError(err)
-=======
 
 	isTerminal := isWriterTerminal(w)
 	md = trimRenderedMarkdown(md, isTerminal)
@@ -83,8 +74,7 @@
 	}
 
 	_, err := fmt.Fprint(w, md)
-	errUtils.CheckErrorAndPrint(err, "", "")
->>>>>>> 09a21889
+	errUtils.HandleError(err)
 }
 
 // PrintfMarkdown prints a message in Markdown format.
@@ -110,8 +100,7 @@
 	var err error
 	render, err = markdown.NewTerminalMarkdownRenderer(atmosConfig)
 	if err != nil {
-		// Initialization failure is non-fatal - PrintfMarkdown will fall back to plain text.
-		// This can happen in unusual terminal environments.
+		// Fall back to nil renderer - markdown functions will output plain text (non-fatal UI error).
 		render = nil
 	}
 }