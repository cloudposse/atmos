--- conflicted
+++ resolved
@@ -1,6 +1,3 @@
-<<<<<<< HEAD
-package utils
-=======
 package utils
 
 import (
@@ -816,5 +813,4 @@
 			assert.Equal(t, tt.expected, result)
 		})
 	}
-}
->>>>>>> 1bc8f40b
+}