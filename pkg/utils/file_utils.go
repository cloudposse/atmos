--- conflicted
+++ resolved
@@ -176,28 +176,6 @@
 	return isSocket, nil
 }
 
-<<<<<<< HEAD
-// IsURL checks if a string is a URL
-func IsURL(s string) bool {
-	url, err := url.Parse(s)
-	return err == nil && url.Scheme != "" && url.Host != ""
-}
-
-// GetFileNameFromURL extracts the file name from a URL
-func GetFileNameFromURL(rawURL string) (string, error) {
-	parsedURL, err := url.Parse(rawURL)
-	if err != nil {
-		return "", err
-	}
-	// Extract the path from the URL
-	urlPath := parsedURL.Path
-	fileName := path.Base(urlPath)
-	if fileName == "/" || fileName == "." {
-		return "", fmt.Errorf("unable to extract filename from URL: %s", rawURL)
-	}
-	// Get the base name of the path
-	return fileName, nil
-=======
 // SearchConfigFile searches for a config file in the provided path.
 // If the path has a file extension, it checks if the file exists.
 // If the path does not have a file extension, it checks for the existence of the file with the provided path and the possible config file extensions
@@ -215,5 +193,26 @@
 		}
 	}
 	return "", false
->>>>>>> 7e8d0af1
+}
+
+// IsURL checks if a string is a URL
+func IsURL(s string) bool {
+	url, err := url.Parse(s)
+	return err == nil && url.Scheme != "" && url.Host != ""
+}
+
+// GetFileNameFromURL extracts the file name from a URL
+func GetFileNameFromURL(rawURL string) (string, error) {
+	parsedURL, err := url.Parse(rawURL)
+	if err != nil {
+		return "", err
+	}
+	// Extract the path from the URL
+	urlPath := parsedURL.Path
+	fileName := path.Base(urlPath)
+	if fileName == "/" || fileName == "." {
+		return "", fmt.Errorf("unable to extract filename from URL: %s", rawURL)
+	}
+	// Get the base name of the path
+	return fileName, nil
 }