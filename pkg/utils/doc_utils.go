--- conflicted
+++ resolved
@@ -7,17 +7,8 @@
 	"strings"
 
 	errUtils "github.com/cloudposse/atmos/errors"
-<<<<<<< HEAD
-	"github.com/spf13/viper"
-=======
 	"github.com/cloudposse/atmos/pkg/perf"
->>>>>>> fc0f1232
 )
-
-func init() {
-	// Bind PAGER environment variable with Atmos alternative.
-	_ = viper.BindEnv("pager", "ATMOS_PAGER", "PAGER")
-}
 
 // DisplayDocs displays component documentation directly through the terminal or
 // through a pager (like less). The use of a pager is determined by the pagination value
@@ -30,7 +21,7 @@
 		return nil
 	}
 
-	pagerCmd := viper.GetString("pager")
+	pagerCmd := os.Getenv("PAGER") //nolint:forbidigo // Standard Unix PAGER variable for display purposes
 	if pagerCmd == "" {
 		pagerCmd = "less -r"
 	}
@@ -40,8 +31,7 @@
 		return errUtils.ErrInvalidPagerCommand
 	}
 
-	//nolint:gosec // G204: Pager command is intentionally user-configurable via PAGER environment variable
-	cmd := exec.Command(args[0], args[1:]...)
+	cmd := exec.Command(args[0], args[1:]...) //nolint:gosec // User-specified PAGER command is intentional
 	cmd.Stdin = strings.NewReader(componentDocs)
 	cmd.Stdout = os.Stdout
 	cmd.Stderr = os.Stderr
