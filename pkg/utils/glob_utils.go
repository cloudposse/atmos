--- conflicted
+++ resolved
@@ -3,12 +3,8 @@
 import (
 	"fmt"
 	"os"
-<<<<<<< HEAD
-	"path"
+	"path/filepath"
 	"sort"
-=======
-	"path/filepath"
->>>>>>> 2051592c
 	"strings"
 	"sync"
 
