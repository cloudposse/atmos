package utils

import (
	"bytes"
	"errors"
	"fmt"
	"os"
	"path/filepath"
	"strings"

	log "github.com/charmbracelet/log"
	"gopkg.in/yaml.v3"

	"github.com/cloudposse/atmos/pkg/downloader"
	"github.com/cloudposse/atmos/pkg/filetype"
	"github.com/cloudposse/atmos/pkg/schema"
)

const (
	// Atmos YAML functions.
	AtmosYamlFuncExec            = "!exec"
	AtmosYamlFuncStore           = "!store"
	AtmosYamlFuncTemplate        = "!template"
	AtmosYamlFuncTerraformOutput = "!terraform.output"
	AtmosYamlFuncEnv             = "!env"
	AtmosYamlFuncInclude         = "!include"
	AtmosYamlFuncGitRoot         = "!repo-root"

	DefaultYAMLIndent = 2
)

var (
	AtmosYamlTags = []string{
		AtmosYamlFuncExec,
		AtmosYamlFuncStore,
		AtmosYamlFuncTemplate,
		AtmosYamlFuncTerraformOutput,
		AtmosYamlFuncEnv,
	}

	ErrIncludeYamlFunctionInvalidArguments    = errors.New("invalid number of arguments in the !include function")
	ErrIncludeYamlFunctionInvalidFile         = errors.New("the !include function references a file that does not exist")
	ErrIncludeYamlFunctionInvalidAbsPath      = errors.New("failed to convert the file path to an absolute path in the !include function")
	ErrIncludeYamlFunctionFailedStackManifest = errors.New("failed to process the stack manifest with the !include function")
	ErrNilAtmosConfig                         = errors.New("atmosConfig cannot be nil")
)

<<<<<<< HEAD
func PrintAsYAML(data any) error {
	atmosConfig := ExtractAtmosConfig(data)
	return PrintAsYAMLWithConfig(&atmosConfig, data)
}

func getIndentFromConfig(atmosConfig *schema.AtmosConfiguration) int {
	if atmosConfig == nil || atmosConfig.Settings.Terminal.TabWidth <= 0 {
		return DefaultYAMLIndent
	}
	return atmosConfig.Settings.Terminal.TabWidth
}

func PrintAsYAMLWithConfig(atmosConfig *schema.AtmosConfiguration, data any) error {
	if atmosConfig == nil {
		return ErrNilAtmosConfig
	}

	indent := getIndentFromConfig(atmosConfig)
	y, err := ConvertToYAML(data, YAMLOptions{Indent: indent})
=======
// PrintAsYAML prints the provided value as YAML document to the console
func PrintAsYAML(atmosConfig *schema.AtmosConfiguration, data any) error {
	y, err := GetHighlightedYAML(atmosConfig, data)
>>>>>>> 602f8f3e
	if err != nil {
		return err
	}
	PrintMessage(y)
	return nil
}

<<<<<<< HEAD
	highlighted, err := HighlightCodeWithConfig(y, *atmosConfig, "yaml")
	if err != nil {
		PrintMessage(y)
		return nil
=======
func GetHighlightedYAML(atmosConfig *schema.AtmosConfiguration, data any) (string, error) {
	y, err := ConvertToYAML(data)
	if err != nil {
		return "", err
>>>>>>> 602f8f3e
	}
	highlighted, err := HighlightCodeWithConfig(atmosConfig, y)
	if err != nil {
		return y, err
	}
	return highlighted, nil
}

func PrintAsYAMLToFileDescriptor(atmosConfig *schema.AtmosConfiguration, data any) error {
	if atmosConfig == nil {
		return ErrNilAtmosConfig
	}

	indent := getIndentFromConfig(atmosConfig)
	log.Debug("PrintAsYAMLToFileDescriptor", "tabWidth", indent)

	y, err := ConvertToYAML(data, YAMLOptions{Indent: indent})
	if err != nil {
		return err
	}
	LogInfo(y)
	return nil
}

func WriteToFileAsYAML(filePath string, data any, fileMode os.FileMode) error {
	y, err := ConvertToYAML(data, YAMLOptions{Indent: DefaultYAMLIndent})
	if err != nil {
		return err
	}

	err = os.WriteFile(filePath, []byte(y), fileMode)
	if err != nil {
		return err
	}
	return nil
}

func WriteToFileAsYAMLWithConfig(atmosConfig *schema.AtmosConfiguration, filePath string, data any, fileMode os.FileMode) error {
	if atmosConfig == nil {
		return ErrNilAtmosConfig
	}

	indent := getIndentFromConfig(atmosConfig)
	log.Debug("WriteToFileAsYAMLWithConfig", "tabWidth", indent, "filePath", filePath)

	y, err := ConvertToYAML(data, YAMLOptions{Indent: indent})
	if err != nil {
		return err
	}

	err = os.WriteFile(filePath, []byte(y), fileMode)
	if err != nil {
		return err
	}
	return nil
}

type YAMLOptions struct {
	Indent int
}

func ConvertToYAML(data any, opts ...YAMLOptions) (string, error) {
	var buf bytes.Buffer
	encoder := yaml.NewEncoder(&buf)

	indent := DefaultYAMLIndent
	if len(opts) > 0 && opts[0].Indent > 0 {
		indent = opts[0].Indent
	}
	encoder.SetIndent(indent)

	if err := encoder.Encode(data); err != nil {
		return "", err
	}
	return buf.String(), nil
}

func processCustomTags(atmosConfig *schema.AtmosConfiguration, node *yaml.Node, file string) error {
	if node.Kind == yaml.DocumentNode && len(node.Content) > 0 {
		return processCustomTags(atmosConfig, node.Content[0], file)
	}

	for _, n := range node.Content {
		tag := strings.TrimSpace(n.Tag)
		val := strings.TrimSpace(n.Value)

		if SliceContainsString(AtmosYamlTags, tag) {
			n.Value = getValueWithTag(n)
		}

		// Handle the !include tag
		if tag == AtmosYamlFuncInclude {
			var includeFile string
			var includeQuery string
			var res any
			var localFile string

			parts, err := SplitStringByDelimiter(val, ' ')
			if err != nil {
				return err
			}

			partsLen := len(parts)

			if partsLen == 2 {
				includeFile = strings.TrimSpace(parts[0])
				includeQuery = strings.TrimSpace(parts[1])
			} else if partsLen == 1 {
				includeFile = strings.TrimSpace(parts[0])
			} else {
				return fmt.Errorf("%w: %s, stack manifest: %s", ErrIncludeYamlFunctionInvalidArguments, val, file)
			}

			// If absolute path is provided, check if the file exists
			if filepath.IsAbs(includeFile) {
				if !FileExists(includeFile) {
					return fmt.Errorf("%w: %s, stack manifest: %s", ErrIncludeYamlFunctionInvalidFile, val, file)
				}
				localFile = includeFile
			}

			// Detect relative paths (relative to the manifest file) and convert to absolute paths
			if localFile == "" {
				resolved := ResolveRelativePath(includeFile, file)
				if FileExists(resolved) {
					resolvedAbsolutePath, err := filepath.Abs(resolved)
					if err != nil {
						return fmt.Errorf("%w: %s, stack manifest: %s, error: %v", ErrIncludeYamlFunctionInvalidAbsPath, val, file, err)
					}
					localFile = resolvedAbsolutePath
				}
			}

			// Check if the `!include` function points to an Atmos stack manifest relative to the `base_path` defined in `atmos.yaml`
			if localFile == "" {
				atmosManifestPath := filepath.Join(atmosConfig.BasePath, includeFile)
				if FileExists(atmosManifestPath) {
					atmosManifestAbsolutePath, err := filepath.Abs(atmosManifestPath)
					if err != nil {
						return fmt.Errorf("%w: %s, stack manifest: %s, error: %v", ErrIncludeYamlFunctionInvalidAbsPath, val, file, err)
					}
					localFile = atmosManifestAbsolutePath
				}
			}

			// Process local file
			if localFile != "" {
				res, err = filetype.DetectFormatAndParseFile(os.ReadFile, localFile)
				if err != nil {
					return err
				}
			} else {
				// Process remote file with `go-getter`
				res, err = downloader.NewGoGetterDownloader(atmosConfig).FetchAndAutoParse(includeFile)
				if err != nil {
					return err
				}
			}

			// Evaluate the YQ expression if provided
			if includeQuery != "" {
				res, err = EvaluateYqExpression(atmosConfig, res, includeQuery)
				if err != nil {
					return err
				}
			}

			// Convert the Go structure to YAML
			y, err := ConvertToYAML(res)
			if err != nil {
				return err
			}

			// Decode the YAML content into a YAML node
			var includedNode yaml.Node
			err = yaml.Unmarshal([]byte(y), &includedNode)
			if err != nil {
				return fmt.Errorf("%w: %s, stack manifest: %s, error: %v", ErrIncludeYamlFunctionFailedStackManifest, val, file, err)
			}

			// Replace the current node with the decoded YAML node with the included content
			*n = includedNode
		}

		// Recursively process the child nodes
		if len(n.Content) > 0 {
			if err := processCustomTags(atmosConfig, n, file); err != nil {
				return err
			}
		}
	}
	return nil
}

func getValueWithTag(n *yaml.Node) string {
	tag := strings.TrimSpace(n.Tag)
	val := strings.TrimSpace(n.Value)
	return strings.TrimSpace(tag + " " + val)
}

// UnmarshalYAML unmarshals YAML into a Go type.
func UnmarshalYAML[T any](input string) (T, error) {
	return UnmarshalYAMLFromFile[T](&schema.AtmosConfiguration{}, input, "")
}

// UnmarshalYAMLFromFile unmarshals YAML downloaded from a file into a Go type.
func UnmarshalYAMLFromFile[T any](atmosConfig *schema.AtmosConfiguration, input string, file string) (T, error) {
	if atmosConfig == nil {
		return *new(T), ErrNilAtmosConfig
	}

	var zeroValue T
	var node yaml.Node
	b := []byte(input)

	// Unmarshal into yaml.Node
	if err := yaml.Unmarshal(b, &node); err != nil {
		return zeroValue, err
	}

	if err := processCustomTags(atmosConfig, &node, file); err != nil {
		return zeroValue, err
	}

	// Decode the yaml.Node into the desired type T
	var data T
	if err := node.Decode(&data); err != nil {
		return zeroValue, err
	}

	return data, nil
}<|MERGE_RESOLUTION|>--- conflicted
+++ resolved
@@ -45,10 +45,14 @@
 	ErrNilAtmosConfig                         = errors.New("atmosConfig cannot be nil")
 )
 
-<<<<<<< HEAD
-func PrintAsYAML(data any) error {
-	atmosConfig := ExtractAtmosConfig(data)
-	return PrintAsYAMLWithConfig(&atmosConfig, data)
+// PrintAsYAML prints the provided value as YAML document to the console
+func PrintAsYAML(atmosConfig *schema.AtmosConfiguration, data any) error {
+	y, err := GetHighlightedYAML(atmosConfig, data)
+	if err != nil {
+		return err
+	}
+	PrintMessage(y)
+	return nil
 }
 
 func getIndentFromConfig(atmosConfig *schema.AtmosConfiguration) int {
@@ -65,29 +69,23 @@
 
 	indent := getIndentFromConfig(atmosConfig)
 	y, err := ConvertToYAML(data, YAMLOptions{Indent: indent})
-=======
-// PrintAsYAML prints the provided value as YAML document to the console
-func PrintAsYAML(atmosConfig *schema.AtmosConfiguration, data any) error {
-	y, err := GetHighlightedYAML(atmosConfig, data)
->>>>>>> 602f8f3e
-	if err != nil {
-		return err
-	}
-	PrintMessage(y)
-	return nil
-}
-
-<<<<<<< HEAD
+	if err != nil {
+		return err
+	}
+
 	highlighted, err := HighlightCodeWithConfig(y, *atmosConfig, "yaml")
 	if err != nil {
 		PrintMessage(y)
 		return nil
-=======
+	}
+	PrintMessage(highlighted)
+	return nil
+}
+
 func GetHighlightedYAML(atmosConfig *schema.AtmosConfiguration, data any) (string, error) {
 	y, err := ConvertToYAML(data)
 	if err != nil {
 		return "", err
->>>>>>> 602f8f3e
 	}
 	highlighted, err := HighlightCodeWithConfig(atmosConfig, y)
 	if err != nil {
@@ -96,6 +94,7 @@
 	return highlighted, nil
 }
 
+// PrintAsYAMLToFileDescriptor prints the provided value as YAML document to a file descriptor
 func PrintAsYAMLToFileDescriptor(atmosConfig *schema.AtmosConfiguration, data any) error {
 	if atmosConfig == nil {
 		return ErrNilAtmosConfig
@@ -112,6 +111,7 @@
 	return nil
 }
 
+// WriteToFileAsYAML converts the provided value to YAML and writes it to the specified file
 func WriteToFileAsYAML(filePath string, data any, fileMode os.FileMode) error {
 	y, err := ConvertToYAML(data, YAMLOptions{Indent: DefaultYAMLIndent})
 	if err != nil {
