package utils

import (
	"bytes"
	"errors"
	"fmt"
	"os"
	"path/filepath"
	"strings"

	log "github.com/charmbracelet/log"
	"gopkg.in/yaml.v3"

	"github.com/cloudposse/atmos/pkg/downloader"
	"github.com/cloudposse/atmos/pkg/filetype"
	"github.com/cloudposse/atmos/pkg/schema"
)

const (
	// Atmos YAML functions.
	AtmosYamlFuncExec            = "!exec"
	AtmosYamlFuncStore           = "!store"
	AtmosYamlFuncTemplate        = "!template"
	AtmosYamlFuncTerraformOutput = "!terraform.output"
	AtmosYamlFuncEnv             = "!env"
	AtmosYamlFuncInclude         = "!include"
	AtmosYamlFuncGitRoot         = "!repo-root"

	DefaultYAMLIndent = 2
)

var (
	AtmosYamlTags = []string{
		AtmosYamlFuncExec,
		AtmosYamlFuncStore,
		AtmosYamlFuncTemplate,
		AtmosYamlFuncTerraformOutput,
		AtmosYamlFuncEnv,
	}

	ErrIncludeYamlFunctionInvalidArguments    = errors.New("invalid number of arguments in the !include function")
	ErrIncludeYamlFunctionInvalidFile         = errors.New("the !include function references a file that does not exist")
	ErrIncludeYamlFunctionInvalidAbsPath      = errors.New("failed to convert the file path to an absolute path in the !include function")
	ErrIncludeYamlFunctionFailedStackManifest = errors.New("failed to process the stack manifest with the !include function")
	ErrNilAtmosConfig                         = errors.New("atmosConfig cannot be nil")
)

// PrintAsYAML prints the provided value as YAML document to the console
func PrintAsYAML(atmosConfig *schema.AtmosConfiguration, data any) error {
	y, err := GetHighlightedYAML(atmosConfig, data)
	if err != nil {
		return err
	}
	PrintMessage(y)
	return nil
}

<<<<<<< HEAD
=======
func getIndentFromConfig(atmosConfig *schema.AtmosConfiguration) int {
	if atmosConfig == nil || atmosConfig.Settings.Terminal.TabWidth <= 0 {
		return DefaultYAMLIndent
	}
	return atmosConfig.Settings.Terminal.TabWidth
}

func PrintAsYAMLWithConfig(atmosConfig *schema.AtmosConfiguration, data any) error {
	if atmosConfig == nil {
		return ErrNilAtmosConfig
	}

	indent := getIndentFromConfig(atmosConfig)
	y, err := ConvertToYAML(data, YAMLOptions{Indent: indent})
	if err != nil {
		return err
	}

	highlighted, err := HighlightCodeWithConfig(atmosConfig, y, "yaml")
	if err != nil {
		PrintMessage(y)
		return nil
	}
	PrintMessage(highlighted)
	return nil
}

>>>>>>> 050749ca
func GetHighlightedYAML(atmosConfig *schema.AtmosConfiguration, data any) (string, error) {
	y, err := ConvertToYAML(data)
	if err != nil {
		return "", err
	}
	highlighted, err := HighlightCodeWithConfig(atmosConfig, y)
	if err != nil {
		return y, err
	}
	return highlighted, nil
}

// PrintAsYAMLToFileDescriptor prints the provided value as YAML document to a file descriptor
func PrintAsYAMLToFileDescriptor(atmosConfig *schema.AtmosConfiguration, data any) error {
	if atmosConfig == nil {
		return ErrNilAtmosConfig
	}

	indent := getIndentFromConfig(atmosConfig)
	log.Debug("PrintAsYAMLToFileDescriptor", "tabWidth", indent)

	y, err := ConvertToYAML(data, YAMLOptions{Indent: indent})
	if err != nil {
		return err
	}
	LogInfo(y)
	return nil
}

// WriteToFileAsYAML converts the provided value to YAML and writes it to the specified file
func WriteToFileAsYAML(filePath string, data any, fileMode os.FileMode) error {
	y, err := ConvertToYAML(data, YAMLOptions{Indent: DefaultYAMLIndent})
	if err != nil {
		return err
	}

	err = os.WriteFile(filePath, []byte(y), fileMode)
	if err != nil {
		return err
	}
	return nil
}

func WriteToFileAsYAMLWithConfig(atmosConfig *schema.AtmosConfiguration, filePath string, data any, fileMode os.FileMode) error {
	if atmosConfig == nil {
		return ErrNilAtmosConfig
	}

	indent := getIndentFromConfig(atmosConfig)
	log.Debug("WriteToFileAsYAMLWithConfig", "tabWidth", indent, "filePath", filePath)

	y, err := ConvertToYAML(data, YAMLOptions{Indent: indent})
	if err != nil {
		return err
	}

	err = os.WriteFile(filePath, []byte(y), fileMode)
	if err != nil {
		return err
	}
	return nil
}

type YAMLOptions struct {
	Indent int
}

func ConvertToYAML(data any, opts ...YAMLOptions) (string, error) {
	var buf bytes.Buffer
	encoder := yaml.NewEncoder(&buf)

	indent := DefaultYAMLIndent
	if len(opts) > 0 && opts[0].Indent > 0 {
		indent = opts[0].Indent
	}
	encoder.SetIndent(indent)

	if err := encoder.Encode(data); err != nil {
		return "", err
	}
	return buf.String(), nil
}

func processCustomTags(atmosConfig *schema.AtmosConfiguration, node *yaml.Node, file string) error {
	if node.Kind == yaml.DocumentNode && len(node.Content) > 0 {
		return processCustomTags(atmosConfig, node.Content[0], file)
	}

	for _, n := range node.Content {
		tag := strings.TrimSpace(n.Tag)
		val := strings.TrimSpace(n.Value)

		if SliceContainsString(AtmosYamlTags, tag) {
			n.Value = getValueWithTag(n)
		}

		// Handle the !include tag
		if tag == AtmosYamlFuncInclude {
			var includeFile string
			var includeQuery string
			var res any
			var localFile string

			parts, err := SplitStringByDelimiter(val, ' ')
			if err != nil {
				return err
			}

			partsLen := len(parts)

			if partsLen == 2 {
				includeFile = strings.TrimSpace(parts[0])
				includeQuery = strings.TrimSpace(parts[1])
			} else if partsLen == 1 {
				includeFile = strings.TrimSpace(parts[0])
			} else {
				return fmt.Errorf("%w: %s, stack manifest: %s", ErrIncludeYamlFunctionInvalidArguments, val, file)
			}

			// If absolute path is provided, check if the file exists
			if filepath.IsAbs(includeFile) {
				if !FileExists(includeFile) {
					return fmt.Errorf("%w: %s, stack manifest: %s", ErrIncludeYamlFunctionInvalidFile, val, file)
				}
				localFile = includeFile
			}

			// Detect relative paths (relative to the manifest file) and convert to absolute paths
			if localFile == "" {
				resolved := ResolveRelativePath(includeFile, file)
				if FileExists(resolved) {
					resolvedAbsolutePath, err := filepath.Abs(resolved)
					if err != nil {
						return fmt.Errorf("%w: %s, stack manifest: %s, error: %v", ErrIncludeYamlFunctionInvalidAbsPath, val, file, err)
					}
					localFile = resolvedAbsolutePath
				}
			}

			// Check if the `!include` function points to an Atmos stack manifest relative to the `base_path` defined in `atmos.yaml`
			if localFile == "" {
				atmosManifestPath := filepath.Join(atmosConfig.BasePath, includeFile)
				if FileExists(atmosManifestPath) {
					atmosManifestAbsolutePath, err := filepath.Abs(atmosManifestPath)
					if err != nil {
						return fmt.Errorf("%w: %s, stack manifest: %s, error: %v", ErrIncludeYamlFunctionInvalidAbsPath, val, file, err)
					}
					localFile = atmosManifestAbsolutePath
				}
			}

			// Process local file
			if localFile != "" {
				res, err = filetype.DetectFormatAndParseFile(os.ReadFile, localFile)
				if err != nil {
					return err
				}
			} else {
				// Process remote file with `go-getter`
				res, err = downloader.NewGoGetterDownloader(atmosConfig).FetchAndAutoParse(includeFile)
				if err != nil {
					return err
				}
			}

			// Evaluate the YQ expression if provided
			if includeQuery != "" {
				res, err = EvaluateYqExpression(atmosConfig, res, includeQuery)
				if err != nil {
					return err
				}
			}

			// Convert the Go structure to YAML
			y, err := ConvertToYAML(res)
			if err != nil {
				return err
			}

			// Decode the YAML content into a YAML node
			var includedNode yaml.Node
			err = yaml.Unmarshal([]byte(y), &includedNode)
			if err != nil {
				return fmt.Errorf("%w: %s, stack manifest: %s, error: %v", ErrIncludeYamlFunctionFailedStackManifest, val, file, err)
			}

			// Replace the current node with the decoded YAML node with the included content
			*n = includedNode
		}

		// Recursively process the child nodes
		if len(n.Content) > 0 {
			if err := processCustomTags(atmosConfig, n, file); err != nil {
				return err
			}
		}
	}
	return nil
}

func getValueWithTag(n *yaml.Node) string {
	tag := strings.TrimSpace(n.Tag)
	val := strings.TrimSpace(n.Value)
	return strings.TrimSpace(tag + " " + val)
}

// UnmarshalYAML unmarshals YAML into a Go type.
func UnmarshalYAML[T any](input string) (T, error) {
	return UnmarshalYAMLFromFile[T](&schema.AtmosConfiguration{}, input, "")
}

// UnmarshalYAMLFromFile unmarshals YAML downloaded from a file into a Go type.
func UnmarshalYAMLFromFile[T any](atmosConfig *schema.AtmosConfiguration, input string, file string) (T, error) {
	if atmosConfig == nil {
		return *new(T), ErrNilAtmosConfig
	}

	var zeroValue T
	var node yaml.Node
	b := []byte(input)

	// Unmarshal into yaml.Node
	if err := yaml.Unmarshal(b, &node); err != nil {
		return zeroValue, err
	}

	if err := processCustomTags(atmosConfig, &node, file); err != nil {
		return zeroValue, err
	}

	// Decode the yaml.Node into the desired type T
	var data T
	if err := node.Decode(&data); err != nil {
		return zeroValue, err
	}

	return data, nil
}<|MERGE_RESOLUTION|>--- conflicted
+++ resolved
@@ -55,8 +55,6 @@
 	return nil
 }
 
-<<<<<<< HEAD
-=======
 func getIndentFromConfig(atmosConfig *schema.AtmosConfiguration) int {
 	if atmosConfig == nil || atmosConfig.Settings.Terminal.TabWidth <= 0 {
 		return DefaultYAMLIndent
@@ -84,7 +82,6 @@
 	return nil
 }
 
->>>>>>> 050749ca
 func GetHighlightedYAML(atmosConfig *schema.AtmosConfiguration, data any) (string, error) {
 	y, err := ConvertToYAML(data)
 	if err != nil {
