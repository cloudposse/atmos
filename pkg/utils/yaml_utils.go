--- conflicted
+++ resolved
@@ -280,26 +280,4 @@
 	}
 
 	return data, nil
-<<<<<<< HEAD
-}
-
-// IsYAML checks if data is in YAML format.
-func IsYAML(data string) bool {
-	if strings.TrimSpace(data) == "" {
-		return false
-	}
-
-	var yml any
-	err := yaml.Unmarshal([]byte(data), &yml)
-	if err != nil {
-		return false
-	}
-
-	// Ensure that the parsed result is not nil and has some meaningful content
-	_, isMap := yml.(map[string]any)
-	_, isSlice := yml.([]any)
-
-	return isMap || isSlice
-=======
->>>>>>> a62050b4
 }