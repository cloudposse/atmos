package utils

import (
	"bytes"
	"crypto/sha256"
	"encoding/hex"
	"errors"
	"os"
	"sort"
	"strings"
	"sync"

	yaml "gopkg.in/yaml.v3"

	log "github.com/cloudposse/atmos/pkg/logger"
	"github.com/cloudposse/atmos/pkg/perf"
	"github.com/cloudposse/atmos/pkg/schema"
)

const (
	// Atmos YAML functions.
	AtmosYamlFuncExec                    = "!exec"
	AtmosYamlFuncStore                   = "!store"
	AtmosYamlFuncStoreGet                = "!store.get"
	AtmosYamlFuncTemplate                = "!template"
	AtmosYamlFuncTerraformOutput         = "!terraform.output"
	AtmosYamlFuncTerraformState          = "!terraform.state"
	AtmosYamlFuncEnv                     = "!env"
	AtmosYamlFuncInclude                 = "!include"
	AtmosYamlFuncIncludeRaw              = "!include.raw"
	AtmosYamlFuncGitRoot                 = "!repo-root"
<<<<<<< HEAD
	AtmosYamlFuncUnset                   = "!unset"
=======
	AtmosYamlFuncCwd                     = "!cwd"
>>>>>>> 54f9778a
	AtmosYamlFuncRandom                  = "!random"
	AtmosYamlFuncLiteral                 = "!literal"
	AtmosYamlFuncAwsAccountID            = "!aws.account_id"
	AtmosYamlFuncAwsCallerIdentityArn    = "!aws.caller_identity_arn"
	AtmosYamlFuncAwsCallerIdentityUserID = "!aws.caller_identity_user_id"
	AtmosYamlFuncAwsRegion               = "!aws.region"

	DefaultYAMLIndent = 2

	// Cache statistics constants.
	cacheStatsPercentageMultiplier = 100
	cacheStatsTopFilesCount        = 10
)

var (
	AtmosYamlTags = []string{
		AtmosYamlFuncExec,
		AtmosYamlFuncStore,
		AtmosYamlFuncStoreGet,
		AtmosYamlFuncTemplate,
		AtmosYamlFuncTerraformOutput,
		AtmosYamlFuncTerraformState,
		AtmosYamlFuncEnv,
<<<<<<< HEAD
		AtmosYamlFuncUnset,
=======
		AtmosYamlFuncCwd,
>>>>>>> 54f9778a
		AtmosYamlFuncRandom,
		AtmosYamlFuncLiteral,
		AtmosYamlFuncAwsAccountID,
		AtmosYamlFuncAwsCallerIdentityArn,
		AtmosYamlFuncAwsCallerIdentityUserID,
		AtmosYamlFuncAwsRegion,
	}

	// AtmosYamlTagsMap provides O(1) lookup for custom tag checking.
	// This optimization replaces the O(n) SliceContainsString calls that were previously
	// called 75M+ times, causing significant performance overhead.
	atmosYamlTagsMap = map[string]bool{
		AtmosYamlFuncExec:                    true,
		AtmosYamlFuncStore:                   true,
		AtmosYamlFuncStoreGet:                true,
		AtmosYamlFuncTemplate:                true,
		AtmosYamlFuncTerraformOutput:         true,
		AtmosYamlFuncTerraformState:          true,
		AtmosYamlFuncEnv:                     true,
		AtmosYamlFuncCwd:                     true,
		AtmosYamlFuncRandom:                  true,
		AtmosYamlFuncLiteral:                 true,
		AtmosYamlFuncAwsAccountID:            true,
		AtmosYamlFuncAwsCallerIdentityArn:    true,
		AtmosYamlFuncAwsCallerIdentityUserID: true,
		AtmosYamlFuncAwsRegion:               true,
	}

	// ParsedYAMLCache stores parsed yaml.Node objects and their position information
	// to avoid re-parsing the same files multiple times.
	// Cache key: file path + content hash.
	parsedYAMLCache   = make(map[string]*parsedYAMLCacheEntry)
	parsedYAMLCacheMu sync.RWMutex

	// Per-key locks to prevent race conditions when multiple goroutines
	// try to parse the same file simultaneously. This prevents 156+ goroutines
	// from all parsing the same file when they could share the result.
	parsedYAMLLocks   = make(map[string]*sync.Mutex)
	parsedYAMLLocksMu sync.Mutex

	// Cache statistics for debugging and optimization.
	parsedYAMLCacheStats = struct {
		sync.RWMutex
		hits         int64
		misses       int64
		totalCalls   int64
		uniqueFiles  map[string]int // file path -> call count
		uniqueHashes map[string]int // content hash -> call count
	}{
		uniqueFiles:  make(map[string]int),
		uniqueHashes: make(map[string]int),
	}

	ErrIncludeYamlFunctionInvalidArguments    = errors.New("invalid number of arguments in the !include function")
	ErrIncludeYamlFunctionInvalidFile         = errors.New("the !include function references a file that does not exist")
	ErrIncludeYamlFunctionInvalidAbsPath      = errors.New("failed to convert the file path to an absolute path in the !include function")
	ErrIncludeYamlFunctionFailedStackManifest = errors.New("failed to process the stack manifest with the !include function")
	ErrNilAtmosConfig                         = errors.New("atmosConfig cannot be nil")

	// Buffer pool that reuses bytes.Buffer objects to reduce allocations in YAML encoding.
	// Buffer pooling significantly reduces memory allocations and GC pressure when
	// converting large data structures to YAML, which happens frequently during
	// stack processing and output generation.
	yamlBufferPool = sync.Pool{
		New: func() interface{} {
			return new(bytes.Buffer)
		},
	}
)

// parsedYAMLCacheEntry stores a parsed YAML node and its position information.
type parsedYAMLCacheEntry struct {
	node      yaml.Node
	positions PositionMap
}

// generateParsedYAMLCacheKey generates a cache key from file path and content.
// The content hash ensures that template-processed files with different contexts
// get different cache entries, while static files benefit from path-only caching.
func generateParsedYAMLCacheKey(file string, content string) string {
	if file == "" || content == "" {
		return ""
	}

	// Compute SHA256 hash of content.
	hash := sha256.Sum256([]byte(content))
	contentHash := hex.EncodeToString(hash[:])

	// Cache key format: "filepath:contenthash"
	// This ensures that:
	// - Static files (same content): same cache key → cache hit
	// - Template files with same context: same cache key → cache hit
	// - Template files with different context: different cache key → cache miss (correct behavior)
	return file + ":" + contentHash
}

// getOrCreateCacheLock returns a mutex for the given cache key.
// This implements per-key locking to prevent race conditions when multiple
// goroutines try to parse the same file simultaneously.
func getOrCreateCacheLock(cacheKey string) *sync.Mutex {
	parsedYAMLLocksMu.Lock()
	defer parsedYAMLLocksMu.Unlock()

	mu, exists := parsedYAMLLocks[cacheKey]
	if !exists {
		mu = &sync.Mutex{}
		parsedYAMLLocks[cacheKey] = mu
	}
	return mu
}

// deepCopyYAMLNode recursively deep-copies a yaml.Node tree.
// This is required because copying a yaml.Node struct only copies the slice header,
// leaving Content and Alias fields aliased to the original.
// Without deep copying, mutations to cached nodes would affect all consumers.
func deepCopyYAMLNode(n *yaml.Node) *yaml.Node {
	if n == nil {
		return nil
	}

	// Copy the struct fields.
	cp := *n

	// Deep copy the Content slice.
	if n.Content != nil {
		cp.Content = make([]*yaml.Node, len(n.Content))
		for i, c := range n.Content {
			cp.Content[i] = deepCopyYAMLNode(c)
		}
	}

	// Deep copy the Alias pointer.
	if n.Alias != nil {
		cp.Alias = deepCopyYAMLNode(n.Alias)
	}

	return &cp
}

// clonePositions creates a copy of a PositionMap to prevent aliasing.
// This is required because maps are reference types in Go - returning or storing
// the same map reference would allow mutations to affect the cache and other consumers.
func clonePositions(positions PositionMap) PositionMap {
	if positions == nil {
		return nil
	}

	// Create new map with same capacity.
	clone := make(PositionMap, len(positions))
	for k, v := range positions {
		// Position is a simple struct with int fields, so value copy is sufficient.
		clone[k] = v
	}
	return clone
}

// getCachedParsedYAML retrieves a cached parsed YAML node if it exists.
// Returns a copy of the node and positions to prevent external mutations.
// Note: Statistics tracking is done by the caller to avoid double-counting.
// Note: perf.Track() removed from this hot path to reduce overhead.
func getCachedParsedYAML(file string, content string) (*yaml.Node, PositionMap, bool) {
	cacheKey := generateParsedYAMLCacheKey(file, content)
	if cacheKey == "" {
		return nil, nil, false
	}

	parsedYAMLCacheMu.RLock()
	defer parsedYAMLCacheMu.RUnlock()

	entry, found := parsedYAMLCache[cacheKey]
	if !found {
		return nil, nil, false
	}

	// Return copies to prevent mutations affecting the cache.
	nodeCopy := deepCopyYAMLNode(&entry.node)
	positionsCopy := clonePositions(entry.positions)
	return nodeCopy, positionsCopy, true
}

// cacheParsedYAML stores a parsed YAML node in the cache.
// Stores copies to prevent external mutations from affecting the cache.
// Note: perf.Track() removed from this hot path to reduce overhead.
func cacheParsedYAML(file string, content string, node *yaml.Node, positions PositionMap) {
	cacheKey := generateParsedYAMLCacheKey(file, content)
	if cacheKey == "" || node == nil {
		return
	}

	parsedYAMLCacheMu.Lock()
	defer parsedYAMLCacheMu.Unlock()

	// Store copies to prevent external mutations from affecting the cache.
	nodeCopy := deepCopyYAMLNode(node)
	positionsCopy := clonePositions(positions)
	parsedYAMLCache[cacheKey] = &parsedYAMLCacheEntry{
		node:      *nodeCopy,
		positions: positionsCopy,
	}
}

// parseAndCacheYAML parses YAML content and caches the result.
// This is extracted to reduce nesting complexity in UnmarshalYAMLFromFileWithPositions.
func parseAndCacheYAML(atmosConfig *schema.AtmosConfiguration, input string, file string) (*yaml.Node, PositionMap, error) {
	// Parse the YAML.
	var parsedNode yaml.Node
	b := []byte(input)

	// Unmarshal into yaml.Node.
	if err := yaml.Unmarshal(b, &parsedNode); err != nil {
		return nil, nil, err
	}

	// Extract positions if provenance tracking is enabled.
	var positions PositionMap
	if atmosConfig.TrackProvenance {
		positions = ExtractYAMLPositions(&parsedNode, true)
	}

	// Process custom tags.
	if err := processCustomTags(atmosConfig, &parsedNode, file); err != nil {
		return nil, nil, err
	}

	// Cache the parsed and processed node with content-aware key.
	cacheParsedYAML(file, input, &parsedNode, positions)

	return &parsedNode, positions, nil
}

// handleCacheMiss handles the cache miss case with per-key locking and double-checked locking.
// This prevents multiple goroutines from parsing the same file simultaneously.
func handleCacheMiss(atmosConfig *schema.AtmosConfiguration, file string, input string) (*yaml.Node, PositionMap, error) {
	cacheKey := generateParsedYAMLCacheKey(file, input)
	mu := getOrCreateCacheLock(cacheKey)
	mu.Lock()
	defer mu.Unlock()

	// Double-check: another goroutine may have cached it while we waited for the lock.
	node, positions, found := getCachedParsedYAML(file, input)
	if found {
		// Another goroutine cached it while we waited - cache hit!
		parsedYAMLCacheStats.Lock()
		parsedYAMLCacheStats.hits++
		parsedYAMLCacheStats.Unlock()
		return node, positions, nil
	}

	// Still not in cache - we're the first goroutine to parse this file.
	// Track cache miss.
	parsedYAMLCacheStats.Lock()
	parsedYAMLCacheStats.misses++
	parsedYAMLCacheStats.Unlock()

	// Parse and cache the YAML.
	node, positions, err := parseAndCacheYAML(atmosConfig, input, file)
	if err != nil {
		return nil, nil, err
	}

	return node, positions, nil
}

// PrintParsedYAMLCacheStats prints cache statistics for debugging.
// This helps identify cache effectiveness and opportunities for optimization.
func PrintParsedYAMLCacheStats() {
	parsedYAMLCacheStats.RLock()
	defer parsedYAMLCacheStats.RUnlock()

	totalCalls := parsedYAMLCacheStats.totalCalls
	hits := parsedYAMLCacheStats.hits
	misses := parsedYAMLCacheStats.misses
	uniqueFiles := len(parsedYAMLCacheStats.uniqueFiles)
	uniqueHashes := len(parsedYAMLCacheStats.uniqueHashes)

	var hitRate float64
	if totalCalls > 0 {
		hitRate = float64(hits) / float64(totalCalls) * cacheStatsPercentageMultiplier
	}

	var callsPerFile, callsPerHash float64
	if uniqueFiles > 0 {
		callsPerFile = float64(totalCalls) / float64(uniqueFiles)
	}
	if uniqueHashes > 0 {
		callsPerHash = float64(totalCalls) / float64(uniqueHashes)
	}

	log.Info("YAML Cache Statistics",
		"totalCalls", totalCalls,
		"cacheHits", hits,
		"cacheMisses", misses,
		"hitRate", hitRate,
		"uniqueFiles", uniqueFiles,
		"uniqueHashes", uniqueHashes,
		"callsPerFile", callsPerFile,
		"callsPerHash", callsPerHash,
	)

	// Print top files by call count.
	type fileCount struct {
		file  string
		count int
	}
	var fileCounts []fileCount
	for file, count := range parsedYAMLCacheStats.uniqueFiles {
		fileCounts = append(fileCounts, fileCount{file, count})
	}

	// Sort by count descending.
	sort.Slice(fileCounts, func(i, j int) bool {
		return fileCounts[i].count > fileCounts[j].count
	})

	// Print top most-called files.
	log.Info("Top 10 most-called files:")
	for i := 0; i < cacheStatsTopFilesCount && i < len(fileCounts); i++ {
		log.Info("  ", "file", fileCounts[i].file, "calls", fileCounts[i].count)
	}
}

// PrintAsYAML prints the provided value as YAML document to the console with syntax highlighting.
// Use PrintAsYAMLSimple for non-TTY output (pipes, redirects) to avoid expensive highlighting.
func PrintAsYAML(atmosConfig *schema.AtmosConfiguration, data any) error {
	defer perf.Track(atmosConfig, "utils.PrintAsYAML")()

	y, err := GetHighlightedYAML(atmosConfig, data)
	if err != nil {
		return err
	}
	PrintMessage(y)
	return nil
}

// PrintAsYAMLSimple prints the provided value as YAML document without syntax highlighting.
// This is a fast-path for non-TTY output (files, pipes, redirects) that skips expensive
// syntax highlighting, reducing output time from ~6s to <1s for large configurations.
func PrintAsYAMLSimple(atmosConfig *schema.AtmosConfiguration, data any) error {
	defer perf.Track(atmosConfig, "utils.PrintAsYAMLSimple")()

	if atmosConfig == nil {
		return ErrNilAtmosConfig
	}

	indent := getIndentFromConfig(atmosConfig)
	y, err := ConvertToYAML(data, YAMLOptions{Indent: indent})
	if err != nil {
		return err
	}
	PrintMessage(y)
	return nil
}

func getIndentFromConfig(atmosConfig *schema.AtmosConfiguration) int {
	if atmosConfig == nil || atmosConfig.Settings.Terminal.TabWidth <= 0 {
		return DefaultYAMLIndent
	}
	return atmosConfig.Settings.Terminal.TabWidth
}

func PrintAsYAMLWithConfig(atmosConfig *schema.AtmosConfiguration, data any) error {
	defer perf.Track(atmosConfig, "utils.PrintAsYAMLWithConfig")()

	if atmosConfig == nil {
		return ErrNilAtmosConfig
	}

	indent := getIndentFromConfig(atmosConfig)
	y, err := ConvertToYAML(data, YAMLOptions{Indent: indent})
	if err != nil {
		return err
	}

	highlighted, err := HighlightCodeWithConfig(atmosConfig, y, "yaml")
	if err != nil {
		PrintMessage(y)
		return nil
	}
	PrintMessage(highlighted)
	return nil
}

func GetHighlightedYAML(atmosConfig *schema.AtmosConfiguration, data any) (string, error) {
	defer perf.Track(atmosConfig, "utils.GetHighlightedYAML")()

	y, err := ConvertToYAML(data)
	if err != nil {
		return "", err
	}
	highlighted, err := HighlightCodeWithConfig(atmosConfig, y)
	if err != nil {
		return y, err
	}
	return highlighted, nil
}

// PrintAsYAMLToFileDescriptor prints the provided value as YAML document to a file descriptor.
func PrintAsYAMLToFileDescriptor(atmosConfig *schema.AtmosConfiguration, data any) error {
	defer perf.Track(atmosConfig, "utils.PrintAsYAMLToFileDescriptor")()

	if atmosConfig == nil {
		return ErrNilAtmosConfig
	}

	indent := getIndentFromConfig(atmosConfig)
	y, err := ConvertToYAML(data, YAMLOptions{Indent: indent})
	if err != nil {
		return err
	}

	// Log the YAML data.
	// Note: This logs multiline YAML which will be formatted by the logger.
	// For large data structures, this may produce verbose output.
	log.Debug("PrintAsYAMLToFileDescriptor", "data", y)
	return nil
}

// WriteToFileAsYAML converts the provided value to YAML and writes it to the specified file.
func WriteToFileAsYAML(filePath string, data any, fileMode os.FileMode) error {
	defer perf.Track(nil, "utils.WriteToFileAsYAML")()

	y, err := ConvertToYAML(data, YAMLOptions{Indent: DefaultYAMLIndent})
	if err != nil {
		return err
	}

	err = os.WriteFile(filePath, []byte(y), fileMode)
	if err != nil {
		return err
	}
	return nil
}

func WriteToFileAsYAMLWithConfig(atmosConfig *schema.AtmosConfiguration, filePath string, data any, fileMode os.FileMode) error {
	defer perf.Track(atmosConfig, "utils.WriteToFileAsYAMLWithConfig")()

	if atmosConfig == nil {
		return ErrNilAtmosConfig
	}

	indent := getIndentFromConfig(atmosConfig)
	log.Debug("WriteToFileAsYAMLWithConfig", "tabWidth", indent, "filePath", filePath)

	y, err := ConvertToYAML(data, YAMLOptions{Indent: indent})
	if err != nil {
		return err
	}

	err = os.WriteFile(filePath, []byte(y), fileMode)
	if err != nil {
		return err
	}
	return nil
}

type YAMLOptions struct {
	Indent int
}

// LongString is a string type that encodes as a YAML folded scalar (>).
// This is used to wrap long strings across multiple lines for better readability.
type LongString string

// MarshalYAML implements yaml.Marshaler to encode as a folded scalar.
func (s LongString) MarshalYAML() (interface{}, error) {
	node := &yaml.Node{
		Kind:  yaml.ScalarNode,
		Style: yaml.FoldedStyle, // Use > style for folded scalar
		Value: string(s),
	}
	return node, nil
}

// WrapLongStrings walks a data structure and converts strings longer than maxLength
// to LongString type, which will be encoded as YAML folded scalars (>) for better readability.
func WrapLongStrings(data any, maxLength int) any {
	defer perf.Track(nil, "utils.WrapLongStrings")()

	if maxLength <= 0 {
		return data
	}

	switch v := data.(type) {
	case map[string]any:
		result := make(map[string]any, len(v))
		for key, value := range v {
			result[key] = WrapLongStrings(value, maxLength)
		}
		return result

	case []any:
		result := make([]any, len(v))
		for i, value := range v {
			result[i] = WrapLongStrings(value, maxLength)
		}
		return result

	case string:
		// Convert long single-line strings to LongString
		if len(v) > maxLength && !strings.Contains(v, "\n") {
			return LongString(v)
		}
		return v

	default:
		// For all other types (int, bool, etc.), return as-is
		return data
	}
}

func ConvertToYAML(data any, opts ...YAMLOptions) (string, error) {
	defer perf.Track(nil, "utils.ConvertToYAML")()

	// Clean up duplicate array index keys created by Viper.
	// Viper sometimes creates both array entries and indexed map keys (e.g., both "steps" array
	// and "steps[0]", "steps[1]" keys) when merging configurations. This cleanup removes the
	// indexed keys when an array exists to prevent duplicate output in YAML.
	cleanedData := CleanupArrayIndexKeys(data)

	// Get a buffer from the pool to reduce allocations.
	buf := yamlBufferPool.Get().(*bytes.Buffer)
	buf.Reset() // Ensure buffer is clean.

	// Return buffer to pool when done.
	defer func() {
		buf.Reset()
		yamlBufferPool.Put(buf)
	}()

	encoder := yaml.NewEncoder(buf)

	indent := DefaultYAMLIndent
	if len(opts) > 0 && opts[0].Indent > 0 {
		indent = opts[0].Indent
	}
	encoder.SetIndent(indent)

	if err := encoder.Encode(cleanedData); err != nil {
		return "", err
	}
	return buf.String(), nil
}

//nolint:gocognit,revive
func processCustomTags(atmosConfig *schema.AtmosConfiguration, node *yaml.Node, file string) error {
	defer perf.Track(atmosConfig, "utils.processCustomTags")()

	if node.Kind == yaml.DocumentNode && len(node.Content) > 0 {
		return processCustomTags(atmosConfig, node.Content[0], file)
	}

	// Early exit: skip processing if this subtree has no custom tags.
	// This avoids expensive recursive processing for YAML subtrees that don't use custom tags.
	// Most YAML content doesn't use custom tags, so this optimization significantly reduces
	// unnecessary recursion and tag checking.
	if !hasCustomTags(node) {
		return nil
	}

	for _, n := range node.Content {
		tag := strings.TrimSpace(n.Tag)
		val := strings.TrimSpace(n.Value)

		// Handle !literal tag - preserve value exactly as-is, bypass all template processing.
		// This is processed early (like !include) so the value is never sent through
		// Go template or Gomplate evaluation.
		if tag == AtmosYamlFuncLiteral {
			// Just clear the tag and keep the value unchanged.
			// The value will pass through without any template processing.
			n.Tag = ""
			continue
		}

		// Use O(1) map lookup instead of O(n) slice search for performance.
		// This optimization reduces 75M+ linear searches to constant-time lookups.
		if atmosYamlTagsMap[tag] {
			n.Value = getValueWithTag(n)
			// Clear the custom tag to prevent the YAML decoder from processing it again.
			// We keep the value as is since it will be processed later by processCustomTags.
			// We don't set a specific type tag (like !!str) because the function might return
			// any type (string, map, list, etc.) when it's actually executed.
			n.Tag = ""
		}

		// Handle the !include tag with extension-based parsing
		if tag == AtmosYamlFuncInclude {
			if err := ProcessIncludeTag(atmosConfig, n, val, file); err != nil {
				return err
			}
		}

		// Handle the !include.raw tag (always returns raw string)
		if tag == AtmosYamlFuncIncludeRaw {
			if err := ProcessIncludeRawTag(atmosConfig, n, val, file); err != nil {
				return err
			}
		}

		// Recursively process the child nodes
		if len(n.Content) > 0 {
			if err := processCustomTags(atmosConfig, n, file); err != nil {
				return err
			}
		}
	}
	return nil
}

func getValueWithTag(n *yaml.Node) string {
	tag := strings.TrimSpace(n.Tag)
	val := strings.TrimSpace(n.Value)
	return strings.TrimSpace(tag + " " + val)
}

// hasCustomTags performs a fast scan to check if a node or any of its children contain custom Atmos tags.
// This enables early exit optimization in processCustomTags, avoiding expensive recursive processing
// for YAML subtrees that don't use custom tags (which is the majority of YAML content).
func hasCustomTags(node *yaml.Node) bool {
	if node == nil {
		return false
	}

	// Check if this node has a custom tag.
	tag := strings.TrimSpace(node.Tag)
	if atmosYamlTagsMap[tag] || tag == AtmosYamlFuncInclude || tag == AtmosYamlFuncIncludeRaw {
		return true
	}

	// Recursively check children.
	for _, child := range node.Content {
		if hasCustomTags(child) {
			return true
		}
	}

	return false
}

// UnmarshalYAML unmarshals YAML into a Go type.
func UnmarshalYAML[T any](input string) (T, error) {
	return UnmarshalYAMLFromFile[T](&schema.AtmosConfiguration{}, input, "")
}

// UnmarshalYAMLFromFile unmarshals YAML downloaded from a file into a Go type.
func UnmarshalYAMLFromFile[T any](atmosConfig *schema.AtmosConfiguration, input string, file string) (T, error) {
	defer perf.Track(atmosConfig, "utils.UnmarshalYAMLFromFile")()

	if atmosConfig == nil {
		return *new(T), ErrNilAtmosConfig
	}

	var zeroValue T
	var node yaml.Node
	b := []byte(input)

	// Unmarshal into yaml.Node
	if err := yaml.Unmarshal(b, &node); err != nil {
		return zeroValue, err
	}

	if err := processCustomTags(atmosConfig, &node, file); err != nil {
		return zeroValue, err
	}

	// Decode the yaml.Node into the desired type T
	var data T
	if err := node.Decode(&data); err != nil {
		return zeroValue, err
	}

	return data, nil
}

// UnmarshalYAMLFromFileWithPositions unmarshals YAML and returns position information.
// The positions map contains line/column information for each value in the YAML.
// If atmosConfig.TrackProvenance is false, returns an empty position map.
// Uses caching with content-aware keys to correctly handle template-processed files.
// The cache key includes both file path and content hash, ensuring that:
// - Static files are cached by path (same content = cache hit)
// - Template files with same context get cache hits
// - Template files with different contexts get separate cache entries (correct behavior).
func UnmarshalYAMLFromFileWithPositions[T any](atmosConfig *schema.AtmosConfiguration, input string, file string) (T, PositionMap, error) {
	defer perf.Track(atmosConfig, "utils.UnmarshalYAMLFromFileWithPositions")()

	if atmosConfig == nil {
		return *new(T), nil, ErrNilAtmosConfig
	}

	var zeroValue T

	// Track total calls and unique files/hashes.
	parsedYAMLCacheStats.Lock()
	parsedYAMLCacheStats.totalCalls++
	parsedYAMLCacheStats.uniqueFiles[file]++
	// Extract content hash for tracking.
	hash := sha256.Sum256([]byte(input))
	contentHash := hex.EncodeToString(hash[:])
	parsedYAMLCacheStats.uniqueHashes[contentHash]++
	parsedYAMLCacheStats.Unlock()

	// Try to get cached parsed YAML first (fast path with read lock).
	node, positions, found := getCachedParsedYAML(file, input)
	if found {
		// Cache hit on first check.
		parsedYAMLCacheStats.Lock()
		parsedYAMLCacheStats.hits++
		parsedYAMLCacheStats.Unlock()
	} else {
		// Cache miss - use per-key locking to prevent multiple goroutines
		// from parsing the same file simultaneously.
		var err error
		node, positions, err = handleCacheMiss(atmosConfig, file, input)
		if err != nil {
			return zeroValue, nil, err
		}
	}

	// Decode the yaml.Node into the desired type T.
	var data T
	if err := node.Decode(&data); err != nil {
		return zeroValue, nil, err
	}

	// Apply string interning for map[string]any types to reduce memory usage.
	// String interning deduplicates common strings across YAML files:
	// - Common keys: "vars", "settings", "metadata", "env", "backend", etc.
	// - Common values: region names, "true", "false", component/stack names, etc.
	// This can save significant memory when loading many similar configs.
	// Only intern non-nil, non-empty maps to preserve original nil/empty semantics.
	if m, ok := any(data).(map[string]any); ok && m != nil && len(m) > 0 {
		interned := InternStringsInMap(atmosConfig, m)
		data = interned.(T)
	}

	return data, positions, nil
}

// InternStringsInMap recursively interns all string keys and string values in a map[string]any.
// This reduces memory usage by deduplicating common strings across YAML files.
// Common interned values: component names, stack names, "true"/"false", region names, etc.
// Note: perf.Track removed from this critical path function as it's called recursively many times.
func InternStringsInMap(atmosConfig *schema.AtmosConfiguration, data any) any {
	switch v := data.(type) {
	case map[string]any:
		result := make(map[string]any, len(v))
		for k, val := range v {
			// Intern the key (common keys: vars, settings, metadata, env, backend, etc.)
			internedKey := Intern(atmosConfig, k)
			// Recursively process the value
			result[internedKey] = InternStringsInMap(atmosConfig, val)
		}
		return result

	case []any:
		result := make([]any, len(v))
		for i, val := range v {
			result[i] = InternStringsInMap(atmosConfig, val)
		}
		return result

	case string:
		// Intern string values.
		return Intern(atmosConfig, v)

	default:
		// For all other types (int, bool, float, etc.), return as-is.
		return data
	}
}

//nolint:revive // File length justified by cohesive YAML processing functionality and recent critical bug fixes.<|MERGE_RESOLUTION|>--- conflicted
+++ resolved
@@ -29,11 +29,8 @@
 	AtmosYamlFuncInclude                 = "!include"
 	AtmosYamlFuncIncludeRaw              = "!include.raw"
 	AtmosYamlFuncGitRoot                 = "!repo-root"
-<<<<<<< HEAD
+	AtmosYamlFuncCwd                     = "!cwd"
 	AtmosYamlFuncUnset                   = "!unset"
-=======
-	AtmosYamlFuncCwd                     = "!cwd"
->>>>>>> 54f9778a
 	AtmosYamlFuncRandom                  = "!random"
 	AtmosYamlFuncLiteral                 = "!literal"
 	AtmosYamlFuncAwsAccountID            = "!aws.account_id"
@@ -57,11 +54,8 @@
 		AtmosYamlFuncTerraformOutput,
 		AtmosYamlFuncTerraformState,
 		AtmosYamlFuncEnv,
-<<<<<<< HEAD
+		AtmosYamlFuncCwd,
 		AtmosYamlFuncUnset,
-=======
-		AtmosYamlFuncCwd,
->>>>>>> 54f9778a
 		AtmosYamlFuncRandom,
 		AtmosYamlFuncLiteral,
 		AtmosYamlFuncAwsAccountID,
@@ -82,6 +76,7 @@
 		AtmosYamlFuncTerraformState:          true,
 		AtmosYamlFuncEnv:                     true,
 		AtmosYamlFuncCwd:                     true,
+		AtmosYamlFuncUnset:                   true,
 		AtmosYamlFuncRandom:                  true,
 		AtmosYamlFuncLiteral:                 true,
 		AtmosYamlFuncAwsAccountID:            true,
