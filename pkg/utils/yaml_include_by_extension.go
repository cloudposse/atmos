package utils

import (
	"fmt"
	"net/http"
	"os"
	"path/filepath"
	"strings"

	"github.com/hashicorp/go-getter"
	yaml "gopkg.in/yaml.v3"

	"github.com/cloudposse/atmos/pkg/downloader"
	"github.com/cloudposse/atmos/pkg/filetype"
	"github.com/cloudposse/atmos/pkg/github"
	"github.com/cloudposse/atmos/pkg/perf"
	"github.com/cloudposse/atmos/pkg/schema"
)

// TestHTTPClient allows tests to inject a custom HTTP client for remote file fetching.
// This is used to mock GitHub requests in tests.
var TestHTTPClient *http.Client

// ProcessIncludeTag processes the !include tag with extension-based parsing.
// It parses files based on their extension, not their content.
func ProcessIncludeTag(
	atmosConfig *schema.AtmosConfiguration,
	node *yaml.Node,
	val string,
	file string,
) error {
	defer perf.Track(atmosConfig, "utils.ProcessIncludeTag")()

	return processIncludeTagInternal(atmosConfig, node, val, file, false)
}

// ProcessIncludeRawTag processes the !include.raw tag.
// It always returns the file content as a raw string, regardless of extension.
func ProcessIncludeRawTag(
	atmosConfig *schema.AtmosConfiguration,
	node *yaml.Node,
	val string,
	file string,
) error {
	defer perf.Track(atmosConfig, "utils.ProcessIncludeRawTag")()

	return processIncludeTagInternal(atmosConfig, node, val, file, true)
}

// processIncludeTagInternal handles both !include and !include.raw tags.
func processIncludeTagInternal(
	atmosConfig *schema.AtmosConfiguration,
	node *yaml.Node,
	val string,
	file string,
	forceRaw bool,
) error {
	defer perf.Track(atmosConfig, "utils.processIncludeTagInternal")()

	var includeFile string
	var includeQuery string
	var res any
	var localFile string

	// Parse the include arguments
	parts, err := SplitStringByDelimiter(val, ' ')
	if err != nil {
		return err
	}

	partsLen := len(parts)

	switch partsLen {
	case 2:
		includeFile = strings.TrimSpace(parts[0])
		includeQuery = strings.TrimSpace(parts[1])
	case 1:
		includeFile = strings.TrimSpace(parts[0])
	default:
		return fmt.Errorf("%w: %s, stack manifest: %s", ErrIncludeYamlFunctionInvalidArguments, val, file)
	}

	// Try to find the file locally
	localFile = findLocalFile(includeFile, file, atmosConfig)

	// Process the file
	if localFile != "" {
		// Process local file
		res, err = processLocalFile(localFile, forceRaw)
		if err != nil {
			return err
		}
	} else if shouldFetchRemote(includeFile) {
		// Process as remote if it's a URL or go-getter detects it as remote
		res, err = processRemoteFile(atmosConfig, includeFile, forceRaw)
		if err != nil {
			return err
		}
	} else {
		// Local file not found - provide helpful error message
		return fmt.Errorf("%w: could not find local file '%s' (tried relative to manifest '%s' and base path '%s')",
			ErrIncludeYamlFunctionInvalidFile, includeFile, file, atmosConfig.BasePath)
	}

	// Apply YQ expression if provided
	if includeQuery != "" {
		res, err = EvaluateYqExpression(atmosConfig, res, includeQuery)
		if err != nil {
			return err
		}
	}

	// Update the YAML node with the result
	return updateYamlNode(node, res, val, file)
}

// isRemoteURL checks if the path is a remote URL.
func isRemoteURL(path string) bool {
	remoteProtocols := []string{"http://", "https://", "s3://", "gcs://", "git://", "oci://", "scp://", "sftp://", "github://"}
	for _, protocol := range remoteProtocols {
		if strings.HasPrefix(path, protocol) {
			return true
		}
	}
	return strings.Contains(path, "::")
}

// shouldFetchRemote checks if the path should be processed as a remote resource.
// It first checks for explicit URL protocols, then uses go-getter's detection
// to handle shorthand formats like "github.com/org/repo".
func shouldFetchRemote(path string) bool {
	defer perf.Track(nil, "utils.shouldFetchRemote")()

	// First check for explicit URL protocols
	if isRemoteURL(path) {
		return true
	}

	// Use go-getter to detect if this is a remote source
	// This handles shorthands like "github.com/org/repo"
	detectors := []getter.Detector{
		&getter.GitDetector{},
		&getter.GitHubDetector{},
		&getter.GitLabDetector{},
		&getter.BitBucketDetector{},
		&getter.S3Detector{},
		&getter.GCSDetector{},
		&getter.FileDetector{},
	}

	for _, detector := range detectors {
		src, ok, err := detector.Detect(path, "")
		if err != nil || !ok {
			continue
		}
		// If any non-file detector matched, treat it as remote
		if _, isFile := detector.(*getter.FileDetector); !isFile && src != "" {
			return true
		}
	}

	return false
}

// resolveAbsolutePath checks if a file exists and returns its absolute path.
func resolveAbsolutePath(path string) string {
	if !FileExists(path) {
		return ""
	}
	absPath, err := filepath.Abs(path)
	if err != nil {
		return ""
	}
	return absPath
}

// findLocalFile attempts to find a local file from various possible paths.
func findLocalFile(includeFile, manifestFile string, atmosConfig *schema.AtmosConfiguration) string {
	defer perf.Track(atmosConfig, "utils.findLocalFile")()

	// Check if it's a URL - if so, it's not a local file
	if isRemoteURL(includeFile) {
		return ""
	}

	// If absolute path is provided, check if the file exists
	if filepath.IsAbs(includeFile) {
		return resolveAbsolutePath(includeFile)
	}

	// Try relative to the manifest file
	resolved := ResolveRelativePath(includeFile, manifestFile)
	if absPath := resolveAbsolutePath(resolved); absPath != "" {
		return absPath
	}

	// Try relative to the base_path from atmos.yaml
	atmosManifestPath := filepath.Join(atmosConfig.BasePath, includeFile)
	return resolveAbsolutePath(atmosManifestPath)
}

// processLocalFile reads and parses a local file.
func processLocalFile(localFile string, forceRaw bool) (any, error) {
	defer perf.Track(nil, "utils.processLocalFile")()

	if forceRaw {
		// Always return raw content for !include.raw
		return filetype.ParseFileRaw(os.ReadFile, localFile)
	}
	// Use extension-based parsing for regular !include
	return filetype.ParseFileByExtension(os.ReadFile, localFile)
}

// processRemoteFile downloads and parses a remote file.
func processRemoteFile(atmosConfig *schema.AtmosConfiguration, includeFile string, forceRaw bool) (any, error) {
	defer perf.Track(atmosConfig, "utils.processRemoteFile")()

<<<<<<< HEAD
	// Convert GitHub URLs to raw URLs if needed
	downloadURL := includeFile
	if isGitHubURL(includeFile) {
		rawURL, err := github.ConvertToRawURL(includeFile)
		if err != nil {
			return nil, fmt.Errorf("failed to convert GitHub URL to raw URL: %w", err)
		}
		downloadURL = rawURL
	}

	dl := downloader.NewGoGetterDownloader(atmosConfig)
=======
	// Build options, including test HTTP client if set.
	var opts []downloader.GoGetterOption
	if TestHTTPClient != nil {
		opts = append(opts, downloader.WithHTTPClient(TestHTTPClient))
	}

	dl := downloader.NewGoGetterDownloader(atmosConfig, opts...)
>>>>>>> be3e2146

	if forceRaw {
		// Always return raw content for !include.raw
		return dl.FetchAndParseRaw(downloadURL)
	}
	// Use extension-based parsing for regular !include
	return dl.FetchAndParseByExtension(downloadURL)
}

// isGitHubURL checks if the URL is a GitHub URL that needs conversion.
func isGitHubURL(url string) bool {
	return strings.HasPrefix(url, "https://github.com/") ||
		strings.HasPrefix(url, "http://github.com/") ||
		strings.HasPrefix(url, "github://")
}

// handleCommentString updates the node for string values that start with '#'.
func handleCommentString(node *yaml.Node, strVal string) {
	node.Kind = yaml.ScalarNode
	node.Tag = "!!str"
	node.Value = strVal
	node.Style = yaml.SingleQuotedStyle
}

// unmarshalYamlContent unmarshals YAML content and extracts the document content.
func unmarshalYamlContent(y string, val string, file string) (*yaml.Node, error) {
	var includedNode yaml.Node
	err := yaml.Unmarshal([]byte(y), &includedNode)
	if err != nil {
		return nil, fmt.Errorf("%w: %s, stack manifest: %s, error: %v",
			ErrIncludeYamlFunctionFailedStackManifest, val, file, err)
	}

	// yaml.Unmarshal creates a DocumentNode, we need to use its content
	if includedNode.Kind == yaml.DocumentNode {
		if len(includedNode.Content) == 0 {
			return nil, fmt.Errorf("%w: %s, stack manifest: %s, error: empty document",
				ErrIncludeYamlFunctionFailedStackManifest, val, file)
		}
		return includedNode.Content[0], nil
	}
	return &includedNode, nil
}

// updateYamlNode updates the YAML node with the processed result.
func updateYamlNode(node *yaml.Node, res any, val string, file string) error {
	defer perf.Track(nil, "utils.updateYamlNode")()

	// Handle string values that start with '#' (YAML comments)
	if strVal, ok := res.(string); ok && strings.HasPrefix(strVal, "#") {
		handleCommentString(node, strVal)
		return nil
	}

	// Convert result to YAML and update the node
	y, err := ConvertToYAML(res)
	if err != nil {
		return err
	}

	contentNode, err := unmarshalYamlContent(y, val, file)
	if err != nil {
		return err
	}

	*node = *contentNode
	return nil
}<|MERGE_RESOLUTION|>--- conflicted
+++ resolved
@@ -215,8 +215,7 @@
 func processRemoteFile(atmosConfig *schema.AtmosConfiguration, includeFile string, forceRaw bool) (any, error) {
 	defer perf.Track(atmosConfig, "utils.processRemoteFile")()
 
-<<<<<<< HEAD
-	// Convert GitHub URLs to raw URLs if needed
+	// Convert GitHub URLs to raw URLs if needed.
 	downloadURL := includeFile
 	if isGitHubURL(includeFile) {
 		rawURL, err := github.ConvertToRawURL(includeFile)
@@ -226,8 +225,6 @@
 		downloadURL = rawURL
 	}
 
-	dl := downloader.NewGoGetterDownloader(atmosConfig)
-=======
 	// Build options, including test HTTP client if set.
 	var opts []downloader.GoGetterOption
 	if TestHTTPClient != nil {
@@ -235,7 +232,6 @@
 	}
 
 	dl := downloader.NewGoGetterDownloader(atmosConfig, opts...)
->>>>>>> be3e2146
 
 	if forceRaw {
 		// Always return raw content for !include.raw
