package list

import (
	"errors"
	"fmt"
	"sort"
	"strings"

	"github.com/spf13/cobra"

	errUtils "github.com/cloudposse/atmos/errors"
	e "github.com/cloudposse/atmos/internal/exec"
<<<<<<< HEAD
=======
	term "github.com/cloudposse/atmos/internal/tui/templates/term"
	"github.com/cloudposse/atmos/pkg/auth"
>>>>>>> 40a0d1c0
	cfg "github.com/cloudposse/atmos/pkg/config"
	"github.com/cloudposse/atmos/pkg/git"
	"github.com/cloudposse/atmos/pkg/list/column"
	"github.com/cloudposse/atmos/pkg/list/extract"
	"github.com/cloudposse/atmos/pkg/list/filter"
	"github.com/cloudposse/atmos/pkg/list/format"
	"github.com/cloudposse/atmos/pkg/list/importresolver"
	"github.com/cloudposse/atmos/pkg/list/renderer"
	listSort "github.com/cloudposse/atmos/pkg/list/sort"
	log "github.com/cloudposse/atmos/pkg/logger"
	"github.com/cloudposse/atmos/pkg/pro"
	"github.com/cloudposse/atmos/pkg/pro/dtos"
	"github.com/cloudposse/atmos/pkg/schema"
	"github.com/cloudposse/atmos/pkg/ui"
	u "github.com/cloudposse/atmos/pkg/utils"
)

// Default columns for list instances if not specified in atmos.yaml.
var defaultInstanceColumns = []column.Config{
	{Name: "Component", Value: "{{ .component }}"},
	{Name: "Stack", Value: "{{ .stack }}"},
}

// InstancesCommandOptions contains options for the list instances command.
type InstancesCommandOptions struct {
	Info        *schema.ConfigAndStacksInfo
	Cmd         *cobra.Command
	Args        []string
	ShowImports bool
	ColumnsFlag []string
	FilterSpec  string
	SortSpec    string
	Delimiter   string
	Query       string
}

// parseColumnsFlag parses column specifications from CLI flag.
// Each flag value should be in the format: "Name=TemplateExpression"
// Example: --columns "Component={{ .component }}" --columns "Stack={{ .stack }}"
// Returns error if any column specification is invalid.
func parseColumnsFlag(columnsFlag []string) ([]column.Config, error) {
	if len(columnsFlag) == 0 {
		return defaultInstanceColumns, nil
	}

	columns := make([]column.Config, 0, len(columnsFlag))
	for i, spec := range columnsFlag {
		// Split on first '=' to separate name from template
		parts := strings.SplitN(spec, "=", 2)
		if len(parts) != 2 {
			return nil, fmt.Errorf("%w: column spec %d must be in format 'Name=Template', got: %q",
				errUtils.ErrInvalidConfig, i+1, spec)
		}

		name := strings.TrimSpace(parts[0])
		value := strings.TrimSpace(parts[1])

		if name == "" {
			return nil, fmt.Errorf("%w: column spec %d has empty name", errUtils.ErrInvalidConfig, i+1)
		}
		if value == "" {
			return nil, fmt.Errorf("%w: column spec %d has empty template", errUtils.ErrInvalidConfig, i+1)
		}

		columns = append(columns, column.Config{
			Name:  name,
			Value: value,
		})
	}

	return columns, nil
}

// processComponentConfig processes a single component configuration and returns an instance if valid.
func processComponentConfig(stackName, componentName, componentType string, componentConfig interface{}) *schema.Instance {
	componentConfigMap, ok := componentConfig.(map[string]any)
	if !ok {
		return nil
	}
	return createInstance(stackName, componentName, componentType, componentConfigMap)
}

// processComponentType processes all components of a specific type in a stack.
func processComponentType(stackName, componentType string, typeComponents interface{}) []schema.Instance {
	typeComponentsMap, ok := typeComponents.(map[string]any)
	if !ok {
		return nil
	}

	var instances []schema.Instance
	for componentName, componentConfig := range typeComponentsMap {
		if instance := processComponentConfig(stackName, componentName, componentType, componentConfig); instance != nil {
			instances = append(instances, *instance)
		}
	}
	return instances
}

// processStackComponents processes all components in a stack.
func processStackComponents(stackName string, stackConfig interface{}) []schema.Instance {
	stackConfigMap, ok := stackConfig.(map[string]any)
	if !ok {
		return nil
	}

	components, ok := stackConfigMap["components"].(map[string]any)
	if !ok {
		return nil
	}

	var instances []schema.Instance
	for componentType, typeComponents := range components {
		if typeInstances := processComponentType(stackName, componentType, typeComponents); typeInstances != nil {
			instances = append(instances, typeInstances...)
		}
	}
	return instances
}

// collectInstances collects all instances from the stacks map.
func collectInstances(stacksMap map[string]interface{}) []schema.Instance {
	var instances []schema.Instance
	for stackName, stackConfig := range stacksMap {
		if stackInstances := processStackComponents(stackName, stackConfig); stackInstances != nil {
			instances = append(instances, stackInstances...)
		}
	}
	return instances
}

// createInstance creates an instance from the component configuration.
func createInstance(stackName, componentName, componentType string, componentConfigMap map[string]any) *schema.Instance {
	instance := &schema.Instance{
		Component:     componentName,
		Stack:         stackName,
		ComponentType: componentType,
		Settings:      make(map[string]any),
		Vars:          make(map[string]any),
		Env:           make(map[string]any),
		Backend:       make(map[string]any),
		Metadata:      make(map[string]any),
	}

	if settings, ok := componentConfigMap["settings"].(map[string]any); ok {
		instance.Settings = settings
	}
	if vars, ok := componentConfigMap["vars"].(map[string]any); ok {
		instance.Vars = vars
	}
	if env, ok := componentConfigMap["env"].(map[string]any); ok {
		instance.Env = env
	}
	if backend, ok := componentConfigMap["backend"].(map[string]any); ok {
		instance.Backend = backend
	}
	if metadata, ok := componentConfigMap["metadata"].(map[string]any); ok {
		instance.Metadata = metadata
	}

	// Skip abstract components.
	if metadataType, ok := instance.Metadata["type"].(string); ok && metadataType == "abstract" {
		return nil
	}

	return instance
}

// isProDriftDetectionEnabled checks if an instance has Atmos Pro drift detection enabled.
// Returns true if settings.pro.drift_detection.enabled == true and settings.pro.enabled != false.
func isProDriftDetectionEnabled(instance *schema.Instance) bool {
	proSettings, ok := instance.Settings["pro"].(map[string]any)
	if !ok {
		return false
	}

	// Skip if pro is explicitly disabled
	if proEnabled, ok := proSettings["enabled"].(bool); ok && !proEnabled {
		return false
	}

	driftDetection, ok := proSettings["drift_detection"].(map[string]any)
	if !ok {
		return false
	}

	enabled, ok := driftDetection["enabled"].(bool)
	return ok && enabled
}

// filterProEnabledInstances returns only instances that have Atmos Pro drift detection explicitly enabled
// via settings.pro.drift_detection.enabled == true, but excludes instances where settings.pro.enabled == false.
func filterProEnabledInstances(instances []schema.Instance) []schema.Instance {
	filtered := make([]schema.Instance, 0, len(instances))
	for i := range instances {
		if isProDriftDetectionEnabled(&instances[i]) {
			filtered = append(filtered, instances[i])
		}
	}
	return filtered
}

// sortInstances sorts instances by stack and component.
func sortInstances(instances []schema.Instance) []schema.Instance {
	sort.SliceStable(instances, func(i, j int) bool {
		if instances[i].Stack != instances[j].Stack {
			return instances[i].Stack < instances[j].Stack
		}
		return instances[i].Component < instances[j].Component
	})
	return instances
}

// getInstanceColumns returns column configuration from CLI flag, atmos.yaml, or defaults.
// Returns error if CLI flag parsing fails.
func getInstanceColumns(atmosConfig *schema.AtmosConfiguration, columnsFlag []string) ([]column.Config, error) {
	// If --columns flag is provided, parse it and return.
	if len(columnsFlag) > 0 {
		columns, err := parseColumnsFlag(columnsFlag)
		if err != nil {
			return nil, err
		}
		return columns, nil
	}

	// Check if custom columns are configured in atmos.yaml.
	if len(atmosConfig.Components.List.Columns) > 0 {
		columns := make([]column.Config, len(atmosConfig.Components.List.Columns))
		for i, col := range atmosConfig.Components.List.Columns {
			columns[i] = column.Config{
				Name:  col.Name,
				Value: col.Value,
				Width: col.Width,
			}
		}
		return columns, nil
	}

	// Return default columns.
	return defaultInstanceColumns, nil
}

// uploadInstancesWithDeps uploads instances to Atmos Pro API using injected dependencies.
// This function is testable via mocks. Use uploadInstances() for production code.
func uploadInstancesWithDeps(
	instances []schema.Instance,
	gitOps git.RepositoryOperations,
	configLoader cfg.Loader,
	clientFactory pro.ClientFactory,
) error {
	repo, err := gitOps.GetLocalRepo()
	if err != nil {
		log.Error(errUtils.ErrFailedToGetLocalRepo.Error(), "error", err)
		return errors.Join(errUtils.ErrFailedToGetLocalRepo, err)
	}

	repoInfo, err := gitOps.GetRepoInfo(repo)
	if err != nil {
		log.Error(errUtils.ErrFailedToGetRepoInfo.Error(), "error", err)
		return errors.Join(errUtils.ErrFailedToGetRepoInfo, err)
	}

	if repoInfo.RepoUrl == "" || repoInfo.RepoName == "" || repoInfo.RepoOwner == "" || repoInfo.RepoHost == "" {
		log.Warn("Git repo info is incomplete; upload may be rejected.", "repo_url", repoInfo.RepoUrl, "repo_name", repoInfo.RepoName, "repo_owner", repoInfo.RepoOwner, "repo_host", repoInfo.RepoHost)
	}

	// Initialize CLI config for API client.
	configInfo := schema.ConfigAndStacksInfo{}
	atmosConfig, err := configLoader.InitCliConfig(&configInfo, false)
	if err != nil {
		log.Error(errUtils.ErrFailedToInitConfig.Error(), "error", err)
		return errors.Join(errUtils.ErrFailedToInitConfig, err)
	}

	apiClient, err := clientFactory.NewClient(&atmosConfig)
	if err != nil {
		log.Error(errUtils.ErrFailedToCreateAPIClient.Error(), "error", err)
		return errors.Join(errUtils.ErrFailedToCreateAPIClient, err)
	}

	req := dtos.InstancesUploadRequest{
		RepoURL:   repoInfo.RepoUrl,
		RepoName:  repoInfo.RepoName,
		RepoOwner: repoInfo.RepoOwner,
		RepoHost:  repoInfo.RepoHost,
		Instances: instances,
	}

	err = apiClient.UploadInstances(&req)
	if err != nil {
		log.Error(errUtils.ErrFailedToUploadInstances.Error(), "error", err)
		return errors.Join(errUtils.ErrFailedToUploadInstances, err)
	}

	u.PrintfMessageToTUI("Successfully uploaded instances to Atmos Pro API.")
	return nil
}

// uploadInstances uploads instances to Atmos Pro API.
// This is a convenience wrapper around uploadInstancesWithDeps() for production use.
func uploadInstances(instances []schema.Instance) error {
	return uploadInstancesWithDeps(
		instances,
		&git.DefaultRepositoryOperations{},
		&cfg.DefaultLoader{},
		&pro.DefaultClientFactory{},
	)
}

// processInstancesWithDeps collects, filters, and sorts instances using injected dependencies.
// This function is testable via mocks. Use processInstances() for production code.
func processInstancesWithDeps(
	atmosConfig *schema.AtmosConfiguration,
	stacksProcessor e.StacksProcessor,
	authManager auth.AuthManager,
) ([]schema.Instance, error) {
	// Get all stacks with template processing enabled to render template variables.
	stacksMap, err := stacksProcessor.ExecuteDescribeStacks(atmosConfig, "", nil, nil, nil, false, true, true, false, nil, authManager)
	if err != nil {
		log.Error(errUtils.ErrExecuteDescribeStacks.Error(), "error", err)
		return nil, errors.Join(errUtils.ErrExecuteDescribeStacks, err)
	}

	// Collect instances.
	instances := collectInstances(stacksMap)

	// Sort instances.
	instances = sortInstances(instances)

	return instances, nil
}

// processInstances collects, filters, and sorts instances.
// This is a convenience wrapper around processInstancesWithDeps() for production use.
func processInstances(atmosConfig *schema.AtmosConfiguration, authManager auth.AuthManager) ([]schema.Instance, error) {
	return processInstancesWithDeps(atmosConfig, &e.DefaultStacksProcessor{}, authManager)
}

// ExecuteListInstancesCmd executes the list instances command.
<<<<<<< HEAD
//
//nolint:revive,cyclop,funlen // Complexity and length from format branching and upload handling (unavoidable pattern).
func ExecuteListInstancesCmd(opts *InstancesCommandOptions) error {
	log.Trace("ExecuteListInstancesCmd starting")
	// Initialize CLI config.
	atmosConfig, err := cfg.InitCliConfig(*opts.Info, true)
=======
func ExecuteListInstancesCmd(info *schema.ConfigAndStacksInfo, cmd *cobra.Command, args []string, authManager auth.AuthManager) error {
	// Inline initializeConfig.
	atmosConfig, err := cfg.InitCliConfig(*info, true)
>>>>>>> 40a0d1c0
	if err != nil {
		log.Error(errUtils.ErrFailedToInitConfig.Error(), "error", err)
		return errors.Join(errUtils.ErrFailedToInitConfig, err)
	}

	// Get flags.
	upload, err := opts.Cmd.Flags().GetBool("upload")
	if err != nil {
		log.Error(errUtils.ErrParseFlag.Error(), "flag", "upload", "error", err)
		return errors.Join(errUtils.ErrParseFlag, err)
	}

<<<<<<< HEAD
	formatFlag, err := opts.Cmd.Flags().GetString("format")
	if err != nil {
		log.Error(errUtils.ErrParseFlag.Error(), "flag", "format", "error", err)
		return errors.Join(errUtils.ErrParseFlag, err)
	}

	// Handle tree format specially - branch before calling processInstances to avoid double processing.
	log.Trace("Checking format flag", "format_flag", formatFlag, "format_tree", format.FormatTree, "match", formatFlag == string(format.FormatTree))
	if formatFlag == string(format.FormatTree) {
		// Tree format does not support --upload.
		if upload {
			return fmt.Errorf("%w: --upload is not supported with --format=tree", errUtils.ErrInvalidFlag)
		}

		// Enable provenance tracking to capture import chains.
		atmosConfig.TrackProvenance = true

		// Clear caches to ensure fresh processing with provenance enabled.
		e.ClearMergeContexts()
		e.ClearFindStacksMapCache()

		// Get all stacks for provenance-based import resolution (single call).
		stacksMap, err := e.ExecuteDescribeStacks(&atmosConfig, "", nil, nil, nil, false, false, false, false, nil, nil)
		if err != nil {
			log.Error(errUtils.ErrExecuteDescribeStacks.Error(), "error", err)
			return errors.Join(errUtils.ErrExecuteDescribeStacks, err)
		}

		// Resolve import trees using provenance system.
		importTrees, err := importresolver.ResolveImportTreeFromProvenance(stacksMap, &atmosConfig)
		if err != nil {
			return fmt.Errorf("failed to resolve import trees: %w", err)
		}

		// Render tree view.
		// Use showImports parameter from --provenance flag.
		output := format.RenderInstancesTree(importTrees, opts.ShowImports)
		fmt.Println(output)
		return nil
	}

	// For non-tree formats, process instances normally.
	instances, err := processInstances(&atmosConfig)
=======
	// Process instances.
	instances, err := processInstances(&atmosConfig, authManager)
>>>>>>> 40a0d1c0
	if err != nil {
		log.Error(errUtils.ErrProcessInstances.Error(), "error", err)
		return errors.Join(errUtils.ErrProcessInstances, err)
	}

	// Extract instances into renderer-compatible format with metadata fields.
	data := extract.Metadata(instances)

	// Get column configuration.
	columns, err := getInstanceColumns(&atmosConfig, opts.ColumnsFlag)
	if err != nil {
		log.Error("failed to get columns", "error", err)
		return errors.Join(errUtils.ErrInvalidConfig, err)
	}

	// Create column selector.
	selector, err := column.NewSelector(columns, column.BuildColumnFuncMap())
	if err != nil {
		return fmt.Errorf("failed to create column selector: %w", err)
	}

	// Build filters from filter specification.
	filters, err := buildInstanceFilters(opts.FilterSpec)
	if err != nil {
		return fmt.Errorf("failed to build filters: %w", err)
	}

	// Build sorters from sort specification.
	// Pass columns to allow smart default sorting based on available columns.
	sorters, err := buildInstanceSorters(opts.SortSpec, columns)
	if err != nil {
		return fmt.Errorf("failed to build sorters: %w", err)
	}

	// Create renderer.
	r := renderer.New(filters, selector, sorters, format.Format(formatFlag), opts.Delimiter)

	// Render output.
	if err := r.Render(data); err != nil {
		return fmt.Errorf("failed to render instances: %w", err)
	}

	// Handle upload if requested.
	if upload {
		proInstances := filterProEnabledInstances(instances)
		if len(proInstances) == 0 {
			_ = ui.Info("No Atmos Pro-enabled instances found; nothing to upload.")
			return nil
		}
		return uploadInstances(proInstances)
	}

	return nil
}

// buildInstanceFilters creates filters from filter specification.
// The filter spec format is currently undefined for instances,
// so this returns an empty filter list for now.
func buildInstanceFilters(filterSpec string) ([]filter.Filter, error) {
	// TODO: Implement filter parsing when filter spec format is defined.
	// For now, return empty filter list.
	return nil, nil
}

// buildInstanceSorters creates sorters from sort specification.
// When sortSpec is empty and columns contain default "Component" and "Stack",
// applies default sorting. Otherwise returns empty sorters (natural order).
func buildInstanceSorters(sortSpec string, columns []column.Config) ([]*listSort.Sorter, error) {
	// If user provided explicit sort spec, use it.
	if sortSpec != "" {
		return listSort.ParseSortSpec(sortSpec)
	}

	// Build map of available column names.
	columnNames := make(map[string]bool)
	for _, col := range columns {
		columnNames[col.Name] = true
	}

	// Only apply default sort if both Component and Stack columns exist.
	if columnNames["Component"] && columnNames["Stack"] {
		return []*listSort.Sorter{
			listSort.NewSorter("Component", listSort.Ascending),
			listSort.NewSorter("Stack", listSort.Ascending),
		}, nil
	}

	// No default sort for custom columns - return empty sorters (natural order).
	return nil, nil
}<|MERGE_RESOLUTION|>--- conflicted
+++ resolved
@@ -10,11 +10,6 @@
 
 	errUtils "github.com/cloudposse/atmos/errors"
 	e "github.com/cloudposse/atmos/internal/exec"
-<<<<<<< HEAD
-=======
-	term "github.com/cloudposse/atmos/internal/tui/templates/term"
-	"github.com/cloudposse/atmos/pkg/auth"
->>>>>>> 40a0d1c0
 	cfg "github.com/cloudposse/atmos/pkg/config"
 	"github.com/cloudposse/atmos/pkg/git"
 	"github.com/cloudposse/atmos/pkg/list/column"
@@ -328,10 +323,9 @@
 func processInstancesWithDeps(
 	atmosConfig *schema.AtmosConfiguration,
 	stacksProcessor e.StacksProcessor,
-	authManager auth.AuthManager,
 ) ([]schema.Instance, error) {
 	// Get all stacks with template processing enabled to render template variables.
-	stacksMap, err := stacksProcessor.ExecuteDescribeStacks(atmosConfig, "", nil, nil, nil, false, true, true, false, nil, authManager)
+	stacksMap, err := stacksProcessor.ExecuteDescribeStacks(atmosConfig, "", nil, nil, nil, false, true, true, false, nil, nil)
 	if err != nil {
 		log.Error(errUtils.ErrExecuteDescribeStacks.Error(), "error", err)
 		return nil, errors.Join(errUtils.ErrExecuteDescribeStacks, err)
@@ -348,23 +342,17 @@
 
 // processInstances collects, filters, and sorts instances.
 // This is a convenience wrapper around processInstancesWithDeps() for production use.
-func processInstances(atmosConfig *schema.AtmosConfiguration, authManager auth.AuthManager) ([]schema.Instance, error) {
-	return processInstancesWithDeps(atmosConfig, &e.DefaultStacksProcessor{}, authManager)
+func processInstances(atmosConfig *schema.AtmosConfiguration) ([]schema.Instance, error) {
+	return processInstancesWithDeps(atmosConfig, &e.DefaultStacksProcessor{})
 }
 
 // ExecuteListInstancesCmd executes the list instances command.
-<<<<<<< HEAD
 //
 //nolint:revive,cyclop,funlen // Complexity and length from format branching and upload handling (unavoidable pattern).
 func ExecuteListInstancesCmd(opts *InstancesCommandOptions) error {
 	log.Trace("ExecuteListInstancesCmd starting")
 	// Initialize CLI config.
 	atmosConfig, err := cfg.InitCliConfig(*opts.Info, true)
-=======
-func ExecuteListInstancesCmd(info *schema.ConfigAndStacksInfo, cmd *cobra.Command, args []string, authManager auth.AuthManager) error {
-	// Inline initializeConfig.
-	atmosConfig, err := cfg.InitCliConfig(*info, true)
->>>>>>> 40a0d1c0
 	if err != nil {
 		log.Error(errUtils.ErrFailedToInitConfig.Error(), "error", err)
 		return errors.Join(errUtils.ErrFailedToInitConfig, err)
@@ -377,7 +365,6 @@
 		return errors.Join(errUtils.ErrParseFlag, err)
 	}
 
-<<<<<<< HEAD
 	formatFlag, err := opts.Cmd.Flags().GetString("format")
 	if err != nil {
 		log.Error(errUtils.ErrParseFlag.Error(), "flag", "format", "error", err)
@@ -421,10 +408,6 @@
 
 	// For non-tree formats, process instances normally.
 	instances, err := processInstances(&atmosConfig)
-=======
-	// Process instances.
-	instances, err := processInstances(&atmosConfig, authManager)
->>>>>>> 40a0d1c0
 	if err != nil {
 		log.Error(errUtils.ErrProcessInstances.Error(), "error", err)
 		return errors.Join(errUtils.ErrProcessInstances, err)
