--- conflicted
+++ resolved
@@ -24,13 +24,8 @@
 	require.NoError(t, err)
 
 	stacksMap, err := e.ExecuteDescribeStacks(atmosConfig, "", nil, nil,
-<<<<<<< HEAD
-		nil, false, false, false, false, nil)
-	require.NoError(t, err)
-=======
 		nil, false, true, true, false, nil)
 	assert.Nil(t, err)
->>>>>>> 3309a6fd
 
 	output, err := FilterAndListComponents("", stacksMap)
 	require.NoError(t, err)
@@ -50,13 +45,8 @@
 	require.NoError(t, err)
 
 	stacksMap, err := e.ExecuteDescribeStacks(atmosConfig, testStack, nil, nil,
-<<<<<<< HEAD
-		nil, false, false, false, false, nil)
-	require.NoError(t, err)
-=======
 		nil, false, true, true, false, nil)
 	assert.Nil(t, err)
->>>>>>> 3309a6fd
 
 	output, err := FilterAndListComponents(testStack, stacksMap)
 	require.NoError(t, err)
