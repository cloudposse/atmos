package list

import (
<<<<<<< HEAD
	"encoding/csv"
	"encoding/json"
	"fmt"
	"sort"
	"strings"
	"text/template"
=======
	"sort"
>>>>>>> 28781cec

	"github.com/charmbracelet/lipgloss"
	"github.com/charmbracelet/lipgloss/table"
	"github.com/cloudposse/atmos/internal/exec"
	"github.com/cloudposse/atmos/pkg/schema"
	"github.com/cloudposse/atmos/pkg/ui/theme"
	"github.com/cloudposse/atmos/pkg/utils"
)

<<<<<<< HEAD
// FilterAndListStacks filters and lists stacks based on the given configuration
func FilterAndListStacks(stacksMap map[string]any, component string, listConfig schema.ListConfig, format string, delimiter string) (string, error) {
	if err := ValidateFormat(format); err != nil {
		return "", err
	}

	if format == "" && listConfig.Format != "" {
		if err := ValidateFormat(listConfig.Format); err != nil {
			return "", err
		}
		format = listConfig.Format
	}

	// Helper function to create stack info
	createStackInfo := func(stackName string, v2 map[string]any) map[string]any {
		stackInfo := map[string]any{
			"atmos_stack":      stackName,
			"atmos_stack_file": v2["atmos_stack_file"],
			"vars":             make(map[string]any),
		}

		// Extract variables from stack level
		if stackVars, ok := v2["vars"].(map[string]any); ok {
			for k, v := range stackVars {
				if v != nil {
					stackInfo["vars"].(map[string]any)[k] = v
				}
=======
// FilterAndListStacks filters stacks by the given component
func FilterAndListStacks(stacksMap map[string]any, component string) ([]string, error) {
	if component != "" {
		// Filter stacks by component
		filteredStacks := []string{}
		for stackName, stackData := range stacksMap {
			v2, ok := stackData.(map[string]any)
			if !ok {
				continue
>>>>>>> 28781cec
			}
		}

		// Extract variables from components
		if components, ok := v2["components"].(map[string]any); ok {
			// Helper function to extract vars from component section
			extractComponentVars := func(componentSection map[string]any) {
				for _, comp := range componentSection {
					if compMap, ok := comp.(map[string]any); ok {
						if vars, ok := compMap["vars"].(map[string]any); ok {
							for k, v := range vars {
								if _, exists := stackInfo["vars"].(map[string]any)[k]; !exists && v != nil {
									stackInfo["vars"].(map[string]any)[k] = v
								}
							}
						}
					}
				}
			}

			// Process terraform and helmfile components
			for _, section := range components {
				if sectionMap, ok := section.(map[string]any); ok {
					extractComponentVars(sectionMap)
				}
			}
		}

		// Extract stage from stack name if not set in vars
		if _, ok := stackInfo["vars"].(map[string]any)["stage"]; !ok {
			// Only set stage from stack name if it's not already set in vars
			if stackName != stackInfo["atmos_stack_file"].(string) {
				stackInfo["vars"].(map[string]any)["stage"] = stackName
			}
		}

<<<<<<< HEAD
		// Copy other stack configuration
		for k, v := range v2 {
			if k != "vars" && k != "components" {
				stackInfo[k] = v
			}
		}

		return stackInfo
	}

	// Helper function to check if stack has component
	hasComponent := func(components map[string]any, targetComponent string) bool {
		for _, section := range components {
			if compSection, ok := section.(map[string]any); ok {
				if _, exists := compSection[targetComponent]; exists {
					return true
				}
			}
		}
		return false
	}

	var filteredStacks []map[string]any

	// Filter and process stacks
	for stackName, stackData := range stacksMap {
		v2, ok := stackData.(map[string]any)
		if !ok {
			continue
		}

		if component != "" {
			// Only include stacks with the specified component
			if components, ok := v2["components"].(map[string]any); ok && hasComponent(components, component) {
				stackInfo := createStackInfo(stackName, v2)
				filteredStacks = append(filteredStacks, stackInfo)
			}
		} else {
			// Include all stacks when no component filter is specified
			stackInfo := createStackInfo(stackName, v2)
			filteredStacks = append(filteredStacks, stackInfo)
		}
	}

	if len(filteredStacks) == 0 {
		if component != "" {
			return fmt.Sprintf("No stacks found for component '%s'"+"\n", component), nil
		}
		return "No stacks found\n", nil
	}

	// Sort stacks by name
	sort.Slice(filteredStacks, func(i, j int) bool {
		return filteredStacks[i]["atmos_stack"].(string) < filteredStacks[j]["atmos_stack"].(string)
	})

	// If no columns are configured, use default columns
	if len(listConfig.Columns) == 0 {
		// Define all possible columns
		allColumns := []schema.ListColumnConfig{
			{Name: "Stack", Value: "{{ .atmos_stack }}"},
			{Name: "Tenant", Value: "{{ index .vars \"tenant\" }}"},
			{Name: "Environment", Value: "{{ index .vars \"environment\" }}"},
			{Name: "Stage", Value: "{{ index .vars \"stage\" }}"},
			{Name: "File", Value: "{{ .atmos_stack_file }}"},
		}

		// Helper function to check if a column has any non-empty values
		hasValues := func(col schema.ListColumnConfig) bool {
			// Stack is always shown
			if col.Name == "Stack" {
				return true
			}

			tmpl, err := template.New(col.Name).Parse(col.Value)
			if err != nil {
				return false
			}

			// Check if any stack has a non-empty value for this column
			hasNonEmptyValue := false
			for _, stack := range filteredStacks {
				var buf strings.Builder
				if err := tmpl.Execute(&buf, stack); err != nil {
					continue
				}
				value := buf.String()
				if value != "" && value != "<nil>" && value != "<no value>" {
					hasNonEmptyValue = true
					break
				}
			}
			return hasNonEmptyValue
		}

		// Filter out columns with no values
		var activeColumns []schema.ListColumnConfig
		for _, col := range allColumns {
			if hasValues(col) {
				activeColumns = append(activeColumns, col)
			}
		}

		listConfig.Columns = activeColumns
	}

	// Prepare headers and rows
	headers := make([]string, len(listConfig.Columns))
	rows := make([][]string, len(filteredStacks))

	for i, col := range listConfig.Columns {
		headers[i] = col.Name
	}

	// Pre-parse templates for better performance
	type columnTemplate struct {
		name     string
		template *template.Template
	}

	templates := make([]columnTemplate, len(listConfig.Columns))
	for i, col := range listConfig.Columns {
		// Add custom template functions
		funcMap := template.FuncMap{
			"getVar": func(vars map[string]any, key string) string {
				if val, ok := vars[key]; ok && val != nil {
					return fmt.Sprintf("%v", val)
				}
				return ""
			},
		}

		tmpl, err := template.New(col.Name).Funcs(funcMap).Parse(col.Value)
		if err != nil {
			return "", fmt.Errorf("error parsing template for column %s: %w", col.Name, err)
		}
		templates[i] = columnTemplate{name: col.Name, template: tmpl}
	}

	// Process each stack and populate rows
	for i, stack := range filteredStacks {
		row := make([]string, len(listConfig.Columns))
		for j, tmpl := range templates {
			var buf strings.Builder
			if err := tmpl.template.Execute(&buf, stack); err != nil {
				return "", fmt.Errorf("error executing template for column %s: %w", tmpl.name, err)
			}
			// Just use the raw string value
			row[j] = buf.String()
		}
		rows[i] = row
	}

	// Handle different output formats
	switch format {
	case FormatJSON:
		// Convert to JSON format using only non-empty columns
		var stacks []map[string]string
		for _, row := range rows {
			s := make(map[string]string)
			for i, header := range headers {
				// Only include non-empty values in JSON output
				if row[i] != "" {
					// Use raw value without any color formatting for JSON output
					s[strings.ToLower(header)] = row[i]
				}
			}
			stacks = append(stacks, s)
		}
		// Use plain JSON marshaling without any color formatting
		jsonBytes, err := json.MarshalIndent(stacks, "", "  ")
		if err != nil {
			return "", fmt.Errorf("error formatting JSON output: %w", err)
		}
		return string(jsonBytes) + utils.GetLineEnding(), nil

	case FormatCSV, FormatTSV:
		// Only include columns that have values
		var nonEmptyHeaders []string
		var nonEmptyColumnIndexes []int

		// Find columns that have at least one non-empty value
		for i, header := range headers {
			hasValue := false
			for _, row := range rows {
				if row[i] != "" {
					hasValue = true
					break
				}
			}
			if hasValue {
				nonEmptyHeaders = append(nonEmptyHeaders, header)
				nonEmptyColumnIndexes = append(nonEmptyColumnIndexes, i)
			}
		}

		// Set appropriate delimiter based on format
		fileDelimiter := delimiter
		if delimiter == "\t" || delimiter == "" {
			switch format {
			case FormatCSV:
				fileDelimiter = ","
			case FormatTSV:
				fileDelimiter = "\t"
			}
		}

		var output strings.Builder

		switch format {
		case FormatCSV:
			// Use encoding/csv for proper CSV handling
			writer := csv.NewWriter(&output)
			writer.Comma = rune(fileDelimiter[0])

			// Write headers
			if err := writer.Write(nonEmptyHeaders); err != nil {
				return "", fmt.Errorf("error writing CSV headers: %w", err)
			}

			// Write rows
			for _, row := range rows {
				csvRow := make([]string, len(nonEmptyColumnIndexes))
				for j, i := range nonEmptyColumnIndexes {
					csvRow[j] = row[i]
				}
				if err := writer.Write(csvRow); err != nil {
					return "", fmt.Errorf("error writing CSV row: %w", err)
				}
			}
			writer.Flush()
			if err := writer.Error(); err != nil {
				return "", fmt.Errorf("error flushing CSV writer: %w", err)
			}

		case FormatTSV:
			// For TSV, replace tabs with spaces in values and use tab as delimiter
			// Write headers
			for i, header := range nonEmptyHeaders {
				if i > 0 {
					output.WriteString("\t")
				}
				output.WriteString(strings.ReplaceAll(header, "\t", " "))
			}
			output.WriteString(utils.GetLineEnding())

			// Write rows
			for _, row := range rows {
				for j, i := range nonEmptyColumnIndexes {
					if j > 0 {
						output.WriteString("\t")
					}
					output.WriteString(strings.ReplaceAll(row[i], "\t", " "))
				}
				output.WriteString(utils.GetLineEnding())
			}
		}
		return output.String(), nil

	default:
		// If format is empty or "table", use table format
		if format == "" && exec.CheckTTYSupport() {
			// Create a styled table for TTY
			t := table.New().
				Border(lipgloss.ThickBorder()).
				BorderStyle(lipgloss.NewStyle().Foreground(lipgloss.Color(theme.ColorBorder))).
				StyleFunc(func(row, col int) lipgloss.Style {
					style := lipgloss.NewStyle().PaddingLeft(1).PaddingRight(1)
					if row == -1 {
						// Apply CommandName style to all header cells
						return style.Inherit(theme.Styles.CommandName)
					}
					return style.Inherit(theme.Styles.Description)
				}).
				Headers(headers...).
				Rows(rows...)

			return t.String() + utils.GetLineEnding(), nil
		}

		// For non-TTY or when format is explicitly "table", use consistent tabular format
		// that matches the column configuration of the TTY output
		var output strings.Builder

		// Add a separator line after headers for better readability
		headerLine := make([]string, len(headers))
		for i := range headers {
			headerLine[i] = strings.Repeat("-", len(headers[i]))
		}

		output.WriteString(strings.Join(headers, delimiter) + utils.GetLineEnding())
		output.WriteString(strings.Join(headerLine, delimiter) + utils.GetLineEnding())

		for _, row := range rows {
			output.WriteString(strings.Join(row, delimiter) + utils.GetLineEnding())
		}
		return output.String(), nil
	}
=======
		if len(filteredStacks) == 0 {
			return nil, nil
		}
		sort.Strings(filteredStacks)
		return filteredStacks, nil
	}

	// List all stacks
	stacks := lo.Keys(stacksMap)
	sort.Strings(stacks)
	return stacks, nil
>>>>>>> 28781cec
}<|MERGE_RESOLUTION|>--- conflicted
+++ resolved
@@ -1,16 +1,12 @@
 package list
 
 import (
-<<<<<<< HEAD
 	"encoding/csv"
 	"encoding/json"
 	"fmt"
 	"sort"
 	"strings"
 	"text/template"
-=======
-	"sort"
->>>>>>> 28781cec
 
 	"github.com/charmbracelet/lipgloss"
 	"github.com/charmbracelet/lipgloss/table"
@@ -20,7 +16,6 @@
 	"github.com/cloudposse/atmos/pkg/utils"
 )
 
-<<<<<<< HEAD
 // FilterAndListStacks filters and lists stacks based on the given configuration
 func FilterAndListStacks(stacksMap map[string]any, component string, listConfig schema.ListConfig, format string, delimiter string) (string, error) {
 	if err := ValidateFormat(format); err != nil {
@@ -48,17 +43,6 @@
 				if v != nil {
 					stackInfo["vars"].(map[string]any)[k] = v
 				}
-=======
-// FilterAndListStacks filters stacks by the given component
-func FilterAndListStacks(stacksMap map[string]any, component string) ([]string, error) {
-	if component != "" {
-		// Filter stacks by component
-		filteredStacks := []string{}
-		for stackName, stackData := range stacksMap {
-			v2, ok := stackData.(map[string]any)
-			if !ok {
-				continue
->>>>>>> 28781cec
 			}
 		}
 
@@ -95,7 +79,6 @@
 			}
 		}
 
-<<<<<<< HEAD
 		// Copy other stack configuration
 		for k, v := range v2 {
 			if k != "vars" && k != "components" {
@@ -394,17 +377,5 @@
 		}
 		return output.String(), nil
 	}
-=======
-		if len(filteredStacks) == 0 {
-			return nil, nil
-		}
-		sort.Strings(filteredStacks)
-		return filteredStacks, nil
-	}
-
-	// List all stacks
-	stacks := lo.Keys(stacksMap)
-	sort.Strings(stacks)
-	return stacks, nil
->>>>>>> 28781cec
+
 }