package aws

import (
	"os"
	"path/filepath"
	"testing"

	"github.com/stretchr/testify/assert"
	"github.com/stretchr/testify/require"
	ini "gopkg.in/ini.v1"

	"github.com/cloudposse/atmos/pkg/auth/types"
	"github.com/cloudposse/atmos/pkg/config/homedir"
	"github.com/cloudposse/atmos/pkg/schema"
)

func TestSetupFiles_WritesCredentialsAndConfig(t *testing.T) {
	tmp := t.TempDir()
	t.Setenv("HOME", tmp)
	homedir.Reset() // Clear homedir cache to pick up the test HOME

	creds := &types.AWSCredentials{AccessKeyID: "AKIA123", SecretAccessKey: "secret", SessionToken: "token", Region: "us-east-2"}
	err := SetupFiles("prov", "dev", creds, "")
	require.NoError(t, err)

	credPath := filepath.Join(tmp, ".aws", "atmos", "prov", "credentials")
	cfgPath := filepath.Join(tmp, ".aws", "atmos", "prov", "config")

	// Verify credentials file.
	cfg, err := ini.Load(credPath)
	require.NoError(t, err)
	_, err = os.Stat(credPath)
	require.NoError(t, err)
	sec := cfg.Section("dev")
	assert.Equal(t, "AKIA123", sec.Key("aws_access_key_id").String())
	assert.Equal(t, "secret", sec.Key("aws_secret_access_key").String())
	assert.Equal(t, "token", sec.Key("aws_session_token").String())

	// Verify config file.
	cfg2, err := ini.Load(cfgPath)
	require.NoError(t, err)
	_, err = os.Stat(cfgPath)
	require.NoError(t, err)
	sec = cfg2.Section("profile dev")
	assert.Equal(t, "us-east-2", sec.Key("region").String())
}

func TestSetEnvironmentVariables_SetsStackEnv(t *testing.T) {
	tmp := t.TempDir()
	t.Setenv("HOME", tmp)
	homedir.Reset() // Clear homedir cache to pick up the test HOME

	// Create auth context with AWS credentials.
	authContext := &schema.AuthContext{
		AWS: &schema.AWSAuthContext{
			CredentialsFile: filepath.Join(tmp, ".aws", "atmos", "prov", "credentials"),
			ConfigFile:      filepath.Join(tmp, ".aws", "atmos", "prov", "config"),
			Profile:         "dev",
		},
	}

	stack := &schema.ConfigAndStacksInfo{}
<<<<<<< HEAD
	err := SetEnvironmentVariables(authContext, stack)
=======
	err := SetEnvironmentVariables(stack, "prov", "dev", "")
>>>>>>> c4a7ab71
	require.NoError(t, err)

	credPath := filepath.Join(".aws", "atmos", "prov", "credentials")
	cfgPath := filepath.Join(".aws", "atmos", "prov", "config")

	assert.Contains(t, stack.ComponentEnvSection["AWS_SHARED_CREDENTIALS_FILE"], credPath)
	assert.Contains(t, stack.ComponentEnvSection["AWS_CONFIG_FILE"], cfgPath)
	assert.Equal(t, "dev", stack.ComponentEnvSection["AWS_PROFILE"])
}<|MERGE_RESOLUTION|>--- conflicted
+++ resolved
@@ -60,11 +60,7 @@
 	}
 
 	stack := &schema.ConfigAndStacksInfo{}
-<<<<<<< HEAD
 	err := SetEnvironmentVariables(authContext, stack)
-=======
-	err := SetEnvironmentVariables(stack, "prov", "dev", "")
->>>>>>> c4a7ab71
 	require.NoError(t, err)
 
 	credPath := filepath.Join(".aws", "atmos", "prov", "credentials")
