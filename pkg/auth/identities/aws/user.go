--- conflicted
+++ resolved
@@ -346,19 +346,12 @@
 // PostAuthenticate sets up AWS files and populates auth context after authentication.
 func (i *userIdentity) PostAuthenticate(ctx context.Context, params *types.PostAuthenticateParams) error {
 	// Setup AWS files using shared AWS cloud package.
-<<<<<<< HEAD
-	if err := awsCloud.SetupFiles(params.ProviderName, params.IdentityName, params.Credentials); err != nil {
+	if err := awsCloud.SetupFiles(params.ProviderName, params.IdentityName, params.Credentials, ""); err != nil {
 		return errors.Join(errUtils.ErrAwsAuth, err)
 	}
 
 	// Populate auth context (single source of truth for runtime credentials).
 	if err := awsCloud.SetAuthContext(params.AuthContext, params.StackInfo, params.ProviderName, params.IdentityName, params.Credentials); err != nil {
-=======
-	if err := awsCloud.SetupFiles(providerName, identityName, creds, ""); err != nil {
-		return errors.Join(errUtils.ErrAwsAuth, err)
-	}
-	if err := awsCloud.SetEnvironmentVariables(stackInfo, providerName, identityName, ""); err != nil {
->>>>>>> c4a7ab71
 		return errors.Join(errUtils.ErrAwsAuth, err)
 	}
 
