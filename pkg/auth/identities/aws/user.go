--- conflicted
+++ resolved
@@ -312,12 +312,12 @@
 	return env, nil
 }
 
-<<<<<<< HEAD
 // Paths returns credential files/directories used by this identity.
 func (i *userIdentity) Paths() ([]types.Path, error) {
 	// AWS user identities don't add additional credential files beyond the provider.
 	return []types.Path{}, nil
-=======
+}
+
 // PrepareEnvironment prepares environment variables for external processes.
 // For AWS user identities, we use the shared AWS PrepareEnvironment helper
 // which configures credential files, profile, region, and disables IMDS fallback.
@@ -338,7 +338,6 @@
 
 	// Use shared AWS environment preparation helper.
 	return awsCloud.PrepareEnvironment(environ, i.name, credentialsFile, configFile, region), nil
->>>>>>> 1eda3a2e
 }
 
 // IsStandaloneAWSUserChain checks if the authentication chain represents a standalone AWS user identity.
