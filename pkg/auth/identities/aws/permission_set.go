package aws

import (
	"context"
	"errors"
	"fmt"
	"time"

	awssdk "github.com/aws/aws-sdk-go-v2/aws"
	"github.com/aws/aws-sdk-go-v2/config"
	"github.com/aws/aws-sdk-go-v2/service/sso"

	errUtils "github.com/cloudposse/atmos/errors"
	awsCloud "github.com/cloudposse/atmos/pkg/auth/cloud/aws"
	"github.com/cloudposse/atmos/pkg/auth/types"
	log "github.com/cloudposse/atmos/pkg/logger"
	"github.com/cloudposse/atmos/pkg/perf"
	"github.com/cloudposse/atmos/pkg/schema"
)

const (
	principalName        = "name"
	principalAccount     = "account"
	principalAccountName = "name"
	principalAccountID   = "id"
)

// permissionSetIdentity implements AWS permission set identity.
type permissionSetIdentity struct {
	name   string
	config *schema.Identity
}

// NewPermissionSetIdentity creates a new AWS permission set identity.
func NewPermissionSetIdentity(name string, config *schema.Identity) (types.Identity, error) {
	if config.Kind != "aws/permission-set" {
		return nil, fmt.Errorf("%w: invalid identity kind for permission set: %s", errUtils.ErrInvalidIdentityKind, config.Kind)
	}

	return &permissionSetIdentity{
		name:   name,
		config: config,
	}, nil
}

// Kind returns the identity kind.
func (i *permissionSetIdentity) Kind() string {
	return "aws/permission-set"
}

// Authenticate performs authentication using permission set.
//

func (i *permissionSetIdentity) Authenticate(ctx context.Context, baseCreds types.ICredentials) (types.ICredentials, error) {
	// Note: Caching is now handled at the manager level to prevent duplicates.

	awsBase, ok := baseCreds.(*types.AWSCredentials)
	if !ok {
		return nil, fmt.Errorf("%w: base AWS credentials are required for permission-set", errUtils.ErrInvalidIdentityConfig)
	}

	log.Debug("Permission set authentication started.", "identity", i.name)

	// Get permission set and account info.
	permissionSetName, err := i.getPermissionSetName()
	if err != nil {
		return nil, err
	}
	accountName, accountID, err := i.getAccountDetails()
	if err != nil {
		return nil, err
	}

	// Create SSO client and resolve account ID if needed.
	ssoClient, err := i.newSSOClient(ctx, awsBase)
	if err != nil {
		return nil, err
	}
	accountID, err = i.resolveAccountID(ctx, ssoClient, accountName, accountID, awsBase.AccessKeyID)
	if err != nil {
		return nil, err
	}

	// Get role credentials for the permission set.
	roleCredsResp, err := ssoClient.GetRoleCredentials(ctx, &sso.GetRoleCredentialsInput{
		AccountId:   awssdk.String(accountID),
		RoleName:    awssdk.String(permissionSetName),
		AccessToken: awssdk.String(awsBase.AccessKeyID),
	})
	if err != nil {
		return nil, fmt.Errorf("%w: failed to get role credentials: %w", errUtils.ErrAuthenticationFailed, err)
	}

	// Convert to our credential format.
	creds, err := i.buildCredsFromRole(roleCredsResp, awsBase.Region)
	if err != nil {
		return nil, err
	}

	log.Debug("Permission set authentication successful.", "identity", i.name)

	// Note: Caching handled at manager level.
	return creds, nil
}

// Validate validates the identity configuration.
func (i *permissionSetIdentity) Validate() error {
	if i.config.Principal == nil {
		return fmt.Errorf("%w: principal is required", errUtils.ErrInvalidIdentityConfig)
	}

	// Check permission set name in principal or spec (backward compatibility).
	var permissionSetName string
	var ok bool
	if permissionSetName, ok = i.config.Principal["name"].(string); !ok || permissionSetName == "" {
		return fmt.Errorf("%w: permission set name is required in principal", errUtils.ErrInvalidIdentityConfig)
	}

	// Check account info in principal.
	var accountSpec map[string]interface{}
	if accountSpec, ok = i.config.Principal["account"].(map[string]interface{}); !ok {
		return fmt.Errorf("%w: account specification is required in principal", errUtils.ErrInvalidIdentityConfig)
	}

	accountName, okName := accountSpec["name"].(string)
	accountID, okID := accountSpec["id"].(string)
	if !okName && !okID {
		return fmt.Errorf("%w: account name or account ID is required", errUtils.ErrInvalidIdentityConfig)
	}
	if accountName == "" && accountID == "" {
		return fmt.Errorf("%w: account name or account ID is required", errUtils.ErrInvalidIdentityConfig)
	}
	return nil
}

// Environment returns environment variables for this identity.
func (i *permissionSetIdentity) Environment() (map[string]string, error) {
	env := make(map[string]string)

	// Get provider name for AWS file paths.
	providerName, err := i.GetProviderName()
	if err != nil {
		return nil, err
	}

	// Get AWS file environment variables.
	awsFileManager, err := awsCloud.NewAWSFileManager("")
	if err != nil {
		return nil, errors.Join(errUtils.ErrAuthAwsFileManagerFailed, err)
	}
	awsEnvVars := awsFileManager.GetEnvironmentVariables(providerName, i.name)

	// Convert to map format.
	for _, envVar := range awsEnvVars {
		env[envVar.Key] = envVar.Value
	}

	// Add environment variables from identity config.
	for _, envVar := range i.config.Env {
		env[envVar.Key] = envVar.Value
	}

	return env, nil
}

// GetProviderName extracts the provider name from the identity configuration.
func (i *permissionSetIdentity) GetProviderName() (string, error) {
	if i.config.Via != nil && i.config.Via.Provider != "" {
		return i.config.Via.Provider, nil
	}
	return "", fmt.Errorf("%w: permission set identity %q has no valid via provider configuration", errUtils.ErrInvalidIdentityConfig, i.name)
}

// PostAuthenticate sets up AWS files after authentication.
func (i *permissionSetIdentity) PostAuthenticate(ctx context.Context, stackInfo *schema.ConfigAndStacksInfo, providerName, identityName string, creds types.ICredentials) error {
	// Setup AWS files using shared AWS cloud package.
<<<<<<< HEAD
	if err := awsCloud.SetupFiles(providerName, identityName, creds); err != nil {
		return fmt.Errorf("%w: failed to setup AWS files: %w", errUtils.ErrAwsAuth, err)
	}
	if err := awsCloud.SetEnvironmentVariables(stackInfo, providerName, identityName); err != nil {
		return fmt.Errorf("%w: failed to set environment variables: %w", errUtils.ErrAwsAuth, err)
=======
	if err := awsCloud.SetupFiles(providerName, identityName, creds, ""); err != nil {
		return fmt.Errorf("%w: failed to setup AWS files: %v", errUtils.ErrAwsAuth, err)
	}
	if err := awsCloud.SetEnvironmentVariables(stackInfo, providerName, identityName, ""); err != nil {
		return fmt.Errorf("%w: failed to set environment variables: %v", errUtils.ErrAwsAuth, err)
>>>>>>> be58d993
	}
	return nil
}

// getPermissionSetName extracts the permission set name from the identity principal.
func (i *permissionSetIdentity) getPermissionSetName() (string, error) {
	if name, ok := i.config.Principal[principalName].(string); ok && name != "" {
		return name, nil
	}
	return "", fmt.Errorf("%w: permission set name is required in principal", errUtils.ErrInvalidIdentityConfig)
}

// getAccountDetails extracts the account name/ID from the identity principal.
func (i *permissionSetIdentity) getAccountDetails() (string, string, error) {
	accountSpec, ok := i.config.Principal[principalAccount].(map[string]interface{})
	if !ok {
		return "", "", fmt.Errorf("%w: account specification is required in principal", errUtils.ErrInvalidIdentityConfig)
	}
	name, _ := accountSpec[principalAccountName].(string)
	id, _ := accountSpec[principalAccountID].(string)
	if name == "" && id == "" {
		return "", "", fmt.Errorf("%w: account name or account ID is required", errUtils.ErrInvalidIdentityConfig)
	}
	return name, id, nil
}

// resolveAccountID ensures we have an account ID; if only name provided, it looks it up via SSO.
func (i *permissionSetIdentity) resolveAccountID(ctx context.Context, ssoClient *sso.Client, accountName, accountID, accessToken string) (string, error) {
	if accountID != "" || accountName == "" {
		return accountID, nil
	}

	accountsResp, err := ssoClient.ListAccounts(ctx, &sso.ListAccountsInput{AccessToken: awssdk.String(accessToken)})
	if err != nil {
		return "", fmt.Errorf("%w: failed to list accounts: %w", errUtils.ErrAwsAuth, err)
	}
	for _, account := range accountsResp.AccountList {
		if awssdk.ToString(account.AccountName) == accountName {
			return awssdk.ToString(account.AccountId), nil
		}
	}
	return "", fmt.Errorf("%w: account %q not found", errUtils.ErrAwsAuth, accountName)
}

// newSSOClient creates an AWS SSO client from base credentials.
func (i *permissionSetIdentity) newSSOClient(ctx context.Context, awsBase *types.AWSCredentials) (*sso.Client, error) {
	// Build config options
	configOpts := []func(*config.LoadOptions) error{
		config.WithRegion(awsBase.Region),
		config.WithCredentialsProvider(awssdk.CredentialsProviderFunc(func(ctx context.Context) (awssdk.Credentials, error) {
			return awssdk.Credentials{
				AccessKeyID: awsBase.AccessKeyID, // This is actually the SSO access token
			}, nil
		})),
	}

	// Add custom endpoint resolver if configured
	if resolverOpt := awsCloud.GetResolverConfigOption(i.config, nil); resolverOpt != nil {
		configOpts = append(configOpts, resolverOpt)
	}

	// Load config with isolated environment to avoid conflicts with external AWS env vars.
	cfg, err := awsCloud.LoadIsolatedAWSConfig(ctx, configOpts...)
	if err != nil {
		return nil, fmt.Errorf("%w: failed to load AWS config: %w", errUtils.ErrInvalidIdentityConfig, err)
	}
	return sso.NewFromConfig(cfg), nil
}

// buildCredsFromRole converts GetRoleCredentialsOutput to AWSCredentials.
func (i *permissionSetIdentity) buildCredsFromRole(resp *sso.GetRoleCredentialsOutput, region string) (*types.AWSCredentials, error) {
	if resp.RoleCredentials == nil {
		return nil, fmt.Errorf("%w: empty role credentials response", errUtils.ErrAuthenticationFailed)
	}
	expiration := ""
	if resp.RoleCredentials.Expiration != 0 {
		expiration = time.Unix(resp.RoleCredentials.Expiration/1000, 0).Format(time.RFC3339)
	}
	return &types.AWSCredentials{
		AccessKeyID:     awssdk.ToString(resp.RoleCredentials.AccessKeyId),
		SecretAccessKey: awssdk.ToString(resp.RoleCredentials.SecretAccessKey),
		SessionToken:    awssdk.ToString(resp.RoleCredentials.SessionToken),
		Region:          region,
		Expiration:      expiration,
	}, nil
}

// Logout removes identity-specific credential storage.
func (i *permissionSetIdentity) Logout(ctx context.Context) error {
	defer perf.Track(nil, "aws.permissionSetIdentity.Logout")()

	// AWS permission-set identities don't have identity-specific storage.
	// File cleanup is handled by the provider's Logout method.
	// Keyring cleanup is handled by AuthManager.
	log.Debug("Logout called for permission-set identity (no identity-specific cleanup)", "identity", i.name)
	return nil
}<|MERGE_RESOLUTION|>--- conflicted
+++ resolved
@@ -174,19 +174,11 @@
 // PostAuthenticate sets up AWS files after authentication.
 func (i *permissionSetIdentity) PostAuthenticate(ctx context.Context, stackInfo *schema.ConfigAndStacksInfo, providerName, identityName string, creds types.ICredentials) error {
 	// Setup AWS files using shared AWS cloud package.
-<<<<<<< HEAD
-	if err := awsCloud.SetupFiles(providerName, identityName, creds); err != nil {
-		return fmt.Errorf("%w: failed to setup AWS files: %w", errUtils.ErrAwsAuth, err)
-	}
-	if err := awsCloud.SetEnvironmentVariables(stackInfo, providerName, identityName); err != nil {
-		return fmt.Errorf("%w: failed to set environment variables: %w", errUtils.ErrAwsAuth, err)
-=======
 	if err := awsCloud.SetupFiles(providerName, identityName, creds, ""); err != nil {
 		return fmt.Errorf("%w: failed to setup AWS files: %v", errUtils.ErrAwsAuth, err)
 	}
 	if err := awsCloud.SetEnvironmentVariables(stackInfo, providerName, identityName, ""); err != nil {
 		return fmt.Errorf("%w: failed to set environment variables: %v", errUtils.ErrAwsAuth, err)
->>>>>>> be58d993
 	}
 	return nil
 }
