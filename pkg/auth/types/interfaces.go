--- conflicted
+++ resolved
@@ -164,13 +164,11 @@
 	GetExpiration() (*time.Time, error)
 
 	BuildWhoamiInfo(info *WhoamiInfo)
-<<<<<<< HEAD
 
 	// Validate validates credentials by making an API call to the provider.
 	// Returns expiration time if available, error if credentials are invalid.
 	// Returns ErrNotImplemented if validation is not supported for this credential type.
 	Validate(ctx context.Context) (*time.Time, error)
-=======
 }
 
 // ConsoleAccessProvider is an optional interface that providers can implement
@@ -201,5 +199,4 @@
 
 	// OpenInBrowser if true, automatically opens the URL in the default browser.
 	OpenInBrowser bool
->>>>>>> 3ace69f0
 }