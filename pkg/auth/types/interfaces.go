--- conflicted
+++ resolved
@@ -1,6 +1,6 @@
 package types
 
-//go:generate mockgen -source=$GOFILE -destination=mock_$GOFILE -package=$GOPACKAGE
+//go:generate go run go.uber.org/mock/mockgen@latest -source=$GOFILE -destination=mock_$GOFILE -package=$GOPACKAGE
 
 import (
 	"context"
@@ -69,18 +69,13 @@
 	Environment() (map[string]string, error)
 
 	// PostAuthenticate is called after successful authentication with the final credentials.
-<<<<<<< HEAD
 	// It receives both authContext (to populate runtime credentials) and stackInfo (to read
 	// stack-level auth configuration overrides and write environment variables).
 	PostAuthenticate(ctx context.Context, params *PostAuthenticateParams) error
-=======
-	// Implementations can use the manager to perform provider-specific file setup or other side effects.
-	PostAuthenticate(ctx context.Context, stackInfo *schema.ConfigAndStacksInfo, providerName, identityName string, creds ICredentials) error
 
 	// Logout removes identity-specific credential storage.
 	// Best-effort: continue cleanup even if individual steps fail.
 	Logout(ctx context.Context) error
->>>>>>> c4a7ab71
 }
 
 // AuthManager manages the overall authentication process.
