package types

//go:generate go run go.uber.org/mock/mockgen@latest -source=$GOFILE -destination=mock_interfaces.go -package=$GOPACKAGE

import (
	"context"
	"time"

	"github.com/cloudposse/atmos/pkg/schema"
)

<<<<<<< HEAD
// PathType indicates what kind of filesystem entity the path represents.
type PathType string

const (
	// PathTypeFile indicates a single file (e.g., ~/.aws/credentials).
	PathTypeFile PathType = "file"
	// PathTypeDirectory indicates a directory (e.g., ~/.azure/).
	PathTypeDirectory PathType = "directory"
)

// Path represents a credential file or directory used by the provider/identity.
type Path struct {
	// Location is the filesystem path (may contain ~ for home directory).
	Location string `json:"location"`

	// Type indicates if this is a file or directory.
	Type PathType `json:"type"`

	// Required indicates if path must exist for provider to function.
	// If false, missing paths are optional (provider works without them).
	Required bool `json:"required"`

	// Purpose describes what this path is used for (helps with debugging/logging).
	// Examples: "AWS credentials file", "Azure config directory", "GCP service account key"
	Purpose string `json:"purpose"`

	// Metadata holds optional provider-specific information.
	// Consumers can use this for advanced features without breaking interface.
	// Examples:
	//   - "selinux_label": "system_u:object_r:container_file_t:s0" (future SELinux support)
	//   - "read_only": "true" (hint that path should be read-only)
	//   - "mount_target": "/workspace/.aws" (suggested container path)
	Metadata map[string]string `json:"metadata,omitempty"`
}

=======
// Credential store type constants.
const (
	CredentialStoreTypeSystemKeyring = "system-keyring"
	CredentialStoreTypeNoop          = "noop"
	CredentialStoreTypeMemory        = "memory"
	CredentialStoreTypeFile          = "file"
)

>>>>>>> 1eda3a2e
// Provider defines the interface that all authentication providers must implement.
type Provider interface {
	// Kind returns the provider kind (e.g., "aws/iam-identity-center").
	Kind() string
	// Name returns the provider name as defined in configuration.
	Name() string
	// PreAuthenticate allows the provider to inspect the authentication chain prior to authentication
	// so that it can set up any provider-specific preferences based on downstream identities (e.g.,
	// preferred role ARN for SAML based on the next identity in the chain).
	// Implementations should be side-effect free beyond local provider state.
	// Providers can access the current chain via manager.GetChain().
	PreAuthenticate(manager AuthManager) error
	// Authenticate performs provider-specific authentication and returns credentials.
	Authenticate(ctx context.Context) (ICredentials, error)

	// Validate validates the provider configuration.
	Validate() error

	// Environment returns environment variables that should be set for this provider.
	Environment() (map[string]string, error)

<<<<<<< HEAD
	// Paths returns credential files/directories used by this provider.
	// Returns empty slice if provider doesn't use filesystem credentials (e.g., GitHub tokens).
	// Consumers decide how to use these paths (mount, copy, delete, etc.).
	Paths() ([]Path, error)
=======
	// PrepareEnvironment prepares environment variables for external processes (Terraform, workflows, etc.).
	// Takes current environment and returns modified environment suitable for the provider's SDK/CLI.
	// Implementations should:
	//   - Clear conflicting credential environment variables
	//   - Set provider-specific configuration (credential files, profiles, regions)
	//   - Return a NEW map without mutating the input
	PrepareEnvironment(ctx context.Context, environ map[string]string) (map[string]string, error)
>>>>>>> 1eda3a2e

	// Logout removes provider-specific credential storage (files, cache, etc.).
	// Returns error only if cleanup fails for critical resources.
	// Best-effort: continue cleanup even if individual steps fail.
	Logout(ctx context.Context) error

	// GetFilesDisplayPath returns the display path for credential files.
	// Returns the configured path if set, otherwise a default path.
	// For display purposes only (may use ~ for home directory).
	GetFilesDisplayPath() string
}

// PostAuthenticateParams contains parameters for PostAuthenticate method.
type PostAuthenticateParams struct {
	AuthContext  *schema.AuthContext
	StackInfo    *schema.ConfigAndStacksInfo
	ProviderName string
	IdentityName string
	Credentials  ICredentials
}

// Identity defines the interface that all authentication identities must implement.
type Identity interface {
	// Kind returns the identity kind (e.g., "aws/permission-set").
	Kind() string

	// GetProviderName returns the provider name for this identity.
	// AWS user identities return "aws-user", others return their via.provider.
	GetProviderName() (string, error)

	// Authenticate performs authentication using the provided base credentials.
	Authenticate(ctx context.Context, baseCreds ICredentials) (ICredentials, error)

	// Validate validates the identity configuration.
	Validate() error

	// Environment returns environment variables that should be set for this identity.
	Environment() (map[string]string, error)

<<<<<<< HEAD
	// Paths returns credential files/directories used by this identity.
	// Returns empty slice if identity doesn't use filesystem credentials.
	// Paths are in addition to provider paths (identities can add more files).
	Paths() ([]Path, error)
=======
	// PrepareEnvironment prepares environment variables for external processes (Terraform, workflows, etc.).
	// Takes current environment (already modified by provider's PrepareEnvironment) and returns
	// modified environment with identity-specific overrides.
	// Implementations should:
	//   - Add identity-specific environment variables (e.g., role ARN, session name)
	//   - Override provider defaults if needed
	//   - Return a NEW map without mutating the input
	PrepareEnvironment(ctx context.Context, environ map[string]string) (map[string]string, error)
>>>>>>> 1eda3a2e

	// PostAuthenticate is called after successful authentication with the final credentials.
	// It receives both authContext (to populate runtime credentials) and stackInfo (to read
	// stack-level auth configuration overrides and write environment variables).
	PostAuthenticate(ctx context.Context, params *PostAuthenticateParams) error

	// Logout removes identity-specific credential storage.
	// Best-effort: continue cleanup even if individual steps fail.
	Logout(ctx context.Context) error

	// CredentialsExist checks if credentials exist for this identity.
	// Used by whoami when noop keyring is active to verify credentials are present.
	// Returns true if credentials exist (in files, keyring, or other storage).
	CredentialsExist() (bool, error)

	// LoadCredentials loads credentials from identity-managed storage (files, etc.).
	// Used with noop keyring to enable credential validation in whoami.
	// Returns nil, nil if identity doesn't support loading credentials from storage.
	LoadCredentials(ctx context.Context) (ICredentials, error)
}

// AuthManager manages the overall authentication process.
type AuthManager interface {
	// GetCachedCredentials retrieves valid cached credentials for the specified identity.
	// This is a passive check that does not trigger any authentication flows.
	// It checks:
	//   1. Keyring for cached credentials
	//   2. Identity-managed storage (AWS files, etc.)
	// Returns error if credentials are not found, expired, or invalid.
	// Use this when you want to use existing credentials without triggering authentication.
	GetCachedCredentials(ctx context.Context, identityName string) (*WhoamiInfo, error)

	// Authenticate performs full authentication for the specified identity.
	// This may trigger interactive authentication flows (SSO device prompts, etc.).
	// Use this when you want to force fresh authentication (e.g., `auth login` command).
	Authenticate(ctx context.Context, identityName string) (*WhoamiInfo, error)

	// Whoami returns information about the specified identity's credentials.
	// First checks for cached credentials, then falls back to chain authentication
	// (using cached provider credentials to derive identity credentials).
	// This does NOT trigger interactive authentication flows (no SSO prompts).
	// Use this for user-facing "whoami" command and as a fallback check.
	Whoami(ctx context.Context, identityName string) (*WhoamiInfo, error)

	// Validate validates the entire auth configuration.
	Validate() error

	// GetDefaultIdentity returns the name of the default identity, if any.
	GetDefaultIdentity() (string, error)

	// ListIdentities returns all available identity names.
	ListIdentities() []string

	// GetProviderForIdentity returns the root provider name for the given identity.
	// Recursively resolves through identity chains to find the root provider.
	GetProviderForIdentity(identityName string) string

	// GetFilesDisplayPath returns the display path for AWS files for a provider.
	// Returns the configured path if set, otherwise default ~/.aws/atmos.
	GetFilesDisplayPath(providerName string) string

	// GetProviderKindForIdentity returns the provider kind for the given identity.
	GetProviderKindForIdentity(identityName string) (string, error)

	// GetChain returns the most recently constructed authentication chain
	// in the format: [providerName, identity1, identity2, ..., targetIdentity].
	GetChain() []string

	// GetStackInfo returns the current stack info pointer associated with this manager.
	GetStackInfo() *schema.ConfigAndStacksInfo

	// ListProviders returns all available provider names.
	ListProviders() []string

	// GetIdentities returns all available identity configurations.
	GetIdentities() map[string]schema.Identity

	// GetProviders returns all available provider configurations.
	GetProviders() map[string]schema.Provider

	// Logout removes credentials for the specified identity and its authentication chain.
	// Best-effort: continues cleanup even if individual steps fail.
	Logout(ctx context.Context, identityName string) error

	// LogoutProvider removes all credentials for the specified provider.
	// Best-effort: continues cleanup even if individual steps fail.
	LogoutProvider(ctx context.Context, providerName string) error

	// LogoutAll removes all cached credentials for all identities.
	// Best-effort: continues cleanup even if individual steps fail.
	LogoutAll(ctx context.Context) error

	// GetEnvironmentVariables returns the environment variables for an identity
	// without performing authentication or validation.
	// This is useful for commands like `atmos env` that just need to show what
	// environment variables would be set, without requiring valid credentials.
	GetEnvironmentVariables(identityName string) (map[string]string, error)
}

// CredentialStore defines the interface for storing and retrieving credentials.
type CredentialStore interface {
	// Store stores credentials for the given alias.
	Store(alias string, creds ICredentials) error

	// Retrieve retrieves credentials for the given alias.
	Retrieve(alias string) (ICredentials, error)

	// Delete deletes credentials for the given alias.
	Delete(alias string) error

	// List returns all stored credential aliases.
	List() ([]string, error)

	// IsExpired checks if credentials for the given alias are expired.
	IsExpired(alias string) (bool, error)

	// Type returns the type of credential store (e.g., "system-keyring", "noop").
	Type() string
}

// Validator defines the interface for validating auth configurations.
type Validator interface {
	// ValidateAuthConfig validates the entire auth configuration.
	ValidateAuthConfig(config *schema.AuthConfig) error

	// ValidateProvider validates a provider configuration.
	ValidateProvider(name string, provider *schema.Provider) error

	// ValidateIdentity validates an identity configuration.
	ValidateIdentity(name string, identity *schema.Identity, providers map[string]*schema.Provider) error

	// ValidateChains validates identity chains for cycles and invalid references.
	ValidateChains(identities map[string]*schema.Identity, providers map[string]*schema.Provider) error
}

type ICredentials interface {
	IsExpired() bool

	GetExpiration() (*time.Time, error)

	BuildWhoamiInfo(info *WhoamiInfo)

	// Validate validates credentials by making an API call to the provider.
	// Returns validation info including principal (ARN/ID) and expiration, or error if invalid.
	// Returns ErrNotImplemented if validation is not supported for this credential type.
	Validate(ctx context.Context) (*ValidationInfo, error)
}

// ValidationInfo contains cloud-agnostic validation results from credential verification.
type ValidationInfo struct {
	// Principal is the authenticated principal identifier.
	// For AWS: ARN (e.g., "arn:aws:iam::123456789012:user/username").
	// For Azure: Object ID or User Principal Name.
	// For GCP: Service account email or user email.
	Principal string

	// Account is the account/organization identifier.
	// For AWS: Account ID (e.g., "123456789012").
	// For Azure: Tenant ID.
	// For GCP: Project ID.
	Account string

	// Expiration is when the credentials expire (if temporary).
	Expiration *time.Time
}

// ConsoleAccessProvider is an optional interface that providers can implement
// to support web console/browser-based login.
type ConsoleAccessProvider interface {
	// GetConsoleURL generates a web console sign-in URL using the provided credentials.
	// Returns the sign-in URL, the duration for which the URL remains valid, and any error encountered.
	GetConsoleURL(ctx context.Context, creds ICredentials, options ConsoleURLOptions) (url string, duration time.Duration, err error)

	// SupportsConsoleAccess returns true if this provider supports web console access.
	SupportsConsoleAccess() bool
}

// ConsoleURLOptions provides configuration for console URL generation.
type ConsoleURLOptions struct {
	// Destination is the specific console page to navigate to (optional).
	// For AWS: "https://console.aws.amazon.com/s3" or similar.
	// For Azure: "https://portal.azure.com/#blade/...".
	// For GCP: "https://console.cloud.google.com/...".
	Destination string

	// SessionDuration is the requested duration for the console session (how long you stay logged in).
	// Providers may have maximum limits (e.g., AWS: 12 hours).
	// Note: AWS signin tokens themselves have a fixed 15-minute expiration (time to click the link).
	SessionDuration time.Duration

	// Issuer is an optional identifier shown in the console URL (used by AWS).
	Issuer string

	// OpenInBrowser if true, automatically opens the URL in the default browser.
	OpenInBrowser bool
}<|MERGE_RESOLUTION|>--- conflicted
+++ resolved
@@ -9,7 +9,14 @@
 	"github.com/cloudposse/atmos/pkg/schema"
 )
 
-<<<<<<< HEAD
+// Credential store type constants.
+const (
+	CredentialStoreTypeSystemKeyring = "system-keyring"
+	CredentialStoreTypeNoop          = "noop"
+	CredentialStoreTypeMemory        = "memory"
+	CredentialStoreTypeFile          = "file"
+)
+
 // PathType indicates what kind of filesystem entity the path represents.
 type PathType string
 
@@ -45,16 +52,6 @@
 	Metadata map[string]string `json:"metadata,omitempty"`
 }
 
-=======
-// Credential store type constants.
-const (
-	CredentialStoreTypeSystemKeyring = "system-keyring"
-	CredentialStoreTypeNoop          = "noop"
-	CredentialStoreTypeMemory        = "memory"
-	CredentialStoreTypeFile          = "file"
-)
-
->>>>>>> 1eda3a2e
 // Provider defines the interface that all authentication providers must implement.
 type Provider interface {
 	// Kind returns the provider kind (e.g., "aws/iam-identity-center").
@@ -76,12 +73,11 @@
 	// Environment returns environment variables that should be set for this provider.
 	Environment() (map[string]string, error)
 
-<<<<<<< HEAD
 	// Paths returns credential files/directories used by this provider.
 	// Returns empty slice if provider doesn't use filesystem credentials (e.g., GitHub tokens).
 	// Consumers decide how to use these paths (mount, copy, delete, etc.).
 	Paths() ([]Path, error)
-=======
+
 	// PrepareEnvironment prepares environment variables for external processes (Terraform, workflows, etc.).
 	// Takes current environment and returns modified environment suitable for the provider's SDK/CLI.
 	// Implementations should:
@@ -89,7 +85,6 @@
 	//   - Set provider-specific configuration (credential files, profiles, regions)
 	//   - Return a NEW map without mutating the input
 	PrepareEnvironment(ctx context.Context, environ map[string]string) (map[string]string, error)
->>>>>>> 1eda3a2e
 
 	// Logout removes provider-specific credential storage (files, cache, etc.).
 	// Returns error only if cleanup fails for critical resources.
@@ -129,12 +124,11 @@
 	// Environment returns environment variables that should be set for this identity.
 	Environment() (map[string]string, error)
 
-<<<<<<< HEAD
 	// Paths returns credential files/directories used by this identity.
 	// Returns empty slice if identity doesn't use filesystem credentials.
 	// Paths are in addition to provider paths (identities can add more files).
 	Paths() ([]Path, error)
-=======
+
 	// PrepareEnvironment prepares environment variables for external processes (Terraform, workflows, etc.).
 	// Takes current environment (already modified by provider's PrepareEnvironment) and returns
 	// modified environment with identity-specific overrides.
@@ -143,7 +137,6 @@
 	//   - Override provider defaults if needed
 	//   - Return a NEW map without mutating the input
 	PrepareEnvironment(ctx context.Context, environ map[string]string) (map[string]string, error)
->>>>>>> 1eda3a2e
 
 	// PostAuthenticate is called after successful authentication with the final credentials.
 	// It receives both authContext (to populate runtime credentials) and stackInfo (to read
