package types

import (
	"context"
	"encoding/base64"
	"encoding/json"
	"errors"
	"fmt"
	"testing"
	"time"

	"github.com/stretchr/testify/assert"

	errUtils "github.com/cloudposse/atmos/errors"
)

func jwtWithExp(t time.Time) string {
	header := base64.RawURLEncoding.EncodeToString([]byte(`{"alg":"none"}`))
	payloadStruct := struct {
		Exp int64 `json:"exp"`
	}{Exp: t.Unix()}
	raw, _ := json.Marshal(payloadStruct)
	payload := base64.RawURLEncoding.EncodeToString(raw)
	// signature part is ignored by our parser; include a placeholder.
	return fmt.Sprintf("%s.%s.", header, payload)
}

func TestOIDCCredentials_GetExpiration(t *testing.T) {
	now := time.Now().UTC().Truncate(time.Second)

	// No parts -> nil, nil.
	c := &OIDCCredentials{Token: "not-a-jwt"}
	exp, err := c.GetExpiration()
	assert.NoError(t, err)
	assert.Nil(t, exp)

	// Valid exp.
	c.Token = jwtWithExp(now.Add(42 * time.Minute))
	exp, err = c.GetExpiration()
	assert.NoError(t, err)
	if assert.NotNil(t, exp) {
		assert.WithinDuration(t, now.Add(42*time.Minute), *exp, time.Second)
	}

	// Bad base64 in payload -> decode error.
	c.Token = "aGVh.Zm9v+notbase64.sig"
	exp, err = c.GetExpiration()
	assert.Nil(t, exp)
	assert.Error(t, err)
	assert.True(t, errors.Is(err, errUtils.ErrAuthOidcDecodeFailed))

	// Bad JSON in payload -> unmarshal error.
	header := base64.RawURLEncoding.EncodeToString([]byte("{}"))
	payload := base64.RawURLEncoding.EncodeToString([]byte("not-json"))
	c.Token = fmt.Sprintf("%s.%s.", header, payload)
	exp, err = c.GetExpiration()
	assert.Nil(t, exp)
	assert.Error(t, err)
	assert.True(t, errors.Is(err, errUtils.ErrAuthOidcUnmarshalFailed))
}

func TestOIDCCredentials_IsExpired_WithSkew(t *testing.T) {
	// With 5m skew, a token expiring in <5m should be considered expired now.
	soon := time.Now().UTC().Add(4*time.Minute + 30*time.Second)
	far := time.Now().UTC().Add(10 * time.Minute)

	c1 := &OIDCCredentials{Token: jwtWithExp(soon)}
	assert.True(t, c1.IsExpired())

	c2 := &OIDCCredentials{Token: jwtWithExp(far)}
	assert.False(t, c2.IsExpired())

	// No exp -> not expired.
	c3 := &OIDCCredentials{Token: "header.payload."}
	assert.False(t, c3.IsExpired())
}

func TestOIDCCredentials_BuildWhoamiInfo(t *testing.T) {
	// When GetExpiration returns a value, BuildWhoamiInfo should set it.
	texp := time.Now().UTC().Add(30 * time.Minute)
	c := &OIDCCredentials{Token: jwtWithExp(texp)}
	var w WhoamiInfo
	c.BuildWhoamiInfo(&w)
	if assert.NotNil(t, w.Expiration) {
		assert.WithinDuration(t, texp.Truncate(time.Second), w.Expiration.Truncate(time.Second), time.Second)
	}

	// Nil target is tolerated.
	c.BuildWhoamiInfo(nil)
}

func TestOIDCCredentials_Validate(t *testing.T) {
<<<<<<< HEAD
	// Validate is not implemented for OIDC credentials.
	c := &OIDCCredentials{Token: "test-token"}
	info, err := c.Validate(context.TODO())
	assert.Nil(t, info)
	assert.Error(t, err)
	assert.True(t, errors.Is(err, errUtils.ErrNotImplemented))
=======
	// Validate is not implemented for OIDC credentials - should return ErrNotImplemented.
	c := &OIDCCredentials{
		Token:    "test-token",
		Provider: "github",
		Audience: "https://github.com/example",
	}

	info, err := c.Validate(context.Background())
	assert.Nil(t, info, "Should not return validation info")
	assert.Error(t, err, "Should return error")
	assert.True(t, errors.Is(err, errUtils.ErrNotImplemented), "Should return ErrNotImplemented")
>>>>>>> 72f6449c
}<|MERGE_RESOLUTION|>--- conflicted
+++ resolved
@@ -90,14 +90,6 @@
 }
 
 func TestOIDCCredentials_Validate(t *testing.T) {
-<<<<<<< HEAD
-	// Validate is not implemented for OIDC credentials.
-	c := &OIDCCredentials{Token: "test-token"}
-	info, err := c.Validate(context.TODO())
-	assert.Nil(t, info)
-	assert.Error(t, err)
-	assert.True(t, errors.Is(err, errUtils.ErrNotImplemented))
-=======
 	// Validate is not implemented for OIDC credentials - should return ErrNotImplemented.
 	c := &OIDCCredentials{
 		Token:    "test-token",
@@ -109,5 +101,4 @@
 	assert.Nil(t, info, "Should not return validation info")
 	assert.Error(t, err, "Should return error")
 	assert.True(t, errors.Is(err, errUtils.ErrNotImplemented), "Should return ErrNotImplemented")
->>>>>>> 72f6449c
 }