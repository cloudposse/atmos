package mock

import (
	"context"
	"fmt"
	"time"

	"github.com/cloudposse/atmos/pkg/auth/types"
	"github.com/cloudposse/atmos/pkg/perf"
	"github.com/cloudposse/atmos/pkg/schema"
)

// Identity is a mock authentication identity for testing purposes only.
type Identity struct {
	name   string
	config *schema.Identity
}

// NewIdentity creates a new mock identity.
func NewIdentity(name string, config *schema.Identity) *Identity {
	defer perf.Track(nil, "mock.NewIdentity")()

	return &Identity{
		name:   name,
		config: config,
	}
}

// Kind returns the identity kind.
func (i *Identity) Kind() string {
	defer perf.Track(nil, "mock.Identity.Kind")()

	return i.config.Kind
}

// GetProviderName returns the provider name for this identity.
func (i *Identity) GetProviderName() (string, error) {
	defer perf.Track(nil, "mock.Identity.GetProviderName")()

	if i.config.Via != nil && i.config.Via.Provider != "" {
		return i.config.Via.Provider, nil
	}
	return "mock", nil
}

// Authenticate performs mock authentication.
func (i *Identity) Authenticate(ctx context.Context, baseCreds types.ICredentials) (types.ICredentials, error) {
	defer perf.Track(nil, "mock.Identity.Authenticate")()

	// For mock identities, we just return new mock credentials.
	// In a real implementation, this would use baseCreds to assume a role or similar.
	// Use a fixed timestamp far in the future for deterministic testing and snapshot stability.
	// This ensures tests don't become flaky due to expiration checks.
	fixedExpiration := time.Date(MockExpirationYear, MockExpirationMonth, MockExpirationDay, MockExpirationHour, MockExpirationMinute, MockExpirationSecond, 0, time.UTC)
	return &Credentials{
		AccessKeyID:     fmt.Sprintf("MOCK_KEY_%s", i.name),
		SecretAccessKey: fmt.Sprintf("MOCK_SECRET_%s", i.name),
		SessionToken:    fmt.Sprintf("MOCK_TOKEN_%s", i.name),
		Region:          "us-east-1",
		Expiration:      fixedExpiration,
	}, nil
}

// Validate validates the identity configuration.
func (i *Identity) Validate() error {
	defer perf.Track(nil, "mock.Identity.Validate")()

	return nil
}

// Environment returns mock environment variables.
// For mock AWS-like identities, we return file paths similar to real AWS identities.
func (i *Identity) Environment() (map[string]string, error) {
	defer perf.Track(nil, "mock.Identity.Environment")()

	env := map[string]string{
		"MOCK_IDENTITY": i.name,
	}

	// For testing purposes, provide mock AWS config paths that would be used
	// by the AWS SDK. These point to non-existent paths but allow testing
	// of the environment variable flow without exposing real credentials.
	env["AWS_SHARED_CREDENTIALS_FILE"] = "/tmp/mock-credentials"
	env["AWS_CONFIG_FILE"] = "/tmp/mock-config"
	env["AWS_PROFILE"] = i.name

	return env, nil
}

<<<<<<< HEAD
// Paths returns credential files/directories used by this identity.
func (i *Identity) Paths() ([]types.Path, error) {
	defer perf.Track(nil, "mock.Identity.Paths")()

	// Mock identity doesn't use filesystem credentials.
	return []types.Path{}, nil
=======
// PrepareEnvironment prepares environment variables for external processes.
// For mock identities, we don't modify the environment since mock credentials
// are only for testing and don't interact with real cloud SDKs.
func (i *Identity) PrepareEnvironment(_ context.Context, environ map[string]string) (map[string]string, error) {
	defer perf.Track(nil, "mock.Identity.PrepareEnvironment")()

	// Mock identities don't need to modify environment for external processes.
	// Just return the environment unchanged.
	return environ, nil
>>>>>>> 1eda3a2e
}

// PostAuthenticate is a no-op for mock identities.
func (i *Identity) PostAuthenticate(ctx context.Context, params *types.PostAuthenticateParams) error {
	defer perf.Track(nil, "mock.Identity.PostAuthenticate")()

	return nil
}

// CredentialsExist always returns true for mock identities (credentials are in-memory).
func (i *Identity) CredentialsExist() (bool, error) {
	defer perf.Track(nil, "mock.Identity.CredentialsExist")()

	// Mock identities don't use file-based storage.
	// Credentials are always available in-memory.
	return true, nil
}

// LoadCredentials returns mock credentials for testing.
// Mock identities don't use file-based storage, so this just returns test credentials.
func (i *Identity) LoadCredentials(ctx context.Context) (types.ICredentials, error) {
	defer perf.Track(nil, "mock.Identity.LoadCredentials")()

	// Return mock credentials.
	return &Credentials{
		AccessKeyID:     "mock-access-key",
		SecretAccessKey: "mock-secret-key",
		SessionToken:    "mock-session-token",
		Region:          "us-east-1",
		Expiration:      time.Now().Add(1 * time.Hour),
	}, nil
}

// Logout is a no-op for mock identities.
func (i *Identity) Logout(ctx context.Context) error {
	defer perf.Track(nil, "mock.Identity.Logout")()

	return nil
}<|MERGE_RESOLUTION|>--- conflicted
+++ resolved
@@ -87,14 +87,14 @@
 	return env, nil
 }
 
-<<<<<<< HEAD
 // Paths returns credential files/directories used by this identity.
 func (i *Identity) Paths() ([]types.Path, error) {
 	defer perf.Track(nil, "mock.Identity.Paths")()
 
 	// Mock identity doesn't use filesystem credentials.
 	return []types.Path{}, nil
-=======
+}
+
 // PrepareEnvironment prepares environment variables for external processes.
 // For mock identities, we don't modify the environment since mock credentials
 // are only for testing and don't interact with real cloud SDKs.
@@ -104,7 +104,6 @@
 	// Mock identities don't need to modify environment for external processes.
 	// Just return the environment unchanged.
 	return environ, nil
->>>>>>> 1eda3a2e
 }
 
 // PostAuthenticate is a no-op for mock identities.
