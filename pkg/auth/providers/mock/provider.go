--- conflicted
+++ resolved
@@ -100,14 +100,14 @@
 	}, nil
 }
 
-<<<<<<< HEAD
 // Paths returns credential files/directories used by this provider.
 func (p *Provider) Paths() ([]types.Path, error) {
 	defer perf.Track(nil, "mock.Provider.Paths")()
 
 	// Mock provider doesn't use filesystem credentials.
 	return []types.Path{}, nil
-=======
+}
+
 // PrepareEnvironment prepares environment variables for external processes.
 // For mock providers, we don't modify the environment since mock credentials
 // are only for testing and don't interact with real cloud SDKs.
@@ -117,7 +117,6 @@
 	// Mock providers don't need to modify environment for external processes.
 	// Just return the environment unchanged.
 	return environ, nil
->>>>>>> 1eda3a2e
 }
 
 // Logout is a no-op for the mock provider.
