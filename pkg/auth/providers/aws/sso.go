package aws

import (
	"context"
	"errors"
	"fmt"
	"os"
	"strings"
	"time"

	"github.com/aws/aws-sdk-go-v2/aws"
	"github.com/aws/aws-sdk-go-v2/config"
	"github.com/aws/aws-sdk-go-v2/service/ssooidc"
	"github.com/aws/aws-sdk-go-v2/service/ssooidc/types"
	"github.com/charmbracelet/bubbles/spinner"
	tea "github.com/charmbracelet/bubbletea"
	"github.com/charmbracelet/lipgloss"
	"github.com/mattn/go-isatty"

	errUtils "github.com/cloudposse/atmos/errors"
	"github.com/cloudposse/atmos/internal/tui/templates/term"
	awsCloud "github.com/cloudposse/atmos/pkg/auth/cloud/aws"
	authTypes "github.com/cloudposse/atmos/pkg/auth/types"
	log "github.com/cloudposse/atmos/pkg/logger"
	"github.com/cloudposse/atmos/pkg/perf"
	"github.com/cloudposse/atmos/pkg/schema"
	"github.com/cloudposse/atmos/pkg/telemetry"
	"github.com/cloudposse/atmos/pkg/ui/theme"
	"github.com/cloudposse/atmos/pkg/utils"
)

const (
	ssoDefaultSessionMinutes = 60
)

// isInteractive checks if we're running in an interactive terminal.
// For SSO device flow, we need stderr to be a TTY so the user can see the authentication URL.
// We check stderr (not stdin) because that's where we output the authentication instructions.
func isInteractive() bool {
	return term.IsTTYSupportForStderr()
}

// ssoProvider implements AWS IAM Identity Center authentication.
type ssoProvider struct {
	name     string
	config   *schema.Provider
	startURL string
	region   string
}

// NewSSOProvider creates a new AWS SSO provider.
func NewSSOProvider(name string, config *schema.Provider) (*ssoProvider, error) {
	if config == nil {
		return nil, fmt.Errorf("%w: provider config is required", errUtils.ErrInvalidProviderConfig)
	}
	if config.Kind != "aws/iam-identity-center" {
		return nil, fmt.Errorf("%w: invalid provider kind for SSO provider: %s", errUtils.ErrInvalidProviderKind, config.Kind)
	}

	if config.StartURL == "" {
		return nil, fmt.Errorf("%w: start_url is required for AWS SSO provider", errUtils.ErrInvalidProviderConfig)
	}

	if config.Region == "" {
		return nil, fmt.Errorf("%w: region is required for AWS SSO provider", errUtils.ErrInvalidProviderConfig)
	}

	return &ssoProvider{
		name:     name,
		config:   config,
		startURL: config.StartURL,
		region:   config.Region,
	}, nil
}

// Kind returns the provider kind.
func (p *ssoProvider) Kind() string {
	return "aws/iam-identity-center"
}

// Name returns the configured provider name.
func (p *ssoProvider) Name() string {
	return p.name
}

// PreAuthenticate is a no-op for SSO provider.
func (p *ssoProvider) PreAuthenticate(_ authTypes.AuthManager) error {
	return nil
}

// Authenticate performs AWS SSO authentication.
func (p *ssoProvider) Authenticate(ctx context.Context) (authTypes.ICredentials, error) {
	// Note: SSO provider no longer caches credentials directly.
	// Caching is handled at the manager level to prevent duplicates.

	// Check if we're in a headless environment - SSO device flow requires user interaction.
	if !isInteractive() {
		return nil, fmt.Errorf("%w: SSO device flow requires an interactive terminal (no TTY detected). Use environment credentials or service account authentication in headless environments", errUtils.ErrAuthenticationFailed)
	}

	// Build config options.
	configOpts := []func(*config.LoadOptions) error{
		config.WithRegion(p.region),
		// Disable credential providers to avoid hanging on EC2 metadata service or other credential sources.
		// SSO device flow doesn't require existing credentials.
		config.WithCredentialsProvider(aws.AnonymousCredentials{}),
	}

	// Add custom endpoint resolver if configured.
	if resolverOpt := awsCloud.GetResolverConfigOption(nil, p.config); resolverOpt != nil {
		configOpts = append(configOpts, resolverOpt)
	}

	log.Debug("Loading AWS config for SSO authentication", "region", p.region)
	// Initialize AWS config for the SSO region with isolated environment
	// to avoid conflicts with external AWS env vars.
	cfg, err := awsCloud.LoadIsolatedAWSConfig(ctx, configOpts...)
	if err != nil {
		return nil, fmt.Errorf("%w: failed to load AWS config: %w", errUtils.ErrAuthenticationFailed, err)
	}
	log.Debug("AWS config loaded successfully")

	// Create OIDC client for device authorization.
	oidcClient := ssooidc.NewFromConfig(cfg)

	log.Debug("Registering SSO client")
	// Register the client.
	registerResp, err := oidcClient.RegisterClient(ctx, &ssooidc.RegisterClientInput{
		ClientName: aws.String("atmos-auth"),
		ClientType: aws.String("public"),
	})
	if err != nil {
		return nil, fmt.Errorf("%w: failed to register SSO client: %w", errUtils.ErrAuthenticationFailed, err)
	}
	log.Debug("SSO client registered successfully")

	log.Debug("Starting device authorization")
	// Start device authorization.
	authResp, err := oidcClient.StartDeviceAuthorization(ctx, &ssooidc.StartDeviceAuthorizationInput{
		ClientId:     registerResp.ClientId,
		ClientSecret: registerResp.ClientSecret,
		StartUrl:     aws.String(p.startURL),
	})
	if err != nil {
		return nil, fmt.Errorf("%w: failed to start device authorization: %w", errUtils.ErrAuthenticationFailed, err)
	}
	log.Debug("Device authorization started")

	p.promptDeviceAuth(authResp)

	// Poll for token with a spinner (if TTY).
	accessToken, tokenExpiresAt, err := p.pollForAccessTokenWithSpinner(ctx, oidcClient, registerResp, authResp)
	if err != nil {
		return nil, err
	}

	// Calculate expiration time.
	// Use token expiration (fallback to session duration if unavailable).
	expiration := tokenExpiresAt
	if expiration.IsZero() {
		expiration = time.Now().Add(time.Duration(p.getSessionDuration()) * time.Minute)
	}
	log.Debug("Authentication successful", "expiration", expiration)

	return &authTypes.AWSCredentials{
		AccessKeyID: accessToken, // Used by identities to get actual credentials
		Region:      p.region,
		Expiration:  expiration.Format(time.RFC3339),
	}, nil
}

// promptDeviceAuth displays user code and verification URI.
// Shows the prompt unless we're in a non-interactive environment (real CI without TTY).
func (p *ssoProvider) promptDeviceAuth(authResp *ssooidc.StartDeviceAuthorizationOutput) {
	code := ""
	if authResp.UserCode != nil {
		code = *authResp.UserCode
	}

	verificationURL := ""
	if authResp.VerificationUriComplete != nil && *authResp.VerificationUriComplete != "" {
		verificationURL = *authResp.VerificationUriComplete
	} else if authResp.VerificationUri != nil {
		verificationURL = *authResp.VerificationUri
	}

	// Always display the prompt - even if CI env vars are set, the user might be running make locally.
	log.Debug("Displaying authentication prompt", "url", verificationURL, "code", code, "isCI", telemetry.IsCI())

	// Check if we have a TTY for fancy output.
	if isTTY() && !telemetry.IsCI() {
		displayVerificationDialog(code, verificationURL)
	} else {
		// Fallback to simple text output for non-TTY or CI environments.
		displayVerificationPlainText(code, verificationURL)
	}

	// Open browser if not in CI. The browser open will work if there's a display available.
	if !telemetry.IsCI() && authResp.VerificationUriComplete != nil && *authResp.VerificationUriComplete != "" {
		if err := utils.OpenUrl(*authResp.VerificationUriComplete); err != nil {
			log.Debug("Failed to open browser automatically", "error", err)
		} else {
			log.Debug("Browser opened successfully")
		}
	}
	log.Debug("Finished promptDeviceAuth, starting polling")
}

// isTTY checks if stderr is a terminal.
func isTTY() bool {
	return isatty.IsTerminal(os.Stderr.Fd()) || isatty.IsCygwinTerminal(os.Stderr.Fd())
}

// displayVerificationDialog shows a styled dialog with the verification code.
func displayVerificationDialog(code, url string) {
	// Styles using Atmos theme colors.
	titleStyle := lipgloss.NewStyle().
		Bold(true).
		Foreground(lipgloss.Color(theme.ColorCyan)).
		PaddingLeft(1).
		PaddingRight(1)

	codeStyle := lipgloss.NewStyle().
		Bold(true).
		Foreground(lipgloss.Color(theme.ColorGreen)).
		Background(lipgloss.Color("#1a1a1a")).
		Padding(0, 1)

	urlStyle := lipgloss.NewStyle().
		Foreground(lipgloss.Color(theme.ColorBorder)).
		Italic(true)

	instructionStyle := lipgloss.NewStyle().
		Foreground(lipgloss.Color(theme.ColorDarkGray))

	boxStyle := lipgloss.NewStyle().
		Border(lipgloss.RoundedBorder()).
		BorderForeground(lipgloss.Color(theme.ColorBorder)).
		Padding(1, 2).
		MarginTop(1).
		MarginBottom(1)

	// Build the content.
	var content strings.Builder
	content.WriteString(titleStyle.Render("🔐 AWS SSO Authentication Required"))
	content.WriteString("\n\n")
	content.WriteString("Verification Code: ")
	content.WriteString(codeStyle.Render(code))
	content.WriteString("\n\n")

	if url != "" {
		content.WriteString(urlStyle.Render(url))
		content.WriteString("\n\n")
		content.WriteString(instructionStyle.Render("Opening browser... If it doesn't open, visit the URL above."))
	}

	// Render the box and display it.
	fmt.Fprintf(os.Stderr, "%s\n", boxStyle.Render(content.String()))
}

// displayVerificationPlainText shows verification code in plain text (for non-TTY/CI).
func displayVerificationPlainText(code, url string) {
	utils.PrintfMessageToTUI("🔐 **AWS SSO Authentication Required**\n")
	utils.PrintfMessageToTUI("Verification Code: **%s**\n", code)

	if url != "" {
		if !telemetry.IsCI() {
			utils.PrintfMessageToTUI("Opening browser to: %s\n", url)
			utils.PrintfMessageToTUI("If the browser does not open, visit the URL above and enter the code.\n")
		} else {
			utils.PrintfMessageToTUI("Verification URL: %s\n", url)
		}
	}

	utils.PrintfMessageToTUI("Waiting for authentication...\n")
}

// Validate validates the provider configuration.
func (p *ssoProvider) Validate() error {
	defer perf.Track(nil, "aws.ssoProvider.Validate")()

	if p.startURL == "" {
		return fmt.Errorf("%w: start_url is required", errUtils.ErrInvalidProviderConfig)
	}
	if p.region == "" {
		return fmt.Errorf("%w: region is required", errUtils.ErrInvalidProviderConfig)
	}

	// Validate spec.files.base_path if provided.
	if err := awsCloud.ValidateFilesBasePath(p.config); err != nil {
		return err
	}

	return nil
}

// Environment returns environment variables for this provider.
func (p *ssoProvider) Environment() (map[string]string, error) {
	env := make(map[string]string)
	env["AWS_REGION"] = p.region
	return env, nil
}

<<<<<<< HEAD
// Paths returns credential files/directories used by this provider.
func (p *ssoProvider) Paths() ([]authTypes.Path, error) {
	basePath := awsCloud.GetFilesBasePath(p.config)

	// Use AWSFileManager to get correct provider-namespaced paths.
	fileManager, err := awsCloud.NewAWSFileManager(basePath)
	if err != nil {
		return nil, err
	}

	return []authTypes.Path{
		{
			Location: fileManager.GetCredentialsPath(p.name),
			Type:     authTypes.PathTypeFile,
			Required: true,
			Purpose:  fmt.Sprintf("AWS credentials file for provider %s", p.name),
			Metadata: map[string]string{
				"read_only": "true",
			},
		},
		{
			Location: fileManager.GetConfigPath(p.name),
			Type:     authTypes.PathTypeFile,
			Required: false, // Config file is optional.
			Purpose:  fmt.Sprintf("AWS config file for provider %s", p.name),
			Metadata: map[string]string{
				"read_only": "true",
			},
		},
	}, nil
=======
// PrepareEnvironment prepares environment variables for external processes.
// For SSO providers, this method is typically not called directly since SSO providers
// authenticate to get identity credentials, which then have their own PrepareEnvironment.
// However, we implement it for interface compliance.
func (p *ssoProvider) PrepareEnvironment(_ context.Context, environ map[string]string) (map[string]string, error) {
	defer perf.Track(nil, "aws.ssoProvider.PrepareEnvironment")()

	// SSO provider doesn't write credential files itself - that's done by identities.
	// Just return the environment unchanged.
	return environ, nil
>>>>>>> 1eda3a2e
}

// Note: SSO caching is now handled at the manager level to prevent duplicate entries.

// getSessionDuration returns the session duration in minutes.
func (p *ssoProvider) getSessionDuration() int {
	if p.config.Session != nil && p.config.Session.Duration != "" {
		// Parse duration (e.g., "15m", "1h").
		if duration, err := time.ParseDuration(p.config.Session.Duration); err == nil {
			return int(duration.Minutes())
		}
	}
	return ssoDefaultSessionMinutes // Default to 60 minutes
}

// pollForAccessTokenWithSpinner wraps pollForAccessToken with a spinner for TTY environments.
func (p *ssoProvider) pollForAccessTokenWithSpinner(ctx context.Context, oidcClient *ssooidc.Client, registerResp *ssooidc.RegisterClientOutput, authResp *ssooidc.StartDeviceAuthorizationOutput) (string, time.Time, error) {
	// If not a TTY or in CI, use simple polling without spinner.
	if !isTTY() || telemetry.IsCI() {
		return p.pollForAccessToken(ctx, oidcClient, registerResp, authResp)
	}

	// Derive a cancellable context and a channel to receive the result.
	ctx, cancel := context.WithCancel(ctx)
	resultChan := make(chan pollResult, 1)

	// Start polling in a goroutine.
	go func() {
		defer close(resultChan)
		token, expiresAt, err := p.pollForAccessToken(ctx, oidcClient, registerResp, authResp)
		resultChan <- pollResult{token, expiresAt, err}
	}()

	// Create and run the spinner.
	s := spinner.New()
	s.Spinner = spinner.Dot
	s.Style = lipgloss.NewStyle().Foreground(lipgloss.Color(theme.ColorCyan))

	model := spinnerModel{
		spinner:    s,
		message:    "Waiting for authentication",
		done:       false,
		resultChan: resultChan,
		cancel:     cancel,
	}

	// Run the spinner until authentication completes.
	prog := tea.NewProgram(model, tea.WithOutput(os.Stderr))
	finalModel, err := prog.Run()
	if err != nil {
		// Cancel poll on UI failure, then read best-effort result (if any).
		cancel()
		res := <-resultChan
		return res.token, res.expiresAt, res.err
	}

	// Get the result from the final model.
	finalSpinner := finalModel.(spinnerModel)
	if finalSpinner.result == nil {
		return "", time.Time{}, fmt.Errorf("%w: no result received", errUtils.ErrAuthenticationFailed)
	}
	if finalSpinner.result.err != nil {
		return "", time.Time{}, finalSpinner.result.err
	}
	return finalSpinner.result.token, finalSpinner.result.expiresAt, nil
}

// pollResult holds the result of polling for an access token.
type pollResult struct {
	token     string
	expiresAt time.Time
	err       error
}

// spinnerModel is a bubbletea model for the authentication spinner.
// Note: The struct is large (~656 bytes) due to spinner.Model from bubbletea.
// We must use value receivers (not pointers) as required by the bubbletea framework.
// The performance impact is minimal since this is only used during UI updates.
type spinnerModel struct {
	spinner    spinner.Model
	message    string
	done       bool
	resultChan chan pollResult
	cancel     context.CancelFunc
	result     *pollResult // Store result pointer to keep struct small.
}

//nolint:gocritic // Bubbletea framework requires value receivers, not pointer receivers.
func (m spinnerModel) Init() tea.Cmd {
	return tea.Batch(m.spinner.Tick, m.checkResult())
}

//nolint:gocritic // Bubbletea framework requires value receivers, not pointer receivers.
func (m spinnerModel) Update(msg tea.Msg) (tea.Model, tea.Cmd) {
	switch msg := msg.(type) {
	case tea.KeyMsg:
		if msg.String() == "ctrl+c" {
			m.done = true
			m.result = &pollResult{err: errUtils.ErrUserAborted}
			if m.cancel != nil {
				m.cancel()
			}
			return m, tea.Quit
		}
	case spinner.TickMsg:
		var cmd tea.Cmd
		m.spinner, cmd = m.spinner.Update(msg)
		return m, cmd
	case pollResult:
		m.done = true
		m.result = &msg
		if m.cancel != nil {
			m.cancel()
		}
		return m, tea.Quit
	}
	return m, nil
}

//nolint:gocritic // Bubbletea framework requires value receivers, not pointer receivers.
func (m spinnerModel) View() string {
	if m.done {
		if m.result != nil && m.result.err != nil {
			return fmt.Sprintf("%s Authentication failed\n", theme.Styles.XMark)
		}
		// Success - don't print message here, auth login will display detailed table.
		return ""
	}
	return fmt.Sprintf("%s %s...", m.spinner.View(), m.message)
}

//nolint:gocritic // Bubbletea framework requires value receivers, not pointer receivers.
func (m spinnerModel) checkResult() tea.Cmd {
	return func() tea.Msg {
		select {
		case res := <-m.resultChan:
			return res
		case <-time.After(100 * time.Millisecond):
			// Check again after a short delay.
			return m.checkResult()()
		}
	}
}

// pollForAccessToken polls the device authorization endpoint until an access token is available or times out.
func (p *ssoProvider) pollForAccessToken(ctx context.Context, oidcClient *ssooidc.Client, registerResp *ssooidc.RegisterClientOutput, authResp *ssooidc.StartDeviceAuthorizationOutput) (string, time.Time, error) {
	var accessToken string
	var tokenExpiresAt time.Time
	expiresIn := authResp.ExpiresIn
	interval := authResp.Interval
	// Normalize to a sane minimum to avoid divide-by-zero and busy-waiting.
	if interval <= 0 {
		interval = 1
	}

	intervalDur := time.Duration(interval) * time.Second

	// Initial delay before first poll.
	time.Sleep(intervalDur)
	for i := 0; i < int(expiresIn/interval); i++ {
		tokenResp, err := oidcClient.CreateToken(ctx, &ssooidc.CreateTokenInput{
			ClientId:     registerResp.ClientId,
			ClientSecret: registerResp.ClientSecret,
			DeviceCode:   authResp.DeviceCode,
			GrantType:    aws.String("urn:ietf:params:oauth:grant-type:device_code"),
		})
		if err == nil {
			accessToken = aws.ToString(tokenResp.AccessToken)
			tokenExpiresAt = time.Now().Add(time.Duration(tokenResp.ExpiresIn) * time.Second)
			break
		}

		var authPendingErr *types.AuthorizationPendingException
		var slowDownErr *types.SlowDownException

		if errors.As(err, &authPendingErr) {
			time.Sleep(intervalDur)
			continue
		} else if errors.As(err, &slowDownErr) {
			// Slow down: double the interval as requested by the server.
			intervalDur = time.Duration(interval*2) * time.Second
			time.Sleep(intervalDur)
			continue
		}

		return "", time.Time{}, fmt.Errorf("%w: failed to create token: %w", errUtils.ErrAuthenticationFailed, err)
	}

	if accessToken == "" {
		return "", time.Time{}, fmt.Errorf("%w: authentication timed out", errUtils.ErrAuthenticationFailed)
	}
	return accessToken, tokenExpiresAt, nil
}

// Logout removes provider-specific credential storage.
func (p *ssoProvider) Logout(ctx context.Context) error {
	defer perf.Track(nil, "aws.ssoProvider.Logout")()

	// Get base_path from provider spec if configured.
	basePath := awsCloud.GetFilesBasePath(p.config)

	fileManager, err := awsCloud.NewAWSFileManager(basePath)
	if err != nil {
		return errors.Join(errUtils.ErrProviderLogout, errUtils.ErrLogoutFailed, err)
	}

	if err := fileManager.Cleanup(p.name); err != nil {
		log.Debug("Failed to cleanup AWS files for SSO provider", "provider", p.name, "error", err)
		return errors.Join(errUtils.ErrProviderLogout, errUtils.ErrLogoutFailed, err)
	}

	log.Debug("Cleaned up AWS files for SSO provider", "provider", p.name)
	return nil
}

// GetFilesDisplayPath returns the display path for AWS credential files.
func (p *ssoProvider) GetFilesDisplayPath() string {
	defer perf.Track(nil, "aws.ssoProvider.GetFilesDisplayPath")()

	basePath := awsCloud.GetFilesBasePath(p.config)

	fileManager, err := awsCloud.NewAWSFileManager(basePath)
	if err != nil {
		return "~/.aws/atmos"
	}

	return fileManager.GetDisplayPath()
}<|MERGE_RESOLUTION|>--- conflicted
+++ resolved
@@ -301,7 +301,6 @@
 	return env, nil
 }
 
-<<<<<<< HEAD
 // Paths returns credential files/directories used by this provider.
 func (p *ssoProvider) Paths() ([]authTypes.Path, error) {
 	basePath := awsCloud.GetFilesBasePath(p.config)
@@ -332,7 +331,8 @@
 			},
 		},
 	}, nil
-=======
+}
+
 // PrepareEnvironment prepares environment variables for external processes.
 // For SSO providers, this method is typically not called directly since SSO providers
 // authenticate to get identity credentials, which then have their own PrepareEnvironment.
@@ -343,7 +343,6 @@
 	// SSO provider doesn't write credential files itself - that's done by identities.
 	// Just return the environment unchanged.
 	return environ, nil
->>>>>>> 1eda3a2e
 }
 
 // Note: SSO caching is now handled at the manager level to prevent duplicate entries.
