package aws

import (
	"context"
	"errors"
	"fmt"
	"os"
	"strings"
	"time"

	"github.com/aws/aws-sdk-go-v2/aws"
	"github.com/aws/aws-sdk-go-v2/config"
	"github.com/aws/aws-sdk-go-v2/service/ssooidc"
	"github.com/aws/aws-sdk-go-v2/service/ssooidc/types"
	"github.com/charmbracelet/bubbles/spinner"
	tea "github.com/charmbracelet/bubbletea"
	"github.com/charmbracelet/lipgloss"
	"github.com/mattn/go-isatty"

	errUtils "github.com/cloudposse/atmos/errors"
	"github.com/cloudposse/atmos/internal/tui/templates/term"
	awsCloud "github.com/cloudposse/atmos/pkg/auth/cloud/aws"
	authTypes "github.com/cloudposse/atmos/pkg/auth/types"
	log "github.com/cloudposse/atmos/pkg/logger"
	"github.com/cloudposse/atmos/pkg/schema"
	"github.com/cloudposse/atmos/pkg/telemetry"
	"github.com/cloudposse/atmos/pkg/utils"
)

const (
	ssoDefaultSessionMinutes = 60
)

// isInteractive checks if we're running in an interactive terminal.
// For SSO device flow, we need stderr to be a TTY so the user can see the authentication URL.
// We check stderr (not stdin) because that's where we output the authentication instructions.
func isInteractive() bool {
	return term.IsTTYSupportForStderr()
}

// ssoProvider implements AWS IAM Identity Center authentication.
type ssoProvider struct {
	name     string
	config   *schema.Provider
	startURL string
	region   string
}

// NewSSOProvider creates a new AWS SSO provider.
func NewSSOProvider(name string, config *schema.Provider) (*ssoProvider, error) {
	if config == nil {
		return nil, fmt.Errorf("%w: provider config is required", errUtils.ErrInvalidProviderConfig)
	}
	if config.Kind != "aws/iam-identity-center" {
		return nil, fmt.Errorf("%w: invalid provider kind for SSO provider: %s", errUtils.ErrInvalidProviderKind, config.Kind)
	}

	if config.StartURL == "" {
		return nil, fmt.Errorf("%w: start_url is required for AWS SSO provider", errUtils.ErrInvalidProviderConfig)
	}

	if config.Region == "" {
		return nil, fmt.Errorf("%w: region is required for AWS SSO provider", errUtils.ErrInvalidProviderConfig)
	}

	return &ssoProvider{
		name:     name,
		config:   config,
		startURL: config.StartURL,
		region:   config.Region,
	}, nil
}

// Kind returns the provider kind.
func (p *ssoProvider) Kind() string {
	return "aws/iam-identity-center"
}

// Name returns the configured provider name.
func (p *ssoProvider) Name() string {
	return p.name
}

// PreAuthenticate is a no-op for SSO provider.
func (p *ssoProvider) PreAuthenticate(_ authTypes.AuthManager) error {
	return nil
}

// Authenticate performs AWS SSO authentication.
func (p *ssoProvider) Authenticate(ctx context.Context) (authTypes.ICredentials, error) {
	// Note: SSO provider no longer caches credentials directly.
	// Caching is handled at the manager level to prevent duplicates.

	// Check if we're in a headless environment - SSO device flow requires user interaction.
	if !isInteractive() {
		return nil, fmt.Errorf("%w: SSO device flow requires an interactive terminal (no TTY detected). Use environment credentials or service account authentication in headless environments", errUtils.ErrAuthenticationFailed)
	}

	// Build config options.
	configOpts := []func(*config.LoadOptions) error{
		config.WithRegion(p.region),
		// Disable credential providers to avoid hanging on EC2 metadata service or other credential sources.
		// SSO device flow doesn't require existing credentials.
		config.WithCredentialsProvider(aws.AnonymousCredentials{}),
	}

	// Add custom endpoint resolver if configured.
	if resolverOpt := awsCloud.GetResolverConfigOption(nil, p.config); resolverOpt != nil {
		configOpts = append(configOpts, resolverOpt)
	}

	log.Debug("Loading AWS config for SSO authentication", "region", p.region)
	// Initialize AWS config for the SSO region with isolated environment
	// to avoid conflicts with external AWS env vars.
	cfg, err := awsCloud.LoadIsolatedAWSConfig(ctx, configOpts...)
	if err != nil {
		return nil, fmt.Errorf("%w: failed to load AWS config: %v", errUtils.ErrAuthenticationFailed, err)
	}
	log.Debug("AWS config loaded successfully")

	// Create OIDC client for device authorization.
	oidcClient := ssooidc.NewFromConfig(cfg)

	log.Debug("Registering SSO client")
	// Register the client.
	registerResp, err := oidcClient.RegisterClient(ctx, &ssooidc.RegisterClientInput{
		ClientName: aws.String("atmos-auth"),
		ClientType: aws.String("public"),
	})
	if err != nil {
		return nil, fmt.Errorf("%w: failed to register SSO client: %v", errUtils.ErrAuthenticationFailed, err)
	}
	log.Debug("SSO client registered successfully")

	log.Debug("Starting device authorization")
	// Start device authorization.
	authResp, err := oidcClient.StartDeviceAuthorization(ctx, &ssooidc.StartDeviceAuthorizationInput{
		ClientId:     registerResp.ClientId,
		ClientSecret: registerResp.ClientSecret,
		StartUrl:     aws.String(p.startURL),
	})
	if err != nil {
		return nil, fmt.Errorf("%w: failed to start device authorization: %v", errUtils.ErrAuthenticationFailed, err)
	}
	log.Debug("Device authorization started")

	p.promptDeviceAuth(authResp)

	// Poll for token with a spinner (if TTY).
	accessToken, tokenExpiresAt, err := p.pollForAccessTokenWithSpinner(ctx, oidcClient, registerResp, authResp)
	if err != nil {
		return nil, err
	}

	// Calculate expiration time.
	// Use token expiration (fallback to session duration if unavailable).
	expiration := tokenExpiresAt
	if expiration.IsZero() {
		expiration = time.Now().Add(time.Duration(p.getSessionDuration()) * time.Minute)
	}
	log.Debug("Authentication successful", "expiration", expiration)

	return &authTypes.AWSCredentials{
		AccessKeyID: accessToken, // Used by identities to get actual credentials
		Region:      p.region,
		Expiration:  expiration.Format(time.RFC3339),
	}, nil
}

// promptDeviceAuth displays user code and verification URI.
// Shows the prompt unless we're in a non-interactive environment (real CI without TTY).
func (p *ssoProvider) promptDeviceAuth(authResp *ssooidc.StartDeviceAuthorizationOutput) {
	code := ""
	if authResp.UserCode != nil {
		code = *authResp.UserCode
	}

<<<<<<< HEAD
	verificationURL := ""
	if authResp.VerificationUriComplete != nil && *authResp.VerificationUriComplete != "" {
		verificationURL = *authResp.VerificationUriComplete
	} else if authResp.VerificationUri != nil {
		verificationURL = *authResp.VerificationUri
	}

	// Check if we have a TTY for fancy output.
	if isTTY() && !telemetry.IsCI() {
		displayVerificationDialog(code, verificationURL)
	} else {
		// Fallback to simple text output for non-TTY or CI environments.
		displayVerificationPlainText(code, verificationURL)
	}

	// Open browser if not in CI.
	if !telemetry.IsCI() && authResp.VerificationUriComplete != nil && *authResp.VerificationUriComplete != "" {
		if err := utils.OpenUrl(*authResp.VerificationUriComplete); err != nil {
			log.Debug(err)
		}
	}
}

// isTTY checks if stderr is a terminal.
func isTTY() bool {
	return isatty.IsTerminal(os.Stderr.Fd()) || isatty.IsCygwinTerminal(os.Stderr.Fd())
}

// displayVerificationDialog shows a styled dialog with the verification code.
func displayVerificationDialog(code, url string) {
	// Styles.
	titleStyle := lipgloss.NewStyle().
		Bold(true).
		Foreground(lipgloss.Color("#00FFFF")). // Cyan
		PaddingLeft(1).
		PaddingRight(1)

	codeStyle := lipgloss.NewStyle().
		Bold(true).
		Foreground(lipgloss.Color("#00FF00")). // Green
		Background(lipgloss.Color("#1a1a1a")).
		Padding(0, 1)

	urlStyle := lipgloss.NewStyle().
		Foreground(lipgloss.Color("#5F5FD7")). // Muted purple
		Italic(true)

	instructionStyle := lipgloss.NewStyle().
		Foreground(lipgloss.Color("#888888")) // Gray

	boxStyle := lipgloss.NewStyle().
		Border(lipgloss.RoundedBorder()).
		BorderForeground(lipgloss.Color("#5F5FD7")).
		Padding(1, 2).
		MarginTop(1).
		MarginBottom(1)

	// Build the content.
	var content strings.Builder
	content.WriteString(titleStyle.Render("🔐 AWS SSO Authentication Required"))
	content.WriteString("\n\n")
	content.WriteString("Verification Code: ")
	content.WriteString(codeStyle.Render(code))
	content.WriteString("\n\n")

	if url != "" {
		content.WriteString(urlStyle.Render(url))
		content.WriteString("\n\n")
		content.WriteString(instructionStyle.Render("Opening browser... If it doesn't open, visit the URL above."))
	}

	// Render the box and display it.
	fmt.Fprintf(os.Stderr, "%s\n", boxStyle.Render(content.String()))
}

// displayVerificationPlainText shows verification code in plain text (for non-TTY/CI).
func displayVerificationPlainText(code, url string) {
	utils.PrintfMessageToTUI("🔐 **AWS SSO Authentication Required**\n")
	utils.PrintfMessageToTUI("Verification Code: **%s**\n", code)

	if url != "" {
		if !telemetry.IsCI() {
			utils.PrintfMessageToTUI("Opening browser to: %s\n", url)
			utils.PrintfMessageToTUI("If the browser does not open, visit the URL above and enter the code.\n")
		} else {
			utils.PrintfMessageToTUI("Verification URL: %s\n", url)
		}
	}

	utils.PrintfMessageToTUI("Waiting for authentication...\n")
=======
	// Always show the prompt - even if CI env vars are set, the user might be running
	// make locally. The browser open will work if there's a display available.
	if authResp.VerificationUriComplete != nil && *authResp.VerificationUriComplete != "" {
		// Always print the message so users know authentication is required.
		log.Debug("Displaying authentication prompt", "url", *authResp.VerificationUriComplete, "code", code, "isCI", telemetry.IsCI())
		utils.PrintfMessageToTUI("🔐 Authenticating via browser. Please visit %s and verify code: %s\n", *authResp.VerificationUriComplete, code)

		if err := utils.OpenUrl(*authResp.VerificationUriComplete); err != nil {
			log.Debug("Failed to open browser automatically", "error", err)
		} else {
			log.Debug("Browser opened successfully")
		}
	}
	log.Debug("Finished promptDeviceAuth, starting polling")
>>>>>>> d2dd4a0f
}

// Validate validates the provider configuration.
func (p *ssoProvider) Validate() error {
	if p.startURL == "" {
		return fmt.Errorf("%w: start_url is required", errUtils.ErrInvalidProviderConfig)
	}
	if p.region == "" {
		return fmt.Errorf("%w: region is required", errUtils.ErrInvalidProviderConfig)
	}
	return nil
}

// Environment returns environment variables for this provider.
func (p *ssoProvider) Environment() (map[string]string, error) {
	env := make(map[string]string)
	env["AWS_REGION"] = p.region
	return env, nil
}

// Note: SSO caching is now handled at the manager level to prevent duplicate entries.

// getSessionDuration returns the session duration in minutes.
func (p *ssoProvider) getSessionDuration() int {
	if p.config.Session != nil && p.config.Session.Duration != "" {
		// Parse duration (e.g., "15m", "1h").
		if duration, err := time.ParseDuration(p.config.Session.Duration); err == nil {
			return int(duration.Minutes())
		}
	}
	return ssoDefaultSessionMinutes // Default to 60 minutes
}

// pollForAccessTokenWithSpinner wraps pollForAccessToken with a spinner for TTY environments.
func (p *ssoProvider) pollForAccessTokenWithSpinner(ctx context.Context, oidcClient *ssooidc.Client, registerResp *ssooidc.RegisterClientOutput, authResp *ssooidc.StartDeviceAuthorizationOutput) (string, time.Time, error) {
	// If not a TTY or in CI, use simple polling without spinner.
	if !isTTY() || telemetry.IsCI() {
		return p.pollForAccessToken(ctx, oidcClient, registerResp, authResp)
	}

	// Derive a cancellable context and a channel to receive the result.
	ctx, cancel := context.WithCancel(ctx)
	resultChan := make(chan pollResult, 1)

	// Start polling in a goroutine.
	go func() {
		defer close(resultChan)
		token, expiresAt, err := p.pollForAccessToken(ctx, oidcClient, registerResp, authResp)
		resultChan <- pollResult{token, expiresAt, err}
	}()

	// Create and run the spinner.
	s := spinner.New()
	s.Spinner = spinner.Dot
	s.Style = lipgloss.NewStyle().Foreground(lipgloss.Color("#00FFFF")) // Cyan

	model := spinnerModel{
		spinner:    s,
		message:    "Waiting for authentication",
		done:       false,
		resultChan: resultChan,
		cancel:     cancel,
	}

	// Run the spinner until authentication completes.
	prog := tea.NewProgram(model, tea.WithOutput(os.Stderr))
	finalModel, err := prog.Run()
	if err != nil {
		// Cancel poll on UI failure, then read best-effort result (if any).
		cancel()
		res := <-resultChan
		return res.token, res.expiresAt, res.err
	}

	// Get the result from the final model.
	finalSpinner := finalModel.(spinnerModel)
	if finalSpinner.err != nil {
		return "", time.Time{}, finalSpinner.err
	}
	return finalSpinner.token, finalSpinner.expiresAt, nil
}

// pollResult holds the result of polling for an access token.
type pollResult struct {
	token     string
	expiresAt time.Time
	err       error
}

// spinnerModel is a bubbletea model for the authentication spinner.
type spinnerModel struct {
	spinner    spinner.Model
	message    string
	done       bool
	resultChan chan pollResult
	cancel     context.CancelFunc
	token      string
	expiresAt  time.Time
	err        error
}

func (m spinnerModel) Init() tea.Cmd {
	return tea.Batch(m.spinner.Tick, m.checkResult())
}

func (m spinnerModel) Update(msg tea.Msg) (tea.Model, tea.Cmd) {
	switch msg := msg.(type) {
	case tea.KeyMsg:
		if msg.String() == "ctrl+c" {
			m.done = true
			m.err = fmt.Errorf("%w: authentication cancelled", errUtils.ErrAuthenticationFailed)
			if m.cancel != nil {
				m.cancel()
			}
			return m, tea.Quit
		}
	case spinner.TickMsg:
		var cmd tea.Cmd
		m.spinner, cmd = m.spinner.Update(msg)
		return m, cmd
	case pollResult:
		m.done = true
		m.token = msg.token
		m.expiresAt = msg.expiresAt
		m.err = msg.err
		if m.cancel != nil {
			m.cancel()
		}
		return m, tea.Quit
	}
	return m, nil
}

func (m spinnerModel) View() string {
	if m.done {
		if m.err != nil {
			return lipgloss.NewStyle().Foreground(lipgloss.Color("#FF0000")).Render("✗ Authentication failed\n")
		}
		return lipgloss.NewStyle().Foreground(lipgloss.Color("#00FF00")).Render("✓ Authentication successful!\n")
	}
	return fmt.Sprintf("%s %s...", m.spinner.View(), m.message)
}

func (m spinnerModel) checkResult() tea.Cmd {
	return func() tea.Msg {
		select {
		case res := <-m.resultChan:
			return res
		case <-time.After(100 * time.Millisecond):
			// Check again after a short delay.
			return m.checkResult()()
		}
	}
}

// pollForAccessToken polls the device authorization endpoint until an access token is available or times out.
func (p *ssoProvider) pollForAccessToken(ctx context.Context, oidcClient *ssooidc.Client, registerResp *ssooidc.RegisterClientOutput, authResp *ssooidc.StartDeviceAuthorizationOutput) (string, time.Time, error) {
	var accessToken string
	var tokenExpiresAt time.Time
	expiresIn := authResp.ExpiresIn
	interval := authResp.Interval
	// Normalize to a sane minimum to avoid divide-by-zero and busy-waiting.
	if interval <= 0 {
		interval = 1
	}

	intervalDur := time.Duration(interval) * time.Second

	// Initial delay before first poll.
	time.Sleep(intervalDur)
	for i := 0; i < int(expiresIn/interval); i++ {
		tokenResp, err := oidcClient.CreateToken(ctx, &ssooidc.CreateTokenInput{
			ClientId:     registerResp.ClientId,
			ClientSecret: registerResp.ClientSecret,
			DeviceCode:   authResp.DeviceCode,
			GrantType:    aws.String("urn:ietf:params:oauth:grant-type:device_code"),
		})
		if err == nil {
			accessToken = aws.ToString(tokenResp.AccessToken)
			tokenExpiresAt = time.Now().Add(time.Duration(tokenResp.ExpiresIn) * time.Second)
			break
		}

		var authPendingErr *types.AuthorizationPendingException
		var slowDownErr *types.SlowDownException

		if errors.As(err, &authPendingErr) {
			time.Sleep(intervalDur)
			continue
		} else if errors.As(err, &slowDownErr) {
			// Slow down: double the interval as requested by the server.
			intervalDur = time.Duration(interval*2) * time.Second
			time.Sleep(intervalDur)
			continue
		}

		return "", time.Time{}, fmt.Errorf("%w: failed to create token: %v", errUtils.ErrAuthenticationFailed, err)
	}

	if accessToken == "" {
		return "", time.Time{}, fmt.Errorf("%w: authentication timed out", errUtils.ErrAuthenticationFailed)
	}
	return accessToken, tokenExpiresAt, nil
}<|MERGE_RESOLUTION|>--- conflicted
+++ resolved
@@ -175,13 +175,15 @@
 		code = *authResp.UserCode
 	}
 
-<<<<<<< HEAD
 	verificationURL := ""
 	if authResp.VerificationUriComplete != nil && *authResp.VerificationUriComplete != "" {
 		verificationURL = *authResp.VerificationUriComplete
 	} else if authResp.VerificationUri != nil {
 		verificationURL = *authResp.VerificationUri
 	}
+
+	// Always display the prompt - even if CI env vars are set, the user might be running make locally.
+	log.Debug("Displaying authentication prompt", "url", verificationURL, "code", code, "isCI", telemetry.IsCI())
 
 	// Check if we have a TTY for fancy output.
 	if isTTY() && !telemetry.IsCI() {
@@ -191,12 +193,15 @@
 		displayVerificationPlainText(code, verificationURL)
 	}
 
-	// Open browser if not in CI.
+	// Open browser if not in CI. The browser open will work if there's a display available.
 	if !telemetry.IsCI() && authResp.VerificationUriComplete != nil && *authResp.VerificationUriComplete != "" {
 		if err := utils.OpenUrl(*authResp.VerificationUriComplete); err != nil {
-			log.Debug(err)
-		}
-	}
+			log.Debug("Failed to open browser automatically", "error", err)
+		} else {
+			log.Debug("Browser opened successfully")
+		}
+	}
+	log.Debug("Finished promptDeviceAuth, starting polling")
 }
 
 // isTTY checks if stderr is a terminal.
@@ -266,22 +271,6 @@
 	}
 
 	utils.PrintfMessageToTUI("Waiting for authentication...\n")
-=======
-	// Always show the prompt - even if CI env vars are set, the user might be running
-	// make locally. The browser open will work if there's a display available.
-	if authResp.VerificationUriComplete != nil && *authResp.VerificationUriComplete != "" {
-		// Always print the message so users know authentication is required.
-		log.Debug("Displaying authentication prompt", "url", *authResp.VerificationUriComplete, "code", code, "isCI", telemetry.IsCI())
-		utils.PrintfMessageToTUI("🔐 Authenticating via browser. Please visit %s and verify code: %s\n", *authResp.VerificationUriComplete, code)
-
-		if err := utils.OpenUrl(*authResp.VerificationUriComplete); err != nil {
-			log.Debug("Failed to open browser automatically", "error", err)
-		} else {
-			log.Debug("Browser opened successfully")
-		}
-	}
-	log.Debug("Finished promptDeviceAuth, starting polling")
->>>>>>> d2dd4a0f
 }
 
 // Validate validates the provider configuration.
@@ -383,10 +372,12 @@
 	err        error
 }
 
+//nolint:gocritic // Bubbletea models must be passed by value, not pointer.
 func (m spinnerModel) Init() tea.Cmd {
 	return tea.Batch(m.spinner.Tick, m.checkResult())
 }
 
+//nolint:gocritic // Bubbletea models must be passed by value, not pointer.
 func (m spinnerModel) Update(msg tea.Msg) (tea.Model, tea.Cmd) {
 	switch msg := msg.(type) {
 	case tea.KeyMsg:
@@ -415,6 +406,7 @@
 	return m, nil
 }
 
+//nolint:gocritic // Bubbletea models must be passed by value, not pointer.
 func (m spinnerModel) View() string {
 	if m.done {
 		if m.err != nil {
@@ -425,6 +417,7 @@
 	return fmt.Sprintf("%s %s...", m.spinner.View(), m.message)
 }
 
+//nolint:gocritic // Bubbletea models must be passed by value, not pointer.
 func (m spinnerModel) checkResult() tea.Cmd {
 	return func() tea.Msg {
 		select {
