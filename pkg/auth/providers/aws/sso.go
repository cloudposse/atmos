package aws

import (
	"context"
	"errors"
	"fmt"
	"time"

	"github.com/aws/aws-sdk-go-v2/aws"
	"github.com/aws/aws-sdk-go-v2/config"
	"github.com/aws/aws-sdk-go-v2/service/ssooidc"
	"github.com/aws/aws-sdk-go-v2/service/ssooidc/types"

	errUtils "github.com/cloudposse/atmos/errors"
	"github.com/cloudposse/atmos/internal/tui/templates/term"
	awsCloud "github.com/cloudposse/atmos/pkg/auth/cloud/aws"
	authTypes "github.com/cloudposse/atmos/pkg/auth/types"
	log "github.com/cloudposse/atmos/pkg/logger"
	"github.com/cloudposse/atmos/pkg/schema"
	"github.com/cloudposse/atmos/pkg/telemetry"
	"github.com/cloudposse/atmos/pkg/utils"
)

const (
	ssoDefaultSessionMinutes = 60
)

// isInteractive checks if we're running in an interactive terminal.
// For SSO device flow, we need stderr to be a TTY so the user can see the authentication URL.
// We check stderr (not stdin) because that's where we output the authentication instructions.
func isInteractive() bool {
	return term.IsTTYSupportForStderr()
}

// ssoProvider implements AWS IAM Identity Center authentication.
type ssoProvider struct {
	name     string
	config   *schema.Provider
	startURL string
	region   string
}

// NewSSOProvider creates a new AWS SSO provider.
func NewSSOProvider(name string, config *schema.Provider) (*ssoProvider, error) {
	if config == nil {
		return nil, fmt.Errorf("%w: provider config is required", errUtils.ErrInvalidProviderConfig)
	}
	if config.Kind != "aws/iam-identity-center" {
		return nil, fmt.Errorf("%w: invalid provider kind for SSO provider: %s", errUtils.ErrInvalidProviderKind, config.Kind)
	}

	if config.StartURL == "" {
		return nil, fmt.Errorf("%w: start_url is required for AWS SSO provider", errUtils.ErrInvalidProviderConfig)
	}

	if config.Region == "" {
		return nil, fmt.Errorf("%w: region is required for AWS SSO provider", errUtils.ErrInvalidProviderConfig)
	}

	return &ssoProvider{
		name:     name,
		config:   config,
		startURL: config.StartURL,
		region:   config.Region,
	}, nil
}

// Kind returns the provider kind.
func (p *ssoProvider) Kind() string {
	return "aws/iam-identity-center"
}

// Name returns the configured provider name.
func (p *ssoProvider) Name() string {
	return p.name
}

// PreAuthenticate is a no-op for SSO provider.
func (p *ssoProvider) PreAuthenticate(_ authTypes.AuthManager) error {
	return nil
}

// Authenticate performs AWS SSO authentication.
func (p *ssoProvider) Authenticate(ctx context.Context) (authTypes.ICredentials, error) {
	// Note: SSO provider no longer caches credentials directly.
	// Caching is handled at the manager level to prevent duplicates.

	// Check if we're in a headless environment - SSO device flow requires user interaction.
	if !isInteractive() {
		return nil, fmt.Errorf("%w: SSO device flow requires an interactive terminal (no TTY detected). Use environment credentials or service account authentication in headless environments", errUtils.ErrAuthenticationFailed)
	}

	// Build config options.
	configOpts := []func(*config.LoadOptions) error{
		config.WithRegion(p.region),
		// Disable credential providers to avoid hanging on EC2 metadata service or other credential sources.
		// SSO device flow doesn't require existing credentials.
		config.WithCredentialsProvider(aws.AnonymousCredentials{}),
	}

	// Add custom endpoint resolver if configured.
	if resolverOpt := awsCloud.GetResolverConfigOption(nil, p.config); resolverOpt != nil {
		configOpts = append(configOpts, resolverOpt)
	}

<<<<<<< HEAD
	log.Debug("Loading AWS config for SSO authentication", "region", p.region)
	// Initialize AWS config for the SSO region.
	cfg, err := config.LoadDefaultConfig(ctx, configOpts...)
=======
	// Initialize AWS config for the SSO region with isolated environment
	// to avoid conflicts with external AWS env vars.
	cfg, err := awsCloud.LoadIsolatedAWSConfig(ctx, configOpts...)
>>>>>>> c7bd1d7a
	if err != nil {
		return nil, fmt.Errorf("%w: failed to load AWS config: %v", errUtils.ErrAuthenticationFailed, err)
	}
	log.Debug("AWS config loaded successfully")

	// Create OIDC client for device authorization.
	oidcClient := ssooidc.NewFromConfig(cfg)

	log.Debug("Registering SSO client")
	// Register the client.
	registerResp, err := oidcClient.RegisterClient(ctx, &ssooidc.RegisterClientInput{
		ClientName: aws.String("atmos-auth"),
		ClientType: aws.String("public"),
	})
	if err != nil {
		return nil, fmt.Errorf("%w: failed to register SSO client: %v", errUtils.ErrAuthenticationFailed, err)
	}
	log.Debug("SSO client registered successfully")

	log.Debug("Starting device authorization")
	// Start device authorization.
	authResp, err := oidcClient.StartDeviceAuthorization(ctx, &ssooidc.StartDeviceAuthorizationInput{
		ClientId:     registerResp.ClientId,
		ClientSecret: registerResp.ClientSecret,
		StartUrl:     aws.String(p.startURL),
	})
	if err != nil {
		return nil, fmt.Errorf("%w: failed to start device authorization: %v", errUtils.ErrAuthenticationFailed, err)
	}
	log.Debug("Device authorization started")

	p.promptDeviceAuth(authResp)
	// Poll for token using helper to keep function size small.
	accessToken, tokenExpiresAt, err := p.pollForAccessToken(ctx, oidcClient, registerResp, authResp)
	if err != nil {
		return nil, err
	}

	// Calculate expiration time.
	// Use token expiration (fallback to session duration if unavailable).
	expiration := tokenExpiresAt
	if expiration.IsZero() {
		expiration = time.Now().Add(time.Duration(p.getSessionDuration()) * time.Minute)
	}
	log.Debug("Authentication successful", "expiration", expiration)

	return &authTypes.AWSCredentials{
		AccessKeyID: accessToken, // Used by identities to get actual credentials
		Region:      p.region,
		Expiration:  expiration.Format(time.RFC3339),
	}, nil
}

// promptDeviceAuth displays user code and verification URI.
// Shows the prompt unless we're in a non-interactive environment (real CI without TTY).
func (p *ssoProvider) promptDeviceAuth(authResp *ssooidc.StartDeviceAuthorizationOutput) {
	code := ""
	if authResp.UserCode != nil {
		code = *authResp.UserCode
	}

	// Always show the prompt - even if CI env vars are set, the user might be running
	// make locally. The browser open will work if there's a display available.
	if authResp.VerificationUriComplete != nil && *authResp.VerificationUriComplete != "" {
		// Always print the message so users know authentication is required.
		log.Debug("Displaying authentication prompt", "url", *authResp.VerificationUriComplete, "code", code, "isCI", telemetry.IsCI())
		utils.PrintfMessageToTUI("🔐 Authenticating via browser. Please visit %s and verify code: %s\n", *authResp.VerificationUriComplete, code)

		if err := utils.OpenUrl(*authResp.VerificationUriComplete); err != nil {
			log.Debug("Failed to open browser automatically", "error", err)
		} else {
			log.Debug("Browser opened successfully")
		}
	}
	log.Debug("Finished promptDeviceAuth, starting polling")
}

// Validate validates the provider configuration.
func (p *ssoProvider) Validate() error {
	if p.startURL == "" {
		return fmt.Errorf("%w: start_url is required", errUtils.ErrInvalidProviderConfig)
	}
	if p.region == "" {
		return fmt.Errorf("%w: region is required", errUtils.ErrInvalidProviderConfig)
	}
	return nil
}

// Environment returns environment variables for this provider.
func (p *ssoProvider) Environment() (map[string]string, error) {
	env := make(map[string]string)
	env["AWS_REGION"] = p.region
	return env, nil
}

// Note: SSO caching is now handled at the manager level to prevent duplicate entries.

// getSessionDuration returns the session duration in minutes.
func (p *ssoProvider) getSessionDuration() int {
	if p.config.Session != nil && p.config.Session.Duration != "" {
		// Parse duration (e.g., "15m", "1h").
		if duration, err := time.ParseDuration(p.config.Session.Duration); err == nil {
			return int(duration.Minutes())
		}
	}
	return ssoDefaultSessionMinutes // Default to 60 minutes
}

// pollForAccessToken polls the device authorization endpoint until an access token is available or times out.
func (p *ssoProvider) pollForAccessToken(ctx context.Context, oidcClient *ssooidc.Client, registerResp *ssooidc.RegisterClientOutput, authResp *ssooidc.StartDeviceAuthorizationOutput) (string, time.Time, error) {
	var accessToken string
	var tokenExpiresAt time.Time
	expiresIn := authResp.ExpiresIn
	interval := authResp.Interval
	// Normalize to a sane minimum to avoid divide-by-zero and busy-waiting.
	if interval <= 0 {
		interval = 1
	}

	intervalDur := time.Duration(interval) * time.Second

	// Initial delay before first poll.
	time.Sleep(intervalDur)
	for i := 0; i < int(expiresIn/interval); i++ {
		tokenResp, err := oidcClient.CreateToken(ctx, &ssooidc.CreateTokenInput{
			ClientId:     registerResp.ClientId,
			ClientSecret: registerResp.ClientSecret,
			DeviceCode:   authResp.DeviceCode,
			GrantType:    aws.String("urn:ietf:params:oauth:grant-type:device_code"),
		})
		if err == nil {
			accessToken = aws.ToString(tokenResp.AccessToken)
			tokenExpiresAt = time.Now().Add(time.Duration(tokenResp.ExpiresIn) * time.Second)
			break
		}

		var authPendingErr *types.AuthorizationPendingException
		var slowDownErr *types.SlowDownException

		if errors.As(err, &authPendingErr) {
			time.Sleep(intervalDur)
			continue
		} else if errors.As(err, &slowDownErr) {
			// Slow down: double the interval as requested by the server.
			intervalDur = time.Duration(interval*2) * time.Second
			time.Sleep(intervalDur)
			continue
		}

		return "", time.Time{}, fmt.Errorf("%w: failed to create token: %v", errUtils.ErrAuthenticationFailed, err)
	}

	if accessToken == "" {
		return "", time.Time{}, fmt.Errorf("%w: authentication timed out", errUtils.ErrAuthenticationFailed)
	}
	return accessToken, tokenExpiresAt, nil
}<|MERGE_RESOLUTION|>--- conflicted
+++ resolved
@@ -103,15 +103,10 @@
 		configOpts = append(configOpts, resolverOpt)
 	}
 
-<<<<<<< HEAD
 	log.Debug("Loading AWS config for SSO authentication", "region", p.region)
-	// Initialize AWS config for the SSO region.
-	cfg, err := config.LoadDefaultConfig(ctx, configOpts...)
-=======
 	// Initialize AWS config for the SSO region with isolated environment
 	// to avoid conflicts with external AWS env vars.
 	cfg, err := awsCloud.LoadIsolatedAWSConfig(ctx, configOpts...)
->>>>>>> c7bd1d7a
 	if err != nil {
 		return nil, fmt.Errorf("%w: failed to load AWS config: %v", errUtils.ErrAuthenticationFailed, err)
 	}
