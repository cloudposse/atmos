package aws

import (
	"context"
	"path/filepath"
	"testing"
	"time"

	"github.com/aws/aws-sdk-go-v2/service/ssooidc"
	tea "github.com/charmbracelet/bubbletea"
	"github.com/stretchr/testify/assert"
	"github.com/stretchr/testify/require"

	"github.com/cloudposse/atmos/pkg/schema"
)

const (
	testSSOKind                = "aws/iam-identity-center"
	testRegion                 = "us-east-1"
	testStartURL               = "https://company.awsapps.com/start"
	testProviderName           = "aws-sso"
	testErrorMsgRequiredConfig = "provider config is required"
	testErrorMsgRequiredName   = "provider name is required"
)

func TestNewSSOProvider_Simple(t *testing.T) {
	tests := []struct {
		name         string
		providerName string
		config       *schema.Provider
		expectError  bool
		errorMsg     string
	}{
		{
			name:         "valid config",
			providerName: testProviderName,
			config: &schema.Provider{
				Kind:     testSSOKind,
				Region:   testRegion,
				StartURL: testStartURL,
			},
			expectError: false,
		},
		{
			name:         "nil config",
			providerName: testProviderName,
			config:       nil,
			expectError:  true,
			errorMsg:     testErrorMsgRequiredConfig,
		},
		// Note: provider name is not validated by NewSSOProvider, so empty name is allowed.
	}

	for _, tt := range tests {
		t.Run(tt.name, func(t *testing.T) {
			provider, err := NewSSOProvider(tt.providerName, tt.config)

			if tt.expectError {
				assert.Error(t, err)
				assert.Contains(t, err.Error(), tt.errorMsg)
				assert.Nil(t, provider)
			} else {
				assert.NoError(t, err)
				assert.NotNil(t, provider)
				assert.Equal(t, testSSOKind, provider.Kind())
			}
		})
	}
}

func TestSSOProvider_Validate_Simple(t *testing.T) {
	config := &schema.Provider{
		Kind:     testSSOKind,
		Region:   testRegion,
		StartURL: testStartURL,
	}

	provider, err := NewSSOProvider(testProviderName, config)
	require.NoError(t, err)

	err = provider.Validate()
	assert.NoError(t, err)
}

func TestSSOProvider_Environment_Simple(t *testing.T) {
	config := &schema.Provider{
		Kind:     testSSOKind,
		Region:   testRegion,
		StartURL: testStartURL,
	}

	provider, err := NewSSOProvider(testProviderName, config)
	require.NoError(t, err)

	env, err := provider.Environment()
	assert.NoError(t, err)
	assert.NotNil(t, env)
	assert.Equal(t, testRegion, env["AWS_REGION"])
}

func TestSSOProvider_NameAndKind(t *testing.T) {
	config := &schema.Provider{
		Kind:     testSSOKind,
		Region:   testRegion,
		StartURL: testStartURL,
	}
	provider, err := NewSSOProvider(testProviderName, config)
	require.NoError(t, err)
	assert.Equal(t, testProviderName, provider.Name())
	assert.Equal(t, testSSOKind, provider.Kind())
}

func TestSSOProvider_PreAuthenticate_NoOp(t *testing.T) {
	config := &schema.Provider{Kind: testSSOKind, Region: testRegion, StartURL: testStartURL}
	provider, err := NewSSOProvider(testProviderName, config)
	require.NoError(t, err)
	// PreAuthenticate is a no-op for SSO and should not error.
	assert.NoError(t, provider.PreAuthenticate(nil))
}

func TestSSOProvider_Authenticate_Simple(t *testing.T) {
	// Prevent browser launch during device auth flow and shorten network timeouts.
	t.Setenv("GO_TEST", "1") // utils.OpenUrl early-exits when set.
	t.Setenv("CI", "1")      // promptDeviceAuth avoids opening in CI.

	config := &schema.Provider{
		Kind:     testSSOKind,
		Region:   testRegion,
		StartURL: testStartURL,
	}

	provider, err := NewSSOProvider(testProviderName, config)
	require.NoError(t, err)

	// Use short timeout so SDK calls fail fast in tests.
	ctx, cancel := context.WithTimeout(context.Background(), 1*time.Second)
	defer cancel()
	_, err = provider.Authenticate(ctx)

	// We expect this to fail in test environment without proper SSO setup.
	assert.Error(t, err)
}

func TestSSOProvider_promptDeviceAuth_SafeInCI(t *testing.T) {
	t.Setenv("GO_TEST", "1")
	t.Setenv("CI", "1")
	p, err := NewSSOProvider("sso", &schema.Provider{Kind: testSSOKind, Region: testRegion, StartURL: testStartURL})
	require.NoError(t, err)
	// With a full verification URL, OpenUrl is skipped under GO_TEST and CI.
	url := "https://company.awsapps.com/start/#/device?user_code=WDDD-HRQV"
	p.promptDeviceAuth(&ssooidc.StartDeviceAuthorizationOutput{VerificationUriComplete: &url})
}

func TestSSOProvider_promptDeviceAuth_NilURL(t *testing.T) {
	t.Setenv("GO_TEST", "1")
	t.Setenv("CI", "1")
	p, err := NewSSOProvider("sso", &schema.Provider{Kind: testSSOKind, Region: testRegion, StartURL: testStartURL})
	require.NoError(t, err)
	// Nil URL should be safe and no-op.
	p.promptDeviceAuth(&ssooidc.StartDeviceAuthorizationOutput{})
}

func TestSSOProvider_getSessionDuration(t *testing.T) {
	// Default when no session configured.
	p, err := NewSSOProvider("sso", &schema.Provider{Kind: "aws/iam-identity-center", Region: "us-east-1", StartURL: "https://x"})
	require.NoError(t, err)
	assert.Equal(t, 60, p.getSessionDuration())

	// Valid duration string.
	p, err = NewSSOProvider("sso", &schema.Provider{Kind: "aws/iam-identity-center", Region: "us-east-1", StartURL: "https://x", Session: &schema.SessionConfig{Duration: "15m"}})
	require.NoError(t, err)
	assert.Equal(t, 15, p.getSessionDuration())

	// Invalid duration string -> default.
	p, err = NewSSOProvider("sso", &schema.Provider{Kind: "aws/iam-identity-center", Region: "us-east-1", StartURL: "https://x", Session: &schema.SessionConfig{Duration: "bogus"}})
	require.NoError(t, err)
	assert.Equal(t, 60, p.getSessionDuration())
}

func TestSSOProvider_Validate_Errors(t *testing.T) {
	// Create valid provider, then mutate fields to trigger Validate errors.
	p, err := NewSSOProvider("sso", &schema.Provider{Kind: "aws/iam-identity-center", Region: "us-east-1", StartURL: "https://x"})
	require.NoError(t, err)

	p.region = ""
	assert.Error(t, p.Validate())

	p.region = "us-east-1"
	p.startURL = ""
	assert.Error(t, p.Validate())
}

func TestSSOProvider_NameAndPreAuthenticate_NoOp(t *testing.T) {
	p, err := NewSSOProvider("aws-sso", &schema.Provider{Kind: "aws/iam-identity-center", Region: "us-east-1", StartURL: "https://x"})
	require.NoError(t, err)
	assert.Equal(t, "aws-sso", p.Name())
	// PreAuthenticate is a no-op.
	assert.NoError(t, p.PreAuthenticate(nil))
}

func TestSSOProvider_promptDeviceAuth_NonCI_OpensURL(t *testing.T) {
	t.Setenv("GO_TEST", "1") // ensure OpenUrl returns quickly
	t.Setenv("CI", "")       // not CI
	p, err := NewSSOProvider("sso", &schema.Provider{Kind: "aws/iam-identity-center", Region: "us-east-1", StartURL: "https://x"})
	require.NoError(t, err)
	url := "https://company.awsapps.com/start/#/device?user_code=ABCD"
	p.promptDeviceAuth(&ssooidc.StartDeviceAuthorizationOutput{VerificationUriComplete: &url})
}

func TestSSOProvider_promptDeviceAuth_DisplaysVerificationCode(t *testing.T) {
	tests := []struct {
		name                    string
		userCode                string
		verificationURI         string
		verificationURIComplete string
		isCI                    bool
		expectedInOutput        []string
	}{
		{
			name:                    "displays verification code with complete URI in non-CI",
			userCode:                "WXYZ-1234",
			verificationURIComplete: "https://device.sso.us-east-1.amazonaws.com/",
			isCI:                    false,
			expectedInOutput: []string{
				"AWS SSO Authentication Required",
				"Verification Code: **WXYZ-1234**",
				"Opening browser to:",
				"Waiting for authentication",
			},
		},
		{
			name:            "displays verification code with base URI in non-CI",
			userCode:        "ABCD-5678",
			verificationURI: "https://device.sso.us-east-1.amazonaws.com/",
			isCI:            false,
			expectedInOutput: []string{
				"AWS SSO Authentication Required",
				"Verification Code: **ABCD-5678**",
				"Please visit",
				"Waiting for authentication",
			},
		},
		{
			name:                    "displays verification code in CI environment",
			userCode:                "TEST-CODE",
			verificationURIComplete: "https://device.sso.us-east-1.amazonaws.com/",
			isCI:                    true,
			expectedInOutput: []string{
				"AWS SSO Authentication Required",
				"Verification Code: **TEST-CODE**",
				"Verification URL:",
				"Waiting for authentication",
			},
		},
		{
			name:     "handles nil user code gracefully",
			userCode: "",
			isCI:     true,
			expectedInOutput: []string{
				"AWS SSO Authentication Required",
				"Verification Code: ****",
				"Waiting for authentication",
			},
		},
	}

	for _, tt := range tests {
		t.Run(tt.name, func(t *testing.T) {
			t.Setenv("GO_TEST", "1") // ensure OpenUrl returns quickly
			if tt.isCI {
				t.Setenv("CI", "1")
			} else {
				t.Setenv("CI", "")
			}

			p, err := NewSSOProvider("sso", &schema.Provider{
				Kind:     "aws/iam-identity-center",
				Region:   "us-east-1",
				StartURL: "https://x",
			})
			require.NoError(t, err)

			// Build the authorization output.
			authOutput := &ssooidc.StartDeviceAuthorizationOutput{}
			if tt.userCode != "" {
				authOutput.UserCode = &tt.userCode
			}
			if tt.verificationURI != "" {
				authOutput.VerificationUri = &tt.verificationURI
			}
			if tt.verificationURIComplete != "" {
				authOutput.VerificationUriComplete = &tt.verificationURIComplete
			}

			// Call promptDeviceAuth - this will output to stderr via PrintfMessageToTUI.
			// Since we can't easily capture stderr in tests, we just verify it doesn't panic.
			// The actual output verification is done manually or via integration tests.
			assert.NotPanics(t, func() {
				p.promptDeviceAuth(authOutput)
			})

			// Note: To fully verify the output contains the expected strings, we would need
			// to capture stderr output, which is complex in Go tests. The important thing is
			// that the function executes without errors and the test output shows the messages.
		})
	}
}

func TestSSOProvider_WithCustomResolver(t *testing.T) {
	// Test SSO provider with custom resolver configuration.
	config := &schema.Provider{
		Kind:     "aws/iam-identity-center",
		Region:   "us-east-1",
		StartURL: "https://company.awsapps.com/start",
		Spec: map[string]interface{}{
			"aws": map[string]interface{}{
				"resolver": map[string]interface{}{
					"url": "http://localhost:4566",
				},
			},
		},
	}

	p, err := NewSSOProvider("sso-localstack", config)
	require.NoError(t, err)
	assert.NotNil(t, p)
	assert.Equal(t, "sso-localstack", p.Name())
	assert.Equal(t, "us-east-1", p.region)
	assert.Equal(t, "https://company.awsapps.com/start", p.startURL)

	// Verify the provider has the config with resolver.
	assert.NotNil(t, p.config)
	assert.NotNil(t, p.config.Spec)
	awsSpec, ok := p.config.Spec["aws"]
	assert.True(t, ok)
	assert.NotNil(t, awsSpec)
}

func TestSSOProvider_WithoutCustomResolver(t *testing.T) {
	// Test SSO provider without custom resolver configuration.
	config := &schema.Provider{
		Kind:     "aws/iam-identity-center",
		Region:   "us-east-1",
		StartURL: "https://company.awsapps.com/start",
	}

	p, err := NewSSOProvider("sso-standard", config)
	require.NoError(t, err)
	assert.NotNil(t, p)
	assert.Equal(t, "sso-standard", p.Name())

	// Verify the provider works without resolver config.
	assert.NoError(t, p.Validate())
}

<<<<<<< HEAD
func TestSSOProvider_Logout(t *testing.T) {
	tests := []struct {
		name        string
		providerCfg *schema.Provider
		expectError bool
	}{
		{
			name: "successful logout",
			providerCfg: &schema.Provider{
				Kind:     "aws/iam-identity-center",
				Region:   "us-east-1",
				StartURL: "https://company.awsapps.com/start",
			},
			expectError: false,
		},
		{
			name: "logout with custom base_path",
			providerCfg: &schema.Provider{
				Kind:     "aws/iam-identity-center",
				Region:   "us-east-1",
				StartURL: "https://company.awsapps.com/start",
				Spec: map[string]interface{}{
					"files": map[string]interface{}{
						"base_path": t.TempDir(),
					},
				},
			},
			expectError: false,
=======
func TestIsTTY(t *testing.T) {
	// isTTY checks if stderr is a terminal.
	// In test environment, this will typically return false.
	result := isTTY()
	assert.IsType(t, false, result)
}

func TestDisplayVerificationDialog(t *testing.T) {
	tests := []struct {
		name string
		code string
		url  string
	}{
		{
			name: "with verification code and URL",
			code: "ABCD-1234",
			url:  "https://device.sso.us-east-1.amazonaws.com/",
		},
		{
			name: "with empty code",
			code: "",
			url:  "https://device.sso.us-east-1.amazonaws.com/",
		},
		{
			name: "with empty URL",
			code: "WXYZ-5678",
			url:  "",
		},
		{
			name: "with both empty",
			code: "",
			url:  "",
>>>>>>> 8012b2a8
		},
	}

	for _, tt := range tests {
		t.Run(tt.name, func(t *testing.T) {
<<<<<<< HEAD
			p, err := NewSSOProvider("test-sso", tt.providerCfg)
			require.NoError(t, err)

			testProviderLogoutWithFilesystemVerification(t, tt.providerCfg, "test-sso", p, tt.expectError)
		})
	}
}

func TestSSOProvider_GetFilesDisplayPath(t *testing.T) {
	tests := []struct {
		name     string
		config   *schema.Provider
		expected string
	}{
		{
			name: "default path with no base_path",
			config: &schema.Provider{
				Kind:     testSSOKind,
				Region:   testRegion,
				StartURL: testStartURL,
			},
			expected: "~/.aws/atmos",
		},
		{
			name: "custom base_path",
			config: &schema.Provider{
				Kind:     testSSOKind,
				Region:   testRegion,
				StartURL: testStartURL,
				Spec: map[string]interface{}{
					"files": map[string]interface{}{
						"base_path": "/custom/path",
					},
				},
			},
			expected: "/custom/path",
		},
		{
			name: "home directory base_path",
			config: &schema.Provider{
				Kind:     testSSOKind,
				Region:   testRegion,
				StartURL: testStartURL,
				Spec: map[string]interface{}{
					"files": map[string]interface{}{
						"base_path": "~/.custom/aws",
					},
				},
			},
			expected: "~/.custom/aws",
=======
			// This function outputs to stderr, so we just verify it doesn't panic.
			assert.NotPanics(t, func() {
				displayVerificationDialog(tt.code, tt.url)
			})
		})
	}
}

func TestDisplayVerificationPlainText(t *testing.T) {
	tests := []struct {
		name string
		code string
		url  string
	}{
		{
			name: "with verification code and URL",
			code: "ABCD-1234",
			url:  "https://device.sso.us-east-1.amazonaws.com/",
		},
		{
			name: "with empty code",
			code: "",
			url:  "https://device.sso.us-east-1.amazonaws.com/",
		},
		{
			name: "with empty URL",
			code: "WXYZ-5678",
			url:  "",
		},
		{
			name: "with both empty",
			code: "",
			url:  "",
		},
	}

	for _, tt := range tests {
		t.Run(tt.name, func(t *testing.T) {
			// This function outputs to stderr, so we just verify it doesn't panic.
			assert.NotPanics(t, func() {
				displayVerificationPlainText(tt.code, tt.url)
			})
		})
	}
}

func TestPollForAccessToken_ContextCancellation(t *testing.T) {
	// Test that pollForAccessToken respects context cancellation.
	// This test verifies the context cancellation behavior without actually
	// making network calls to AWS SSO.
	t.Setenv("GO_TEST", "1")
	t.Setenv("CI", "1")

	config := &schema.Provider{
		Kind:     testSSOKind,
		Region:   testRegion,
		StartURL: testStartURL,
	}

	provider, err := NewSSOProvider(testProviderName, config)
	require.NoError(t, err)

	// Create a context with a very short timeout to simulate cancellation.
	ctx, cancel := context.WithTimeout(context.Background(), 1*time.Nanosecond)
	defer cancel()

	// Wait for context to expire.
	time.Sleep(10 * time.Millisecond)

	// Note: We can't easily test pollForAccessToken in isolation without a real OIDC client.
	// The context cancellation is tested indirectly through the Authenticate method.
	// This test primarily verifies that the provider is set up correctly for context handling.
	assert.NotNil(t, provider)
	assert.Equal(t, ctx.Err(), context.DeadlineExceeded)
}

func TestPollResult_Structure(t *testing.T) {
	// Test pollResult struct creation.
	now := time.Now()
	result := pollResult{
		token:     "test-token",
		expiresAt: now,
		err:       nil,
	}

	assert.Equal(t, "test-token", result.token)
	assert.Equal(t, now, result.expiresAt)
	assert.Nil(t, result.err)
}

func TestSpinnerModel_Init(t *testing.T) {
	// Test spinner model initialization.
	resultChan := make(chan pollResult, 1)
	defer close(resultChan)

	model := spinnerModel{
		message:    "Testing",
		done:       false,
		resultChan: resultChan,
	}

	cmd := model.Init()
	assert.NotNil(t, cmd)
}

func TestSpinnerModel_Update_KeyPress(t *testing.T) {
	// Test spinner model handling Ctrl+C.
	resultChan := make(chan pollResult, 1)
	defer close(resultChan)

	cancelCalled := false
	cancelFunc := func() {
		cancelCalled = true
	}

	model := spinnerModel{
		message:    "Testing",
		done:       false,
		resultChan: resultChan,
		cancel:     cancelFunc,
	}

	// Simulate Ctrl+C key press.
	newModel, _ := model.Update(tea.KeyMsg{Type: tea.KeyCtrlC})
	updatedModel := newModel.(spinnerModel)

	assert.True(t, updatedModel.done)
	assert.NotNil(t, updatedModel.result)
	assert.Error(t, updatedModel.result.err)
	assert.Contains(t, updatedModel.result.err.Error(), "cancelled")
	assert.True(t, cancelCalled)
}

func TestSpinnerModel_Update_PollResult(t *testing.T) {
	// Test spinner model handling poll result.
	resultChan := make(chan pollResult, 1)
	defer close(resultChan)

	cancelCalled := false
	cancelFunc := func() {
		cancelCalled = true
	}

	model := spinnerModel{
		message:    "Testing",
		done:       false,
		resultChan: resultChan,
		cancel:     cancelFunc,
	}

	// Simulate receiving poll result.
	now := time.Now()
	pollRes := pollResult{
		token:     "test-token",
		expiresAt: now,
		err:       nil,
	}

	newModel, _ := model.Update(pollRes)
	updatedModel := newModel.(spinnerModel)

	assert.True(t, updatedModel.done)
	assert.NotNil(t, updatedModel.result)
	assert.Equal(t, "test-token", updatedModel.result.token)
	assert.Equal(t, now, updatedModel.result.expiresAt)
	assert.Nil(t, updatedModel.result.err)
	assert.True(t, cancelCalled)
}

func TestSpinnerModel_View(t *testing.T) {
	tests := []struct {
		name        string
		done        bool
		result      *pollResult
		expectEmpty bool
		expectText  string
	}{
		{
			name:        "in progress",
			done:        false,
			result:      nil,
			expectEmpty: false,
			expectText:  "Testing",
		},
		{
			name: "success",
			done: true,
			result: &pollResult{
				token: "test",
				err:   nil,
			},
			expectEmpty: true, // Success returns empty string, auth login will show table.
			expectText:  "",
		},
		{
			name: "failure",
			done: true,
			result: &pollResult{
				err: assert.AnError,
			},
			expectEmpty: false,
			expectText:  "failed",
>>>>>>> 8012b2a8
		},
	}

	for _, tt := range tests {
		t.Run(tt.name, func(t *testing.T) {
<<<<<<< HEAD
			provider, err := NewSSOProvider(testProviderName, tt.config)
			require.NoError(t, err)

			path := provider.GetFilesDisplayPath()
			// Normalize path separators for cross-platform compatibility.
			normalizedPath := filepath.ToSlash(path)
			assert.Contains(t, normalizedPath, tt.expected)
		})
	}
}

func TestSSOProvider_Logout_ErrorPaths(t *testing.T) {
	tests := []struct {
		name        string
		providerCfg *schema.Provider
		expectError bool
	}{
		{
			name: "handles invalid base_path gracefully",
			providerCfg: &schema.Provider{
				Kind:     testSSOKind,
				Region:   testRegion,
				StartURL: testStartURL,
				Spec: map[string]interface{}{
					"files": map[string]interface{}{
						"base_path": "/invalid/\x00/path", // Invalid path with null character.
					},
				},
			},
			expectError: true,
=======
			model := spinnerModel{
				message: "Testing",
				done:    tt.done,
				result:  tt.result,
			}

			view := model.View()
			if tt.expectEmpty {
				assert.Empty(t, view)
			} else {
				assert.Contains(t, view, tt.expectText)
			}
		})
	}
}

func TestSpinnerModel_CheckResult(t *testing.T) {
	// Test checkResult with immediate result.
	resultChan := make(chan pollResult, 1)
	now := time.Now()
	resultChan <- pollResult{
		token:     "test-token",
		expiresAt: now,
		err:       nil,
	}

	model := spinnerModel{
		message:    "Testing",
		resultChan: resultChan,
	}

	cmd := model.checkResult()
	assert.NotNil(t, cmd)

	// Execute the command to get the message.
	msg := cmd()
	pollRes, ok := msg.(pollResult)
	assert.True(t, ok)
	assert.Equal(t, "test-token", pollRes.token)

	close(resultChan)
}

func TestDisplayVerificationPlainText_EmptyValues(t *testing.T) {
	// Test that displayVerificationPlainText handles empty values without panicking.
	assert.NotPanics(t, func() {
		displayVerificationPlainText("", "")
	})
}

func TestNewSSOProvider_MissingConfig(t *testing.T) {
	// Test that NewSSOProvider returns error with nil config.
	provider, err := NewSSOProvider("test", nil)
	assert.Error(t, err)
	assert.Nil(t, provider)
	assert.Contains(t, err.Error(), "provider config is required")
}

func TestNewSSOProvider_AllFields(t *testing.T) {
	// Test NewSSOProvider with all fields populated.
	config := &schema.Provider{
		Kind:     "aws/iam-identity-center",
		Region:   "us-west-2",
		StartURL: "https://company.awsapps.com/start",
		Session: &schema.SessionConfig{
			Duration: "30m",
		},
		Spec: map[string]interface{}{
			"aws": map[string]interface{}{
				"resolver": map[string]interface{}{
					"url": "http://localhost:4566",
				},
			},
		},
	}

	provider, err := NewSSOProvider("test-sso", config)
	assert.NoError(t, err)
	assert.NotNil(t, provider)
	assert.Equal(t, "test-sso", provider.Name())
	assert.Equal(t, "aws/iam-identity-center", provider.Kind())
	assert.Equal(t, "us-west-2", provider.region)
	assert.Equal(t, "https://company.awsapps.com/start", provider.startURL)
	assert.Equal(t, 30, provider.getSessionDuration())
}

func TestSpinnerModel_Update_OtherMessages(t *testing.T) {
	// Test that other messages don't change state.
	resultChan := make(chan pollResult, 1)
	defer close(resultChan)

	model := spinnerModel{
		message:    "Testing",
		done:       false,
		resultChan: resultChan,
	}

	// Simulate unknown message type (should be a no-op).
	newModel, _ := model.Update("unknown message")
	updatedModel := newModel.(spinnerModel)
	assert.False(t, updatedModel.done)
	assert.Nil(t, updatedModel.result)
}

func TestPromptDeviceAuth_VariousURLFormats(t *testing.T) {
	tests := []struct {
		name                    string
		userCode                *string
		verificationURI         *string
		verificationURIComplete *string
		isCI                    bool
	}{
		{
			name:                    "complete URI only",
			userCode:                stringPtr("ABCD-1234"),
			verificationURIComplete: stringPtr("https://device.sso.us-east-1.amazonaws.com/"),
			isCI:                    false,
		},
		{
			name:            "base URI only",
			userCode:        stringPtr("EFGH-5678"),
			verificationURI: stringPtr("https://device.sso.us-east-1.amazonaws.com/"),
			isCI:            false,
		},
		{
			name:     "CI environment",
			userCode: stringPtr("TEST-CODE"),
			isCI:     true,
		},
		{
			name: "nil user code",
			isCI: true,
>>>>>>> 8012b2a8
		},
	}

	for _, tt := range tests {
		t.Run(tt.name, func(t *testing.T) {
<<<<<<< HEAD
			p, err := NewSSOProvider(testProviderName, tt.providerCfg)
			require.NoError(t, err)

			ctx := context.Background()
			err = p.Logout(ctx)

			if tt.expectError {
				assert.Error(t, err)
			} else {
				assert.NoError(t, err)
			}
		})
	}
=======
			t.Setenv("GO_TEST", "1")
			if tt.isCI {
				t.Setenv("CI", "1")
			} else {
				t.Setenv("CI", "")
			}

			p, err := NewSSOProvider("sso", &schema.Provider{
				Kind:     "aws/iam-identity-center",
				Region:   "us-east-1",
				StartURL: "https://x",
			})
			require.NoError(t, err)

			authOutput := &ssooidc.StartDeviceAuthorizationOutput{
				UserCode:                tt.userCode,
				VerificationUri:         tt.verificationURI,
				VerificationUriComplete: tt.verificationURIComplete,
			}

			assert.NotPanics(t, func() {
				p.promptDeviceAuth(authOutput)
			})
		})
	}
}

func TestIsInteractive(t *testing.T) {
	// Test isInteractive function.
	result := isInteractive()
	// In test environment, this typically returns false, but we just verify it doesn't panic.
	assert.IsType(t, false, result)
}

// stringPtr is a helper to create string pointers.
func stringPtr(s string) *string {
	return &s
>>>>>>> 8012b2a8
}<|MERGE_RESOLUTION|>--- conflicted
+++ resolved
@@ -205,105 +205,6 @@
 	require.NoError(t, err)
 	url := "https://company.awsapps.com/start/#/device?user_code=ABCD"
 	p.promptDeviceAuth(&ssooidc.StartDeviceAuthorizationOutput{VerificationUriComplete: &url})
-}
-
-func TestSSOProvider_promptDeviceAuth_DisplaysVerificationCode(t *testing.T) {
-	tests := []struct {
-		name                    string
-		userCode                string
-		verificationURI         string
-		verificationURIComplete string
-		isCI                    bool
-		expectedInOutput        []string
-	}{
-		{
-			name:                    "displays verification code with complete URI in non-CI",
-			userCode:                "WXYZ-1234",
-			verificationURIComplete: "https://device.sso.us-east-1.amazonaws.com/",
-			isCI:                    false,
-			expectedInOutput: []string{
-				"AWS SSO Authentication Required",
-				"Verification Code: **WXYZ-1234**",
-				"Opening browser to:",
-				"Waiting for authentication",
-			},
-		},
-		{
-			name:            "displays verification code with base URI in non-CI",
-			userCode:        "ABCD-5678",
-			verificationURI: "https://device.sso.us-east-1.amazonaws.com/",
-			isCI:            false,
-			expectedInOutput: []string{
-				"AWS SSO Authentication Required",
-				"Verification Code: **ABCD-5678**",
-				"Please visit",
-				"Waiting for authentication",
-			},
-		},
-		{
-			name:                    "displays verification code in CI environment",
-			userCode:                "TEST-CODE",
-			verificationURIComplete: "https://device.sso.us-east-1.amazonaws.com/",
-			isCI:                    true,
-			expectedInOutput: []string{
-				"AWS SSO Authentication Required",
-				"Verification Code: **TEST-CODE**",
-				"Verification URL:",
-				"Waiting for authentication",
-			},
-		},
-		{
-			name:     "handles nil user code gracefully",
-			userCode: "",
-			isCI:     true,
-			expectedInOutput: []string{
-				"AWS SSO Authentication Required",
-				"Verification Code: ****",
-				"Waiting for authentication",
-			},
-		},
-	}
-
-	for _, tt := range tests {
-		t.Run(tt.name, func(t *testing.T) {
-			t.Setenv("GO_TEST", "1") // ensure OpenUrl returns quickly
-			if tt.isCI {
-				t.Setenv("CI", "1")
-			} else {
-				t.Setenv("CI", "")
-			}
-
-			p, err := NewSSOProvider("sso", &schema.Provider{
-				Kind:     "aws/iam-identity-center",
-				Region:   "us-east-1",
-				StartURL: "https://x",
-			})
-			require.NoError(t, err)
-
-			// Build the authorization output.
-			authOutput := &ssooidc.StartDeviceAuthorizationOutput{}
-			if tt.userCode != "" {
-				authOutput.UserCode = &tt.userCode
-			}
-			if tt.verificationURI != "" {
-				authOutput.VerificationUri = &tt.verificationURI
-			}
-			if tt.verificationURIComplete != "" {
-				authOutput.VerificationUriComplete = &tt.verificationURIComplete
-			}
-
-			// Call promptDeviceAuth - this will output to stderr via PrintfMessageToTUI.
-			// Since we can't easily capture stderr in tests, we just verify it doesn't panic.
-			// The actual output verification is done manually or via integration tests.
-			assert.NotPanics(t, func() {
-				p.promptDeviceAuth(authOutput)
-			})
-
-			// Note: To fully verify the output contains the expected strings, we would need
-			// to capture stderr output, which is complex in Go tests. The important thing is
-			// that the function executes without errors and the test output shows the messages.
-		})
-	}
 }
 
 func TestSSOProvider_WithCustomResolver(t *testing.T) {
@@ -353,7 +254,6 @@
 	assert.NoError(t, p.Validate())
 }
 
-<<<<<<< HEAD
 func TestSSOProvider_Logout(t *testing.T) {
 	tests := []struct {
 		name        string
@@ -382,46 +282,11 @@
 				},
 			},
 			expectError: false,
-=======
-func TestIsTTY(t *testing.T) {
-	// isTTY checks if stderr is a terminal.
-	// In test environment, this will typically return false.
-	result := isTTY()
-	assert.IsType(t, false, result)
-}
-
-func TestDisplayVerificationDialog(t *testing.T) {
-	tests := []struct {
-		name string
-		code string
-		url  string
-	}{
-		{
-			name: "with verification code and URL",
-			code: "ABCD-1234",
-			url:  "https://device.sso.us-east-1.amazonaws.com/",
-		},
-		{
-			name: "with empty code",
-			code: "",
-			url:  "https://device.sso.us-east-1.amazonaws.com/",
-		},
-		{
-			name: "with empty URL",
-			code: "WXYZ-5678",
-			url:  "",
-		},
-		{
-			name: "with both empty",
-			code: "",
-			url:  "",
->>>>>>> 8012b2a8
 		},
 	}
 
 	for _, tt := range tests {
 		t.Run(tt.name, func(t *testing.T) {
-<<<<<<< HEAD
 			p, err := NewSSOProvider("test-sso", tt.providerCfg)
 			require.NoError(t, err)
 
@@ -472,216 +337,11 @@
 				},
 			},
 			expected: "~/.custom/aws",
-=======
-			// This function outputs to stderr, so we just verify it doesn't panic.
-			assert.NotPanics(t, func() {
-				displayVerificationDialog(tt.code, tt.url)
-			})
-		})
-	}
-}
-
-func TestDisplayVerificationPlainText(t *testing.T) {
-	tests := []struct {
-		name string
-		code string
-		url  string
-	}{
-		{
-			name: "with verification code and URL",
-			code: "ABCD-1234",
-			url:  "https://device.sso.us-east-1.amazonaws.com/",
-		},
-		{
-			name: "with empty code",
-			code: "",
-			url:  "https://device.sso.us-east-1.amazonaws.com/",
-		},
-		{
-			name: "with empty URL",
-			code: "WXYZ-5678",
-			url:  "",
-		},
-		{
-			name: "with both empty",
-			code: "",
-			url:  "",
 		},
 	}
 
 	for _, tt := range tests {
 		t.Run(tt.name, func(t *testing.T) {
-			// This function outputs to stderr, so we just verify it doesn't panic.
-			assert.NotPanics(t, func() {
-				displayVerificationPlainText(tt.code, tt.url)
-			})
-		})
-	}
-}
-
-func TestPollForAccessToken_ContextCancellation(t *testing.T) {
-	// Test that pollForAccessToken respects context cancellation.
-	// This test verifies the context cancellation behavior without actually
-	// making network calls to AWS SSO.
-	t.Setenv("GO_TEST", "1")
-	t.Setenv("CI", "1")
-
-	config := &schema.Provider{
-		Kind:     testSSOKind,
-		Region:   testRegion,
-		StartURL: testStartURL,
-	}
-
-	provider, err := NewSSOProvider(testProviderName, config)
-	require.NoError(t, err)
-
-	// Create a context with a very short timeout to simulate cancellation.
-	ctx, cancel := context.WithTimeout(context.Background(), 1*time.Nanosecond)
-	defer cancel()
-
-	// Wait for context to expire.
-	time.Sleep(10 * time.Millisecond)
-
-	// Note: We can't easily test pollForAccessToken in isolation without a real OIDC client.
-	// The context cancellation is tested indirectly through the Authenticate method.
-	// This test primarily verifies that the provider is set up correctly for context handling.
-	assert.NotNil(t, provider)
-	assert.Equal(t, ctx.Err(), context.DeadlineExceeded)
-}
-
-func TestPollResult_Structure(t *testing.T) {
-	// Test pollResult struct creation.
-	now := time.Now()
-	result := pollResult{
-		token:     "test-token",
-		expiresAt: now,
-		err:       nil,
-	}
-
-	assert.Equal(t, "test-token", result.token)
-	assert.Equal(t, now, result.expiresAt)
-	assert.Nil(t, result.err)
-}
-
-func TestSpinnerModel_Init(t *testing.T) {
-	// Test spinner model initialization.
-	resultChan := make(chan pollResult, 1)
-	defer close(resultChan)
-
-	model := spinnerModel{
-		message:    "Testing",
-		done:       false,
-		resultChan: resultChan,
-	}
-
-	cmd := model.Init()
-	assert.NotNil(t, cmd)
-}
-
-func TestSpinnerModel_Update_KeyPress(t *testing.T) {
-	// Test spinner model handling Ctrl+C.
-	resultChan := make(chan pollResult, 1)
-	defer close(resultChan)
-
-	cancelCalled := false
-	cancelFunc := func() {
-		cancelCalled = true
-	}
-
-	model := spinnerModel{
-		message:    "Testing",
-		done:       false,
-		resultChan: resultChan,
-		cancel:     cancelFunc,
-	}
-
-	// Simulate Ctrl+C key press.
-	newModel, _ := model.Update(tea.KeyMsg{Type: tea.KeyCtrlC})
-	updatedModel := newModel.(spinnerModel)
-
-	assert.True(t, updatedModel.done)
-	assert.NotNil(t, updatedModel.result)
-	assert.Error(t, updatedModel.result.err)
-	assert.Contains(t, updatedModel.result.err.Error(), "cancelled")
-	assert.True(t, cancelCalled)
-}
-
-func TestSpinnerModel_Update_PollResult(t *testing.T) {
-	// Test spinner model handling poll result.
-	resultChan := make(chan pollResult, 1)
-	defer close(resultChan)
-
-	cancelCalled := false
-	cancelFunc := func() {
-		cancelCalled = true
-	}
-
-	model := spinnerModel{
-		message:    "Testing",
-		done:       false,
-		resultChan: resultChan,
-		cancel:     cancelFunc,
-	}
-
-	// Simulate receiving poll result.
-	now := time.Now()
-	pollRes := pollResult{
-		token:     "test-token",
-		expiresAt: now,
-		err:       nil,
-	}
-
-	newModel, _ := model.Update(pollRes)
-	updatedModel := newModel.(spinnerModel)
-
-	assert.True(t, updatedModel.done)
-	assert.NotNil(t, updatedModel.result)
-	assert.Equal(t, "test-token", updatedModel.result.token)
-	assert.Equal(t, now, updatedModel.result.expiresAt)
-	assert.Nil(t, updatedModel.result.err)
-	assert.True(t, cancelCalled)
-}
-
-func TestSpinnerModel_View(t *testing.T) {
-	tests := []struct {
-		name        string
-		done        bool
-		result      *pollResult
-		expectEmpty bool
-		expectText  string
-	}{
-		{
-			name:        "in progress",
-			done:        false,
-			result:      nil,
-			expectEmpty: false,
-			expectText:  "Testing",
-		},
-		{
-			name: "success",
-			done: true,
-			result: &pollResult{
-				token: "test",
-				err:   nil,
-			},
-			expectEmpty: true, // Success returns empty string, auth login will show table.
-			expectText:  "",
-		},
-		{
-			name: "failure",
-			done: true,
-			result: &pollResult{
-				err: assert.AnError,
-			},
-			expectEmpty: false,
-			expectText:  "failed",
->>>>>>> 8012b2a8
-		},
-	}
-
-	for _, tt := range tests {
-		t.Run(tt.name, func(t *testing.T) {
-<<<<<<< HEAD
 			provider, err := NewSSOProvider(testProviderName, tt.config)
 			require.NoError(t, err)
 
@@ -712,7 +372,270 @@
 				},
 			},
 			expectError: true,
-=======
+		},
+	}
+
+	for _, tt := range tests {
+		t.Run(tt.name, func(t *testing.T) {
+			p, err := NewSSOProvider(testProviderName, tt.providerCfg)
+			require.NoError(t, err)
+
+			ctx := context.Background()
+			err = p.Logout(ctx)
+
+			if tt.expectError {
+				assert.Error(t, err)
+			} else {
+				assert.NoError(t, err)
+			}
+		})
+	}
+}
+
+func TestIsTTY(t *testing.T) {
+	// isTTY checks if stderr is a terminal.
+	// In test environment, this will typically return false.
+	result := isTTY()
+	assert.IsType(t, false, result)
+}
+
+func TestDisplayVerificationDialog(t *testing.T) {
+	tests := []struct {
+		name string
+		code string
+		url  string
+	}{
+		{
+			name: "with verification code and URL",
+			code: "ABCD-1234",
+			url:  "https://device.sso.us-east-1.amazonaws.com/",
+		},
+		{
+			name: "with empty code",
+			code: "",
+			url:  "https://device.sso.us-east-1.amazonaws.com/",
+		},
+		{
+			name: "with empty URL",
+			code: "WXYZ-5678",
+			url:  "",
+		},
+		{
+			name: "with both empty",
+			code: "",
+			url:  "",
+		},
+	}
+
+	for _, tt := range tests {
+		t.Run(tt.name, func(t *testing.T) {
+			// This function outputs to stderr, so we just verify it doesn't panic.
+			assert.NotPanics(t, func() {
+				displayVerificationDialog(tt.code, tt.url)
+			})
+		})
+	}
+}
+
+func TestDisplayVerificationPlainText(t *testing.T) {
+	tests := []struct {
+		name string
+		code string
+		url  string
+	}{
+		{
+			name: "with verification code and URL",
+			code: "ABCD-1234",
+			url:  "https://device.sso.us-east-1.amazonaws.com/",
+		},
+		{
+			name: "with empty code",
+			code: "",
+			url:  "https://device.sso.us-east-1.amazonaws.com/",
+		},
+		{
+			name: "with empty URL",
+			code: "WXYZ-5678",
+			url:  "",
+		},
+		{
+			name: "with both empty",
+			code: "",
+			url:  "",
+		},
+	}
+
+	for _, tt := range tests {
+		t.Run(tt.name, func(t *testing.T) {
+			// This function outputs to stderr, so we just verify it doesn't panic.
+			assert.NotPanics(t, func() {
+				displayVerificationPlainText(tt.code, tt.url)
+			})
+		})
+	}
+}
+
+func TestPollForAccessToken_ContextCancellation(t *testing.T) {
+	// Test that pollForAccessToken respects context cancellation.
+	// This test verifies the context cancellation behavior without actually
+	// making network calls to AWS SSO.
+	t.Setenv("GO_TEST", "1")
+	t.Setenv("CI", "1")
+
+	config := &schema.Provider{
+		Kind:     testSSOKind,
+		Region:   testRegion,
+		StartURL: testStartURL,
+	}
+
+	provider, err := NewSSOProvider(testProviderName, config)
+	require.NoError(t, err)
+
+	// Create a context with a very short timeout to simulate cancellation.
+	ctx, cancel := context.WithTimeout(context.Background(), 1*time.Nanosecond)
+	defer cancel()
+
+	// Wait for context to expire.
+	time.Sleep(10 * time.Millisecond)
+
+	// Note: We can't easily test pollForAccessToken in isolation without a real OIDC client.
+	// The context cancellation is tested indirectly through the Authenticate method.
+	// This test primarily verifies that the provider is set up correctly for context handling.
+	assert.NotNil(t, provider)
+	assert.Equal(t, ctx.Err(), context.DeadlineExceeded)
+}
+
+func TestPollResult_Structure(t *testing.T) {
+	// Test pollResult struct creation.
+	now := time.Now()
+	result := pollResult{
+		token:     "test-token",
+		expiresAt: now,
+		err:       nil,
+	}
+
+	assert.Equal(t, "test-token", result.token)
+	assert.Equal(t, now, result.expiresAt)
+	assert.Nil(t, result.err)
+}
+
+func TestSpinnerModel_Init(t *testing.T) {
+	// Test spinner model initialization.
+	resultChan := make(chan pollResult, 1)
+	defer close(resultChan)
+
+	model := spinnerModel{
+		message:    "Testing",
+		done:       false,
+		resultChan: resultChan,
+	}
+
+	cmd := model.Init()
+	assert.NotNil(t, cmd)
+}
+
+func TestSpinnerModel_Update_KeyPress(t *testing.T) {
+	// Test spinner model handling Ctrl+C.
+	resultChan := make(chan pollResult, 1)
+	defer close(resultChan)
+
+	cancelCalled := false
+	cancelFunc := func() {
+		cancelCalled = true
+	}
+
+	model := spinnerModel{
+		message:    "Testing",
+		done:       false,
+		resultChan: resultChan,
+		cancel:     cancelFunc,
+	}
+
+	// Simulate Ctrl+C key press.
+	newModel, _ := model.Update(tea.KeyMsg{Type: tea.KeyCtrlC})
+	updatedModel := newModel.(spinnerModel)
+
+	assert.True(t, updatedModel.done)
+	assert.NotNil(t, updatedModel.result)
+	assert.Error(t, updatedModel.result.err)
+	assert.Contains(t, updatedModel.result.err.Error(), "cancelled")
+	assert.True(t, cancelCalled)
+}
+
+func TestSpinnerModel_Update_PollResult(t *testing.T) {
+	// Test spinner model handling poll result.
+	resultChan := make(chan pollResult, 1)
+	defer close(resultChan)
+
+	cancelCalled := false
+	cancelFunc := func() {
+		cancelCalled = true
+	}
+
+	model := spinnerModel{
+		message:    "Testing",
+		done:       false,
+		resultChan: resultChan,
+		cancel:     cancelFunc,
+	}
+
+	// Simulate receiving poll result.
+	now := time.Now()
+	pollRes := pollResult{
+		token:     "test-token",
+		expiresAt: now,
+		err:       nil,
+	}
+
+	newModel, _ := model.Update(pollRes)
+	updatedModel := newModel.(spinnerModel)
+
+	assert.True(t, updatedModel.done)
+	assert.NotNil(t, updatedModel.result)
+	assert.Equal(t, "test-token", updatedModel.result.token)
+	assert.Equal(t, now, updatedModel.result.expiresAt)
+	assert.Nil(t, updatedModel.result.err)
+	assert.True(t, cancelCalled)
+}
+
+func TestSpinnerModel_View(t *testing.T) {
+	tests := []struct {
+		name        string
+		done        bool
+		result      *pollResult
+		expectEmpty bool
+		expectText  string
+	}{
+		{
+			name:        "in progress",
+			done:        false,
+			result:      nil,
+			expectEmpty: false,
+			expectText:  "Testing",
+		},
+		{
+			name: "success",
+			done: true,
+			result: &pollResult{
+				token: "test",
+				err:   nil,
+			},
+			expectEmpty: true, // Success returns empty string, auth login will show table.
+			expectText:  "",
+		},
+		{
+			name: "failure",
+			done: true,
+			result: &pollResult{
+				err: assert.AnError,
+			},
+			expectEmpty: false,
+			expectText:  "failed",
+		},
+	}
+
+	for _, tt := range tests {
+		t.Run(tt.name, func(t *testing.T) {
 			model := spinnerModel{
 				message: "Testing",
 				done:    tt.done,
@@ -845,27 +768,11 @@
 		{
 			name: "nil user code",
 			isCI: true,
->>>>>>> 8012b2a8
 		},
 	}
 
 	for _, tt := range tests {
 		t.Run(tt.name, func(t *testing.T) {
-<<<<<<< HEAD
-			p, err := NewSSOProvider(testProviderName, tt.providerCfg)
-			require.NoError(t, err)
-
-			ctx := context.Background()
-			err = p.Logout(ctx)
-
-			if tt.expectError {
-				assert.Error(t, err)
-			} else {
-				assert.NoError(t, err)
-			}
-		})
-	}
-=======
 			t.Setenv("GO_TEST", "1")
 			if tt.isCI {
 				t.Setenv("CI", "1")
@@ -903,5 +810,4 @@
 // stringPtr is a helper to create string pointers.
 func stringPtr(s string) *string {
 	return &s
->>>>>>> 8012b2a8
 }