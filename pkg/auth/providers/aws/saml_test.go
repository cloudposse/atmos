--- conflicted
+++ resolved
@@ -555,7 +555,6 @@
 	assert.NoError(t, p.Validate())
 }
 
-<<<<<<< HEAD
 func TestSAMLProvider_shouldDownloadBrowser(t *testing.T) {
 	tests := []struct {
 		name                string
@@ -591,7 +590,49 @@
 			driverValue:         "Browser",
 			playwrightInstalled: false,
 			expectedResult:      true,
-=======
+		},
+	}
+
+	for _, tt := range tests {
+		tc := tt
+		t.Run(tc.name, func(t *testing.T) {
+			sp := &samlProvider{
+				config: tc.config,
+			}
+
+			// Mock driver value.
+			sp.config.Driver = tc.driverValue
+
+			// Mock playwrightDriversInstalled based on test case.
+			if tc.playwrightInstalled {
+				// Create temporary directory with playwright drivers.
+				tmpDir := t.TempDir()
+				homeDir := tmpDir
+				t.Setenv("HOME", homeDir)
+				t.Setenv("USERPROFILE", homeDir)
+
+				// Create a mock playwright driver directory with a file inside to pass validation.
+				playwrightPath := filepath.Join(homeDir, ".cache", "ms-playwright", "chromium-1084")
+				err := os.MkdirAll(playwrightPath, 0o755)
+				require.NoError(t, err)
+
+				// hasValidPlaywrightDrivers checks for files inside version directory.
+				dummyBinary := filepath.Join(playwrightPath, "chrome")
+				err = os.WriteFile(dummyBinary, []byte("dummy"), 0o755)
+				require.NoError(t, err)
+			} else {
+				// Use empty temp directory (no drivers).
+				tmpDir := t.TempDir()
+				t.Setenv("HOME", tmpDir)
+				t.Setenv("USERPROFILE", tmpDir)
+			}
+
+			result := sp.shouldDownloadBrowser()
+			assert.Equal(t, tc.expectedResult, result)
+		})
+	}
+}
+
 func TestSAMLProvider_Logout(t *testing.T) {
 	tests := []struct {
 		name        string
@@ -620,47 +661,15 @@
 				},
 			},
 			expectError: false,
->>>>>>> be58d993
 		},
 	}
 
 	for _, tt := range tests {
-<<<<<<< HEAD
-		tc := tt
-		t.Run(tc.name, func(t *testing.T) {
-			sp := &samlProvider{
-				config: tc.config,
-			}
-
-			// Mock driver value.
-			sp.config.Driver = tc.driverValue
-
-			// Mock playwrightDriversInstalled based on test case.
-			if tc.playwrightInstalled {
-				// Create temporary directory with playwright drivers.
-				tmpDir := t.TempDir()
-				homeDir := tmpDir
-				t.Setenv("HOME", homeDir)
-				t.Setenv("USERPROFILE", homeDir)
-
-				// Create a mock playwright driver directory with a file inside to pass validation.
-				playwrightPath := filepath.Join(homeDir, ".cache", "ms-playwright", "chromium-1084")
-				err := os.MkdirAll(playwrightPath, 0o755)
-				require.NoError(t, err)
-
-				// hasValidPlaywrightDrivers checks for files inside version directory.
-				dummyBinary := filepath.Join(playwrightPath, "chrome")
-				err = os.WriteFile(dummyBinary, []byte("dummy"), 0o755)
-				require.NoError(t, err)
-			} else {
-				// Use empty temp directory (no drivers).
-				tmpDir := t.TempDir()
-				t.Setenv("HOME", tmpDir)
-				t.Setenv("USERPROFILE", tmpDir)
-			}
-
-			result := sp.shouldDownloadBrowser()
-			assert.Equal(t, tc.expectedResult, result)
+		t.Run(tt.name, func(t *testing.T) {
+			p, err := NewSAMLProvider("test-saml", tt.providerCfg)
+			require.NoError(t, err)
+
+			testProviderLogoutWithFilesystemVerification(t, tt.providerCfg, "test-saml", p, tt.expectError)
 		})
 	}
 }
@@ -695,12 +704,25 @@
 			name:      "invalid URL with spaces",
 			url:       "https://idp example.com/saml",
 			expectErr: true,
-=======
-		t.Run(tt.name, func(t *testing.T) {
-			p, err := NewSAMLProvider("test-saml", tt.providerCfg)
+		},
+	}
+
+	for _, tt := range tests {
+		tc := tt
+		t.Run(tc.name, func(t *testing.T) {
+			p, err := NewSAMLProvider("test", &schema.Provider{
+				Kind:   "aws/saml",
+				URL:    tc.url,
+				Region: "us-east-1",
+			})
 			require.NoError(t, err)
 
-			testProviderLogoutWithFilesystemVerification(t, tt.providerCfg, "test-saml", p, tt.expectError)
+			err = p.Validate()
+			if tc.expectErr {
+				assert.Error(t, err)
+			} else {
+				assert.NoError(t, err)
+			}
 		})
 	}
 }
@@ -733,47 +755,10 @@
 				},
 			},
 			expected: "/custom/path",
->>>>>>> be58d993
 		},
 	}
 
 	for _, tt := range tests {
-<<<<<<< HEAD
-		tc := tt
-		t.Run(tc.name, func(t *testing.T) {
-			p, err := NewSAMLProvider("test", &schema.Provider{
-				Kind:   "aws/saml",
-				URL:    tc.url,
-				Region: "us-east-1",
-			})
-			require.NoError(t, err)
-
-			err = p.Validate()
-			if tc.expectErr {
-				assert.Error(t, err)
-			} else {
-				assert.NoError(t, err)
-			}
-		})
-	}
-}
-
-func TestSAMLProvider_Environment_AutoDownload(t *testing.T) {
-	tests := []struct {
-		name                    string
-		downloadBrowserDriver   bool
-		expectedAutoDownloadVar string
-	}{
-		{
-			name:                    "download browser driver enabled",
-			downloadBrowserDriver:   true,
-			expectedAutoDownloadVar: "true",
-		},
-		{
-			name:                    "download browser driver disabled",
-			downloadBrowserDriver:   false,
-			expectedAutoDownloadVar: "",
-=======
 		t.Run(tt.name, func(t *testing.T) {
 			provider, err := NewSAMLProvider("test-saml", tt.config)
 			require.NoError(t, err)
@@ -805,12 +790,45 @@
 				},
 			},
 			expectError: true,
->>>>>>> be58d993
 		},
 	}
 
 	for _, tt := range tests {
-<<<<<<< HEAD
+		t.Run(tt.name, func(t *testing.T) {
+			p, err := NewSAMLProvider("test-saml", tt.providerCfg)
+			require.NoError(t, err)
+
+			ctx := context.Background()
+			err = p.Logout(ctx)
+
+			if tt.expectError {
+				assert.Error(t, err)
+			} else {
+				assert.NoError(t, err)
+			}
+		})
+	}
+}
+
+func TestSAMLProvider_Environment_AutoDownload(t *testing.T) {
+	tests := []struct {
+		name                    string
+		downloadBrowserDriver   bool
+		expectedAutoDownloadVar string
+	}{
+		{
+			name:                    "download browser driver enabled",
+			downloadBrowserDriver:   true,
+			expectedAutoDownloadVar: "true",
+		},
+		{
+			name:                    "download browser driver disabled",
+			downloadBrowserDriver:   false,
+			expectedAutoDownloadVar: "",
+		},
+	}
+
+	for _, tt := range tests {
 		tc := tt
 		t.Run(tc.name, func(t *testing.T) {
 			p, err := NewSAMLProvider("test", &schema.Provider{
@@ -829,19 +847,6 @@
 			} else {
 				_, exists := env["SAML2AWS_AUTO_BROWSER_DOWNLOAD"]
 				assert.False(t, exists)
-=======
-		t.Run(tt.name, func(t *testing.T) {
-			p, err := NewSAMLProvider("test-saml", tt.providerCfg)
-			require.NoError(t, err)
-
-			ctx := context.Background()
-			err = p.Logout(ctx)
-
-			if tt.expectError {
-				assert.Error(t, err)
-			} else {
-				assert.NoError(t, err)
->>>>>>> be58d993
 			}
 		})
 	}
