--- conflicted
+++ resolved
@@ -202,13 +202,13 @@
 	return map[string]string{}, nil
 }
 
-<<<<<<< HEAD
 // Paths returns credential files/directories used by this provider.
 func (p *oidcProvider) Paths() ([]types.Path, error) {
 	// GitHub OIDC provider doesn't use filesystem credentials.
 	// The OIDC token comes from GitHub Actions environment.
 	return []types.Path{}, nil
-=======
+}
+
 // PrepareEnvironment prepares environment variables for external processes.
 // For GitHub OIDC providers, we don't modify the environment since OIDC tokens
 // are used for authentication chains but not directly consumed by external processes.
@@ -219,7 +219,6 @@
 	// The OIDC token is used during authentication to obtain cloud credentials,
 	// which are then managed by the respective cloud identities.
 	return environ, nil
->>>>>>> 1eda3a2e
 }
 
 // Logout removes provider-specific credential storage.
