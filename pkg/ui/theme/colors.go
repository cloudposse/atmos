package theme

import (
	"github.com/charmbracelet/lipgloss"
	"github.com/fatih/color"
)

const (
<<<<<<< HEAD
	// Base colors.
	ColorGray         = "#808080" // Version number
	ColorGreen        = "#00FF00" // Success, new version
	ColorCyan         = "#00FFFF" // Links, info
	ColorPink         = "#FF69B4" // Package names
	ColorBlue         = "#5F5FFF" // UI elements
	ColorDarkGray     = "#626262" // Subtle text
	ColorRed          = "#FF0000" // Errors, x mark
	ColorCheckmark    = "#00D700" // Checkmark
	ColorWhite        = "#FFFFFF" // Default text
	ColorBrightYellow = "#FFFF00" // Bright/Light theme indicator
	ColorGold         = "#FFD700" // Recommended indicator
=======
	// Base colors
	ColorGray      = "#808080" // Version number
	ColorGreen     = "#00FF00" // Success, new version
	ColorCyan      = "#00FFFF" // Links, info
	ColorPink      = "#FF69B4" // Package names
	ColorBlue      = "#5F5FFF" // UI elements
	ColorDarkGray  = "#626262" // Subtle text
	ColorRed       = "#FF0000" // Errors, x mark
	ColorYellow    = "#FFFF00" // Available for future use (pure yellow can be hard to read on light terminals)
	ColorOrange    = "#FFA500" // Warnings, moderate depth (preferred over pure yellow for better readability)
	ColorCheckmark = "#00D700" // Checkmark
	ColorWhite     = "#FFFFFF" // Default text
>>>>>>> 9e4489c9

	ColorSelectedItem = "#10ff10" // Selected items in lists
	ColorBorder       = "#5F5FD7" // UI borders
)

type HelpStyle struct {
	Headings      *color.Color
	Commands      *color.Color
	Example       *color.Color
	ExecName      *color.Color
	Flags         *color.Color
	CmdShortDescr *color.Color
	FlagsDescr    *color.Color
	FlagsDataType *color.Color
	Aliases       *color.Color
}

// Styles provides pre-configured lipgloss styles for common UI elements.
var Styles = struct {
	VersionNumber lipgloss.Style
	NewVersion    lipgloss.Style
	Link          lipgloss.Style
	PackageName   lipgloss.Style
	Checkmark     lipgloss.Style
	XMark         lipgloss.Style
	GrayText      lipgloss.Style
	SelectedItem  lipgloss.Style
	CommandName   lipgloss.Style
	Description   lipgloss.Style
	Border        lipgloss.Style
	Help          HelpStyle
}{
	VersionNumber: lipgloss.NewStyle().Foreground(lipgloss.Color(ColorGray)),
	NewVersion:    lipgloss.NewStyle().Foreground(lipgloss.Color(ColorGreen)),
	Link:          lipgloss.NewStyle().Foreground(lipgloss.Color(ColorCyan)),
	PackageName:   lipgloss.NewStyle().Foreground(lipgloss.Color(ColorPink)),
	Checkmark:     lipgloss.NewStyle().Foreground(lipgloss.Color(ColorCheckmark)).SetString("✓"),
	XMark:         lipgloss.NewStyle().Foreground(lipgloss.Color(ColorRed)).SetString("x"),
	GrayText:      lipgloss.NewStyle().Foreground(lipgloss.Color(ColorDarkGray)),
	SelectedItem:  lipgloss.NewStyle().PaddingLeft(2).Foreground(lipgloss.Color(ColorSelectedItem)),
	CommandName:   lipgloss.NewStyle().Foreground(lipgloss.Color(ColorGreen)),
	Description:   lipgloss.NewStyle().Foreground(lipgloss.Color(ColorWhite)),
	Border:        lipgloss.NewStyle().Border(lipgloss.RoundedBorder()).BorderForeground(lipgloss.Color(ColorBorder)),
	Help: HelpStyle{
		Headings: color.New(color.FgHiCyan).Add(color.Bold).Add(color.Underline),
		Commands: color.New(color.FgHiGreen).Add(color.Bold),
		Example:  color.New(color.Italic),
		ExecName: color.New(color.Bold),
		Flags:    color.New(color.Bold),
	},
}

// Colors provides color.Attribute mappings for the old color.New style.
var Colors = struct {
	Error   *color.Color
	Info    *color.Color
	Success *color.Color
	Warning *color.Color
	Default *color.Color
}{
	Error:   color.New(color.FgRed),
	Info:    color.New(color.FgCyan),
	Success: color.New(color.FgGreen),
	Warning: color.New(color.FgYellow),
	Default: color.New(color.Reset),
}<|MERGE_RESOLUTION|>--- conflicted
+++ resolved
@@ -6,8 +6,7 @@
 )
 
 const (
-<<<<<<< HEAD
-	// Base colors.
+	// Base colors
 	ColorGray         = "#808080" // Version number
 	ColorGreen        = "#00FF00" // Success, new version
 	ColorCyan         = "#00FFFF" // Links, info
@@ -15,24 +14,12 @@
 	ColorBlue         = "#5F5FFF" // UI elements
 	ColorDarkGray     = "#626262" // Subtle text
 	ColorRed          = "#FF0000" // Errors, x mark
+	ColorYellow       = "#FFFF00" // Available for future use (pure yellow can be hard to read on light terminals)
+	ColorOrange       = "#FFA500" // Warnings, moderate depth (preferred over pure yellow for better readability)
 	ColorCheckmark    = "#00D700" // Checkmark
 	ColorWhite        = "#FFFFFF" // Default text
 	ColorBrightYellow = "#FFFF00" // Bright/Light theme indicator
 	ColorGold         = "#FFD700" // Recommended indicator
-=======
-	// Base colors
-	ColorGray      = "#808080" // Version number
-	ColorGreen     = "#00FF00" // Success, new version
-	ColorCyan      = "#00FFFF" // Links, info
-	ColorPink      = "#FF69B4" // Package names
-	ColorBlue      = "#5F5FFF" // UI elements
-	ColorDarkGray  = "#626262" // Subtle text
-	ColorRed       = "#FF0000" // Errors, x mark
-	ColorYellow    = "#FFFF00" // Available for future use (pure yellow can be hard to read on light terminals)
-	ColorOrange    = "#FFA500" // Warnings, moderate depth (preferred over pure yellow for better readability)
-	ColorCheckmark = "#00D700" // Checkmark
-	ColorWhite     = "#FFFFFF" // Default text
->>>>>>> 9e4489c9
 
 	ColorSelectedItem = "#10ff10" // Selected items in lists
 	ColorBorder       = "#5F5FD7" // UI borders
