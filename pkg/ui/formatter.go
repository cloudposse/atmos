package ui

import (
	"fmt"
	"strings"
	"sync"

	"github.com/charmbracelet/glamour"
	"github.com/charmbracelet/lipgloss"
<<<<<<< HEAD
	"github.com/charmbracelet/x/ansi"
=======
	"github.com/muesli/termenv"
>>>>>>> 8f1fe665

	errUtils "github.com/cloudposse/atmos/errors"
	"github.com/cloudposse/atmos/pkg/io"
	log "github.com/cloudposse/atmos/pkg/logger"
	"github.com/cloudposse/atmos/pkg/terminal"
	"github.com/cloudposse/atmos/pkg/ui/theme"
)

const (
	// Character constants.
	newline = "\n"
	tab     = "\t"
	space   = " "

<<<<<<< HEAD
	// Formatting constants.
	iconMessageFormat    = "%s %s"
	paragraphIndent      = "  " // 2-space indent for paragraph continuation
	paragraphIndentWidth = 2    // Width of paragraph indent
=======
	// ANSI escape sequences.
	clearLine = "\r\x1b[K" // Carriage return + clear from cursor to end of line

	// Format templates.
	iconMessageFormat = "%s %s"
>>>>>>> 8f1fe665
)

var (
	// Global formatter instance and I/O context.
	globalIO        io.Context
	globalFormatter *formatter
	globalTerminal  terminal.Terminal
	formatterMu     sync.RWMutex
)

// InitFormatter initializes the global formatter with an I/O context.
// This should be called once at application startup (in root.go).
func InitFormatter(ioCtx io.Context) {
	formatterMu.Lock()
	defer formatterMu.Unlock()

	// Store I/O context for package-level output functions
	globalIO = ioCtx

	// Create adapter for terminal to write through I/O layer
	termWriter := io.NewTerminalWriter(ioCtx)

	// Create terminal instance with I/O writer for automatic masking
	// terminal.Write() → io.Write(UIStream) → masking → stderr
	globalTerminal = terminal.New(terminal.WithIO(termWriter))

	// Configure lipgloss global color profile based on terminal capabilities.
	// This ensures that all lipgloss styles (including theme.Styles) respect
	// terminal color settings like NO_COLOR.
	configureColorProfile(globalTerminal)

	// Create formatter with I/O context and terminal
	globalFormatter = NewFormatter(ioCtx, globalTerminal).(*formatter)
	Format = globalFormatter // Also expose for advanced use
}

// configureColorProfile sets the global lipgloss color profile based on terminal capabilities.
// This ensures all lipgloss styles respect NO_COLOR and other terminal color settings.
func configureColorProfile(term terminal.Terminal) {
	profile := term.ColorProfile()

	// Map terminal color profile to termenv profile for lipgloss
	var termProfile termenv.Profile
	switch profile {
	case terminal.ColorNone:
		termProfile = termenv.Ascii
	case terminal.Color16:
		termProfile = termenv.ANSI
	case terminal.Color256:
		termProfile = termenv.ANSI256
	case terminal.ColorTrue:
		termProfile = termenv.TrueColor
	default:
		termProfile = termenv.Ascii
	}

	setColorProfileInternal(termProfile)
}

// setColorProfileInternal applies a color profile to all color-dependent systems.
// This centralizes the color profile configuration for lipgloss, theme, and logger.
func setColorProfileInternal(profile termenv.Profile) {
	// Set the global lipgloss color profile
	lipgloss.SetColorProfile(profile)

	// Force theme styles to be regenerated with the new color profile.
	// This is critical because theme.CurrentStyles caches lipgloss styles that
	// bake in ANSI codes at creation time. When the color profile changes,
	// we must regenerate the styles.
	theme.InvalidateStyleCache()

	// Reinitialize logger to respect the new color profile.
	// The logger is initialized in init() with a default color profile,
	// so we need to explicitly reconfigure it when the color profile changes.
	log.Default().SetColorProfile(profile)
}

// SetColorProfile sets the color profile for all UI systems (lipgloss, theme, logger).
// This is primarily intended for testing when environment variables are set after
// package initialization. For normal operation, color profiles are automatically
// configured during InitFormatter() based on terminal capabilities.
//
// Example usage in tests:
//
//	t.Setenv("NO_COLOR", "1")
//	ui.SetColorProfile(termenv.Ascii)
func SetColorProfile(profile termenv.Profile) {
	setColorProfileInternal(profile)
}

// getFormatter returns the global formatter instance.
// Returns error if not initialized instead of panicking.
func getFormatter() (*formatter, error) {
	formatterMu.RLock()
	defer formatterMu.RUnlock()
	if globalFormatter == nil {
		return nil, errUtils.ErrUIFormatterNotInitialized
	}
	return globalFormatter, nil
}

// Package-level functions that delegate to the global formatter.

// Markdown writes rendered markdown to stdout (data channel).
// Use this for help text, documentation, and other pipeable formatted content.
// Note: Delegates to globalFormatter.Markdown() for rendering, then writes to data channel.
func Markdown(content string) error {
	formatterMu.RLock()
	defer formatterMu.RUnlock()

	if globalFormatter == nil || globalIO == nil {
		return errUtils.ErrUIFormatterNotInitialized
	}

	rendered, err := globalFormatter.Markdown(content)
	if err != nil {
		// Degrade gracefully - write plain content if rendering fails
		rendered = content
	}

	_, writeErr := fmt.Fprint(globalIO.Data(), rendered)
	return writeErr
}

// Markdownf writes formatted markdown to stdout (data channel).
func Markdownf(format string, a ...interface{}) error {
	content := fmt.Sprintf(format, a...)
	return Markdown(content)
}

// MarkdownMessage writes rendered markdown to stderr (UI channel).
// Use this for formatted UI messages and errors.
func MarkdownMessage(content string) error {
	formatterMu.RLock()
	defer formatterMu.RUnlock()

	if globalFormatter == nil || globalIO == nil {
		return errUtils.ErrUIFormatterNotInitialized
	}

	rendered, err := globalFormatter.Markdown(content)
	if err != nil {
		// Degrade gracefully - write plain content if rendering fails
		rendered = content
	}

	_, writeErr := fmt.Fprint(globalIO.UI(), rendered)
	return writeErr
}

// MarkdownMessagef writes formatted markdown to stderr (UI channel).
func MarkdownMessagef(format string, a ...interface{}) error {
	content := fmt.Sprintf(format, a...)
	return MarkdownMessage(content)
}

// Success writes a success message with green checkmark to stderr (UI channel).
// Flow: ui.Success() → terminal.Write() → io.Write(UIStream) → masking → stderr.
func Success(text string) error {
	f, err := getFormatter()
	if err != nil {
		return err
	}
	formatted := f.Success(text) + newline
	return f.terminal.Write(formatted)
}

// Successf writes a formatted success message with green checkmark to stderr (UI channel).
// Flow: ui.Successf() → terminal.Write() → io.Write(UIStream) → masking → stderr.
func Successf(format string, a ...interface{}) error {
	f, err := getFormatter()
	if err != nil {
		return err
	}
	formatted := f.Successf(format, a...) + newline
	return f.terminal.Write(formatted)
}

// Error writes an error message with red X to stderr (UI channel).
// Flow: ui.Error() → terminal.Write() → io.Write(UIStream) → masking → stderr.
func Error(text string) error {
	f, err := getFormatter()
	if err != nil {
		return err
	}
	formatted := f.Error(text) + newline
	return f.terminal.Write(formatted)
}

// Errorf writes a formatted error message with red X to stderr (UI channel).
// Flow: ui.Errorf() → terminal.Write() → io.Write(UIStream) → masking → stderr.
func Errorf(format string, a ...interface{}) error {
	f, err := getFormatter()
	if err != nil {
		return err
	}
	formatted := f.Errorf(format, a...) + newline
	return f.terminal.Write(formatted)
}

// Warning writes a warning message with yellow warning sign to stderr (UI channel).
// Flow: ui.Warning() → terminal.Write() → io.Write(UIStream) → masking → stderr.
func Warning(text string) error {
	f, err := getFormatter()
	if err != nil {
		return err
	}
	formatted := f.Warning(text) + newline
	return f.terminal.Write(formatted)
}

// Warningf writes a formatted warning message with yellow warning sign to stderr (UI channel).
// Flow: ui.Warningf() → terminal.Write() → io.Write(UIStream) → masking → stderr.
func Warningf(format string, a ...interface{}) error {
	f, err := getFormatter()
	if err != nil {
		return err
	}
	formatted := f.Warningf(format, a...) + newline
	return f.terminal.Write(formatted)
}

// Info writes an info message with cyan info icon to stderr (UI channel).
// Flow: ui.Info() → terminal.Write() → io.Write(UIStream) → masking → stderr.
func Info(text string) error {
	f, err := getFormatter()
	if err != nil {
		return err
	}
	formatted := f.Info(text) + newline
	return f.terminal.Write(formatted)
}

// Infof writes a formatted info message with cyan info icon to stderr (UI channel).
// Flow: ui.Infof() → terminal.Write() → io.Write(UIStream) → masking → stderr.
func Infof(format string, a ...interface{}) error {
	f, err := getFormatter()
	if err != nil {
		return err
	}
	formatted := f.Infof(format, a...) + newline
	return f.terminal.Write(formatted)
}

// Toast writes a toast message with custom icon to stderr (UI channel).
// Flow: ui.Toast() → terminal.Write() → io.Write(UIStream) → masking → stderr.
func Toast(icon, message string) error {
	f, err := getFormatter()
	if err != nil {
		return err
	}
	formatted := f.Toast(icon, message) // formatter.Toast() already includes trailing newline
	return f.terminal.Write(formatted)
}

// Toastf writes a formatted toast message with custom icon to stderr (UI channel).
// Flow: ui.Toastf() → terminal.Write() → io.Write(UIStream) → masking → stderr.
func Toastf(icon, format string, a ...interface{}) error {
	f, err := getFormatter()
	if err != nil {
		return err
	}
	formatted := f.Toastf(icon, format, a...) // formatter.Toastf() already includes trailing newline
	return f.terminal.Write(formatted)
}

// Write writes plain text to stderr (UI channel) without icons or automatic styling.
// Flow: ui.Write() → terminal.Write() → io.Write(UIStream) → masking → stderr.
func Write(text string) error {
	f, err := getFormatter()
	if err != nil {
		return err
	}
	return f.terminal.Write(text)
}

// Writef writes formatted text to stderr (UI channel) without icons or automatic styling.
// Flow: ui.Writef() → terminal.Write() → io.Write(UIStream) → masking → stderr.
func Writef(format string, a ...interface{}) error {
	return Write(fmt.Sprintf(format, a...))
}

// Writeln writes text followed by a newline to stderr (UI channel) without icons or automatic styling.
// Flow: ui.Writeln() → terminal.Write() → io.Write(UIStream) → masking → stderr.
func Writeln(text string) error {
	return Write(text + newline)
}

// ClearLine clears the current line in the terminal and returns cursor to the beginning.
// Respects NO_COLOR and terminal capabilities - uses ANSI escape sequences only when supported.
// When colors are disabled, only writes carriage return to move cursor to start of line.
// This is useful for replacing spinner messages or other dynamic output with final status messages.
// Flow: ui.ClearLine() → ui.Write() → terminal.Write() → io.Write(UIStream) → masking → stderr.
//
// Example usage:
//
//	// Clear spinner line and show success message
//	_ = ui.ClearLine()
//	_ = ui.Success("Operation completed successfully")
func ClearLine() error {
	formatterMu.RLock()
	defer formatterMu.RUnlock()

	if globalTerminal == nil {
		return errUtils.ErrUIFormatterNotInitialized
	}

	// Only use ANSI clear sequence if terminal supports colors.
	// When NO_COLOR=1 or color is disabled, just use carriage return.
	if globalTerminal.ColorProfile() != terminal.ColorNone {
		return Write(clearLine) // \r\x1b[K - carriage return + clear to EOL
	}
	return Write("\r") // Just carriage return when colors disabled
}

// Format exposes the global formatter for advanced use cases.
// Most code should use the package-level functions (ui.Success, ui.Error, etc.).
// Use this when you need the formatted string without writing it.
var Format Formatter

// formatter implements the Formatter interface.
type formatter struct {
	ioCtx    io.Context
	terminal terminal.Terminal
	styles   *theme.StyleSet
}

// NewFormatter creates a new Formatter with I/O context and terminal.
// Most code should use the package-level functions instead (ui.Markdown, ui.Success, etc.).
func NewFormatter(ioCtx io.Context, term terminal.Terminal) Formatter {
	// Use theme-aware styles based on configured theme
	styles := theme.GetCurrentStyles()

	return &formatter{
		ioCtx:    ioCtx,
		terminal: term,
		styles:   styles,
	}
}

func (f *formatter) Styles() *theme.StyleSet {
	return f.styles
}

func (f *formatter) SupportsColor() bool {
	return f.terminal.ColorProfile() != terminal.ColorNone
}

func (f *formatter) ColorProfile() terminal.ColorProfile {
	return f.terminal.ColorProfile()
}

// StatusMessage formats a message with an icon and color.
// This is the foundational method used by Success, Error, Warning, and Info.
//
// Parameters:
//   - icon: The icon/symbol to prefix the message (e.g., "✓", "✗", "⚠", "ℹ")
//   - style: The lipgloss style to apply (determines color)
//   - text: The message text
//
// Returns formatted string: "{colored icon} {text}" where only the icon is colored.
func (f *formatter) StatusMessage(icon string, style *lipgloss.Style, text string) string {
	if !f.SupportsColor() {
		return fmt.Sprintf(iconMessageFormat, icon, text)
	}
	// Style only the icon, not the entire message.
	styledIcon := style.Render(icon)
	return fmt.Sprintf(iconMessageFormat, styledIcon, text)
}

// Toast renders markdown text with an icon prefix and auto-indents multi-line content.
// Returns the formatted string with a trailing newline.
func (f *formatter) Toast(icon, message string) string {
	result, _ := f.toastMarkdown(icon, nil, message)
	return result + newline
}

// Toastf renders formatted markdown text with an icon prefix.
func (f *formatter) Toastf(icon, format string, a ...interface{}) string {
	return f.Toast(icon, fmt.Sprintf(format, a...))
}

// isANSIStart checks if position i marks the start of an ANSI escape sequence.
func isANSIStart(s string, i int) bool {
	return s[i] == '\x1b' && i+1 < len(s) && s[i+1] == '['
}

// skipANSISequence advances past an ANSI escape sequence starting at position i.
// Returns the index after the sequence terminator.
func skipANSISequence(s string, i int) int {
	i += 2 // Skip ESC and [.
	for i < len(s) && !isANSITerminator(s[i]) {
		i++
	}
	if i < len(s) {
		i++ // Skip terminator.
	}
	return i
}

// isANSITerminator checks if byte b is an ANSI sequence terminator (A-Z or a-z).
func isANSITerminator(b byte) bool {
	return (b >= 'A' && b <= 'Z') || (b >= 'a' && b <= 'z')
}

// copyContentAndANSI copies characters and ANSI codes from s until plainIdx reaches targetLen.
// Returns the result builder pointer and the final position in s.
func copyContentAndANSI(s string, targetLen int) (*strings.Builder, int) {
	result := &strings.Builder{}
	plainIdx := 0
	i := 0

	for i < len(s) && plainIdx < targetLen {
		if isANSIStart(s, i) {
			start := i
			i = skipANSISequence(s, i)
			result.WriteString(s[start:i])
		} else {
			result.WriteByte(s[i])
			plainIdx++
			i++
		}
	}

	return result, i
}

// trimRightSpaces removes only trailing spaces (not tabs) from an ANSI-coded string while
// preserving all ANSI escape sequences on the actual content.
// This is useful for removing Glamour's padding spaces while preserving intentional tabs.
func trimRightSpaces(s string) string {
	stripped := ansi.Strip(s)
	trimmed := strings.TrimRight(stripped, " ")

	if trimmed == stripped {
		return s
	}
	if trimmed == "" {
		return ""
	}

	result, i := copyContentAndANSI(s, len(trimmed))

	// Capture any trailing ANSI codes that immediately follow the last character.
	for i < len(s) && isANSIStart(s, i) {
		start := i
		i = skipANSISequence(s, i)
		result.WriteString(s[start:i])
	}

	return result.String()
}

// isWhitespace checks if byte b is a space or tab.
func isWhitespace(b byte) bool {
	return b == ' ' || b == '\t'
}

// processTrailingANSICodes processes ANSI codes after content, preserving reset codes
// but not color codes that wrap trailing whitespace.
func processTrailingANSICodes(s string, i int, result *strings.Builder) {
	for i < len(s) && isANSIStart(s, i) {
		start := i
		i = skipANSISequence(s, i)

		// Check what comes after this ANSI code.
		if shouldIncludeTrailingANSI(s, i, start, result) {
			return
		}
	}
}

// shouldIncludeTrailingANSI determines whether to include a trailing ANSI code and stop processing.
// Returns true if processing should stop.
func shouldIncludeTrailingANSI(s string, i, start int, result *strings.Builder) bool {
	// Whitespace or end of string directly after this code - include and stop.
	if i >= len(s) || isWhitespace(s[i]) {
		result.WriteString(s[start:i])
		return true
	}

	// Another ANSI code follows - peek ahead.
	if isANSIStart(s, i) {
		nextEnd := skipANSISequence(s, i)
		if nextEnd < len(s) && isWhitespace(s[nextEnd]) {
			// Next code wraps whitespace - include current and stop.
			result.WriteString(s[start:i])
			return true
		}
		// Next code doesn't wrap whitespace - include and continue.
		result.WriteString(s[start:i])
		return false
	}

	// Other content follows - include the code.
	result.WriteString(s[start:i])
	return false
}

// TrimRight removes trailing whitespace from an ANSI-coded string while
// preserving all ANSI escape sequences on the actual content.
// This is useful for removing Glamour's padding spaces that are wrapped in ANSI codes.
func TrimRight(s string) string {
	stripped := ansi.Strip(s)
	trimmed := strings.TrimRight(stripped, " \t")

	if trimmed == stripped {
		return s
	}
	if trimmed == "" {
		return ""
	}

	result, i := copyContentAndANSI(s, len(trimmed))
	processTrailingANSICodes(s, i, result)

	return result.String()
}

// trimTrailingWhitespace splits rendered markdown by newlines and trims trailing spaces
// that Glamour adds for padding (including ANSI-wrapped spaces). For empty lines (all whitespace),
// it preserves the leading indent (first 2 spaces) to maintain paragraph structure.
func trimTrailingWhitespace(rendered string) []string {
	lines := strings.Split(rendered, newline)
	for i := range lines {
		// Use trimRightSpaces to remove trailing spaces while preserving tabs
		line := trimRightSpaces(lines[i])

		// If line became empty after trimming but had content before,
		// it was an empty line with indent - preserve the indent
		if line == "" && len(lines[i]) > 0 {
			// Preserve up to 2 leading spaces for paragraph indent
			if len(lines[i]) >= paragraphIndentWidth {
				lines[i] = paragraphIndent
			} else {
				lines[i] = lines[i][:len(lines[i])] // Keep whatever spaces there were
			}
		} else {
			lines[i] = line
		}
	}
	return lines
}

// toastMarkdown renders markdown text with preserved newlines, an icon prefix, and auto-indents multi-line content.
// Uses a compact stylesheet for toast-style inline formatting.
func (f *formatter) toastMarkdown(icon string, style *lipgloss.Style, text string) (string, error) {
	// Render markdown with toast-specific compact stylesheet
	rendered, err := f.renderToastMarkdown(text)
	if err != nil {
		return "", err
	}

	// Glamour adds 1 leading newline and 2 trailing newlines to every output.
	// Remove these, but preserve any newlines that were in the original message.
	rendered = strings.TrimPrefix(rendered, newline)         // Remove Glamour's leading newline
	rendered = strings.TrimSuffix(rendered, newline+newline) // Remove Glamour's trailing newlines
	// If there's still a trailing newline, it was from the original message.
	if !strings.HasSuffix(rendered, newline) && strings.HasSuffix(text, newline) {
		// Original had trailing newline but rendering lost it, add it back.
		rendered += newline
	}

	// Style the icon if color is supported
	var styledIcon string
	if f.SupportsColor() && style != nil {
		styledIcon = style.Render(icon)
	} else {
		styledIcon = icon
	}

	// Split by newlines and trim trailing padding that Glamour adds
	lines := trimTrailingWhitespace(rendered)

	if len(lines) == 0 {
		return styledIcon, nil
	}

	if len(lines) == 1 {
		// For single line: trim leading spaces from Glamour's paragraph indent
		// since the icon+space already provides visual separation
		line := strings.TrimLeft(lines[0], space)
		return fmt.Sprintf(iconMessageFormat, styledIcon, line), nil
	}

	// Multi-line: trim leading spaces from first line (goes next to icon)
	lines[0] = strings.TrimLeft(lines[0], space)

	// Multi-line: first line with icon, rest indented to align under first line's text
	result := fmt.Sprintf(iconMessageFormat, styledIcon, lines[0])

	// Calculate indent: icon width + 1 space from iconMessageFormat
	// Use lipgloss.Width to handle multi-cell characters like emojis
	iconWidth := lipgloss.Width(icon)
	indent := strings.Repeat(space, iconWidth+1) // +1 for the space in "%s %s" format

	for i := 1; i < len(lines); i++ {
		// Glamour already added 2-space paragraph indent, replace with our calculated indent
		line := strings.TrimLeft(lines[i], space) // Remove Glamour's indent
		result += newline + indent + line
	}

	return result, nil
}

// renderToastMarkdown renders markdown with a compact stylesheet for toast messages.
func (f *formatter) renderToastMarkdown(content string) (string, error) {
	// Build glamour options with compact toast stylesheet
	var opts []glamour.TermRendererOption

	// Enable word wrap for toast messages to respect terminal width.
	// Note: Glamour adds padding to fill width - we trim it with trimTrailingWhitespace().
	maxWidth := f.ioCtx.Config().AtmosConfig.Settings.Terminal.MaxWidth
	if maxWidth == 0 {
		// Use terminal width if available
		termWidth := f.terminal.Width(terminal.Stdout)
		if termWidth > 0 {
			maxWidth = termWidth
		}
	}
	if maxWidth > 0 {
		opts = append(opts, glamour.WithWordWrap(maxWidth))
	}
	opts = append(opts, glamour.WithPreservedNewLines())

	// Get theme-based glamour style and modify it for compact toast rendering
	if f.terminal.ColorProfile() != terminal.ColorNone {
		themeName := f.ioCtx.Config().AtmosConfig.Settings.Terminal.Theme
		if themeName == "" {
			themeName = "default"
		}
		glamourStyle, err := theme.GetGlamourStyleForTheme(themeName)
		if err == nil {
			// Modify the theme style to have zero margins
			// Parse the existing theme and override margin settings
			opts = append(opts, glamour.WithStylesFromJSONBytes(glamourStyle))
		}
	} else {
		opts = append(opts, glamour.WithStylePath("notty"))
	}

	renderer, err := glamour.NewTermRenderer(opts...)
	if err != nil {
		// Degrade gracefully: return plain content if renderer creation fails
		return content, err
	}
	defer renderer.Close()

	rendered, err := renderer.Render(content)
	if err != nil {
		// Degrade gracefully: return plain content if rendering fails
		return content, err
	}

	return rendered, nil
}

// Semantic formatting - all use toastMarkdown for markdown rendering and icon styling.
func (f *formatter) Success(text string) string {
	result, _ := f.toastMarkdown("✓", &f.styles.Success, text)
	return result
}

func (f *formatter) Successf(format string, a ...interface{}) string {
	return f.Success(fmt.Sprintf(format, a...))
}

func (f *formatter) Warning(text string) string {
	result, _ := f.toastMarkdown("⚠", &f.styles.Warning, text)
	return result
}

func (f *formatter) Warningf(format string, a ...interface{}) string {
	return f.Warning(fmt.Sprintf(format, a...))
}

func (f *formatter) Error(text string) string {
	result, _ := f.toastMarkdown("✗", &f.styles.Error, text)
	return result
}

func (f *formatter) Errorf(format string, a ...interface{}) string {
	return f.Error(fmt.Sprintf(format, a...))
}

func (f *formatter) Info(text string) string {
	result, _ := f.toastMarkdown("ℹ", &f.styles.Info, text)
	return result
}

func (f *formatter) Infof(format string, a ...interface{}) string {
	return f.Info(fmt.Sprintf(format, a...))
}

func (f *formatter) Muted(text string) string {
	if !f.SupportsColor() {
		return text
	}
	return f.styles.Muted.Render(text)
}

func (f *formatter) Bold(text string) string {
	if !f.SupportsColor() {
		return text
	}
	return f.styles.Title.Render(text)
}

func (f *formatter) Heading(text string) string {
	if !f.SupportsColor() {
		return text
	}
	return f.styles.Heading.Render(text)
}

func (f *formatter) Label(text string) string {
	if !f.SupportsColor() {
		return text
	}
	return f.styles.Label.Render(text)
}

// Markdown returns the rendered markdown string (pure function, no I/O).
// For writing markdown to channels, use package-level ui.Markdown() or ui.MarkdownMessage().
func (f *formatter) Markdown(content string) (string, error) {
	return f.renderMarkdown(content, false)
}

// renderMarkdown is the internal markdown rendering implementation.
func (f *formatter) renderMarkdown(content string, preserveNewlines bool) (string, error) {
	// Determine max width from config or terminal
	maxWidth := f.ioCtx.Config().AtmosConfig.Settings.Terminal.MaxWidth
	if maxWidth == 0 {
		// Use terminal width if available
		termWidth := f.terminal.Width(terminal.Stdout)
		if termWidth > 0 {
			maxWidth = termWidth
		}
	}

	// Build glamour options with theme-aware styling
	var opts []glamour.TermRendererOption

	if maxWidth > 0 {
		opts = append(opts, glamour.WithWordWrap(maxWidth))
	}

	// Preserve newlines if requested
	if preserveNewlines {
		opts = append(opts, glamour.WithPreservedNewLines())
	}

	// Use theme-aware glamour styles
	if f.terminal.ColorProfile() != terminal.ColorNone {
		themeName := f.ioCtx.Config().AtmosConfig.Settings.Terminal.Theme
		if themeName == "" {
			themeName = "default"
		}
		glamourStyle, err := theme.GetGlamourStyleForTheme(themeName)
		if err == nil {
			opts = append(opts, glamour.WithStylesFromJSONBytes(glamourStyle))
		}
		// Fallback to notty style if theme conversion fails
	} else {
		opts = append(opts, glamour.WithStylePath("notty"))
	}

	renderer, err := glamour.NewTermRenderer(opts...)
	if err != nil {
		// Degrade gracefully: return plain content if renderer creation fails
		return content, err
	}
	defer renderer.Close()

	rendered, err := renderer.Render(content)
	if err != nil {
		// Degrade gracefully: return plain content if rendering fails
		return content, err
	}

	return rendered, nil
}<|MERGE_RESOLUTION|>--- conflicted
+++ resolved
@@ -7,11 +7,8 @@
 
 	"github.com/charmbracelet/glamour"
 	"github.com/charmbracelet/lipgloss"
-<<<<<<< HEAD
 	"github.com/charmbracelet/x/ansi"
-=======
 	"github.com/muesli/termenv"
->>>>>>> 8f1fe665
 
 	errUtils "github.com/cloudposse/atmos/errors"
 	"github.com/cloudposse/atmos/pkg/io"
@@ -26,18 +23,15 @@
 	tab     = "\t"
 	space   = " "
 
-<<<<<<< HEAD
+	// ANSI escape sequences.
+	clearLine = "\r\x1b[K" // Carriage return + clear from cursor to end of line
+
+	// Format templates.
+	iconMessageFormat = "%s %s"
+
 	// Formatting constants.
-	iconMessageFormat    = "%s %s"
 	paragraphIndent      = "  " // 2-space indent for paragraph continuation
 	paragraphIndentWidth = 2    // Width of paragraph indent
-=======
-	// ANSI escape sequences.
-	clearLine = "\r\x1b[K" // Carriage return + clear from cursor to end of line
-
-	// Format templates.
-	iconMessageFormat = "%s %s"
->>>>>>> 8f1fe665
 )
 
 var (
