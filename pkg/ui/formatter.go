--- conflicted
+++ resolved
@@ -63,7 +63,6 @@
 	Format = globalFormatter // Also expose for advanced use
 }
 
-<<<<<<< HEAD
 // Reset clears the global formatter and I/O context.
 // This is primarily used in tests to ensure clean state between test executions.
 func Reset() {
@@ -72,7 +71,8 @@
 	globalIO = nil
 	globalFormatter = nil
 	Format = nil
-=======
+}
+
 // configureColorProfile sets the global lipgloss color profile based on terminal capabilities.
 // This ensures all lipgloss styles respect NO_COLOR and other terminal color settings.
 func configureColorProfile(term terminal.Terminal) {
@@ -125,7 +125,6 @@
 //	ui.SetColorProfile(termenv.Ascii)
 func SetColorProfile(profile termenv.Profile) {
 	setColorProfileInternal(profile)
->>>>>>> 8f1fe665
 }
 
 // getFormatter returns the global formatter instance.
