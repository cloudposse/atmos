--- conflicted
+++ resolved
@@ -311,7 +311,6 @@
 	}
 }
 
-<<<<<<< HEAD
 // WithFlagRegistry adds all flags from a FlagRegistry to the parser's registry.
 // Unlike WithRegistry which replaces the registry, this merges flags into the existing registry.
 // This is useful for adding domain-specific flags from cmd packages.
@@ -326,7 +325,10 @@
 	return func(cfg *parserConfig) {
 		for _, flag := range registry.All() {
 			cfg.registry.Register(flag)
-=======
+		}
+	}
+}
+
 // WithCompletionPrompt enables interactive prompts for a required flag when the flag is missing.
 // This is Use Case 1: Missing Required Flags.
 //
@@ -416,7 +418,6 @@
 		cfg.positionalPrompts[argName] = &flagPromptConfig{
 			PromptTitle:    promptTitle,
 			CompletionFunc: completionFunc,
->>>>>>> 6a1c0d30
 		}
 	}
 }