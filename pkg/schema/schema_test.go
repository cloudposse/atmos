package schema

import (
	"testing"

	"github.com/stretchr/testify/assert"
	"gopkg.in/yaml.v3"
)

func TestAtmosConfigurationWorksWithOpa(t *testing.T) {
	yamlString := `
schemas:
  opa:
    base_path: "some/random/path"
`
	atmosConfig := &AtmosConfiguration{}
	err := yaml.Unmarshal([]byte(yamlString), atmosConfig)
	assert.NoError(t, err)
	resourcePath := atmosConfig.GetResourcePath("opa")
	assert.Equal(t, "some/random/path", resourcePath.BasePath)
}

func TestAtmosConfigurationWithSchemas(t *testing.T) {
	yamlString := `
schemas:
  atmos:
    manifest: "some/random/path"
    matches:
      - hello
      - world
`
	atmosConfig := &AtmosConfiguration{}
	err := yaml.Unmarshal([]byte(yamlString), atmosConfig)
	assert.NoError(t, err)
	schemas := atmosConfig.GetSchemaRegistry("atmos")
	assert.Equal(t, "some/random/path", schemas.Manifest)
	assert.Equal(t, []string{"hello", "world"}, schemas.Matches)
}

<<<<<<< HEAD
func TestAtmosConfigurationWithTabWidthAndDescribeSettings(t *testing.T) {
	// Test direct struct creation for TabWidth
	tabWidth := 4
	terminal := Terminal{TabWidth: tabWidth}
	assert.Equal(t, tabWidth, terminal.TabWidth)

	// Test direct struct creation for IncludeEmpty (false)
	falseValue := false
	describeSettings := DescribeSettings{IncludeEmpty: &falseValue}
	assert.NotNil(t, describeSettings.IncludeEmpty)
	assert.False(t, *describeSettings.IncludeEmpty)

	// Test direct struct creation for IncludeEmpty (true)
	trueValue := true
	describeSettings = DescribeSettings{IncludeEmpty: &trueValue}
	assert.NotNil(t, describeSettings.IncludeEmpty)
	assert.True(t, *describeSettings.IncludeEmpty)

	// Test complete struct creation with all fields
	atmosConfig := AtmosConfiguration{
		Settings: AtmosSettings{
			Terminal: Terminal{TabWidth: tabWidth},
		},
		Describe: Describe{
			Settings: DescribeSettings{IncludeEmpty: &trueValue},
		},
	}

	// Verify fields are set correctly
	assert.Equal(t, tabWidth, atmosConfig.Settings.Terminal.TabWidth)
	assert.NotNil(t, atmosConfig.Describe.Settings.IncludeEmpty)
	assert.True(t, *atmosConfig.Describe.Settings.IncludeEmpty)
=======
func TestIsPagerEnabled(t *testing.T) {
	tests := []struct {
		name   string
		pager  string
		expect bool
	}{
		{"Empty string should enable pager", "", true},
		{"'on' should enable pager", "on", true},
		{"'less' should enable pager", "less", true},
		{"'true' should enable pager", "true", true},
		{"'yes' should enable pager", "yes", true},
		{"'y' should enable pager", "y", true},
		{"'1' should enable pager", "1", true},
		{"'off' should disable pager", "off", false},
		{"'false' should disable pager", "false", false},
		{"'no' should disable pager", "no", false},
		{"'n' should disable pager", "n", false},
		{"'0' should disable pager", "0", false},
		{"Random string should disable pager", "random", false},
		{"Capitalized 'ON' should disable pager (case sensitive)", "ON", false},
	}

	for _, tt := range tests {
		t.Run(tt.name, func(t *testing.T) {
			term := &Terminal{Pager: tt.pager}
			result := term.IsPagerEnabled()
			if result != tt.expect {
				t.Errorf("IsPagerEnabled() for Pager=%q: expected %v, got %v", tt.pager, tt.expect, result)
			}
		})
	}
>>>>>>> 602f8f3e
}<|MERGE_RESOLUTION|>--- conflicted
+++ resolved
@@ -37,7 +37,39 @@
 	assert.Equal(t, []string{"hello", "world"}, schemas.Matches)
 }
 
-<<<<<<< HEAD
+func TestIsPagerEnabled(t *testing.T) {
+	tests := []struct {
+		name   string
+		pager  string
+		expect bool
+	}{
+		{"Empty string should enable pager", "", true},
+		{"'on' should enable pager", "on", true},
+		{"'less' should enable pager", "less", true},
+		{"'true' should enable pager", "true", true},
+		{"'yes' should enable pager", "yes", true},
+		{"'y' should enable pager", "y", true},
+		{"'1' should enable pager", "1", true},
+		{"'off' should disable pager", "off", false},
+		{"'false' should disable pager", "false", false},
+		{"'no' should disable pager", "no", false},
+		{"'n' should disable pager", "n", false},
+		{"'0' should disable pager", "0", false},
+		{"Random string should disable pager", "random", false},
+		{"Capitalized 'ON' should disable pager (case sensitive)", "ON", false},
+	}
+
+	for _, tt := range tests {
+		t.Run(tt.name, func(t *testing.T) {
+			term := &Terminal{Pager: tt.pager}
+			result := term.IsPagerEnabled()
+			if result != tt.expect {
+				t.Errorf("IsPagerEnabled() for Pager=%q: expected %v, got %v", tt.pager, tt.expect, result)
+			}
+		})
+	}
+}
+
 func TestAtmosConfigurationWithTabWidthAndDescribeSettings(t *testing.T) {
 	// Test direct struct creation for TabWidth
 	tabWidth := 4
@@ -70,37 +102,4 @@
 	assert.Equal(t, tabWidth, atmosConfig.Settings.Terminal.TabWidth)
 	assert.NotNil(t, atmosConfig.Describe.Settings.IncludeEmpty)
 	assert.True(t, *atmosConfig.Describe.Settings.IncludeEmpty)
-=======
-func TestIsPagerEnabled(t *testing.T) {
-	tests := []struct {
-		name   string
-		pager  string
-		expect bool
-	}{
-		{"Empty string should enable pager", "", true},
-		{"'on' should enable pager", "on", true},
-		{"'less' should enable pager", "less", true},
-		{"'true' should enable pager", "true", true},
-		{"'yes' should enable pager", "yes", true},
-		{"'y' should enable pager", "y", true},
-		{"'1' should enable pager", "1", true},
-		{"'off' should disable pager", "off", false},
-		{"'false' should disable pager", "false", false},
-		{"'no' should disable pager", "no", false},
-		{"'n' should disable pager", "n", false},
-		{"'0' should disable pager", "0", false},
-		{"Random string should disable pager", "random", false},
-		{"Capitalized 'ON' should disable pager (case sensitive)", "ON", false},
-	}
-
-	for _, tt := range tests {
-		t.Run(tt.name, func(t *testing.T) {
-			term := &Terminal{Pager: tt.pager}
-			result := term.IsPagerEnabled()
-			if result != tt.expect {
-				t.Errorf("IsPagerEnabled() for Pager=%q: expected %v, got %v", tt.pager, tt.expect, result)
-			}
-		})
-	}
->>>>>>> 602f8f3e
 }