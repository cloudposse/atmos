--- conflicted
+++ resolved
@@ -26,11 +26,8 @@
 	StackConfigFilesAbsolutePaths []string       `yaml:"stackConfigFilesAbsolutePaths,omitempty" json:"stackConfigFilesAbsolutePaths,omitempty" mapstructure:"stackConfigFilesAbsolutePaths"`
 	StackType                     string         `yaml:"stackType,omitempty" json:"StackType,omitempty" mapstructure:"stackType"`
 	Default                       bool           `yaml:"default" json:"default" mapstructure:"default"`
-<<<<<<< HEAD
 	Import                        []string       `yaml:"import" json:"import" mapstructure:"import"`
-=======
 	Version                       Version        `yaml:"version,omitempty" json:"version,omitempty" mapstructure:"version"`
->>>>>>> 2051592c
 }
 
 type CliSettings struct {
