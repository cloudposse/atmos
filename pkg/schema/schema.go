--- conflicted
+++ resolved
@@ -4,40 +4,6 @@
 
 type AtmosSectionMapType = map[string]any
 
-<<<<<<< HEAD
-// CliConfiguration structure represents schema for `atmos.yaml` CLI config
-type CliConfiguration struct {
-	BasePath                      string         `yaml:"base_path" json:"base_path" mapstructure:"base_path"`
-	CliConfigPath                 string         `yaml:"cli_config_path" json:"cli_config_path,omitempty" mapstructure:"cli_config_path"`
-	Components                    Components     `yaml:"components" json:"components" mapstructure:"components"`
-	Stacks                        Stacks         `yaml:"stacks" json:"stacks" mapstructure:"stacks"`
-	Workflows                     Workflows      `yaml:"workflows,omitempty" json:"workflows,omitempty" mapstructure:"workflows"`
-	Logs                          Logs           `yaml:"logs,omitempty" json:"logs,omitempty" mapstructure:"logs"`
-	Commands                      []Command      `yaml:"commands,omitempty" json:"commands,omitempty" mapstructure:"commands"`
-	CommandAliases                CommandAliases `yaml:"aliases,omitempty" json:"aliases,omitempty" mapstructure:"aliases"`
-	Integrations                  Integrations   `yaml:"integrations,omitempty" json:"integrations,omitempty" mapstructure:"integrations"`
-	Schemas                       Schemas        `yaml:"schemas,omitempty" json:"schemas,omitempty" mapstructure:"schemas"`
-	Templates                     Templates      `yaml:"templates,omitempty" json:"templates,omitempty" mapstructure:"templates"`
-	Settings                      CliSettings    `yaml:"settings,omitempty" json:"settings,omitempty" mapstructure:"settings"`
-	Vendor                        Vendor         `yaml:"vendor,omitempty" json:"vendor,omitempty" mapstructure:"vendor"`
-	Initialized                   bool           `yaml:"initialized" json:"initialized" mapstructure:"initialized"`
-	StacksBaseAbsolutePath        string         `yaml:"stacksBaseAbsolutePath,omitempty" json:"stacksBaseAbsolutePath,omitempty" mapstructure:"stacksBaseAbsolutePath"`
-	IncludeStackAbsolutePaths     []string       `yaml:"includeStackAbsolutePaths,omitempty" json:"includeStackAbsolutePaths,omitempty" mapstructure:"includeStackAbsolutePaths"`
-	ExcludeStackAbsolutePaths     []string       `yaml:"excludeStackAbsolutePaths,omitempty" json:"excludeStackAbsolutePaths,omitempty" mapstructure:"excludeStackAbsolutePaths"`
-	TerraformDirAbsolutePath      string         `yaml:"terraformDirAbsolutePath,omitempty" json:"terraformDirAbsolutePath,omitempty" mapstructure:"terraformDirAbsolutePath"`
-	HelmfileDirAbsolutePath       string         `yaml:"helmfileDirAbsolutePath,omitempty" json:"helmfileDirAbsolutePath,omitempty" mapstructure:"helmfileDirAbsolutePath"`
-	StackConfigFilesRelativePaths []string       `yaml:"stackConfigFilesRelativePaths,omitempty" json:"stackConfigFilesRelativePaths,omitempty" mapstructure:"stackConfigFilesRelativePaths"`
-	StackConfigFilesAbsolutePaths []string       `yaml:"stackConfigFilesAbsolutePaths,omitempty" json:"stackConfigFilesAbsolutePaths,omitempty" mapstructure:"stackConfigFilesAbsolutePaths"`
-	StackType                     string         `yaml:"stackType,omitempty" json:"StackType,omitempty" mapstructure:"stackType"`
-	Default                       bool           `yaml:"default" json:"default" mapstructure:"default"`
-	Import                        []string       `yaml:"import" json:"import" mapstructure:"import"`
-	Version                       Version        `yaml:"version,omitempty" json:"version,omitempty" mapstructure:"version"`
-}
-
-type CliSettings struct {
-	ListMergeStrategy string `yaml:"list_merge_strategy" json:"list_merge_strategy" mapstructure:"list_merge_strategy"`
-	Docs              Docs   `yaml:"docs,omitempty" json:"docs,omitempty" mapstructure:"docs"`
-=======
 // AtmosConfiguration structure represents schema for `atmos.yaml` CLI config
 type AtmosConfiguration struct {
 	BasePath                      string             `yaml:"base_path" json:"base_path" mapstructure:"base_path"`
@@ -84,7 +50,6 @@
 	Terminal          Terminal         `yaml:"terminal,omitempty" json:"terminal,omitempty" mapstructure:"terminal"`
 	Docs              Docs             `yaml:"docs,omitempty" json:"docs,omitempty" mapstructure:"docs"`
 	Markdown          MarkdownSettings `yaml:"markdown,omitempty" json:"markdown,omitempty" mapstructure:"markdown"`
->>>>>>> 52a3442c
 }
 
 type Docs struct {
