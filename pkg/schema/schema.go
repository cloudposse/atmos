package schema

import (
	"encoding/json"

	"github.com/cloudposse/atmos/pkg/store"
	"gopkg.in/yaml.v3"
)

type AtmosSectionMapType = map[string]any

// AtmosConfiguration structure represents schema for `atmos.yaml` CLI config.
type AtmosConfiguration struct {
	BasePath                      string                 `yaml:"base_path" json:"base_path" mapstructure:"base_path"`
	Components                    Components             `yaml:"components" json:"components" mapstructure:"components"`
	Stacks                        Stacks                 `yaml:"stacks" json:"stacks" mapstructure:"stacks"`
	Workflows                     Workflows              `yaml:"workflows,omitempty" json:"workflows,omitempty" mapstructure:"workflows"`
	Logs                          Logs                   `yaml:"logs,omitempty" json:"logs,omitempty" mapstructure:"logs"`
	Commands                      []Command              `yaml:"commands,omitempty" json:"commands,omitempty" mapstructure:"commands"`
	CommandAliases                CommandAliases         `yaml:"aliases,omitempty" json:"aliases,omitempty" mapstructure:"aliases"`
	Integrations                  Integrations           `yaml:"integrations,omitempty" json:"integrations,omitempty" mapstructure:"integrations"`
	Schemas                       map[string]interface{} `yaml:"schemas,omitempty" json:"schemas,omitempty" mapstructure:"schemas"`
	Templates                     Templates              `yaml:"templates,omitempty" json:"templates,omitempty" mapstructure:"templates"`
	Settings                      AtmosSettings          `yaml:"settings,omitempty" json:"settings,omitempty" mapstructure:"settings"`
	StoresConfig                  store.StoresConfig     `yaml:"stores,omitempty" json:"stores,omitempty" mapstructure:"stores"`
	Vendor                        Vendor                 `yaml:"vendor,omitempty" json:"vendor,omitempty" mapstructure:"vendor"`
	Initialized                   bool                   `yaml:"initialized" json:"initialized" mapstructure:"initialized"`
	StacksBaseAbsolutePath        string                 `yaml:"stacksBaseAbsolutePath,omitempty" json:"stacksBaseAbsolutePath,omitempty" mapstructure:"stacksBaseAbsolutePath"`
	IncludeStackAbsolutePaths     []string               `yaml:"includeStackAbsolutePaths,omitempty" json:"includeStackAbsolutePaths,omitempty" mapstructure:"includeStackAbsolutePaths"`
	ExcludeStackAbsolutePaths     []string               `yaml:"excludeStackAbsolutePaths,omitempty" json:"excludeStackAbsolutePaths,omitempty" mapstructure:"excludeStackAbsolutePaths"`
	TerraformDirAbsolutePath      string                 `yaml:"terraformDirAbsolutePath,omitempty" json:"terraformDirAbsolutePath,omitempty" mapstructure:"terraformDirAbsolutePath"`
	HelmfileDirAbsolutePath       string                 `yaml:"helmfileDirAbsolutePath,omitempty" json:"helmfileDirAbsolutePath,omitempty" mapstructure:"helmfileDirAbsolutePath"`
	StackConfigFilesRelativePaths []string               `yaml:"stackConfigFilesRelativePaths,omitempty" json:"stackConfigFilesRelativePaths,omitempty" mapstructure:"stackConfigFilesRelativePaths"`
	StackConfigFilesAbsolutePaths []string               `yaml:"stackConfigFilesAbsolutePaths,omitempty" json:"stackConfigFilesAbsolutePaths,omitempty" mapstructure:"stackConfigFilesAbsolutePaths"`
	StackType                     string                 `yaml:"stackType,omitempty" json:"StackType,omitempty" mapstructure:"stackType"`
	Default                       bool                   `yaml:"default" json:"default" mapstructure:"default"`
	Version                       Version                `yaml:"version,omitempty" json:"version,omitempty" mapstructure:"version"`
	Validate                      Validate               `yaml:"validate,omitempty" json:"validate,omitempty" mapstructure:"validate"`
	// Stores is never read from yaml, it is populated in processStoreConfig and it's used to pass to the populated store
	// registry through to the yaml parsing functions when !store is run and to pass the registry to the hooks
	// functions to be able to call stores from within hooks.
	Stores        store.StoreRegistry `yaml:"stores_registry,omitempty" json:"stores_registry,omitempty" mapstructure:"stores_registry"`
	CliConfigPath string              `yaml:"cli_config_path" json:"cli_config_path,omitempty" mapstructure:"cli_config_path"`
	Import        []string            `yaml:"import" json:"import" mapstructure:"import"`
	Docs          Docs                `yaml:"docs,omitempty" json:"docs,omitempty" mapstructure:"docs"`
}

func (m *AtmosConfiguration) GetSchemaRegistry(key string) SchemaRegistry {
	atmosSchemaInterface, interfaceOk := m.Schemas[key]
	var manifestSchema SchemaRegistry
	atmosSchemaFound := false
	if interfaceOk {
		manifestSchema, atmosSchemaFound = atmosSchemaInterface.(SchemaRegistry)
	}
	if atmosSchemaFound {
		return manifestSchema
	}
	return SchemaRegistry{}
}

func (m *AtmosConfiguration) GetResourcePath(key string) ResourcePath {
	atmosSchemaInterface, interfaceOk := m.Schemas[key]
	var resourcePath ResourcePath
	atmosSchemaFound := false
	if interfaceOk {
		resourcePath, atmosSchemaFound = atmosSchemaInterface.(ResourcePath)
	}
	if atmosSchemaFound {
		return resourcePath
	}
	return ResourcePath{}
}

// Custom YAML unmarshaler for `Schemas`.
func (m *AtmosConfiguration) UnmarshalYAML(value *yaml.Node) error {
	type Alias AtmosConfiguration // Prevent recursion
	aux := &struct {
		Schemas map[string]yaml.Node `yaml:"schemas"`
		*Alias
	}{
		Alias: (*Alias)(m),
	}

	// Decode the full struct (preserves other fields)
	if err := value.Decode(aux); err != nil {
		return err
	}

	// Process Schemas map and pre-cast values
	m.Schemas = make(map[string]interface{})
	for key := range aux.Schemas {
		node := aux.Schemas[key]
		// Try decoding as string
		var strVal string
		if err := node.Decode(&strVal); err == nil {
			m.Schemas[key] = strVal
			continue
		}

		if key == "cue" || key == "opa" || key == "jsonschema" {
			var temp ResourcePath
			if err := node.Decode(&temp); err == nil {
				m.Schemas[key] = temp
				continue
			}
		}

		// Try decoding as Manifest struct
		var manifest SchemaRegistry
		if err := node.Decode(&manifest); err == nil {
			m.Schemas[key] = manifest
			continue
		}

		// If neither works, keep it as raw YAML node (fallback)
		m.Schemas[key] = node
	}

	return nil
}

func (a *AtmosConfiguration) ProcessSchemas() {
	for key := range a.Schemas {
		if key == "cue" || key == "opa" || key == "jsonschema" {
			a.processResourceSchema(key)
			continue
		}
		a.processManifestSchemas(key)
	}
}

func (a *AtmosConfiguration) processManifestSchemas(key string) {
	val, exists := a.Schemas[key]
	if !exists {
		return
	}
	// Marshal the interface{} to JSON
	data, err := json.Marshal(val)
	if err != nil {
		return
	}
	// Unmarshal JSON into ResourcePath struct
	var schemasStruct SchemaRegistry
	if err := json.Unmarshal(data, &schemasStruct); err != nil {
		return
	}
	a.Schemas[key] = schemasStruct
}

func (a *AtmosConfiguration) processResourceSchema(key string) {
	val, exists := a.Schemas[key]
	if !exists {
		return
	}
	// Marshal the interface{} to JSON
	data, err := json.Marshal(val)
	if err != nil {
		return
	}

	// Unmarshal JSON into ResourcePath struct
	var resource ResourcePath
	if err := json.Unmarshal(data, &resource); err != nil {
		return
	}
	a.Schemas[key] = resource
}

type Validate struct {
	EditorConfig EditorConfig `yaml:"editorconfig,omitempty" json:"editorconfig,omitempty" mapstructure:"editorconfig"`
}

type EditorConfig struct {
	IgnoreDefaults  bool     `yaml:"ignore_defaults,omitempty" json:"ignore_defaults,omitempty" mapstructure:"ignore_defaults"`
	DryRun          bool     `yaml:"dry_run,omitempty" json:"dry_run,omitempty" mapstructure:"dry_run"`
	Format          string   `yaml:"format,omitempty" json:"format,omitempty" mapstructure:"format"`
	ConfigFilePaths []string `yaml:"config_file_paths,omitempty" json:"config_file_paths,omitempty" mapstructure:"config_file_paths"`
	Exclude         []string `yaml:"exclude,omitempty" json:"exclude,omitempty" mapstructure:"exclude"`
	Init            bool     `yaml:"init,omitempty" json:"init,omitempty" mapstructure:"init"`

	DisableEndOfLine              bool `yaml:"disable_end_of_line,omitempty" json:"disable_end_of_line,omitempty" mapstructure:"disable_end_of_line"`
	DisableInsertFinalNewline     bool `yaml:"disable_insert_final_newline,omitempty" json:"disable_insert_final_newline,omitempty" mapstructure:"disable_insert_final_newline"`
	DisableIndentation            bool `yaml:"disable_indentation,omitempty" json:"disable_indentation,omitempty" mapstructure:"disable_indentation"`
	DisableIndentSize             bool `yaml:"disable_indent_size,omitempty" json:"disable_indent_size,omitempty" mapstructure:"disable_indent_size"`
	DisableMaxLineLength          bool `yaml:"disable_max_line_length,omitempty" json:"disable_max_line_length,omitempty" mapstructure:"disable_max_line_length"`
	DisableTrimTrailingWhitespace bool `yaml:"disable_trim_trailing_whitespace,omitempty" json:"disable_trim_trailing_whitespace,omitempty" mapstructure:"disable_trim_trailing_whitespace"`
}

type Terminal struct {
	MaxWidth           int                `yaml:"max_width" json:"max_width" mapstructure:"max_width"`
	Pager              string             `yaml:"pager" json:"pager" mapstructure:"pager"`
<<<<<<< HEAD
	Colors             bool               `yaml:"colors" json:"colors" mapstructure:"colors"`
=======
>>>>>>> 3567c207
	Unicode            bool               `yaml:"unicode" json:"unicode" mapstructure:"unicode"`
	SyntaxHighlighting SyntaxHighlighting `yaml:"syntax_highlighting" json:"syntax_highlighting" mapstructure:"syntax_highlighting"`
	NoColor            bool               `yaml:"no_color" json:"no_color" mapstructure:"no_color"`
}

func (t *Terminal) IsPagerEnabled() bool {
	return t.Pager == "" || t.Pager == "on" || t.Pager == "less" || t.Pager == "true" || t.Pager == "yes" || t.Pager == "y" || t.Pager == "1"
}

func (t *Terminal) IsPagerEnabled() bool {
	return t.Pager == "" || t.Pager == "on" || t.Pager == "less" || t.Pager == "true" || t.Pager == "yes" || t.Pager == "y" || t.Pager == "1"
}

type SyntaxHighlighting struct {
	Enabled                bool   `yaml:"enabled" json:"enabled" mapstructure:"enabled"`
	Lexer                  string `yaml:"lexer" json:"lexer" mapstructure:"lexer"`
	Formatter              string `yaml:"formatter" json:"formatter" mapstructure:"formatter"`
	Theme                  string `yaml:"theme" json:"theme" mapstructure:"theme"`
	HighlightedOutputPager bool   `yaml:"pager" json:"pager" mapstructure:"pager"`
	LineNumbers            bool   `yaml:"line_numbers" json:"line_numbers" mapstructure:"line_numbers"`
	Wrap                   bool   `yaml:"wrap" json:"wrap" mapstructure:"wrap"`
}

type AtmosSettings struct {
	ListMergeStrategy string   `yaml:"list_merge_strategy" json:"list_merge_strategy" mapstructure:"list_merge_strategy"`
	Terminal          Terminal `yaml:"terminal,omitempty" json:"terminal,omitempty" mapstructure:"terminal"`
	// Deprecated: this was moved to top-level Atmos config
	Docs                 Docs             `yaml:"docs,omitempty" json:"docs,omitempty" mapstructure:"docs"`
	Markdown             MarkdownSettings `yaml:"markdown,omitempty" json:"markdown,omitempty" mapstructure:"markdown"`
	InjectGithubToken    bool             `yaml:"inject_github_token,omitempty" mapstructure:"inject_github_token"`
	GithubToken          string           `yaml:"github_token,omitempty" mapstructure:"github_token"`
	AtmosGithubToken     string           `yaml:"atmos_github_token,omitempty" mapstructure:"atmos_github_token"`
	InjectBitbucketToken bool             `yaml:"inject_bitbucket_token,omitempty" mapstructure:"inject_bitbucket_token"`
	BitbucketToken       string           `yaml:"bitbucket_token,omitempty" mapstructure:"bitbucket_token"`
	AtmosBitbucketToken  string           `yaml:"atmos_bitbucket_token,omitempty" mapstructure:"atmos_bitbucket_token"`
	BitbucketUsername    string           `yaml:"bitbucket_username,omitempty" mapstructure:"bitbucket_username"`
	InjectGitlabToken    bool             `yaml:"inject_gitlab_token,omitempty" mapstructure:"inject_gitlab_token"`
	AtmosGitlabToken     string           `yaml:"atmos_gitlab_token,omitempty" mapstructure:"atmos_gitlab_token"`
	GitlabToken          string           `yaml:"gitlab_token,omitempty" mapstructure:"gitlab_token"`
}

type Docs struct {
	// Deprecated: this has moved to `settings.terminal.max-width`
	MaxWidth int `yaml:"max-width" json:"max_width" mapstructure:"max-width"`
	// Deprecated: this has moved to `settings.terminal.pagination`
	Pagination bool                    `yaml:"pagination" json:"pagination" mapstructure:"pagination"`
	Generate   map[string]DocsGenerate `yaml:"generate,omitempty" json:"generate,omitempty" mapstructure:"generate"`
}

type Templates struct {
	Settings TemplatesSettings `yaml:"settings" json:"settings" mapstructure:"settings"`
}

type TemplatesSettings struct {
	Enabled     bool                      `yaml:"enabled" json:"enabled" mapstructure:"enabled"`
	Sprig       TemplatesSettingsSprig    `yaml:"sprig" json:"sprig" mapstructure:"sprig"`
	Gomplate    TemplatesSettingsGomplate `yaml:"gomplate" json:"gomplate" mapstructure:"gomplate"`
	Delimiters  []string                  `yaml:"delimiters,omitempty" json:"delimiters,omitempty" mapstructure:"delimiters"`
	Evaluations int                       `yaml:"evaluations,omitempty" json:"evaluations,omitempty" mapstructure:"evaluations"`
	Env         map[string]string         `yaml:"env,omitempty" json:"env,omitempty" mapstructure:"env"`
}

type TemplatesSettingsSprig struct {
	Enabled bool `yaml:"enabled" json:"enabled" mapstructure:"enabled"`
}

type TemplatesSettingsGomplateDatasource struct {
	Url     string              `yaml:"url" json:"url" mapstructure:"url"`
	Headers map[string][]string `yaml:"headers" json:"headers" mapstructure:"headers"`
}

type TemplatesSettingsGomplate struct {
	Enabled     bool                                           `yaml:"enabled" json:"enabled" mapstructure:"enabled"`
	Timeout     int                                            `yaml:"timeout" json:"timeout" mapstructure:"timeout"`
	Datasources map[string]TemplatesSettingsGomplateDatasource `yaml:"datasources" json:"datasources" mapstructure:"datasources"`
}

type Terraform struct {
	BasePath                string        `yaml:"base_path" json:"base_path" mapstructure:"base_path"`
	ApplyAutoApprove        bool          `yaml:"apply_auto_approve" json:"apply_auto_approve" mapstructure:"apply_auto_approve"`
	AppendUserAgent         string        `yaml:"append_user_agent" json:"append_user_agent" mapstructure:"append_user_agent"`
	DeployRunInit           bool          `yaml:"deploy_run_init" json:"deploy_run_init" mapstructure:"deploy_run_init"`
	InitRunReconfigure      bool          `yaml:"init_run_reconfigure" json:"init_run_reconfigure" mapstructure:"init_run_reconfigure"`
	AutoGenerateBackendFile bool          `yaml:"auto_generate_backend_file" json:"auto_generate_backend_file" mapstructure:"auto_generate_backend_file"`
	WorkspacesEnabled       *bool         `yaml:"workspaces_enabled,omitempty" json:"workspaces_enabled,omitempty" mapstructure:"workspaces_enabled,omitempty"`
	Command                 string        `yaml:"command" json:"command" mapstructure:"command"`
	Shell                   ShellConfig   `yaml:"shell" json:"shell" mapstructure:"shell"`
	Init                    TerraformInit `yaml:"init" json:"init" mapstructure:"init"`
}

type TerraformInit struct {
	PassVars bool `yaml:"pass_vars" json:"pass_vars" mapstructure:"pass_vars"`
}

type ShellConfig struct {
	Prompt string `yaml:"prompt" json:"prompt" mapstructure:"prompt"`
}

type Helmfile struct {
	BasePath              string `yaml:"base_path" json:"base_path" mapstructure:"base_path"`
	UseEKS                bool   `yaml:"use_eks" json:"use_eks" mapstructure:"use_eks"`
	KubeconfigPath        string `yaml:"kubeconfig_path" json:"kubeconfig_path" mapstructure:"kubeconfig_path"`
	HelmAwsProfilePattern string `yaml:"helm_aws_profile_pattern" json:"helm_aws_profile_pattern" mapstructure:"helm_aws_profile_pattern"`
	ClusterNamePattern    string `yaml:"cluster_name_pattern" json:"cluster_name_pattern" mapstructure:"cluster_name_pattern"`
	Command               string `yaml:"command" json:"command" mapstructure:"command"`
}

type Components struct {
	Terraform Terraform `yaml:"terraform" json:"terraform" mapstructure:"terraform"`
	Helmfile  Helmfile  `yaml:"helmfile" json:"helmfile" mapstructure:"helmfile"`
}

type Stacks struct {
	BasePath      string   `yaml:"base_path" json:"base_path" mapstructure:"base_path"`
	IncludedPaths []string `yaml:"included_paths" json:"included_paths" mapstructure:"included_paths"`
	ExcludedPaths []string `yaml:"excluded_paths" json:"excluded_paths" mapstructure:"excluded_paths"`
	NamePattern   string   `yaml:"name_pattern" json:"name_pattern" mapstructure:"name_pattern"`
	NameTemplate  string   `yaml:"name_template" json:"name_template" mapstructure:"name_template"`
}

type Workflows struct {
	BasePath string     `yaml:"base_path" json:"base_path" mapstructure:"base_path"`
	List     ListConfig `yaml:"list" json:"list" mapstructure:"list"`
}

type Logs struct {
	File  string `yaml:"file" json:"file" mapstructure:"file"`
	Level string `yaml:"level" json:"level" mapstructure:"level"`
}

type Context struct {
	Namespace          string `yaml:"namespace" json:"namespace" mapstructure:"namespace"`
	Tenant             string `yaml:"tenant" json:"tenant" mapstructure:"tenant"`
	Environment        string `yaml:"environment" json:"environment" mapstructure:"environment"`
	Stage              string `yaml:"stage" json:"stage" mapstructure:"stage"`
	Region             string `yaml:"region" json:"region" mapstructure:"region"`
	Component          string `yaml:"component" json:"component" mapstructure:"component"`
	BaseComponent      string `yaml:"base_component" json:"base_component" mapstructure:"base_component"`
	ComponentPath      string `yaml:"component_path" json:"component_path" mapstructure:"component_path"`
	Workspace          string `yaml:"workspace" json:"workspace" mapstructure:"workspace"`
	Attributes         []any  `yaml:"attributes" json:"attributes" mapstructure:"attributes"`
	File               string `yaml:"file" json:"file" mapstructure:"file"`
	Folder             string `yaml:"folder" json:"folder" mapstructure:"folder"`
	TerraformWorkspace string `yaml:"terraform_workspace" json:"terraform_workspace" mapstructure:"terraform_workspace"`
}

type VersionCheck struct {
	Enabled   bool   `yaml:"enabled,omitempty" mapstructure:"enabled"`
	Timeout   int    `yaml:"timeout,omitempty" mapstructure:"timeout"`
	Frequency string `yaml:"frequency,omitempty" mapstructure:"frequency"`
}

type Version struct {
	Check VersionCheck `yaml:"check,omitempty" mapstructure:"check"`
}

type TerraformDocsReadmeSettings struct {
	Source        string `yaml:"source,omitempty" json:"source,omitempty" mapstructure:"source"`
	Enabled       bool   `yaml:"enabled,omitempty" json:"enabled,omitempty" mapstructure:"enabled"`
	Format        string `yaml:"format,omitempty" json:"format,omitempty" mapstructure:"format"`
	ShowProviders bool   `yaml:"show_providers,omitempty" json:"show_providers,omitempty" mapstructure:"show_providers"`
	ShowInputs    bool   `yaml:"show_inputs,omitempty" json:"show_inputs,omitempty" mapstructure:"show_inputs"`
	ShowOutputs   bool   `yaml:"show_outputs,omitempty" json:"show_outputs,omitempty" mapstructure:"show_outputs"`
	SortBy        string `yaml:"sort_by,omitempty" json:"sort_by,omitempty" mapstructure:"sort_by"`
	HideEmpty     bool   `yaml:"hide_empty,omitempty" json:"hide_empty,omitempty" mapstructure:"hide_empty"`
	IndentLevel   int    `yaml:"indent_level,omitempty" json:"indent_level,omitempty" mapstructure:"indent_level"`
}

type DocsGenerate struct {
	BaseDir   string                      `yaml:"base-dir,omitempty" json:"base-dir,omitempty" mapstructure:"base-dir"`
	Input     []any                       `yaml:"input,omitempty" json:"input,omitempty" mapstructure:"input"`
	Template  string                      `yaml:"template,omitempty" json:"template,omitempty" mapstructure:"template"`
	Output    string                      `yaml:"output,omitempty" json:"output,omitempty" mapstructure:"output"`
	Terraform TerraformDocsReadmeSettings `yaml:"terraform,omitempty" json:"terraform,omitempty" mapstructure:"terraform"`
}

type ArgsAndFlagsInfo struct {
	AdditionalArgsAndFlags    []string
	SubCommand                string
	SubCommand2               string
	ComponentFromArg          string
	GlobalOptions             []string
	TerraformCommand          string
	TerraformDir              string
	HelmfileCommand           string
	HelmfileDir               string
	ConfigDir                 string
	StacksDir                 string
	WorkflowsDir              string
	BasePath                  string
	VendorBasePath            string
	DeployRunInit             string
	InitRunReconfigure        string
	InitPassVars              string
	AutoGenerateBackendFile   string
	AppendUserAgent           string
	UseTerraformPlan          bool
	PlanFile                  string
	DryRun                    bool
	SkipInit                  bool
	NeedHelp                  bool
	JsonSchemaDir             string
	OpaDir                    string
	CueDir                    string
	AtmosManifestJsonSchema   string
	RedirectStdErr            string
	LogsLevel                 string
	LogsFile                  string
	SettingsListMergeStrategy string
	Query                     string
}

type ConfigAndStacksInfo struct {
	StackFromArg                  string
	Stack                         string
	StackFile                     string
	ComponentType                 string
	ComponentFromArg              string
	Component                     string
	ComponentFolderPrefix         string
	ComponentFolderPrefixReplaced string
	BaseComponentPath             string
	BaseComponent                 string
	FinalComponent                string
	Command                       string
	SubCommand                    string
	SubCommand2                   string
	ComponentSection              AtmosSectionMapType
	ComponentVarsSection          AtmosSectionMapType
	ComponentSettingsSection      AtmosSectionMapType
	ComponentOverridesSection     AtmosSectionMapType
	ComponentProvidersSection     AtmosSectionMapType
	ComponentHooksSection         AtmosSectionMapType
	ComponentEnvSection           AtmosSectionMapType
	ComponentEnvList              []string
	ComponentBackendSection       AtmosSectionMapType
	ComponentBackendType          string
	AdditionalArgsAndFlags        []string
	GlobalOptions                 []string
	BasePath                      string
	VendorBasePathFlag            string
	TerraformCommand              string
	TerraformDir                  string
	HelmfileCommand               string
	HelmfileDir                   string
	ConfigDir                     string
	StacksDir                     string
	WorkflowsDir                  string
	Context                       Context
	ContextPrefix                 string
	DeployRunInit                 string
	InitRunReconfigure            string
	InitPassVars                  string
	AutoGenerateBackendFile       string
	UseTerraformPlan              bool
	PlanFile                      string
	DryRun                        bool
	SkipInit                      bool
	ComponentInheritanceChain     []string
	ComponentImportsSection       []string
	NeedHelp                      bool
	ComponentIsAbstract           bool
	ComponentIsEnabled            bool
	ComponentIsLocked             bool
	ComponentMetadataSection      AtmosSectionMapType
	TerraformWorkspace            string
	JsonSchemaDir                 string
	OpaDir                        string
	CueDir                        string
	AtmosManifestJsonSchema       string
	AtmosCliConfigPath            string
	AtmosBasePath                 string
	RedirectStdErr                string
	LogsLevel                     string
	LogsFile                      string
	SettingsListMergeStrategy     string
	Query                         string
	AtmosConfigFilesFromArg       []string
	AtmosConfigDirsFromArg        []string
	ProcessTemplates              bool
	ProcessFunctions              bool
	Skip                          []string
}

// Workflows

type WorkflowStep struct {
	Name    string `yaml:"name,omitempty" json:"name,omitempty" mapstructure:"name"`
	Command string `yaml:"command" json:"command" mapstructure:"command"`
	Stack   string `yaml:"stack,omitempty" json:"stack,omitempty" mapstructure:"stack"`
	Type    string `yaml:"type,omitempty" json:"type,omitempty" mapstructure:"type"`
}

type WorkflowDefinition struct {
	Description string         `yaml:"description,omitempty" json:"description,omitempty" mapstructure:"description"`
	Steps       []WorkflowStep `yaml:"steps" json:"steps" mapstructure:"steps"`
	Stack       string         `yaml:"stack,omitempty" json:"stack,omitempty" mapstructure:"stack"`
}

type WorkflowConfig map[string]WorkflowDefinition

type WorkflowManifest struct {
	Name        string         `yaml:"name,omitempty" json:"name,omitempty" mapstructure:"name"`
	Description string         `yaml:"description,omitempty" json:"description,omitempty" mapstructure:"description"`
	Workflows   WorkflowConfig `yaml:"workflows" json:"workflows" mapstructure:"workflows"`
}

type DescribeWorkflowsItem struct {
	File     string `yaml:"file" json:"file" mapstructure:"file"`
	Workflow string `yaml:"workflow" json:"workflow" mapstructure:"workflow"`
}

// EKS update-kubeconfig

type AwsEksUpdateKubeconfigContext struct {
	Component   string
	Stack       string
	Profile     string
	ClusterName string
	Kubeconfig  string
	RoleArn     string
	DryRun      bool
	Verbose     bool
	Alias       string
	Namespace   string
	Tenant      string
	Environment string
	Stage       string
	Region      string
}

// Component vendoring (`component.yaml` file)

type VendorComponentSource struct {
	Type          string   `yaml:"type" json:"type" mapstructure:"type"`
	Uri           string   `yaml:"uri" json:"uri" mapstructure:"uri"`
	Version       string   `yaml:"version" json:"version" mapstructure:"version"`
	IncludedPaths []string `yaml:"included_paths" json:"included_paths" mapstructure:"included_paths"`
	ExcludedPaths []string `yaml:"excluded_paths" json:"excluded_paths" mapstructure:"excluded_paths"`
}

type VendorComponentMixins struct {
	Type     string `yaml:"type" json:"type" mapstructure:"type"`
	Uri      string `yaml:"uri" json:"uri" mapstructure:"uri"`
	Version  string `yaml:"version" json:"version" mapstructure:"version"`
	Filename string `yaml:"filename" json:"filename" mapstructure:"filename"`
}

type VendorComponentSpec struct {
	Source VendorComponentSource   `yaml:"source" json:"source" mapstructure:"source"`
	Mixins []VendorComponentMixins `yaml:"mixins" json:"mixins" mapstructure:"mixins"`
}

type VendorComponentMetadata struct {
	Name        string `yaml:"name" json:"name" mapstructure:"name"`
	Description string `yaml:"description" json:"description" mapstructure:"description"`
}

type VendorComponentConfig struct {
	ApiVersion string                  `yaml:"apiVersion" json:"apiVersion" mapstructure:"apiVersion"`
	Kind       string                  `yaml:"kind" json:"kind" mapstructure:"kind"`
	Metadata   VendorComponentMetadata `yaml:"metadata" json:"metadata" mapstructure:"metadata"`
	Spec       VendorComponentSpec     `yaml:"spec" json:"spec" mapstructure:"spec"`
}

// Custom CLI commands

type Command struct {
	Name            string                 `yaml:"name" json:"name" mapstructure:"name"`
	Description     string                 `yaml:"description" json:"description" mapstructure:"description"`
	Env             []CommandEnv           `yaml:"env" json:"env" mapstructure:"env"`
	Arguments       []CommandArgument      `yaml:"arguments" json:"arguments" mapstructure:"arguments"`
	Flags           []CommandFlag          `yaml:"flags" json:"flags" mapstructure:"flags"`
	ComponentConfig CommandComponentConfig `yaml:"component_config" json:"component_config" mapstructure:"component_config"`
	Steps           []string               `yaml:"steps" json:"steps" mapstructure:"steps"`
	Commands        []Command              `yaml:"commands" json:"commands" mapstructure:"commands"`
	Verbose         bool                   `yaml:"verbose" json:"verbose" mapstructure:"verbose"`
}

type CommandArgument struct {
	Name        string `yaml:"name" json:"name" mapstructure:"name"`
	Description string `yaml:"description" json:"description" mapstructure:"description"`
	Required    bool   `yaml:"required" json:"required" mapstructure:"required"`
	Default     string `yaml:"default" json:"default" mapstructure:"default"`
}

type CommandFlag struct {
	Name        string `yaml:"name" json:"name" mapstructure:"name"`
	Shorthand   string `yaml:"shorthand" json:"shorthand" mapstructure:"shorthand"`
	Type        string `yaml:"type" json:"type" mapstructure:"type"`
	Description string `yaml:"description" json:"description" mapstructure:"description"`
	Usage       string `yaml:"usage" json:"usage" mapstructure:"usage"`
	Required    bool   `yaml:"required" json:"required" mapstructure:"required"`
}

type CommandEnv struct {
	Key          string `yaml:"key" json:"key" mapstructure:"key"`
	Value        string `yaml:"value" json:"value" mapstructure:"value"`
	ValueCommand string `yaml:"valueCommand" json:"valueCommand" mapstructure:"valueCommand"`
}

type CommandComponentConfig struct {
	Component string `yaml:"component" json:"component" mapstructure:"component"`
	Stack     string `yaml:"stack" json:"stack" mapstructure:"stack"`
}

// CLI command aliases

type CommandAliases map[string]string

// Integrations

type Integrations struct {
	Atlantis Atlantis            `yaml:"atlantis,omitempty" json:"atlantis,omitempty" mapstructure:"atlantis"`
	GitHub   AtmosSectionMapType `yaml:"github,omitempty" json:"github,omitempty" mapstructure:"github"`
	Pro      AtmosSectionMapType `yaml:"pro,omitempty" json:"pro,omitempty" mapstructure:"pro"`
}

// Atlantis integration

type Atlantis struct {
	Path              string                           `yaml:"path,omitempty" json:"path,omitempty" mapstructure:"path"`
	ConfigTemplates   map[string]AtlantisRepoConfig    `yaml:"config_templates,omitempty" json:"config_templates,omitempty" mapstructure:"config_templates"`
	ProjectTemplates  map[string]AtlantisProjectConfig `yaml:"project_templates,omitempty" json:"project_templates,omitempty" mapstructure:"project_templates"`
	WorkflowTemplates AtmosSectionMapType              `yaml:"workflow_templates,omitempty" json:"workflow_templates,omitempty" mapstructure:"workflow_templates"`
}

type AtlantisRepoConfig struct {
	Version                   int      `yaml:"version" json:"version" mapstructure:"version"`
	Automerge                 bool     `yaml:"automerge" json:"automerge" mapstructure:"automerge"`
	DeleteSourceBranchOnMerge bool     `yaml:"delete_source_branch_on_merge" json:"delete_source_branch_on_merge" mapstructure:"delete_source_branch_on_merge"`
	ParallelPlan              bool     `yaml:"parallel_plan" json:"parallel_plan" mapstructure:"parallel_plan"`
	ParallelApply             bool     `yaml:"parallel_apply" json:"parallel_apply" mapstructure:"parallel_apply"`
	AllowedRegexpPrefixes     []string `yaml:"allowed_regexp_prefixes" json:"allowed_regexp_prefixes" mapstructure:"allowed_regexp_prefixes"`
}

type AtlantisProjectConfig struct {
	Name                      string                        `yaml:"name" json:"name" mapstructure:"name"`
	Workspace                 string                        `yaml:"workspace" json:"workspace" mapstructure:"workspace"`
	Workflow                  string                        `yaml:"workflow,omitempty" json:"workflow,omitempty" mapstructure:"workflow"`
	Dir                       string                        `yaml:"dir" json:"dir" mapstructure:"dir"`
	TerraformVersion          string                        `yaml:"terraform_version" json:"terraform_version" mapstructure:"terraform_version"`
	DeleteSourceBranchOnMerge bool                          `yaml:"delete_source_branch_on_merge" json:"delete_source_branch_on_merge" mapstructure:"delete_source_branch_on_merge"`
	Autoplan                  AtlantisProjectAutoplanConfig `yaml:"autoplan" json:"autoplan" mapstructure:"autoplan"`
	ApplyRequirements         []string                      `yaml:"apply_requirements" json:"apply_requirements" mapstructure:"apply_requirements"`
}

type AtlantisProjectAutoplanConfig struct {
	Enabled      bool     `yaml:"enabled" json:"enabled" mapstructure:"enabled"`
	WhenModified []string `yaml:"when_modified" json:"when_modified" mapstructure:"when_modified"`
}

type AtlantisConfigOutput struct {
	Version                   int                     `yaml:"version" json:"version" mapstructure:"version"`
	Automerge                 bool                    `yaml:"automerge" json:"automerge" mapstructure:"automerge"`
	DeleteSourceBranchOnMerge bool                    `yaml:"delete_source_branch_on_merge" json:"delete_source_branch_on_merge" mapstructure:"delete_source_branch_on_merge"`
	ParallelPlan              bool                    `yaml:"parallel_plan" json:"parallel_plan" mapstructure:"parallel_plan"`
	ParallelApply             bool                    `yaml:"parallel_apply" json:"parallel_apply" mapstructure:"parallel_apply"`
	AllowedRegexpPrefixes     []string                `yaml:"allowed_regexp_prefixes" json:"allowed_regexp_prefixes" mapstructure:"allowed_regexp_prefixes"`
	Projects                  []AtlantisProjectConfig `yaml:"projects" json:"projects" mapstructure:"projects"`
	Workflows                 AtmosSectionMapType     `yaml:"workflows,omitempty" json:"workflows,omitempty" mapstructure:"workflows"`
}

// Validation schemas

type ResourcePath struct {
	BasePath string `yaml:"base_path,omitempty" json:"base_path,omitempty" mapstructure:"base_path"`
}

type SchemaRegistry struct {
	Manifest string   `yaml:"manifest,omitempty" json:"manifest,omitempty" mapstructure:"manifest"`
	Schema   string   `yaml:"schema,omitempty" json:"schema,omitempty" mapstructure:"schema"`
	Matches  []string `yaml:"matches,omitempty" json:"matches,omitempty" mapstructure:"matches"`
}

type ValidationItem struct {
	SchemaType  string   `yaml:"schema_type" json:"schema_type" mapstructure:"schema_type"`
	SchemaPath  string   `yaml:"schema_path" json:"schema_path" mapstructure:"schema_path"`
	ModulePaths []string `yaml:"module_paths" json:"module_paths" mapstructure:"module_paths"`
	Description string   `yaml:"description" json:"description" mapstructure:"description"`
	Disabled    bool     `yaml:"disabled" json:"disabled" mapstructure:"disabled"`
	Timeout     int      `yaml:"timeout" json:"timeout" mapstructure:"timeout"`
}

type Validation map[string]ValidationItem

// Affected Atmos components and stacks given two Git commits

type Affected struct {
	Component            string              `yaml:"component" json:"component" mapstructure:"component"`
	ComponentType        string              `yaml:"component_type" json:"component_type" mapstructure:"component_type"`
	ComponentPath        string              `yaml:"component_path" json:"component_path" mapstructure:"component_path"`
	Namespace            string              `yaml:"namespace,omitempty" json:"namespace,omitempty" mapstructure:"namespace"`
	Tenant               string              `yaml:"tenant,omitempty" json:"tenant,omitempty" mapstructure:"tenant"`
	Environment          string              `yaml:"environment,omitempty" json:"environment,omitempty" mapstructure:"environment"`
	Stage                string              `yaml:"stage,omitempty" json:"stage,omitempty" mapstructure:"stage"`
	Stack                string              `yaml:"stack" json:"stack" mapstructure:"stack"`
	StackSlug            string              `yaml:"stack_slug" json:"stack_slug" mapstructure:"stack_slug"`
	SpaceliftStack       string              `yaml:"spacelift_stack,omitempty" json:"spacelift_stack,omitempty" mapstructure:"spacelift_stack"`
	AtlantisProject      string              `yaml:"atlantis_project,omitempty" json:"atlantis_project,omitempty" mapstructure:"atlantis_project"`
	Affected             string              `yaml:"affected" json:"affected" mapstructure:"affected"`
	File                 string              `yaml:"file,omitempty" json:"file,omitempty" mapstructure:"file"`
	Folder               string              `yaml:"folder,omitempty" json:"folder,omitempty" mapstructure:"folder"`
	Dependents           []Dependent         `yaml:"dependents" json:"dependents" mapstructure:"dependents"`
	IncludedInDependents bool                `yaml:"included_in_dependents" json:"included_in_dependents" mapstructure:"included_in_dependents"`
	Settings             AtmosSectionMapType `yaml:"settings" json:"settings" mapstructure:"settings"`
}

type BaseComponentConfig struct {
	BaseComponentVars                      AtmosSectionMapType
	BaseComponentSettings                  AtmosSectionMapType
	BaseComponentEnv                       AtmosSectionMapType
	BaseComponentProviders                 AtmosSectionMapType
	BaseComponentHooks                     AtmosSectionMapType
	FinalBaseComponentName                 string
	BaseComponentCommand                   string
	BaseComponentBackendType               string
	BaseComponentBackendSection            AtmosSectionMapType
	BaseComponentRemoteStateBackendType    string
	BaseComponentRemoteStateBackendSection AtmosSectionMapType
	ComponentInheritanceChain              []string
}

// Stack imports (`import` section)

type StackImport struct {
	Path                        string              `yaml:"path" json:"path" mapstructure:"path"`
	Context                     AtmosSectionMapType `yaml:"context" json:"context" mapstructure:"context"`
	SkipTemplatesProcessing     bool                `yaml:"skip_templates_processing,omitempty" json:"skip_templates_processing,omitempty" mapstructure:"skip_templates_processing"`
	IgnoreMissingTemplateValues bool                `yaml:"ignore_missing_template_values,omitempty" json:"ignore_missing_template_values,omitempty" mapstructure:"ignore_missing_template_values"`
	SkipIfMissing               bool                `yaml:"skip_if_missing,omitempty" json:"skip_if_missing,omitempty" mapstructure:"skip_if_missing"`
}

// Dependencies

type DependsOn map[any]Context

type Dependent struct {
	Component       string              `yaml:"component" json:"component" mapstructure:"component"`
	ComponentType   string              `yaml:"component_type" json:"component_type" mapstructure:"component_type"`
	ComponentPath   string              `yaml:"component_path" json:"component_path" mapstructure:"component_path"`
	Namespace       string              `yaml:"namespace,omitempty" json:"namespace,omitempty" mapstructure:"namespace"`
	Tenant          string              `yaml:"tenant,omitempty" json:"tenant,omitempty" mapstructure:"tenant"`
	Environment     string              `yaml:"environment,omitempty" json:"environment,omitempty" mapstructure:"environment"`
	Stage           string              `yaml:"stage,omitempty" json:"stage,omitempty" mapstructure:"stage"`
	Stack           string              `yaml:"stack" json:"stack" mapstructure:"stack"`
	StackSlug       string              `yaml:"stack_slug" json:"stack_slug" mapstructure:"stack_slug"`
	SpaceliftStack  string              `yaml:"spacelift_stack,omitempty" json:"spacelift_stack,omitempty" mapstructure:"spacelift_stack"`
	AtlantisProject string              `yaml:"atlantis_project,omitempty" json:"atlantis_project,omitempty" mapstructure:"atlantis_project"`
	Dependents      []Dependent         `yaml:"dependents" json:"dependents" mapstructure:"dependents"`
	Settings        AtmosSectionMapType `yaml:"settings" json:"settings" mapstructure:"settings"`
}

// Settings

type SettingsSpacelift AtmosSectionMapType

type Settings struct {
	DependsOn DependsOn         `yaml:"depends_on,omitempty" json:"depends_on,omitempty" mapstructure:"depends_on"`
	Spacelift SettingsSpacelift `yaml:"spacelift,omitempty" json:"spacelift,omitempty" mapstructure:"spacelift"`
	Templates Templates         `yaml:"templates,omitempty" json:"templates,omitempty" mapstructure:"templates"`
}

// ConfigSourcesStackDependency defines schema for sources of config sections
type ConfigSourcesStackDependency struct {
	StackFile        string `yaml:"stack_file" json:"stack_file" mapstructure:"stack_file"`
	StackFileSection string `yaml:"stack_file_section" json:"stack_file_section" mapstructure:"stack_file_section"`
	DependencyType   string `yaml:"dependency_type" json:"dependency_type" mapstructure:"dependency_type"`
	VariableValue    any    `yaml:"variable_value" json:"variable_value" mapstructure:"variable_value"`
}

type ConfigSourcesStackDependencies []ConfigSourcesStackDependency

type ConfigSourcesItem struct {
	FinalValue        any                            `yaml:"final_value" json:"final_value" mapstructure:"final_value"`
	Name              string                         `yaml:"name" json:"name" mapstructure:"name"`
	StackDependencies ConfigSourcesStackDependencies `yaml:"stack_dependencies" json:"stack_dependencies" mapstructure:"stack_dependencies"`
}

type ConfigSources map[string]map[string]ConfigSourcesItem

// Atmos vendoring (`vendor.yaml` file)

type AtmosVendorSource struct {
	Component     string   `yaml:"component" json:"component" mapstructure:"component"`
	Source        string   `yaml:"source" json:"source" mapstructure:"source"`
	Version       string   `yaml:"version" json:"version" mapstructure:"version"`
	File          string   `yaml:"file" json:"file" mapstructure:"file"`
	Targets       []string `yaml:"targets" json:"targets" mapstructure:"targets"`
	IncludedPaths []string `yaml:"included_paths,omitempty" json:"included_paths,omitempty" mapstructure:"included_paths"`
	ExcludedPaths []string `yaml:"excluded_paths,omitempty" json:"excluded_paths,omitempty" mapstructure:"excluded_paths"`
	Tags          []string `yaml:"tags" json:"tags" mapstructure:"tags"`
}

type AtmosVendorSpec struct {
	Imports []string            `yaml:"imports,omitempty" json:"imports,omitempty" mapstructure:"imports"`
	Sources []AtmosVendorSource `yaml:"sources" json:"sources" mapstructure:"sources"`
}

type AtmosVendorMetadata struct {
	Name        string `yaml:"name" json:"name" mapstructure:"name"`
	Description string `yaml:"description" json:"description" mapstructure:"description"`
}

type AtmosVendorConfig struct {
	ApiVersion string `yaml:"apiVersion" json:"apiVersion" mapstructure:"apiVersion"`
	Kind       string `yaml:"kind" json:"kind" mapstructure:"kind"`
	Metadata   AtmosVendorMetadata
	Spec       AtmosVendorSpec `yaml:"spec" json:"spec" mapstructure:"spec"`
}

// ComponentManifest defines the structure of the component manifest file (component.yaml).
type ComponentManifest struct {
	APIVersion string         `yaml:"apiVersion,omitempty" json:"apiVersion,omitempty" mapstructure:"apiVersion,omitempty"`
	Kind       string         `yaml:"kind,omitempty" json:"kind,omitempty" mapstructure:"kind,omitempty"`
	Metadata   map[string]any `yaml:"metadata,omitempty" json:"metadata,omitempty" mapstructure:"metadata,omitempty"`
	Spec       map[string]any `yaml:"spec,omitempty" json:"spec,omitempty" mapstructure:"spec,omitempty"`
	Vars       map[string]any `yaml:"vars,omitempty" json:"vars,omitempty" mapstructure:"vars,omitempty"`
}

type Vendor struct {
	// Path to vendor configuration file or directory containing vendor files
	// If a directory is specified, all .yaml files in the directory will be processed in lexicographical order
	BasePath string     `yaml:"base_path" json:"base_path" mapstructure:"base_path"`
	List     ListConfig `yaml:"list,omitempty" json:"list,omitempty" mapstructure:"list"`
}

type MarkdownSettings struct {
	Document              MarkdownStyle `yaml:"document,omitempty" json:"document,omitempty" mapstructure:"document"`
	BlockQuote            MarkdownStyle `yaml:"block_quote,omitempty" json:"block_quote,omitempty" mapstructure:"block_quote"`
	Paragraph             MarkdownStyle `yaml:"paragraph,omitempty" json:"paragraph,omitempty" mapstructure:"paragraph"`
	List                  MarkdownStyle `yaml:"list,omitempty" json:"list,omitempty" mapstructure:"list"`
	ListItem              MarkdownStyle `yaml:"list_item,omitempty" json:"list_item,omitempty" mapstructure:"list_item"`
	Heading               MarkdownStyle `yaml:"heading,omitempty" json:"heading,omitempty" mapstructure:"heading"`
	H1                    MarkdownStyle `yaml:"h1,omitempty" json:"h1,omitempty" mapstructure:"h1"`
	H2                    MarkdownStyle `yaml:"h2,omitempty" json:"h2,omitempty" mapstructure:"h2"`
	H3                    MarkdownStyle `yaml:"h3,omitempty" json:"h3,omitempty" mapstructure:"h3"`
	H4                    MarkdownStyle `yaml:"h4,omitempty" json:"h4,omitempty" mapstructure:"h4"`
	H5                    MarkdownStyle `yaml:"h5,omitempty" json:"h5,omitempty" mapstructure:"h5"`
	H6                    MarkdownStyle `yaml:"h6,omitempty" json:"h6,omitempty" mapstructure:"h6"`
	Text                  MarkdownStyle `yaml:"text,omitempty" json:"text,omitempty" mapstructure:"text"`
	Strong                MarkdownStyle `yaml:"strong,omitempty" json:"strong,omitempty" mapstructure:"strong"`
	Emph                  MarkdownStyle `yaml:"emph,omitempty" json:"emph,omitempty" mapstructure:"emph"`
	Hr                    MarkdownStyle `yaml:"hr,omitempty" json:"hr,omitempty" mapstructure:"hr"`
	Item                  MarkdownStyle `yaml:"item,omitempty" json:"item,omitempty" mapstructure:"item"`
	Enumeration           MarkdownStyle `yaml:"enumeration,omitempty" json:"enumeration,omitempty" mapstructure:"enumeration"`
	Code                  MarkdownStyle `yaml:"code,omitempty" json:"code,omitempty" mapstructure:"code"`
	CodeBlock             MarkdownStyle `yaml:"code_block,omitempty" json:"code_block,omitempty" mapstructure:"code_block"`
	Table                 MarkdownStyle `yaml:"table,omitempty" json:"table,omitempty" mapstructure:"table"`
	DefinitionList        MarkdownStyle `yaml:"definition_list,omitempty" json:"definition_list,omitempty" mapstructure:"definition_list"`
	DefinitionTerm        MarkdownStyle `yaml:"definition_term,omitempty" json:"definition_term,omitempty" mapstructure:"definition_term"`
	DefinitionDescription MarkdownStyle `yaml:"definition_description,omitempty" json:"definition_description,omitempty" mapstructure:"definition_description"`
	HtmlBlock             MarkdownStyle `yaml:"html_block,omitempty" json:"html_block,omitempty" mapstructure:"html_block"`
	HtmlSpan              MarkdownStyle `yaml:"html_span,omitempty" json:"html_span,omitempty" mapstructure:"html_span"`
	Link                  MarkdownStyle `yaml:"link,omitempty" json:"link,omitempty" mapstructure:"link"`
	LinkText              MarkdownStyle `yaml:"link_text,omitempty" json:"link_text,omitempty" mapstructure:"link_text"`
}

type MarkdownStyle struct {
	BlockPrefix     string                 `yaml:"block_prefix,omitempty" json:"block_prefix,omitempty" mapstructure:"block_prefix"`
	BlockSuffix     string                 `yaml:"block_suffix,omitempty" json:"block_suffix,omitempty" mapstructure:"block_suffix"`
	Color           string                 `yaml:"color,omitempty" json:"color,omitempty" mapstructure:"color"`
	BackgroundColor string                 `yaml:"background_color,omitempty" json:"background_color,omitempty" mapstructure:"background_color"`
	Bold            bool                   `yaml:"bold,omitempty" json:"bold,omitempty" mapstructure:"bold"`
	Italic          bool                   `yaml:"italic,omitempty" json:"italic,omitempty" mapstructure:"italic"`
	Underline       bool                   `yaml:"underline,omitempty" json:"underline,omitempty" mapstructure:"underline"`
	Margin          int                    `yaml:"margin,omitempty" json:"margin,omitempty" mapstructure:"margin"`
	Padding         int                    `yaml:"padding,omitempty" json:"padding,omitempty" mapstructure:"padding"`
	Indent          int                    `yaml:"indent,omitempty" json:"indent,omitempty" mapstructure:"indent"`
	IndentToken     string                 `yaml:"indent_token,omitempty" json:"indent_token,omitempty" mapstructure:"indent_token"`
	LevelIndent     int                    `yaml:"level_indent,omitempty" json:"level_indent,omitempty" mapstructure:"level_indent"`
	Format          string                 `yaml:"format,omitempty" json:"format,omitempty" mapstructure:"format"`
	Prefix          string                 `yaml:"prefix,omitempty" json:"prefix,omitempty" mapstructure:"prefix"`
	StyleOverride   bool                   `yaml:"style_override,omitempty" json:"style_override,omitempty" mapstructure:"style_override"`
	Chroma          map[string]ChromaStyle `yaml:"chroma,omitempty" json:"chroma,omitempty" mapstructure:"chroma"`
}

type ChromaStyle struct {
	Color string `yaml:"color,omitempty" json:"color,omitempty" mapstructure:"color"`
}

type ListConfig struct {
	// Format specifies the output format (table, json, csv)
	// If empty, defaults to table format
	Format  string             `yaml:"format" json:"format" mapstructure:"format" validate:"omitempty,oneof=table json csv"`
	Columns []ListColumnConfig `yaml:"columns" json:"columns" mapstructure:"columns"`
}

type ListColumnConfig struct {
	Name  string `yaml:"name" json:"name" mapstructure:"name"`
	Value string `yaml:"value" json:"value" mapstructure:"value"`
}<|MERGE_RESOLUTION|>--- conflicted
+++ resolved
@@ -189,17 +189,9 @@
 type Terminal struct {
 	MaxWidth           int                `yaml:"max_width" json:"max_width" mapstructure:"max_width"`
 	Pager              string             `yaml:"pager" json:"pager" mapstructure:"pager"`
-<<<<<<< HEAD
-	Colors             bool               `yaml:"colors" json:"colors" mapstructure:"colors"`
-=======
->>>>>>> 3567c207
 	Unicode            bool               `yaml:"unicode" json:"unicode" mapstructure:"unicode"`
 	SyntaxHighlighting SyntaxHighlighting `yaml:"syntax_highlighting" json:"syntax_highlighting" mapstructure:"syntax_highlighting"`
 	NoColor            bool               `yaml:"no_color" json:"no_color" mapstructure:"no_color"`
-}
-
-func (t *Terminal) IsPagerEnabled() bool {
-	return t.Pager == "" || t.Pager == "on" || t.Pager == "less" || t.Pager == "true" || t.Pager == "yes" || t.Pager == "y" || t.Pager == "1"
 }
 
 func (t *Terminal) IsPagerEnabled() bool {
