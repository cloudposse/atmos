package schema

import (
	"encoding/json"
	"strings"
	"time"

	"go.yaml.in/yaml/v3"

	"github.com/cloudposse/atmos/pkg/profiler"
	"github.com/cloudposse/atmos/pkg/store"
)

type AtmosSectionMapType = map[string]any

// DescribeSettings contains settings for the describe command output.
type DescribeSettings struct {
	IncludeEmpty *bool `yaml:"include_empty,omitempty" json:"include_empty,omitempty" mapstructure:"include_empty"`
}

// Describe contains configuration for the describe command.
type Describe struct {
	Settings DescribeSettings `yaml:"settings,omitempty" json:"settings,omitempty" mapstructure:"settings"`
}

// AtmosConfiguration structure represents schema for `atmos.yaml` CLI config.
type AtmosConfiguration struct {
	BasePath                      string             `yaml:"base_path" json:"base_path" mapstructure:"base_path"`
	Components                    Components         `yaml:"components" json:"components" mapstructure:"components"`
	Stacks                        Stacks             `yaml:"stacks" json:"stacks" mapstructure:"stacks"`
	Workflows                     Workflows          `yaml:"workflows,omitempty" json:"workflows,omitempty" mapstructure:"workflows"`
	Logs                          Logs               `yaml:"logs,omitempty" json:"logs,omitempty" mapstructure:"logs"`
	Commands                      []Command          `yaml:"commands,omitempty" json:"commands,omitempty" mapstructure:"commands"`
	CommandAliases                CommandAliases     `yaml:"aliases,omitempty" json:"aliases,omitempty" mapstructure:"aliases"`
	Integrations                  Integrations       `yaml:"integrations,omitempty" json:"integrations,omitempty" mapstructure:"integrations"`
	Schemas                       map[string]any     `yaml:"schemas,omitempty" json:"schemas,omitempty" mapstructure:"schemas"`
	Templates                     Templates          `yaml:"templates,omitempty" json:"templates,omitempty" mapstructure:"templates"`
	Settings                      AtmosSettings      `yaml:"settings,omitempty" json:"settings,omitempty" mapstructure:"settings"`
	Describe                      Describe           `yaml:"describe,omitempty" json:"describe,omitempty" mapstructure:"describe"`
	StoresConfig                  store.StoresConfig `yaml:"stores,omitempty" json:"stores,omitempty" mapstructure:"stores"`
	Vendor                        Vendor             `yaml:"vendor,omitempty" json:"vendor,omitempty" mapstructure:"vendor"`
	Initialized                   bool               `yaml:"initialized" json:"initialized" mapstructure:"initialized"`
	StacksBaseAbsolutePath        string             `yaml:"stacksBaseAbsolutePath,omitempty" json:"stacksBaseAbsolutePath,omitempty" mapstructure:"stacksBaseAbsolutePath"`
	IncludeStackAbsolutePaths     []string           `yaml:"includeStackAbsolutePaths,omitempty" json:"includeStackAbsolutePaths,omitempty" mapstructure:"includeStackAbsolutePaths"`
	ExcludeStackAbsolutePaths     []string           `yaml:"excludeStackAbsolutePaths,omitempty" json:"excludeStackAbsolutePaths,omitempty" mapstructure:"excludeStackAbsolutePaths"`
	TerraformDirAbsolutePath      string             `yaml:"terraformDirAbsolutePath,omitempty" json:"terraformDirAbsolutePath,omitempty" mapstructure:"terraformDirAbsolutePath"`
	HelmfileDirAbsolutePath       string             `yaml:"helmfileDirAbsolutePath,omitempty" json:"helmfileDirAbsolutePath,omitempty" mapstructure:"helmfileDirAbsolutePath"`
	PackerDirAbsolutePath         string             `yaml:"packerDirAbsolutePath,omitempty" json:"packerDirAbsolutePath,omitempty" mapstructure:"packerDirAbsolutePath"`
	StackConfigFilesRelativePaths []string           `yaml:"stackConfigFilesRelativePaths,omitempty" json:"stackConfigFilesRelativePaths,omitempty" mapstructure:"stackConfigFilesRelativePaths"`
	StackConfigFilesAbsolutePaths []string           `yaml:"stackConfigFilesAbsolutePaths,omitempty" json:"stackConfigFilesAbsolutePaths,omitempty" mapstructure:"stackConfigFilesAbsolutePaths"`
	StackType                     string             `yaml:"stackType,omitempty" json:"StackType,omitempty" mapstructure:"stackType"`
	Default                       bool               `yaml:"default" json:"default" mapstructure:"default"`
	Version                       Version            `yaml:"version,omitempty" json:"version,omitempty" mapstructure:"version"`
	Validate                      Validate           `yaml:"validate,omitempty" json:"validate,omitempty" mapstructure:"validate"`
	// Stores is never read from yaml, it is populated in processStoreConfig and it's used to pass to the populated store
	// registry through to the yaml parsing functions when !store is run and to pass the registry to the hooks
	// functions to be able to call stores from within hooks.
<<<<<<< HEAD
	Stores          store.StoreRegistry `yaml:"stores_registry,omitempty" json:"stores_registry,omitempty" mapstructure:"stores_registry"`
	CliConfigPath   string              `yaml:"cli_config_path" json:"cli_config_path,omitempty" mapstructure:"cli_config_path"`
	Import          []string            `yaml:"import" json:"import" mapstructure:"import"`
	Docs            Docs                `yaml:"docs,omitempty" json:"docs,omitempty" mapstructure:"docs"`
	Profiler        profiler.Config     `yaml:"profiler,omitempty" json:"profiler,omitempty" mapstructure:"profiler"`
	TrackProvenance bool                `yaml:"track_provenance,omitempty" json:"track_provenance,omitempty" mapstructure:"track_provenance"`
=======
	Stores        store.StoreRegistry `yaml:"stores_registry,omitempty" json:"stores_registry,omitempty" mapstructure:"stores_registry"`
	CliConfigPath string              `yaml:"cli_config_path" json:"cli_config_path,omitempty" mapstructure:"cli_config_path"`
	Import        []string            `yaml:"import" json:"import" mapstructure:"import"`
	Docs          Docs                `yaml:"docs,omitempty" json:"docs,omitempty" mapstructure:"docs"`
	Auth          AuthConfig          `yaml:"auth,omitempty" json:"auth,omitempty" mapstructure:"auth"`
	Profiler      profiler.Config     `yaml:"profiler,omitempty" json:"profiler,omitempty" mapstructure:"profiler"`
>>>>>>> 96a78520
}

func (m *AtmosConfiguration) GetSchemaRegistry(key string) SchemaRegistry {
	atmosSchemaInterface, interfaceOk := m.Schemas[key]
	var manifestSchema SchemaRegistry
	atmosSchemaFound := false
	if interfaceOk {
		manifestSchema, atmosSchemaFound = atmosSchemaInterface.(SchemaRegistry)
	}
	if atmosSchemaFound {
		return manifestSchema
	}
	return SchemaRegistry{}
}

func (m *AtmosConfiguration) GetResourcePath(key string) ResourcePath {
	atmosSchemaInterface, interfaceOk := m.Schemas[key]
	var resourcePath ResourcePath
	atmosSchemaFound := false
	if interfaceOk {
		resourcePath, atmosSchemaFound = atmosSchemaInterface.(ResourcePath)
	}
	if atmosSchemaFound {
		return resourcePath
	}
	return ResourcePath{}
}

// Custom YAML unmarshaler for `Schemas`.
func (m *AtmosConfiguration) UnmarshalYAML(value *yaml.Node) error {
	type Alias AtmosConfiguration // Prevent recursion
	aux := &struct {
		Schemas map[string]yaml.Node `yaml:"schemas"`
		*Alias
	}{
		Alias: (*Alias)(m),
	}

	// Decode the full struct (preserves other fields)
	if err := value.Decode(aux); err != nil {
		return err
	}

	// Process Schemas map and pre-cast values
	m.Schemas = make(map[string]interface{})
	for key := range aux.Schemas {
		node := aux.Schemas[key]
		// Try decoding as string
		var strVal string
		if err := node.Decode(&strVal); err == nil {
			m.Schemas[key] = strVal
			continue
		}

		if key == "cue" || key == "opa" || key == "jsonschema" {
			var temp ResourcePath
			if err := node.Decode(&temp); err == nil {
				m.Schemas[key] = temp
				continue
			}
		}

		// Try decoding as Manifest struct
		var manifest SchemaRegistry
		if err := node.Decode(&manifest); err == nil {
			m.Schemas[key] = manifest
			continue
		}

		// If neither works, keep it as raw YAML node (fallback)
		m.Schemas[key] = node
	}

	return nil
}

func (a *AtmosConfiguration) ProcessSchemas() {
	for key := range a.Schemas {
		if key == "cue" || key == "opa" || key == "jsonschema" {
			a.processResourceSchema(key)
			continue
		}
		a.processManifestSchemas(key)
	}
}

func (a *AtmosConfiguration) processManifestSchemas(key string) {
	val, exists := a.Schemas[key]
	if !exists {
		return
	}
	// Marshal the interface{} to JSON
	data, err := json.Marshal(val)
	if err != nil {
		return
	}
	// Unmarshal JSON into ResourcePath struct
	var schemasStruct SchemaRegistry
	if err := json.Unmarshal(data, &schemasStruct); err != nil {
		return
	}
	a.Schemas[key] = schemasStruct
}

func (a *AtmosConfiguration) processResourceSchema(key string) {
	val, exists := a.Schemas[key]
	if !exists {
		return
	}
	// Marshal the interface{} to JSON
	data, err := json.Marshal(val)
	if err != nil {
		return
	}

	// Unmarshal JSON into ResourcePath struct
	var resource ResourcePath
	if err := json.Unmarshal(data, &resource); err != nil {
		return
	}
	a.Schemas[key] = resource
}

type Validate struct {
	EditorConfig EditorConfig `yaml:"editorconfig,omitempty" json:"editorconfig,omitempty" mapstructure:"editorconfig"`
}

type EditorConfig struct {
	IgnoreDefaults  bool     `yaml:"ignore_defaults,omitempty" json:"ignore_defaults,omitempty" mapstructure:"ignore_defaults"`
	DryRun          bool     `yaml:"dry_run,omitempty" json:"dry_run,omitempty" mapstructure:"dry_run"`
	Format          string   `yaml:"format,omitempty" json:"format,omitempty" mapstructure:"format"`
	ConfigFilePaths []string `yaml:"config_file_paths,omitempty" json:"config_file_paths,omitempty" mapstructure:"config_file_paths"`
	Exclude         []string `yaml:"exclude,omitempty" json:"exclude,omitempty" mapstructure:"exclude"`
	Init            bool     `yaml:"init,omitempty" json:"init,omitempty" mapstructure:"init"`

	DisableEndOfLine              bool `yaml:"disable_end_of_line,omitempty" json:"disable_end_of_line,omitempty" mapstructure:"disable_end_of_line"`
	DisableInsertFinalNewline     bool `yaml:"disable_insert_final_newline,omitempty" json:"disable_insert_final_newline,omitempty" mapstructure:"disable_insert_final_newline"`
	DisableIndentation            bool `yaml:"disable_indentation,omitempty" json:"disable_indentation,omitempty" mapstructure:"disable_indentation"`
	DisableIndentSize             bool `yaml:"disable_indent_size,omitempty" json:"disable_indent_size,omitempty" mapstructure:"disable_indent_size"`
	DisableMaxLineLength          bool `yaml:"disable_max_line_length,omitempty" json:"disable_max_line_length,omitempty" mapstructure:"disable_max_line_length"`
	DisableTrimTrailingWhitespace bool `yaml:"disable_trim_trailing_whitespace,omitempty" json:"disable_trim_trailing_whitespace,omitempty" mapstructure:"disable_trim_trailing_whitespace"`
}

type Terminal struct {
	MaxWidth           int                `yaml:"max_width" json:"max_width" mapstructure:"max_width"`
	Pager              string             `yaml:"pager" json:"pager" mapstructure:"pager"`
	Unicode            bool               `yaml:"unicode" json:"unicode" mapstructure:"unicode"`
	SyntaxHighlighting SyntaxHighlighting `yaml:"syntax_highlighting" json:"syntax_highlighting" mapstructure:"syntax_highlighting"`
	Color              bool               `yaml:"color" json:"color" mapstructure:"color"`
	NoColor            bool               `yaml:"no_color" json:"no_color" mapstructure:"no_color"` // Deprecated in config, use Color instead
	TabWidth           int                `yaml:"tab_width,omitempty" json:"tab_width,omitempty" mapstructure:"tab_width"`
}

// IsPagerEnabled reports whether a pager should be used based on Terminal.Pager.
// It returns true if the pager is explicitly enabled or set to a specific pager command,
// and false if disabled or not configured.
func (t *Terminal) IsPagerEnabled() bool {
	// Pager is disabled by default.
	// Only enabled if explicitly set to true/on/yes/1 or a pager command.
	p := strings.ToLower(strings.TrimSpace(t.Pager))
	if p == "" || p == "false" || p == "off" || p == "no" || p == "n" || p == "0" {
		return false
	}
	// Enable for true/on/yes/1 or specific pager commands like "less", "more".
	return true
}

// IsColorEnabled determines if color output should be enabled.
func (t *Terminal) IsColorEnabled() bool {
	// Check deprecated NoColor field for backward compatibility
	if t.NoColor {
		return false
	}
	// Use Color setting (defaults to true if not explicitly set)
	return t.Color
}

type SyntaxHighlighting struct {
	Enabled     bool   `yaml:"enabled" json:"enabled" mapstructure:"enabled"`
	Lexer       string `yaml:"lexer" json:"lexer" mapstructure:"lexer"`
	Formatter   string `yaml:"formatter" json:"formatter" mapstructure:"formatter"`
	Theme       string `yaml:"theme" json:"theme" mapstructure:"theme"`
	LineNumbers bool   `yaml:"line_numbers" json:"line_numbers" mapstructure:"line_numbers"`
	Wrap        bool   `yaml:"wrap" json:"wrap" mapstructure:"wrap"`
}

type AtmosSettings struct {
	ListMergeStrategy string   `yaml:"list_merge_strategy" json:"list_merge_strategy" mapstructure:"list_merge_strategy"`
	Terminal          Terminal `yaml:"terminal,omitempty" json:"terminal,omitempty" mapstructure:"terminal"`
	// Deprecated: this was moved to top-level Atmos config
	Docs                 Docs             `yaml:"docs,omitempty" json:"docs,omitempty" mapstructure:"docs"`
	Markdown             MarkdownSettings `yaml:"markdown,omitempty" json:"markdown,omitempty" mapstructure:"markdown"`
	InjectGithubToken    bool             `yaml:"inject_github_token,omitempty" mapstructure:"inject_github_token"`
	GithubToken          string           `yaml:"github_token,omitempty" mapstructure:"github_token"`
	AtmosGithubToken     string           `yaml:"atmos_github_token,omitempty" mapstructure:"atmos_github_token"`
	InjectBitbucketToken bool             `yaml:"inject_bitbucket_token,omitempty" mapstructure:"inject_bitbucket_token"`
	BitbucketToken       string           `yaml:"bitbucket_token,omitempty" mapstructure:"bitbucket_token"`
	AtmosBitbucketToken  string           `yaml:"atmos_bitbucket_token,omitempty" mapstructure:"atmos_bitbucket_token"`
	BitbucketUsername    string           `yaml:"bitbucket_username,omitempty" mapstructure:"bitbucket_username"`
	InjectGitlabToken    bool             `yaml:"inject_gitlab_token,omitempty" mapstructure:"inject_gitlab_token"`
	AtmosGitlabToken     string           `yaml:"atmos_gitlab_token,omitempty" mapstructure:"atmos_gitlab_token"`
	GitlabToken          string           `yaml:"gitlab_token,omitempty" mapstructure:"gitlab_token"`
	// Atmos Pro integration settings
	Pro ProSettings `yaml:"pro,omitempty" json:"pro,omitempty" mapstructure:"pro"`
	// Telemetry settings
	Telemetry TelemetrySettings `yaml:"telemetry,omitempty" json:"telemetry,omitempty" mapstructure:"telemetry"`
}

// TelemetrySettings contains configuration for telemetry collection.
type TelemetrySettings struct {
	Enabled  bool   `yaml:"enabled,omitempty" json:"enabled,omitempty" mapstructure:"enabled"`
	Endpoint string `yaml:"endpoint,omitempty" json:"endpoint,omitempty" mapstructure:"endpoint"`
	Token    string `yaml:"token,omitempty" json:"token,omitempty" mapstructure:"token"`
	Logging  bool   `yaml:"logging" json:"logging" mapstructure:"logging"`
}

type Docs struct {
	// Deprecated: this has moved to `settings.terminal.max-width`
	MaxWidth int `yaml:"max-width" json:"max_width" mapstructure:"max-width"`
	// Deprecated: this has moved to `settings.terminal.pagination`
	Pagination bool                    `yaml:"pagination" json:"pagination" mapstructure:"pagination"`
	Generate   map[string]DocsGenerate `yaml:"generate,omitempty" json:"generate,omitempty" mapstructure:"generate"`
}

type Templates struct {
	Settings TemplatesSettings `yaml:"settings" json:"settings" mapstructure:"settings"`
}

type TemplatesSettings struct {
	Enabled     bool                      `yaml:"enabled" json:"enabled" mapstructure:"enabled"`
	Sprig       TemplatesSettingsSprig    `yaml:"sprig" json:"sprig" mapstructure:"sprig"`
	Gomplate    TemplatesSettingsGomplate `yaml:"gomplate" json:"gomplate" mapstructure:"gomplate"`
	Delimiters  []string                  `yaml:"delimiters,omitempty" json:"delimiters,omitempty" mapstructure:"delimiters"`
	Evaluations int                       `yaml:"evaluations,omitempty" json:"evaluations,omitempty" mapstructure:"evaluations"`
	Env         map[string]string         `yaml:"env,omitempty" json:"env,omitempty" mapstructure:"env"`
}

type TemplatesSettingsSprig struct {
	Enabled bool `yaml:"enabled" json:"enabled" mapstructure:"enabled"`
}

type TemplatesSettingsGomplateDatasource struct {
	Url     string              `yaml:"url" json:"url" mapstructure:"url"`
	Headers map[string][]string `yaml:"headers" json:"headers" mapstructure:"headers"`
}

type TemplatesSettingsGomplate struct {
	Enabled     bool                                           `yaml:"enabled" json:"enabled" mapstructure:"enabled"`
	Timeout     int                                            `yaml:"timeout" json:"timeout" mapstructure:"timeout"`
	Datasources map[string]TemplatesSettingsGomplateDatasource `yaml:"datasources" json:"datasources" mapstructure:"datasources"`
}

type Terraform struct {
	BasePath                string        `yaml:"base_path" json:"base_path" mapstructure:"base_path"`
	ApplyAutoApprove        bool          `yaml:"apply_auto_approve" json:"apply_auto_approve" mapstructure:"apply_auto_approve"`
	AppendUserAgent         string        `yaml:"append_user_agent" json:"append_user_agent" mapstructure:"append_user_agent"`
	DeployRunInit           bool          `yaml:"deploy_run_init" json:"deploy_run_init" mapstructure:"deploy_run_init"`
	InitRunReconfigure      bool          `yaml:"init_run_reconfigure" json:"init_run_reconfigure" mapstructure:"init_run_reconfigure"`
	AutoGenerateBackendFile bool          `yaml:"auto_generate_backend_file" json:"auto_generate_backend_file" mapstructure:"auto_generate_backend_file"`
	WorkspacesEnabled       *bool         `yaml:"workspaces_enabled,omitempty" json:"workspaces_enabled,omitempty" mapstructure:"workspaces_enabled"`
	Command                 string        `yaml:"command" json:"command" mapstructure:"command"`
	Shell                   ShellConfig   `yaml:"shell" json:"shell" mapstructure:"shell"`
	Init                    TerraformInit `yaml:"init" json:"init" mapstructure:"init"`
	Plan                    TerraformPlan `yaml:"plan" json:"plan" mapstructure:"plan"`
}

type TerraformInit struct {
	PassVars bool `yaml:"pass_vars" json:"pass_vars" mapstructure:"pass_vars"`
}

type TerraformPlan struct {
	SkipPlanfile bool `yaml:"skip_planfile" json:"skip_planfile" mapstructure:"skip_planfile"`
}

type ShellConfig struct {
	Prompt string `yaml:"prompt" json:"prompt" mapstructure:"prompt"`
}

type Helmfile struct {
	BasePath              string `yaml:"base_path" json:"base_path" mapstructure:"base_path"`
	UseEKS                bool   `yaml:"use_eks" json:"use_eks" mapstructure:"use_eks"`
	KubeconfigPath        string `yaml:"kubeconfig_path" json:"kubeconfig_path" mapstructure:"kubeconfig_path"`
	HelmAwsProfilePattern string `yaml:"helm_aws_profile_pattern" json:"helm_aws_profile_pattern" mapstructure:"helm_aws_profile_pattern"`
	ClusterNamePattern    string `yaml:"cluster_name_pattern" json:"cluster_name_pattern" mapstructure:"cluster_name_pattern"`
	Command               string `yaml:"command" json:"command" mapstructure:"command"`
}

type Packer struct {
	BasePath string `yaml:"base_path" json:"base_path" mapstructure:"base_path"`
	Command  string `yaml:"command" json:"command" mapstructure:"command"`
}

type Components struct {
	Terraform Terraform `yaml:"terraform" json:"terraform" mapstructure:"terraform"`
	Helmfile  Helmfile  `yaml:"helmfile" json:"helmfile" mapstructure:"helmfile"`
	Packer    Packer    `yaml:"packer" json:"packer" mapstructure:"packer"`
}

type Stacks struct {
	BasePath      string   `yaml:"base_path" json:"base_path" mapstructure:"base_path"`
	IncludedPaths []string `yaml:"included_paths" json:"included_paths" mapstructure:"included_paths"`
	ExcludedPaths []string `yaml:"excluded_paths" json:"excluded_paths" mapstructure:"excluded_paths"`
	NamePattern   string   `yaml:"name_pattern" json:"name_pattern" mapstructure:"name_pattern"`
	NameTemplate  string   `yaml:"name_template" json:"name_template" mapstructure:"name_template"`
}

type Workflows struct {
	BasePath string     `yaml:"base_path" json:"base_path" mapstructure:"base_path"`
	List     ListConfig `yaml:"list" json:"list" mapstructure:"list"`
}

type Logs struct {
	File  string `yaml:"file" json:"file" mapstructure:"file"`
	Level string `yaml:"level" json:"level" mapstructure:"level"`
}

type Context struct {
	Namespace          string `yaml:"namespace" json:"namespace" mapstructure:"namespace"`
	Tenant             string `yaml:"tenant" json:"tenant" mapstructure:"tenant"`
	Environment        string `yaml:"environment" json:"environment" mapstructure:"environment"`
	Stage              string `yaml:"stage" json:"stage" mapstructure:"stage"`
	Region             string `yaml:"region" json:"region" mapstructure:"region"`
	Component          string `yaml:"component" json:"component" mapstructure:"component"`
	BaseComponent      string `yaml:"base_component" json:"base_component" mapstructure:"base_component"`
	ComponentPath      string `yaml:"component_path" json:"component_path" mapstructure:"component_path"`
	Workspace          string `yaml:"workspace" json:"workspace" mapstructure:"workspace"`
	Attributes         []any  `yaml:"attributes" json:"attributes" mapstructure:"attributes"`
	File               string `yaml:"file" json:"file" mapstructure:"file"`
	Folder             string `yaml:"folder" json:"folder" mapstructure:"folder"`
	TerraformWorkspace string `yaml:"terraform_workspace" json:"terraform_workspace" mapstructure:"terraform_workspace"`
	Stack              string `yaml:"stack" json:"stack" mapstructure:"stack"`
}

type TerraformDocsReadmeSettings struct {
	Source        string `yaml:"source,omitempty" json:"source,omitempty" mapstructure:"source"`
	Enabled       bool   `yaml:"enabled,omitempty" json:"enabled,omitempty" mapstructure:"enabled"`
	Format        string `yaml:"format,omitempty" json:"format,omitempty" mapstructure:"format"`
	ShowProviders bool   `yaml:"show_providers,omitempty" json:"show_providers,omitempty" mapstructure:"show_providers"`
	ShowInputs    bool   `yaml:"show_inputs,omitempty" json:"show_inputs,omitempty" mapstructure:"show_inputs"`
	ShowOutputs   bool   `yaml:"show_outputs,omitempty" json:"show_outputs,omitempty" mapstructure:"show_outputs"`
	SortBy        string `yaml:"sort_by,omitempty" json:"sort_by,omitempty" mapstructure:"sort_by"`
	HideEmpty     bool   `yaml:"hide_empty,omitempty" json:"hide_empty,omitempty" mapstructure:"hide_empty"`
	IndentLevel   int    `yaml:"indent_level,omitempty" json:"indent_level,omitempty" mapstructure:"indent_level"`
}

type DocsGenerate struct {
	BaseDir   string                      `yaml:"base-dir,omitempty" json:"base-dir,omitempty" mapstructure:"base-dir"`
	Input     []any                       `yaml:"input,omitempty" json:"input,omitempty" mapstructure:"input"`
	Template  string                      `yaml:"template,omitempty" json:"template,omitempty" mapstructure:"template"`
	Output    string                      `yaml:"output,omitempty" json:"output,omitempty" mapstructure:"output"`
	Terraform TerraformDocsReadmeSettings `yaml:"terraform,omitempty" json:"terraform,omitempty" mapstructure:"terraform"`
}

type ArgsAndFlagsInfo struct {
	AdditionalArgsAndFlags    []string
	SubCommand                string
	SubCommand2               string
	ComponentFromArg          string
	GlobalOptions             []string
	TerraformCommand          string
	TerraformDir              string
	HelmfileCommand           string
	HelmfileDir               string
	PackerCommand             string
	PackerDir                 string
	ConfigDir                 string
	StacksDir                 string
	WorkflowsDir              string
	BasePath                  string
	VendorBasePath            string
	DeployRunInit             string
	InitRunReconfigure        string
	InitPassVars              string
	PlanSkipPlanfile          string
	AutoGenerateBackendFile   string
	AppendUserAgent           string
	UseTerraformPlan          bool
	PlanFile                  string
	DryRun                    bool
	SkipInit                  bool
	NeedHelp                  bool
	JsonSchemaDir             string
	OpaDir                    string
	CueDir                    string
	AtmosManifestJsonSchema   string
	RedirectStdErr            string
	LogsLevel                 string
	LogsFile                  string
	SettingsListMergeStrategy string
	Query                     string
	Affected                  bool
	All                       bool
	Identity                  string
}

type ConfigAndStacksInfo struct {
	StackFromArg                  string
	Stack                         string
	StackFile                     string
	ComponentType                 string
	ComponentFromArg              string
	Component                     string
	ComponentFolderPrefix         string
	ComponentFolderPrefixReplaced string
	BaseComponentPath             string
	BaseComponent                 string
	FinalComponent                string
	Command                       string
	SubCommand                    string
	SubCommand2                   string
	ComponentSection              AtmosSectionMapType
	ComponentVarsSection          AtmosSectionMapType
	ComponentSettingsSection      AtmosSectionMapType
	ComponentOverridesSection     AtmosSectionMapType
	ComponentProvidersSection     AtmosSectionMapType
	ComponentHooksSection         AtmosSectionMapType
	ComponentEnvSection           AtmosSectionMapType
	ComponentAuthSection          AtmosSectionMapType
	ComponentEnvList              []string
	ComponentBackendSection       AtmosSectionMapType
	ComponentBackendType          string
	AdditionalArgsAndFlags        []string
	GlobalOptions                 []string
	BasePath                      string
	VendorBasePathFlag            string
	TerraformCommand              string
	TerraformDir                  string
	HelmfileCommand               string
	HelmfileDir                   string
	PackerCommand                 string
	PackerDir                     string
	ConfigDir                     string
	StacksDir                     string
	WorkflowsDir                  string
	Context                       Context
	ContextPrefix                 string
	DeployRunInit                 string
	InitRunReconfigure            string
	InitPassVars                  string
	PlanSkipPlanfile              string
	AutoGenerateBackendFile       string
	UseTerraformPlan              bool
	PlanFile                      string
	DryRun                        bool
	SkipInit                      bool
	ComponentInheritanceChain     []string
	ComponentImportsSection       []string
	NeedHelp                      bool
	ComponentIsAbstract           bool
	ComponentIsEnabled            bool
	ComponentIsLocked             bool
	ComponentMetadataSection      AtmosSectionMapType
	TerraformWorkspace            string
	JsonSchemaDir                 string
	OpaDir                        string
	CueDir                        string
	AtmosManifestJsonSchema       string
	AtmosCliConfigPath            string
	AtmosBasePath                 string
	RedirectStdErr                string
	LogsLevel                     string
	LogsFile                      string
	SettingsListMergeStrategy     string
	Query                         string
	AtmosConfigFilesFromArg       []string
	AtmosConfigDirsFromArg        []string
	ProcessTemplates              bool
	ProcessFunctions              bool
	Skip                          []string
	CliArgs                       []string
	Affected                      bool
	All                           bool
	Components                    []string
	Identity                      string
}

type BackoffStrategy string

// Backoff strategies constants.
var (
	BackoffConstant    BackoffStrategy = "constant"
	BackoffLinear      BackoffStrategy = "linear"
	BackoffExponential BackoffStrategy = "exponential"
)

// RetryConfig represents the retry configuration.
type RetryConfig struct {
	MaxAttempts     int             `yaml:"max_attempts" json:"max_attempts" mapstructure:"max_attempts"`
	BackoffStrategy BackoffStrategy `yaml:"backoff_strategy" json:"backoff_strategy" mapstructure:"backoff_strategy"`
	InitialDelay    time.Duration   `yaml:"initial_delay" json:"initial_delay" mapstructure:"initial_delay"`
	MaxDelay        time.Duration   `yaml:"max_delay" json:"max_delay" mapstructure:"max_delay"`
	RandomJitter    float64         `yaml:"random_jitter" json:"random_jitter" mapstructure:"random_jitter"`
	Multiplier      float64         `yaml:"multiplier" json:"multiplier" mapstructure:"multiplier"`
	MaxElapsedTime  time.Duration   `yaml:"max_elapsed_time" json:"max_elapsed_time" mapstructure:"max_elapsed_time"`
}

// EKS update-kubeconfig

type AwsEksUpdateKubeconfigContext struct {
	Component   string
	Stack       string
	Profile     string
	ClusterName string
	Kubeconfig  string
	RoleArn     string
	DryRun      bool
	Verbose     bool
	Alias       string
	Namespace   string
	Tenant      string
	Environment string
	Stage       string
	Region      string
}

// Integrations

type Integrations struct {
	Atlantis Atlantis            `yaml:"atlantis,omitempty" json:"atlantis,omitempty" mapstructure:"atlantis"`
	GitHub   AtmosSectionMapType `yaml:"github,omitempty" json:"github,omitempty" mapstructure:"github"`
	Pro      AtmosSectionMapType `yaml:"pro,omitempty" json:"pro,omitempty" mapstructure:"pro"`
}

// Validation schemas

type ResourcePath struct {
	BasePath string `yaml:"base_path,omitempty" json:"base_path,omitempty" mapstructure:"base_path"`
}

type SchemaRegistry struct {
	Manifest string   `yaml:"manifest,omitempty" json:"manifest,omitempty" mapstructure:"manifest"`
	Schema   string   `yaml:"schema,omitempty" json:"schema,omitempty" mapstructure:"schema"`
	Matches  []string `yaml:"matches,omitempty" json:"matches,omitempty" mapstructure:"matches"`
}

type ValidationItem struct {
	SchemaType  string   `yaml:"schema_type" json:"schema_type" mapstructure:"schema_type"`
	SchemaPath  string   `yaml:"schema_path" json:"schema_path" mapstructure:"schema_path"`
	ModulePaths []string `yaml:"module_paths" json:"module_paths" mapstructure:"module_paths"`
	Description string   `yaml:"description" json:"description" mapstructure:"description"`
	Disabled    bool     `yaml:"disabled" json:"disabled" mapstructure:"disabled"`
	Timeout     int      `yaml:"timeout" json:"timeout" mapstructure:"timeout"`
}

type Validation map[string]ValidationItem

// Affected Atmos components and stacks given two Git commits

type Affected struct {
	Component            string              `yaml:"component" json:"component" mapstructure:"component"`
	ComponentType        string              `yaml:"component_type" json:"component_type" mapstructure:"component_type"`
	ComponentPath        string              `yaml:"component_path" json:"component_path" mapstructure:"component_path"`
	Namespace            string              `yaml:"namespace,omitempty" json:"namespace,omitempty" mapstructure:"namespace"`
	Tenant               string              `yaml:"tenant,omitempty" json:"tenant,omitempty" mapstructure:"tenant"`
	Environment          string              `yaml:"environment,omitempty" json:"environment,omitempty" mapstructure:"environment"`
	Stage                string              `yaml:"stage,omitempty" json:"stage,omitempty" mapstructure:"stage"`
	Stack                string              `yaml:"stack" json:"stack" mapstructure:"stack"`
	StackSlug            string              `yaml:"stack_slug" json:"stack_slug" mapstructure:"stack_slug"`
	SpaceliftStack       string              `yaml:"spacelift_stack,omitempty" json:"spacelift_stack,omitempty" mapstructure:"spacelift_stack"`
	AtlantisProject      string              `yaml:"atlantis_project,omitempty" json:"atlantis_project,omitempty" mapstructure:"atlantis_project"`
	Affected             string              `yaml:"affected" json:"affected" mapstructure:"affected"`
	AffectedAll          []string            `yaml:"affected_all" json:"affected_all" mapstructure:"affected_all"`
	File                 string              `yaml:"file,omitempty" json:"file,omitempty" mapstructure:"file"`
	Folder               string              `yaml:"folder,omitempty" json:"folder,omitempty" mapstructure:"folder"`
	Dependents           []Dependent         `yaml:"dependents" json:"dependents" mapstructure:"dependents"`
	IncludedInDependents bool                `yaml:"included_in_dependents" json:"included_in_dependents" mapstructure:"included_in_dependents"`
	Settings             AtmosSectionMapType `yaml:"settings" json:"settings" mapstructure:"settings"`
}

type BaseComponentConfig struct {
	BaseComponentVars                      AtmosSectionMapType
	BaseComponentSettings                  AtmosSectionMapType
	BaseComponentEnv                       AtmosSectionMapType
	BaseComponentProviders                 AtmosSectionMapType
	BaseComponentHooks                     AtmosSectionMapType
	FinalBaseComponentName                 string
	BaseComponentCommand                   string
	BaseComponentBackendType               string
	BaseComponentBackendSection            AtmosSectionMapType
	BaseComponentRemoteStateBackendType    string
	BaseComponentRemoteStateBackendSection AtmosSectionMapType
	ComponentInheritanceChain              []string
}

// Stack imports (`import` section)

type StackImport struct {
	Path                        string              `yaml:"path" json:"path" mapstructure:"path"`
	Context                     AtmosSectionMapType `yaml:"context" json:"context" mapstructure:"context"`
	SkipTemplatesProcessing     bool                `yaml:"skip_templates_processing,omitempty" json:"skip_templates_processing,omitempty" mapstructure:"skip_templates_processing"`
	IgnoreMissingTemplateValues bool                `yaml:"ignore_missing_template_values,omitempty" json:"ignore_missing_template_values,omitempty" mapstructure:"ignore_missing_template_values"`
	SkipIfMissing               bool                `yaml:"skip_if_missing,omitempty" json:"skip_if_missing,omitempty" mapstructure:"skip_if_missing"`
}

// Dependencies

type DependsOn map[any]Context

type Dependent struct {
	Component            string              `yaml:"component" json:"component" mapstructure:"component"`
	ComponentType        string              `yaml:"component_type" json:"component_type" mapstructure:"component_type"`
	ComponentPath        string              `yaml:"component_path" json:"component_path" mapstructure:"component_path"`
	Namespace            string              `yaml:"namespace,omitempty" json:"namespace,omitempty" mapstructure:"namespace"`
	Tenant               string              `yaml:"tenant,omitempty" json:"tenant,omitempty" mapstructure:"tenant"`
	Environment          string              `yaml:"environment,omitempty" json:"environment,omitempty" mapstructure:"environment"`
	Stage                string              `yaml:"stage,omitempty" json:"stage,omitempty" mapstructure:"stage"`
	Stack                string              `yaml:"stack" json:"stack" mapstructure:"stack"`
	StackSlug            string              `yaml:"stack_slug" json:"stack_slug" mapstructure:"stack_slug"`
	SpaceliftStack       string              `yaml:"spacelift_stack,omitempty" json:"spacelift_stack,omitempty" mapstructure:"spacelift_stack"`
	AtlantisProject      string              `yaml:"atlantis_project,omitempty" json:"atlantis_project,omitempty" mapstructure:"atlantis_project"`
	Dependents           []Dependent         `yaml:"dependents" json:"dependents" mapstructure:"dependents"`
	IncludedInDependents bool                `yaml:"included_in_dependents" json:"included_in_dependents" mapstructure:"included_in_dependents"`
	Settings             AtmosSectionMapType `yaml:"settings" json:"settings" mapstructure:"settings"`
}

// Settings

type SettingsSpacelift AtmosSectionMapType

type Settings struct {
	DependsOn DependsOn         `yaml:"depends_on,omitempty" json:"depends_on,omitempty" mapstructure:"depends_on"`
	Spacelift SettingsSpacelift `yaml:"spacelift,omitempty" json:"spacelift,omitempty" mapstructure:"spacelift"`
	Templates Templates         `yaml:"templates,omitempty" json:"templates,omitempty" mapstructure:"templates"`
}

// ConfigSourcesStackDependency defines schema for sources of config sections.
type ConfigSourcesStackDependency struct {
	StackFile        string `yaml:"stack_file" json:"stack_file" mapstructure:"stack_file"`
	StackFileSection string `yaml:"stack_file_section" json:"stack_file_section" mapstructure:"stack_file_section"`
	DependencyType   string `yaml:"dependency_type" json:"dependency_type" mapstructure:"dependency_type"`
	VariableValue    any    `yaml:"variable_value" json:"variable_value" mapstructure:"variable_value"`
}

type ConfigSourcesStackDependencies []ConfigSourcesStackDependency

type ConfigSourcesItem struct {
	FinalValue        any                            `yaml:"final_value" json:"final_value" mapstructure:"final_value"`
	Name              string                         `yaml:"name" json:"name" mapstructure:"name"`
	StackDependencies ConfigSourcesStackDependencies `yaml:"stack_dependencies" json:"stack_dependencies" mapstructure:"stack_dependencies"`
}

type ConfigSources map[string]map[string]ConfigSourcesItem

// Atmos vendoring (`vendor.yaml` file)

type AtmosVendorSource struct {
	Component     string   `yaml:"component" json:"component" mapstructure:"component"`
	Source        string   `yaml:"source" json:"source" mapstructure:"source"`
	Version       string   `yaml:"version" json:"version" mapstructure:"version"`
	File          string   `yaml:"file" json:"file" mapstructure:"file"`
	Targets       []string `yaml:"targets" json:"targets" mapstructure:"targets"`
	IncludedPaths []string `yaml:"included_paths,omitempty" json:"included_paths,omitempty" mapstructure:"included_paths"`
	ExcludedPaths []string `yaml:"excluded_paths,omitempty" json:"excluded_paths,omitempty" mapstructure:"excluded_paths"`
	Tags          []string `yaml:"tags" json:"tags" mapstructure:"tags"`
}

type AtmosVendorSpec struct {
	Imports []string            `yaml:"imports,omitempty" json:"imports,omitempty" mapstructure:"imports"`
	Sources []AtmosVendorSource `yaml:"sources" json:"sources" mapstructure:"sources"`
}

type AtmosVendorMetadata struct {
	Name        string `yaml:"name" json:"name" mapstructure:"name"`
	Description string `yaml:"description" json:"description" mapstructure:"description"`
}

type AtmosVendorConfig struct {
	ApiVersion string `yaml:"apiVersion" json:"apiVersion" mapstructure:"apiVersion"`
	Kind       string `yaml:"kind" json:"kind" mapstructure:"kind"`
	Metadata   AtmosVendorMetadata
	Spec       AtmosVendorSpec `yaml:"spec" json:"spec" mapstructure:"spec"`
}

// ComponentManifest defines the structure of the component manifest file (component.yaml).
type ComponentManifest struct {
	APIVersion string         `yaml:"apiVersion,omitempty" json:"apiVersion,omitempty" mapstructure:"apiVersion"`
	Kind       string         `yaml:"kind,omitempty" json:"kind,omitempty" mapstructure:"kind"`
	Metadata   map[string]any `yaml:"metadata,omitempty" json:"metadata,omitempty" mapstructure:"metadata"`
	Spec       map[string]any `yaml:"spec,omitempty" json:"spec,omitempty" mapstructure:"spec"`
	Vars       map[string]any `yaml:"vars,omitempty" json:"vars,omitempty" mapstructure:"vars"`
}

type Vendor struct {
	// Path to vendor configuration file or directory containing vendor files
	// If a directory is specified, all .yaml files in the directory will be processed in lexicographical order
	BasePath string     `yaml:"base_path" json:"base_path" mapstructure:"base_path"`
	List     ListConfig `yaml:"list,omitempty" json:"list,omitempty" mapstructure:"list"`
}

type ChromaStyle struct {
	Color string `yaml:"color,omitempty" json:"color,omitempty" mapstructure:"color"`
}

type ListConfig struct {
	// Format specifies the output format (table, json, csv)
	// If empty, defaults to table format
	Format  string             `yaml:"format" json:"format" mapstructure:"format" validate:"omitempty,oneof=table json csv"`
	Columns []ListColumnConfig `yaml:"columns" json:"columns" mapstructure:"columns"`
}

type ListColumnConfig struct {
	Name  string `yaml:"name" json:"name" mapstructure:"name"`
	Value string `yaml:"value" json:"value" mapstructure:"value"`
}<|MERGE_RESOLUTION|>--- conflicted
+++ resolved
@@ -55,21 +55,13 @@
 	// Stores is never read from yaml, it is populated in processStoreConfig and it's used to pass to the populated store
 	// registry through to the yaml parsing functions when !store is run and to pass the registry to the hooks
 	// functions to be able to call stores from within hooks.
-<<<<<<< HEAD
 	Stores          store.StoreRegistry `yaml:"stores_registry,omitempty" json:"stores_registry,omitempty" mapstructure:"stores_registry"`
 	CliConfigPath   string              `yaml:"cli_config_path" json:"cli_config_path,omitempty" mapstructure:"cli_config_path"`
 	Import          []string            `yaml:"import" json:"import" mapstructure:"import"`
 	Docs            Docs                `yaml:"docs,omitempty" json:"docs,omitempty" mapstructure:"docs"`
+	Auth            AuthConfig          `yaml:"auth,omitempty" json:"auth,omitempty" mapstructure:"auth"`
 	Profiler        profiler.Config     `yaml:"profiler,omitempty" json:"profiler,omitempty" mapstructure:"profiler"`
 	TrackProvenance bool                `yaml:"track_provenance,omitempty" json:"track_provenance,omitempty" mapstructure:"track_provenance"`
-=======
-	Stores        store.StoreRegistry `yaml:"stores_registry,omitempty" json:"stores_registry,omitempty" mapstructure:"stores_registry"`
-	CliConfigPath string              `yaml:"cli_config_path" json:"cli_config_path,omitempty" mapstructure:"cli_config_path"`
-	Import        []string            `yaml:"import" json:"import" mapstructure:"import"`
-	Docs          Docs                `yaml:"docs,omitempty" json:"docs,omitempty" mapstructure:"docs"`
-	Auth          AuthConfig          `yaml:"auth,omitempty" json:"auth,omitempty" mapstructure:"auth"`
-	Profiler      profiler.Config     `yaml:"profiler,omitempty" json:"profiler,omitempty" mapstructure:"profiler"`
->>>>>>> 96a78520
 }
 
 func (m *AtmosConfiguration) GetSchemaRegistry(key string) SchemaRegistry {
