--- conflicted
+++ resolved
@@ -969,7 +969,6 @@
 // Atmos vendoring (`vendor.yaml` file)
 
 type AtmosVendorSource struct {
-<<<<<<< HEAD
 	Component     string             `yaml:"component" json:"component" mapstructure:"component"`
 	Source        string             `yaml:"source" json:"source" mapstructure:"source"`
 	Version       string             `yaml:"version" json:"version" mapstructure:"version"`
@@ -979,6 +978,7 @@
 	IncludedPaths []string           `yaml:"included_paths,omitempty" json:"included_paths,omitempty" mapstructure:"included_paths"`
 	ExcludedPaths []string           `yaml:"excluded_paths,omitempty" json:"excluded_paths,omitempty" mapstructure:"excluded_paths"`
 	Tags          []string           `yaml:"tags" json:"tags" mapstructure:"tags"`
+	Retry         *RetryConfig       `yaml:"retry,omitempty" json:"retry,omitempty" mapstructure:"retry"`
 }
 
 // VendorConstraints defines version constraints for vendor updates.
@@ -986,17 +986,6 @@
 	Version          string   `yaml:"version,omitempty" json:"version,omitempty" mapstructure:"version"`
 	ExcludedVersions []string `yaml:"excluded_versions,omitempty" json:"excluded_versions,omitempty" mapstructure:"excluded_versions"`
 	NoPrereleases    bool     `yaml:"no_prereleases,omitempty" json:"no_prereleases,omitempty" mapstructure:"no_prereleases"`
-=======
-	Component     string       `yaml:"component" json:"component" mapstructure:"component"`
-	Source        string       `yaml:"source" json:"source" mapstructure:"source"`
-	Version       string       `yaml:"version" json:"version" mapstructure:"version"`
-	File          string       `yaml:"file" json:"file" mapstructure:"file"`
-	Targets       []string     `yaml:"targets" json:"targets" mapstructure:"targets"`
-	IncludedPaths []string     `yaml:"included_paths,omitempty" json:"included_paths,omitempty" mapstructure:"included_paths"`
-	ExcludedPaths []string     `yaml:"excluded_paths,omitempty" json:"excluded_paths,omitempty" mapstructure:"excluded_paths"`
-	Tags          []string     `yaml:"tags" json:"tags" mapstructure:"tags"`
-	Retry         *RetryConfig `yaml:"retry,omitempty" json:"retry,omitempty" mapstructure:"retry"`
->>>>>>> be3e2146
 }
 
 type AtmosVendorSpec struct {
