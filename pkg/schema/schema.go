package schema

import (
	"encoding/json"

	"github.com/cloudposse/atmos/pkg/store"
	"gopkg.in/yaml.v3"
)

type AtmosSectionMapType = map[string]any

// AtmosConfiguration structure represents schema for `atmos.yaml` CLI config.
type AtmosConfiguration struct {
	BasePath                      string                 `yaml:"base_path" json:"base_path" mapstructure:"base_path"`
	Components                    Components             `yaml:"components" json:"components" mapstructure:"components"`
	Stacks                        Stacks                 `yaml:"stacks" json:"stacks" mapstructure:"stacks"`
	Workflows                     Workflows              `yaml:"workflows,omitempty" json:"workflows,omitempty" mapstructure:"workflows"`
	Logs                          Logs                   `yaml:"logs,omitempty" json:"logs,omitempty" mapstructure:"logs"`
	Commands                      []Command              `yaml:"commands,omitempty" json:"commands,omitempty" mapstructure:"commands"`
	CommandAliases                CommandAliases         `yaml:"aliases,omitempty" json:"aliases,omitempty" mapstructure:"aliases"`
	Integrations                  Integrations           `yaml:"integrations,omitempty" json:"integrations,omitempty" mapstructure:"integrations"`
	Schemas                       map[string]interface{} `yaml:"schemas,omitempty" json:"schemas,omitempty" mapstructure:"schemas"`
	Templates                     Templates              `yaml:"templates,omitempty" json:"templates,omitempty" mapstructure:"templates"`
	Settings                      AtmosSettings          `yaml:"settings,omitempty" json:"settings,omitempty" mapstructure:"settings"`
	StoresConfig                  store.StoresConfig     `yaml:"stores,omitempty" json:"stores,omitempty" mapstructure:"stores"`
	Vendor                        Vendor                 `yaml:"vendor,omitempty" json:"vendor,omitempty" mapstructure:"vendor"`
	Initialized                   bool                   `yaml:"initialized" json:"initialized" mapstructure:"initialized"`
	StacksBaseAbsolutePath        string                 `yaml:"stacksBaseAbsolutePath,omitempty" json:"stacksBaseAbsolutePath,omitempty" mapstructure:"stacksBaseAbsolutePath"`
	IncludeStackAbsolutePaths     []string               `yaml:"includeStackAbsolutePaths,omitempty" json:"includeStackAbsolutePaths,omitempty" mapstructure:"includeStackAbsolutePaths"`
	ExcludeStackAbsolutePaths     []string               `yaml:"excludeStackAbsolutePaths,omitempty" json:"excludeStackAbsolutePaths,omitempty" mapstructure:"excludeStackAbsolutePaths"`
	TerraformDirAbsolutePath      string                 `yaml:"terraformDirAbsolutePath,omitempty" json:"terraformDirAbsolutePath,omitempty" mapstructure:"terraformDirAbsolutePath"`
	HelmfileDirAbsolutePath       string                 `yaml:"helmfileDirAbsolutePath,omitempty" json:"helmfileDirAbsolutePath,omitempty" mapstructure:"helmfileDirAbsolutePath"`
	StackConfigFilesRelativePaths []string               `yaml:"stackConfigFilesRelativePaths,omitempty" json:"stackConfigFilesRelativePaths,omitempty" mapstructure:"stackConfigFilesRelativePaths"`
	StackConfigFilesAbsolutePaths []string               `yaml:"stackConfigFilesAbsolutePaths,omitempty" json:"stackConfigFilesAbsolutePaths,omitempty" mapstructure:"stackConfigFilesAbsolutePaths"`
	StackType                     string                 `yaml:"stackType,omitempty" json:"StackType,omitempty" mapstructure:"stackType"`
	Default                       bool                   `yaml:"default" json:"default" mapstructure:"default"`
	Version                       Version                `yaml:"version,omitempty" json:"version,omitempty" mapstructure:"version"`
	Validate                      Validate               `yaml:"validate,omitempty" json:"validate,omitempty" mapstructure:"validate"`
	// Stores is never read from yaml, it is populated in processStoreConfig and it's used to pass to the populated store
	// registry through to the yaml parsing functions when !store is run and to pass the registry to the hooks
	// functions to be able to call stores from within hooks.
	Stores        store.StoreRegistry `yaml:"stores_registry,omitempty" json:"stores_registry,omitempty" mapstructure:"stores_registry"`
	CliConfigPath string              `yaml:"cli_config_path" json:"cli_config_path,omitempty" mapstructure:"cli_config_path"`
	Import        []string            `yaml:"import" json:"import" mapstructure:"import"`
	Docs          Docs                `yaml:"docs,omitempty" json:"docs,omitempty" mapstructure:"docs"`
}

func (m *AtmosConfiguration) GetSchemaRegistry(key string) SchemaRegistry {
	atmosSchemaInterface, interfaceOk := m.Schemas[key]
	var manifestSchema SchemaRegistry
	atmosSchemaFound := false
	if interfaceOk {
		manifestSchema, atmosSchemaFound = atmosSchemaInterface.(SchemaRegistry)
	}
	if atmosSchemaFound {
		return manifestSchema
	}
	return SchemaRegistry{}
}

func (m *AtmosConfiguration) GetResourcePath(key string) ResourcePath {
	atmosSchemaInterface, interfaceOk := m.Schemas[key]
	var resourcePath ResourcePath
	atmosSchemaFound := false
	if interfaceOk {
		resourcePath, atmosSchemaFound = atmosSchemaInterface.(ResourcePath)
	}
	if atmosSchemaFound {
		return resourcePath
	}
	return ResourcePath{}
}

// Custom YAML unmarshaler for `Schemas`.
func (m *AtmosConfiguration) UnmarshalYAML(value *yaml.Node) error {
	type Alias AtmosConfiguration // Prevent recursion
	aux := &struct {
		Schemas map[string]yaml.Node `yaml:"schemas"`
		*Alias
	}{
		Alias: (*Alias)(m),
	}

	// Decode the full struct (preserves other fields)
	if err := value.Decode(aux); err != nil {
		return err
	}

	// Process Schemas map and pre-cast values
	m.Schemas = make(map[string]interface{})
	for key := range aux.Schemas {
		node := aux.Schemas[key]
		// Try decoding as string
		var strVal string
		if err := node.Decode(&strVal); err == nil {
			m.Schemas[key] = strVal
			continue
		}

		if key == "cue" || key == "opa" || key == "jsonschema" {
			var temp ResourcePath
			if err := node.Decode(&temp); err == nil {
				m.Schemas[key] = temp
				continue
			}
		}

		// Try decoding as Manifest struct
		var manifest SchemaRegistry
		if err := node.Decode(&manifest); err == nil {
			m.Schemas[key] = manifest
			continue
		}

		// If neither works, keep it as raw YAML node (fallback)
		m.Schemas[key] = node
	}

	return nil
}

func (a *AtmosConfiguration) ProcessSchemas() {
	for key := range a.Schemas {
		if key == "cue" || key == "opa" || key == "jsonschema" {
			a.processResourceSchema(key)
			continue
		}
		a.processManifestSchemas(key)
	}
}

func (a *AtmosConfiguration) processManifestSchemas(key string) {
	val, exists := a.Schemas[key]
	if !exists {
		return
	}
	// Marshal the interface{} to JSON
	data, err := json.Marshal(val)
	if err != nil {
		return
	}
	// Unmarshal JSON into ResourcePath struct
	var schemasStruct SchemaRegistry
	if err := json.Unmarshal(data, &schemasStruct); err != nil {
		return
	}
	a.Schemas[key] = schemasStruct
}

func (a *AtmosConfiguration) processResourceSchema(key string) {
	val, exists := a.Schemas[key]
	if !exists {
		return
	}
	// Marshal the interface{} to JSON
	data, err := json.Marshal(val)
	if err != nil {
		return
	}

	// Unmarshal JSON into ResourcePath struct
	var resource ResourcePath
	if err := json.Unmarshal(data, &resource); err != nil {
		return
	}
	a.Schemas[key] = resource
}

type Validate struct {
	EditorConfig EditorConfig `yaml:"editorconfig,omitempty" json:"editorconfig,omitempty" mapstructure:"editorconfig"`
}

type EditorConfig struct {
	IgnoreDefaults  bool     `yaml:"ignore_defaults,omitempty" json:"ignore_defaults,omitempty" mapstructure:"ignore_defaults"`
	DryRun          bool     `yaml:"dry_run,omitempty" json:"dry_run,omitempty" mapstructure:"dry_run"`
	Format          string   `yaml:"format,omitempty" json:"format,omitempty" mapstructure:"format"`
	ConfigFilePaths []string `yaml:"config_file_paths,omitempty" json:"config_file_paths,omitempty" mapstructure:"config_file_paths"`
	Exclude         []string `yaml:"exclude,omitempty" json:"exclude,omitempty" mapstructure:"exclude"`
	Init            bool     `yaml:"init,omitempty" json:"init,omitempty" mapstructure:"init"`

	DisableEndOfLine              bool `yaml:"disable_end_of_line,omitempty" json:"disable_end_of_line,omitempty" mapstructure:"disable_end_of_line"`
	DisableInsertFinalNewline     bool `yaml:"disable_insert_final_newline,omitempty" json:"disable_insert_final_newline,omitempty" mapstructure:"disable_insert_final_newline"`
	DisableIndentation            bool `yaml:"disable_indentation,omitempty" json:"disable_indentation,omitempty" mapstructure:"disable_indentation"`
	DisableIndentSize             bool `yaml:"disable_indent_size,omitempty" json:"disable_indent_size,omitempty" mapstructure:"disable_indent_size"`
	DisableMaxLineLength          bool `yaml:"disable_max_line_length,omitempty" json:"disable_max_line_length,omitempty" mapstructure:"disable_max_line_length"`
	DisableTrimTrailingWhitespace bool `yaml:"disable_trim_trailing_whitespace,omitempty" json:"disable_trim_trailing_whitespace,omitempty" mapstructure:"disable_trim_trailing_whitespace"`
}

type Terminal struct {
	MaxWidth           int                `yaml:"max_width" json:"max_width" mapstructure:"max_width"`
<<<<<<< HEAD
	Pager              bool               `yaml:"pager" json:"pager" mapstructure:"pager"`
=======
	Pager              string             `yaml:"pager" json:"pager" mapstructure:"pager"`
	Colors             bool               `yaml:"colors" json:"colors" mapstructure:"colors"`
>>>>>>> 9ee823da
	Unicode            bool               `yaml:"unicode" json:"unicode" mapstructure:"unicode"`
	SyntaxHighlighting SyntaxHighlighting `yaml:"syntax_highlighting" json:"syntax_highlighting" mapstructure:"syntax_highlighting"`
	NoColor            bool               `yaml:"no_color" json:"no_color" mapstructure:"no_color"`
}

func (t *Terminal) IsPagerEnabled() bool {
	return t.Pager == "" || t.Pager == "on" || t.Pager == "less" || t.Pager == "true" || t.Pager == "yes" || t.Pager == "y" || t.Pager == "1"
}

type SyntaxHighlighting struct {
	Enabled                bool   `yaml:"enabled" json:"enabled" mapstructure:"enabled"`
	Lexer                  string `yaml:"lexer" json:"lexer" mapstructure:"lexer"`
	Formatter              string `yaml:"formatter" json:"formatter" mapstructure:"formatter"`
	Theme                  string `yaml:"theme" json:"theme" mapstructure:"theme"`
	HighlightedOutputPager bool   `yaml:"pager" json:"pager" mapstructure:"pager"`
	LineNumbers            bool   `yaml:"line_numbers" json:"line_numbers" mapstructure:"line_numbers"`
	Wrap                   bool   `yaml:"wrap" json:"wrap" mapstructure:"wrap"`
}

type AtmosSettings struct {
	ListMergeStrategy string   `yaml:"list_merge_strategy" json:"list_merge_strategy" mapstructure:"list_merge_strategy"`
	Terminal          Terminal `yaml:"terminal,omitempty" json:"terminal,omitempty" mapstructure:"terminal"`
	// Deprecated: this was moved to top-level Atmos config
	Docs                 Docs             `yaml:"docs,omitempty" json:"docs,omitempty" mapstructure:"docs"`
	Markdown             MarkdownSettings `yaml:"markdown,omitempty" json:"markdown,omitempty" mapstructure:"markdown"`
	InjectGithubToken    bool             `yaml:"inject_github_token,omitempty" mapstructure:"inject_github_token"`
	GithubToken          string           `yaml:"github_token,omitempty" mapstructure:"github_token"`
	AtmosGithubToken     string           `yaml:"atmos_github_token,omitempty" mapstructure:"atmos_github_token"`
	InjectBitbucketToken bool             `yaml:"inject_bitbucket_token,omitempty" mapstructure:"inject_bitbucket_token"`
	BitbucketToken       string           `yaml:"bitbucket_token,omitempty" mapstructure:"bitbucket_token"`
	AtmosBitbucketToken  string           `yaml:"atmos_bitbucket_token,omitempty" mapstructure:"atmos_bitbucket_token"`
	BitbucketUsername    string           `yaml:"bitbucket_username,omitempty" mapstructure:"bitbucket_username"`
	InjectGitlabToken    bool             `yaml:"inject_gitlab_token,omitempty" mapstructure:"inject_gitlab_token"`
	AtmosGitlabToken     string           `yaml:"atmos_gitlab_token,omitempty" mapstructure:"atmos_gitlab_token"`
	GitlabToken          string           `yaml:"gitlab_token,omitempty" mapstructure:"gitlab_token"`
}

type Docs struct {
	// Deprecated: this has moved to `settings.terminal.max-width`
	MaxWidth int `yaml:"max-width" json:"max_width" mapstructure:"max-width"`
	// Deprecated: this has moved to `settings.terminal.pagination`
	Pagination bool                    `yaml:"pagination" json:"pagination" mapstructure:"pagination"`
	Generate   map[string]DocsGenerate `yaml:"generate,omitempty" json:"generate,omitempty" mapstructure:"generate"`
}

type Templates struct {
	Settings TemplatesSettings `yaml:"settings" json:"settings" mapstructure:"settings"`
}

type TemplatesSettings struct {
	Enabled     bool                      `yaml:"enabled" json:"enabled" mapstructure:"enabled"`
	Sprig       TemplatesSettingsSprig    `yaml:"sprig" json:"sprig" mapstructure:"sprig"`
	Gomplate    TemplatesSettingsGomplate `yaml:"gomplate" json:"gomplate" mapstructure:"gomplate"`
	Delimiters  []string                  `yaml:"delimiters,omitempty" json:"delimiters,omitempty" mapstructure:"delimiters"`
	Evaluations int                       `yaml:"evaluations,omitempty" json:"evaluations,omitempty" mapstructure:"evaluations"`
	Env         map[string]string         `yaml:"env,omitempty" json:"env,omitempty" mapstructure:"env"`
}

type TemplatesSettingsSprig struct {
	Enabled bool `yaml:"enabled" json:"enabled" mapstructure:"enabled"`
}

type TemplatesSettingsGomplateDatasource struct {
	Url     string              `yaml:"url" json:"url" mapstructure:"url"`
	Headers map[string][]string `yaml:"headers" json:"headers" mapstructure:"headers"`
}

type TemplatesSettingsGomplate struct {
	Enabled     bool                                           `yaml:"enabled" json:"enabled" mapstructure:"enabled"`
	Timeout     int                                            `yaml:"timeout" json:"timeout" mapstructure:"timeout"`
	Datasources map[string]TemplatesSettingsGomplateDatasource `yaml:"datasources" json:"datasources" mapstructure:"datasources"`
}

type Terraform struct {
	BasePath                string        `yaml:"base_path" json:"base_path" mapstructure:"base_path"`
	ApplyAutoApprove        bool          `yaml:"apply_auto_approve" json:"apply_auto_approve" mapstructure:"apply_auto_approve"`
	AppendUserAgent         string        `yaml:"append_user_agent" json:"append_user_agent" mapstructure:"append_user_agent"`
	DeployRunInit           bool          `yaml:"deploy_run_init" json:"deploy_run_init" mapstructure:"deploy_run_init"`
	InitRunReconfigure      bool          `yaml:"init_run_reconfigure" json:"init_run_reconfigure" mapstructure:"init_run_reconfigure"`
	AutoGenerateBackendFile bool          `yaml:"auto_generate_backend_file" json:"auto_generate_backend_file" mapstructure:"auto_generate_backend_file"`
	WorkspacesEnabled       *bool         `yaml:"workspaces_enabled,omitempty" json:"workspaces_enabled,omitempty" mapstructure:"workspaces_enabled,omitempty"`
	Command                 string        `yaml:"command" json:"command" mapstructure:"command"`
	Shell                   ShellConfig   `yaml:"shell" json:"shell" mapstructure:"shell"`
	Init                    TerraformInit `yaml:"init" json:"init" mapstructure:"init"`
}

type TerraformInit struct {
	PassVars bool `yaml:"pass_vars" json:"pass_vars" mapstructure:"pass_vars"`
}

type ShellConfig struct {
	Prompt string `yaml:"prompt" json:"prompt" mapstructure:"prompt"`
}

type Helmfile struct {
	BasePath              string `yaml:"base_path" json:"base_path" mapstructure:"base_path"`
	UseEKS                bool   `yaml:"use_eks" json:"use_eks" mapstructure:"use_eks"`
	KubeconfigPath        string `yaml:"kubeconfig_path" json:"kubeconfig_path" mapstructure:"kubeconfig_path"`
	HelmAwsProfilePattern string `yaml:"helm_aws_profile_pattern" json:"helm_aws_profile_pattern" mapstructure:"helm_aws_profile_pattern"`
	ClusterNamePattern    string `yaml:"cluster_name_pattern" json:"cluster_name_pattern" mapstructure:"cluster_name_pattern"`
	Command               string `yaml:"command" json:"command" mapstructure:"command"`
}

type Components struct {
	Terraform Terraform `yaml:"terraform" json:"terraform" mapstructure:"terraform"`
	Helmfile  Helmfile  `yaml:"helmfile" json:"helmfile" mapstructure:"helmfile"`
}

type Stacks struct {
	BasePath      string   `yaml:"base_path" json:"base_path" mapstructure:"base_path"`
	IncludedPaths []string `yaml:"included_paths" json:"included_paths" mapstructure:"included_paths"`
	ExcludedPaths []string `yaml:"excluded_paths" json:"excluded_paths" mapstructure:"excluded_paths"`
	NamePattern   string   `yaml:"name_pattern" json:"name_pattern" mapstructure:"name_pattern"`
	NameTemplate  string   `yaml:"name_template" json:"name_template" mapstructure:"name_template"`
}

type Workflows struct {
	BasePath string     `yaml:"base_path" json:"base_path" mapstructure:"base_path"`
	List     ListConfig `yaml:"list" json:"list" mapstructure:"list"`
}

type Logs struct {
	File  string `yaml:"file" json:"file" mapstructure:"file"`
	Level string `yaml:"level" json:"level" mapstructure:"level"`
}

type Context struct {
	Namespace          string `yaml:"namespace" json:"namespace" mapstructure:"namespace"`
	Tenant             string `yaml:"tenant" json:"tenant" mapstructure:"tenant"`
	Environment        string `yaml:"environment" json:"environment" mapstructure:"environment"`
	Stage              string `yaml:"stage" json:"stage" mapstructure:"stage"`
	Region             string `yaml:"region" json:"region" mapstructure:"region"`
	Component          string `yaml:"component" json:"component" mapstructure:"component"`
	BaseComponent      string `yaml:"base_component" json:"base_component" mapstructure:"base_component"`
	ComponentPath      string `yaml:"component_path" json:"component_path" mapstructure:"component_path"`
	Workspace          string `yaml:"workspace" json:"workspace" mapstructure:"workspace"`
	Attributes         []any  `yaml:"attributes" json:"attributes" mapstructure:"attributes"`
	File               string `yaml:"file" json:"file" mapstructure:"file"`
	Folder             string `yaml:"folder" json:"folder" mapstructure:"folder"`
	TerraformWorkspace string `yaml:"terraform_workspace" json:"terraform_workspace" mapstructure:"terraform_workspace"`
}

type VersionCheck struct {
	Enabled   bool   `yaml:"enabled,omitempty" mapstructure:"enabled"`
	Timeout   int    `yaml:"timeout,omitempty" mapstructure:"timeout"`
	Frequency string `yaml:"frequency,omitempty" mapstructure:"frequency"`
}

type Version struct {
	Check VersionCheck `yaml:"check,omitempty" mapstructure:"check"`
}

type TerraformDocsReadmeSettings struct {
	Source        string `yaml:"source,omitempty" json:"source,omitempty" mapstructure:"source"`
	Enabled       bool   `yaml:"enabled,omitempty" json:"enabled,omitempty" mapstructure:"enabled"`
	Format        string `yaml:"format,omitempty" json:"format,omitempty" mapstructure:"format"`
	ShowProviders bool   `yaml:"show_providers,omitempty" json:"show_providers,omitempty" mapstructure:"show_providers"`
	ShowInputs    bool   `yaml:"show_inputs,omitempty" json:"show_inputs,omitempty" mapstructure:"show_inputs"`
	ShowOutputs   bool   `yaml:"show_outputs,omitempty" json:"show_outputs,omitempty" mapstructure:"show_outputs"`
	SortBy        string `yaml:"sort_by,omitempty" json:"sort_by,omitempty" mapstructure:"sort_by"`
	HideEmpty     bool   `yaml:"hide_empty,omitempty" json:"hide_empty,omitempty" mapstructure:"hide_empty"`
	IndentLevel   int    `yaml:"indent_level,omitempty" json:"indent_level,omitempty" mapstructure:"indent_level"`
}

type DocsGenerate struct {
	BaseDir   string                      `yaml:"base-dir,omitempty" json:"base-dir,omitempty" mapstructure:"base-dir"`
	Input     []any                       `yaml:"input,omitempty" json:"input,omitempty" mapstructure:"input"`
	Template  string                      `yaml:"template,omitempty" json:"template,omitempty" mapstructure:"template"`
	Output    string                      `yaml:"output,omitempty" json:"output,omitempty" mapstructure:"output"`
	Terraform TerraformDocsReadmeSettings `yaml:"terraform,omitempty" json:"terraform,omitempty" mapstructure:"terraform"`
}

type ArgsAndFlagsInfo struct {
	AdditionalArgsAndFlags    []string
	SubCommand                string
	SubCommand2               string
	ComponentFromArg          string
	GlobalOptions             []string
	TerraformCommand          string
	TerraformDir              string
	HelmfileCommand           string
	HelmfileDir               string
	ConfigDir                 string
	StacksDir                 string
	WorkflowsDir              string
	BasePath                  string
	VendorBasePath            string
	DeployRunInit             string
	InitRunReconfigure        string
	InitPassVars              string
	AutoGenerateBackendFile   string
	AppendUserAgent           string
	UseTerraformPlan          bool
	PlanFile                  string
	DryRun                    bool
	SkipInit                  bool
	NeedHelp                  bool
	JsonSchemaDir             string
	OpaDir                    string
	CueDir                    string
	AtmosManifestJsonSchema   string
	RedirectStdErr            string
	LogsLevel                 string
	LogsFile                  string
	SettingsListMergeStrategy string
	Query                     string
}

type ConfigAndStacksInfo struct {
	StackFromArg                  string
	Stack                         string
	StackFile                     string
	ComponentType                 string
	ComponentFromArg              string
	Component                     string
	ComponentFolderPrefix         string
	ComponentFolderPrefixReplaced string
	BaseComponentPath             string
	BaseComponent                 string
	FinalComponent                string
	Command                       string
	SubCommand                    string
	SubCommand2                   string
	ComponentSection              AtmosSectionMapType
	ComponentVarsSection          AtmosSectionMapType
	ComponentSettingsSection      AtmosSectionMapType
	ComponentOverridesSection     AtmosSectionMapType
	ComponentProvidersSection     AtmosSectionMapType
	ComponentHooksSection         AtmosSectionMapType
	ComponentEnvSection           AtmosSectionMapType
	ComponentEnvList              []string
	ComponentBackendSection       AtmosSectionMapType
	ComponentBackendType          string
	AdditionalArgsAndFlags        []string
	GlobalOptions                 []string
	BasePath                      string
	VendorBasePathFlag            string
	TerraformCommand              string
	TerraformDir                  string
	HelmfileCommand               string
	HelmfileDir                   string
	ConfigDir                     string
	StacksDir                     string
	WorkflowsDir                  string
	Context                       Context
	ContextPrefix                 string
	DeployRunInit                 string
	InitRunReconfigure            string
	InitPassVars                  string
	AutoGenerateBackendFile       string
	UseTerraformPlan              bool
	PlanFile                      string
	DryRun                        bool
	SkipInit                      bool
	ComponentInheritanceChain     []string
	ComponentImportsSection       []string
	NeedHelp                      bool
	ComponentIsAbstract           bool
	ComponentIsEnabled            bool
	ComponentIsLocked             bool
	ComponentMetadataSection      AtmosSectionMapType
	TerraformWorkspace            string
	JsonSchemaDir                 string
	OpaDir                        string
	CueDir                        string
	AtmosManifestJsonSchema       string
	AtmosCliConfigPath            string
	AtmosBasePath                 string
	RedirectStdErr                string
	LogsLevel                     string
	LogsFile                      string
	SettingsListMergeStrategy     string
	Query                         string
	AtmosConfigFilesFromArg       []string
	AtmosConfigDirsFromArg        []string
	ProcessTemplates              bool
	ProcessFunctions              bool
	Skip                          []string
}

// Workflows

type WorkflowStep struct {
	Name    string `yaml:"name,omitempty" json:"name,omitempty" mapstructure:"name"`
	Command string `yaml:"command" json:"command" mapstructure:"command"`
	Stack   string `yaml:"stack,omitempty" json:"stack,omitempty" mapstructure:"stack"`
	Type    string `yaml:"type,omitempty" json:"type,omitempty" mapstructure:"type"`
}

type WorkflowDefinition struct {
	Description string         `yaml:"description,omitempty" json:"description,omitempty" mapstructure:"description"`
	Steps       []WorkflowStep `yaml:"steps" json:"steps" mapstructure:"steps"`
	Stack       string         `yaml:"stack,omitempty" json:"stack,omitempty" mapstructure:"stack"`
}

type WorkflowConfig map[string]WorkflowDefinition

type WorkflowManifest struct {
	Name        string         `yaml:"name,omitempty" json:"name,omitempty" mapstructure:"name"`
	Description string         `yaml:"description,omitempty" json:"description,omitempty" mapstructure:"description"`
	Workflows   WorkflowConfig `yaml:"workflows" json:"workflows" mapstructure:"workflows"`
}

type DescribeWorkflowsItem struct {
	File     string `yaml:"file" json:"file" mapstructure:"file"`
	Workflow string `yaml:"workflow" json:"workflow" mapstructure:"workflow"`
}

// EKS update-kubeconfig

type AwsEksUpdateKubeconfigContext struct {
	Component   string
	Stack       string
	Profile     string
	ClusterName string
	Kubeconfig  string
	RoleArn     string
	DryRun      bool
	Verbose     bool
	Alias       string
	Namespace   string
	Tenant      string
	Environment string
	Stage       string
	Region      string
}

// Component vendoring (`component.yaml` file)

type VendorComponentSource struct {
	Type          string   `yaml:"type" json:"type" mapstructure:"type"`
	Uri           string   `yaml:"uri" json:"uri" mapstructure:"uri"`
	Version       string   `yaml:"version" json:"version" mapstructure:"version"`
	IncludedPaths []string `yaml:"included_paths" json:"included_paths" mapstructure:"included_paths"`
	ExcludedPaths []string `yaml:"excluded_paths" json:"excluded_paths" mapstructure:"excluded_paths"`
}

type VendorComponentMixins struct {
	Type     string `yaml:"type" json:"type" mapstructure:"type"`
	Uri      string `yaml:"uri" json:"uri" mapstructure:"uri"`
	Version  string `yaml:"version" json:"version" mapstructure:"version"`
	Filename string `yaml:"filename" json:"filename" mapstructure:"filename"`
}

type VendorComponentSpec struct {
	Source VendorComponentSource   `yaml:"source" json:"source" mapstructure:"source"`
	Mixins []VendorComponentMixins `yaml:"mixins" json:"mixins" mapstructure:"mixins"`
}

type VendorComponentMetadata struct {
	Name        string `yaml:"name" json:"name" mapstructure:"name"`
	Description string `yaml:"description" json:"description" mapstructure:"description"`
}

type VendorComponentConfig struct {
	ApiVersion string                  `yaml:"apiVersion" json:"apiVersion" mapstructure:"apiVersion"`
	Kind       string                  `yaml:"kind" json:"kind" mapstructure:"kind"`
	Metadata   VendorComponentMetadata `yaml:"metadata" json:"metadata" mapstructure:"metadata"`
	Spec       VendorComponentSpec     `yaml:"spec" json:"spec" mapstructure:"spec"`
}

// Custom CLI commands

type Command struct {
	Name            string                 `yaml:"name" json:"name" mapstructure:"name"`
	Description     string                 `yaml:"description" json:"description" mapstructure:"description"`
	Env             []CommandEnv           `yaml:"env" json:"env" mapstructure:"env"`
	Arguments       []CommandArgument      `yaml:"arguments" json:"arguments" mapstructure:"arguments"`
	Flags           []CommandFlag          `yaml:"flags" json:"flags" mapstructure:"flags"`
	ComponentConfig CommandComponentConfig `yaml:"component_config" json:"component_config" mapstructure:"component_config"`
	Steps           []string               `yaml:"steps" json:"steps" mapstructure:"steps"`
	Commands        []Command              `yaml:"commands" json:"commands" mapstructure:"commands"`
	Verbose         bool                   `yaml:"verbose" json:"verbose" mapstructure:"verbose"`
}

type CommandArgument struct {
	Name        string `yaml:"name" json:"name" mapstructure:"name"`
	Description string `yaml:"description" json:"description" mapstructure:"description"`
	Required    bool   `yaml:"required" json:"required" mapstructure:"required"`
	Default     string `yaml:"default" json:"default" mapstructure:"default"`
}

type CommandFlag struct {
	Name        string `yaml:"name" json:"name" mapstructure:"name"`
	Shorthand   string `yaml:"shorthand" json:"shorthand" mapstructure:"shorthand"`
	Type        string `yaml:"type" json:"type" mapstructure:"type"`
	Description string `yaml:"description" json:"description" mapstructure:"description"`
	Usage       string `yaml:"usage" json:"usage" mapstructure:"usage"`
	Required    bool   `yaml:"required" json:"required" mapstructure:"required"`
}

type CommandEnv struct {
	Key          string `yaml:"key" json:"key" mapstructure:"key"`
	Value        string `yaml:"value" json:"value" mapstructure:"value"`
	ValueCommand string `yaml:"valueCommand" json:"valueCommand" mapstructure:"valueCommand"`
}

type CommandComponentConfig struct {
	Component string `yaml:"component" json:"component" mapstructure:"component"`
	Stack     string `yaml:"stack" json:"stack" mapstructure:"stack"`
}

// CLI command aliases

type CommandAliases map[string]string

// Integrations

type Integrations struct {
	Atlantis Atlantis            `yaml:"atlantis,omitempty" json:"atlantis,omitempty" mapstructure:"atlantis"`
	GitHub   AtmosSectionMapType `yaml:"github,omitempty" json:"github,omitempty" mapstructure:"github"`
	Pro      AtmosSectionMapType `yaml:"pro,omitempty" json:"pro,omitempty" mapstructure:"pro"`
}

// Atlantis integration

type Atlantis struct {
	Path              string                           `yaml:"path,omitempty" json:"path,omitempty" mapstructure:"path"`
	ConfigTemplates   map[string]AtlantisRepoConfig    `yaml:"config_templates,omitempty" json:"config_templates,omitempty" mapstructure:"config_templates"`
	ProjectTemplates  map[string]AtlantisProjectConfig `yaml:"project_templates,omitempty" json:"project_templates,omitempty" mapstructure:"project_templates"`
	WorkflowTemplates AtmosSectionMapType              `yaml:"workflow_templates,omitempty" json:"workflow_templates,omitempty" mapstructure:"workflow_templates"`
}

type AtlantisRepoConfig struct {
	Version                   int      `yaml:"version" json:"version" mapstructure:"version"`
	Automerge                 bool     `yaml:"automerge" json:"automerge" mapstructure:"automerge"`
	DeleteSourceBranchOnMerge bool     `yaml:"delete_source_branch_on_merge" json:"delete_source_branch_on_merge" mapstructure:"delete_source_branch_on_merge"`
	ParallelPlan              bool     `yaml:"parallel_plan" json:"parallel_plan" mapstructure:"parallel_plan"`
	ParallelApply             bool     `yaml:"parallel_apply" json:"parallel_apply" mapstructure:"parallel_apply"`
	AllowedRegexpPrefixes     []string `yaml:"allowed_regexp_prefixes" json:"allowed_regexp_prefixes" mapstructure:"allowed_regexp_prefixes"`
}

type AtlantisProjectConfig struct {
	Name                      string                        `yaml:"name" json:"name" mapstructure:"name"`
	Workspace                 string                        `yaml:"workspace" json:"workspace" mapstructure:"workspace"`
	Workflow                  string                        `yaml:"workflow,omitempty" json:"workflow,omitempty" mapstructure:"workflow"`
	Dir                       string                        `yaml:"dir" json:"dir" mapstructure:"dir"`
	TerraformVersion          string                        `yaml:"terraform_version" json:"terraform_version" mapstructure:"terraform_version"`
	DeleteSourceBranchOnMerge bool                          `yaml:"delete_source_branch_on_merge" json:"delete_source_branch_on_merge" mapstructure:"delete_source_branch_on_merge"`
	Autoplan                  AtlantisProjectAutoplanConfig `yaml:"autoplan" json:"autoplan" mapstructure:"autoplan"`
	ApplyRequirements         []string                      `yaml:"apply_requirements" json:"apply_requirements" mapstructure:"apply_requirements"`
}

type AtlantisProjectAutoplanConfig struct {
	Enabled      bool     `yaml:"enabled" json:"enabled" mapstructure:"enabled"`
	WhenModified []string `yaml:"when_modified" json:"when_modified" mapstructure:"when_modified"`
}

type AtlantisConfigOutput struct {
	Version                   int                     `yaml:"version" json:"version" mapstructure:"version"`
	Automerge                 bool                    `yaml:"automerge" json:"automerge" mapstructure:"automerge"`
	DeleteSourceBranchOnMerge bool                    `yaml:"delete_source_branch_on_merge" json:"delete_source_branch_on_merge" mapstructure:"delete_source_branch_on_merge"`
	ParallelPlan              bool                    `yaml:"parallel_plan" json:"parallel_plan" mapstructure:"parallel_plan"`
	ParallelApply             bool                    `yaml:"parallel_apply" json:"parallel_apply" mapstructure:"parallel_apply"`
	AllowedRegexpPrefixes     []string                `yaml:"allowed_regexp_prefixes" json:"allowed_regexp_prefixes" mapstructure:"allowed_regexp_prefixes"`
	Projects                  []AtlantisProjectConfig `yaml:"projects" json:"projects" mapstructure:"projects"`
	Workflows                 AtmosSectionMapType     `yaml:"workflows,omitempty" json:"workflows,omitempty" mapstructure:"workflows"`
}

// Validation schemas

type ResourcePath struct {
	BasePath string `yaml:"base_path,omitempty" json:"base_path,omitempty" mapstructure:"base_path"`
}

type SchemaRegistry struct {
	Manifest string   `yaml:"manifest,omitempty" json:"manifest,omitempty" mapstructure:"manifest"`
	Schema   string   `yaml:"schema,omitempty" json:"schema,omitempty" mapstructure:"schema"`
	Matches  []string `yaml:"matches,omitempty" json:"matches,omitempty" mapstructure:"matches"`
}

type ValidationItem struct {
	SchemaType  string   `yaml:"schema_type" json:"schema_type" mapstructure:"schema_type"`
	SchemaPath  string   `yaml:"schema_path" json:"schema_path" mapstructure:"schema_path"`
	ModulePaths []string `yaml:"module_paths" json:"module_paths" mapstructure:"module_paths"`
	Description string   `yaml:"description" json:"description" mapstructure:"description"`
	Disabled    bool     `yaml:"disabled" json:"disabled" mapstructure:"disabled"`
	Timeout     int      `yaml:"timeout" json:"timeout" mapstructure:"timeout"`
}

type Validation map[string]ValidationItem

// Affected Atmos components and stacks given two Git commits

type Affected struct {
	Component            string              `yaml:"component" json:"component" mapstructure:"component"`
	ComponentType        string              `yaml:"component_type" json:"component_type" mapstructure:"component_type"`
	ComponentPath        string              `yaml:"component_path" json:"component_path" mapstructure:"component_path"`
	Namespace            string              `yaml:"namespace,omitempty" json:"namespace,omitempty" mapstructure:"namespace"`
	Tenant               string              `yaml:"tenant,omitempty" json:"tenant,omitempty" mapstructure:"tenant"`
	Environment          string              `yaml:"environment,omitempty" json:"environment,omitempty" mapstructure:"environment"`
	Stage                string              `yaml:"stage,omitempty" json:"stage,omitempty" mapstructure:"stage"`
	Stack                string              `yaml:"stack" json:"stack" mapstructure:"stack"`
	StackSlug            string              `yaml:"stack_slug" json:"stack_slug" mapstructure:"stack_slug"`
	SpaceliftStack       string              `yaml:"spacelift_stack,omitempty" json:"spacelift_stack,omitempty" mapstructure:"spacelift_stack"`
	AtlantisProject      string              `yaml:"atlantis_project,omitempty" json:"atlantis_project,omitempty" mapstructure:"atlantis_project"`
	Affected             string              `yaml:"affected" json:"affected" mapstructure:"affected"`
	File                 string              `yaml:"file,omitempty" json:"file,omitempty" mapstructure:"file"`
	Folder               string              `yaml:"folder,omitempty" json:"folder,omitempty" mapstructure:"folder"`
	Dependents           []Dependent         `yaml:"dependents" json:"dependents" mapstructure:"dependents"`
	IncludedInDependents bool                `yaml:"included_in_dependents" json:"included_in_dependents" mapstructure:"included_in_dependents"`
	Settings             AtmosSectionMapType `yaml:"settings" json:"settings" mapstructure:"settings"`
}

type BaseComponentConfig struct {
	BaseComponentVars                      AtmosSectionMapType
	BaseComponentSettings                  AtmosSectionMapType
	BaseComponentEnv                       AtmosSectionMapType
	BaseComponentProviders                 AtmosSectionMapType
	BaseComponentHooks                     AtmosSectionMapType
	FinalBaseComponentName                 string
	BaseComponentCommand                   string
	BaseComponentBackendType               string
	BaseComponentBackendSection            AtmosSectionMapType
	BaseComponentRemoteStateBackendType    string
	BaseComponentRemoteStateBackendSection AtmosSectionMapType
	ComponentInheritanceChain              []string
}

// Stack imports (`import` section)

type StackImport struct {
	Path                        string              `yaml:"path" json:"path" mapstructure:"path"`
	Context                     AtmosSectionMapType `yaml:"context" json:"context" mapstructure:"context"`
	SkipTemplatesProcessing     bool                `yaml:"skip_templates_processing,omitempty" json:"skip_templates_processing,omitempty" mapstructure:"skip_templates_processing"`
	IgnoreMissingTemplateValues bool                `yaml:"ignore_missing_template_values,omitempty" json:"ignore_missing_template_values,omitempty" mapstructure:"ignore_missing_template_values"`
	SkipIfMissing               bool                `yaml:"skip_if_missing,omitempty" json:"skip_if_missing,omitempty" mapstructure:"skip_if_missing"`
}

// Dependencies

type DependsOn map[any]Context

type Dependent struct {
	Component       string              `yaml:"component" json:"component" mapstructure:"component"`
	ComponentType   string              `yaml:"component_type" json:"component_type" mapstructure:"component_type"`
	ComponentPath   string              `yaml:"component_path" json:"component_path" mapstructure:"component_path"`
	Namespace       string              `yaml:"namespace,omitempty" json:"namespace,omitempty" mapstructure:"namespace"`
	Tenant          string              `yaml:"tenant,omitempty" json:"tenant,omitempty" mapstructure:"tenant"`
	Environment     string              `yaml:"environment,omitempty" json:"environment,omitempty" mapstructure:"environment"`
	Stage           string              `yaml:"stage,omitempty" json:"stage,omitempty" mapstructure:"stage"`
	Stack           string              `yaml:"stack" json:"stack" mapstructure:"stack"`
	StackSlug       string              `yaml:"stack_slug" json:"stack_slug" mapstructure:"stack_slug"`
	SpaceliftStack  string              `yaml:"spacelift_stack,omitempty" json:"spacelift_stack,omitempty" mapstructure:"spacelift_stack"`
	AtlantisProject string              `yaml:"atlantis_project,omitempty" json:"atlantis_project,omitempty" mapstructure:"atlantis_project"`
	Dependents      []Dependent         `yaml:"dependents" json:"dependents" mapstructure:"dependents"`
	Settings        AtmosSectionMapType `yaml:"settings" json:"settings" mapstructure:"settings"`
}

// Settings

type SettingsSpacelift AtmosSectionMapType

type Settings struct {
	DependsOn DependsOn         `yaml:"depends_on,omitempty" json:"depends_on,omitempty" mapstructure:"depends_on"`
	Spacelift SettingsSpacelift `yaml:"spacelift,omitempty" json:"spacelift,omitempty" mapstructure:"spacelift"`
	Templates Templates         `yaml:"templates,omitempty" json:"templates,omitempty" mapstructure:"templates"`
}

// ConfigSourcesStackDependency defines schema for sources of config sections
type ConfigSourcesStackDependency struct {
	StackFile        string `yaml:"stack_file" json:"stack_file" mapstructure:"stack_file"`
	StackFileSection string `yaml:"stack_file_section" json:"stack_file_section" mapstructure:"stack_file_section"`
	DependencyType   string `yaml:"dependency_type" json:"dependency_type" mapstructure:"dependency_type"`
	VariableValue    any    `yaml:"variable_value" json:"variable_value" mapstructure:"variable_value"`
}

type ConfigSourcesStackDependencies []ConfigSourcesStackDependency

type ConfigSourcesItem struct {
	FinalValue        any                            `yaml:"final_value" json:"final_value" mapstructure:"final_value"`
	Name              string                         `yaml:"name" json:"name" mapstructure:"name"`
	StackDependencies ConfigSourcesStackDependencies `yaml:"stack_dependencies" json:"stack_dependencies" mapstructure:"stack_dependencies"`
}

type ConfigSources map[string]map[string]ConfigSourcesItem

// Atmos vendoring (`vendor.yaml` file)

type AtmosVendorSource struct {
	Component     string   `yaml:"component" json:"component" mapstructure:"component"`
	Source        string   `yaml:"source" json:"source" mapstructure:"source"`
	Version       string   `yaml:"version" json:"version" mapstructure:"version"`
	File          string   `yaml:"file" json:"file" mapstructure:"file"`
	Targets       []string `yaml:"targets" json:"targets" mapstructure:"targets"`
	IncludedPaths []string `yaml:"included_paths,omitempty" json:"included_paths,omitempty" mapstructure:"included_paths"`
	ExcludedPaths []string `yaml:"excluded_paths,omitempty" json:"excluded_paths,omitempty" mapstructure:"excluded_paths"`
	Tags          []string `yaml:"tags" json:"tags" mapstructure:"tags"`
}

type AtmosVendorSpec struct {
	Imports []string            `yaml:"imports,omitempty" json:"imports,omitempty" mapstructure:"imports"`
	Sources []AtmosVendorSource `yaml:"sources" json:"sources" mapstructure:"sources"`
}

type AtmosVendorMetadata struct {
	Name        string `yaml:"name" json:"name" mapstructure:"name"`
	Description string `yaml:"description" json:"description" mapstructure:"description"`
}

type AtmosVendorConfig struct {
	ApiVersion string `yaml:"apiVersion" json:"apiVersion" mapstructure:"apiVersion"`
	Kind       string `yaml:"kind" json:"kind" mapstructure:"kind"`
	Metadata   AtmosVendorMetadata
	Spec       AtmosVendorSpec `yaml:"spec" json:"spec" mapstructure:"spec"`
}

type Vendor struct {
	// Path to vendor configuration file or directory containing vendor files
	// If a directory is specified, all .yaml files in the directory will be processed in lexicographical order
	BasePath string `yaml:"base_path" json:"base_path" mapstructure:"base_path"`
}

type MarkdownSettings struct {
	Document              MarkdownStyle `yaml:"document,omitempty" json:"document,omitempty" mapstructure:"document"`
	BlockQuote            MarkdownStyle `yaml:"block_quote,omitempty" json:"block_quote,omitempty" mapstructure:"block_quote"`
	Paragraph             MarkdownStyle `yaml:"paragraph,omitempty" json:"paragraph,omitempty" mapstructure:"paragraph"`
	List                  MarkdownStyle `yaml:"list,omitempty" json:"list,omitempty" mapstructure:"list"`
	ListItem              MarkdownStyle `yaml:"list_item,omitempty" json:"list_item,omitempty" mapstructure:"list_item"`
	Heading               MarkdownStyle `yaml:"heading,omitempty" json:"heading,omitempty" mapstructure:"heading"`
	H1                    MarkdownStyle `yaml:"h1,omitempty" json:"h1,omitempty" mapstructure:"h1"`
	H2                    MarkdownStyle `yaml:"h2,omitempty" json:"h2,omitempty" mapstructure:"h2"`
	H3                    MarkdownStyle `yaml:"h3,omitempty" json:"h3,omitempty" mapstructure:"h3"`
	H4                    MarkdownStyle `yaml:"h4,omitempty" json:"h4,omitempty" mapstructure:"h4"`
	H5                    MarkdownStyle `yaml:"h5,omitempty" json:"h5,omitempty" mapstructure:"h5"`
	H6                    MarkdownStyle `yaml:"h6,omitempty" json:"h6,omitempty" mapstructure:"h6"`
	Text                  MarkdownStyle `yaml:"text,omitempty" json:"text,omitempty" mapstructure:"text"`
	Strong                MarkdownStyle `yaml:"strong,omitempty" json:"strong,omitempty" mapstructure:"strong"`
	Emph                  MarkdownStyle `yaml:"emph,omitempty" json:"emph,omitempty" mapstructure:"emph"`
	Hr                    MarkdownStyle `yaml:"hr,omitempty" json:"hr,omitempty" mapstructure:"hr"`
	Item                  MarkdownStyle `yaml:"item,omitempty" json:"item,omitempty" mapstructure:"item"`
	Enumeration           MarkdownStyle `yaml:"enumeration,omitempty" json:"enumeration,omitempty" mapstructure:"enumeration"`
	Code                  MarkdownStyle `yaml:"code,omitempty" json:"code,omitempty" mapstructure:"code"`
	CodeBlock             MarkdownStyle `yaml:"code_block,omitempty" json:"code_block,omitempty" mapstructure:"code_block"`
	Table                 MarkdownStyle `yaml:"table,omitempty" json:"table,omitempty" mapstructure:"table"`
	DefinitionList        MarkdownStyle `yaml:"definition_list,omitempty" json:"definition_list,omitempty" mapstructure:"definition_list"`
	DefinitionTerm        MarkdownStyle `yaml:"definition_term,omitempty" json:"definition_term,omitempty" mapstructure:"definition_term"`
	DefinitionDescription MarkdownStyle `yaml:"definition_description,omitempty" json:"definition_description,omitempty" mapstructure:"definition_description"`
	HtmlBlock             MarkdownStyle `yaml:"html_block,omitempty" json:"html_block,omitempty" mapstructure:"html_block"`
	HtmlSpan              MarkdownStyle `yaml:"html_span,omitempty" json:"html_span,omitempty" mapstructure:"html_span"`
	Link                  MarkdownStyle `yaml:"link,omitempty" json:"link,omitempty" mapstructure:"link"`
	LinkText              MarkdownStyle `yaml:"link_text,omitempty" json:"link_text,omitempty" mapstructure:"link_text"`
}

type MarkdownStyle struct {
	BlockPrefix     string                 `yaml:"block_prefix,omitempty" json:"block_prefix,omitempty" mapstructure:"block_prefix"`
	BlockSuffix     string                 `yaml:"block_suffix,omitempty" json:"block_suffix,omitempty" mapstructure:"block_suffix"`
	Color           string                 `yaml:"color,omitempty" json:"color,omitempty" mapstructure:"color"`
	BackgroundColor string                 `yaml:"background_color,omitempty" json:"background_color,omitempty" mapstructure:"background_color"`
	Bold            bool                   `yaml:"bold,omitempty" json:"bold,omitempty" mapstructure:"bold"`
	Italic          bool                   `yaml:"italic,omitempty" json:"italic,omitempty" mapstructure:"italic"`
	Underline       bool                   `yaml:"underline,omitempty" json:"underline,omitempty" mapstructure:"underline"`
	Margin          int                    `yaml:"margin,omitempty" json:"margin,omitempty" mapstructure:"margin"`
	Padding         int                    `yaml:"padding,omitempty" json:"padding,omitempty" mapstructure:"padding"`
	Indent          int                    `yaml:"indent,omitempty" json:"indent,omitempty" mapstructure:"indent"`
	IndentToken     string                 `yaml:"indent_token,omitempty" json:"indent_token,omitempty" mapstructure:"indent_token"`
	LevelIndent     int                    `yaml:"level_indent,omitempty" json:"level_indent,omitempty" mapstructure:"level_indent"`
	Format          string                 `yaml:"format,omitempty" json:"format,omitempty" mapstructure:"format"`
	Prefix          string                 `yaml:"prefix,omitempty" json:"prefix,omitempty" mapstructure:"prefix"`
	StyleOverride   bool                   `yaml:"style_override,omitempty" json:"style_override,omitempty" mapstructure:"style_override"`
	Chroma          map[string]ChromaStyle `yaml:"chroma,omitempty" json:"chroma,omitempty" mapstructure:"chroma"`
}

type ChromaStyle struct {
	Color string `yaml:"color,omitempty" json:"color,omitempty" mapstructure:"color"`
}

type ListConfig struct {
	// Format specifies the output format (table, json, csv)
	// If empty, defaults to table format
	Format  string             `yaml:"format" json:"format" mapstructure:"format" validate:"omitempty,oneof=table json csv"`
	Columns []ListColumnConfig `yaml:"columns" json:"columns" mapstructure:"columns"`
}

type ListColumnConfig struct {
	Name  string `yaml:"name" json:"name" mapstructure:"name"`
	Value string `yaml:"value" json:"value" mapstructure:"value"`
}<|MERGE_RESOLUTION|>--- conflicted
+++ resolved
@@ -188,12 +188,8 @@
 
 type Terminal struct {
 	MaxWidth           int                `yaml:"max_width" json:"max_width" mapstructure:"max_width"`
-<<<<<<< HEAD
-	Pager              bool               `yaml:"pager" json:"pager" mapstructure:"pager"`
-=======
 	Pager              string             `yaml:"pager" json:"pager" mapstructure:"pager"`
 	Colors             bool               `yaml:"colors" json:"colors" mapstructure:"colors"`
->>>>>>> 9ee823da
 	Unicode            bool               `yaml:"unicode" json:"unicode" mapstructure:"unicode"`
 	SyntaxHighlighting SyntaxHighlighting `yaml:"syntax_highlighting" json:"syntax_highlighting" mapstructure:"syntax_highlighting"`
 	NoColor            bool               `yaml:"no_color" json:"no_color" mapstructure:"no_color"`
