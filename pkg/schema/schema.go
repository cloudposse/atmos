--- conflicted
+++ resolved
@@ -1,4 +1,3 @@
-//revive:disable:file-length-limit - Schema is intentionally consolidated in one file for compatibility.
 package schema
 
 import (
@@ -60,11 +59,8 @@
 	CliConfigPath string              `yaml:"cli_config_path" json:"cli_config_path,omitempty" mapstructure:"cli_config_path"`
 	Import        []string            `yaml:"import" json:"import" mapstructure:"import"`
 	Docs          Docs                `yaml:"docs,omitempty" json:"docs,omitempty" mapstructure:"docs"`
-<<<<<<< HEAD
 	Auth          AuthConfig          `yaml:"auth,omitempty" json:"auth,omitempty" mapstructure:"auth"`
-=======
 	Profiler      profiler.Config     `yaml:"profiler,omitempty" json:"profiler,omitempty" mapstructure:"profiler"`
->>>>>>> f51d0f9a
 }
 
 func (m *AtmosConfiguration) GetSchemaRegistry(key string) SchemaRegistry {
