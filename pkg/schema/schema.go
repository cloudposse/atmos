--- conflicted
+++ resolved
@@ -205,17 +205,6 @@
 }
 
 type AtmosSettings struct {
-<<<<<<< HEAD
-	ListMergeStrategy string           `yaml:"list_merge_strategy" json:"list_merge_strategy" mapstructure:"list_merge_strategy"`
-	Terminal          Terminal         `yaml:"terminal,omitempty" json:"terminal,omitempty" mapstructure:"terminal"`
-	Docs              Docs             `yaml:"docs,omitempty" json:"docs,omitempty" mapstructure:"docs"`
-	Markdown          MarkdownSettings `yaml:"markdown,omitempty" json:"markdown,omitempty" mapstructure:"markdown"`
-	InjectGithubToken bool             `yaml:"inject_github_token,omitempty" mapstructure:"inject_github_token"`
-	GithubToken       string           `yaml:"github_token,omitempty" mapstructure:"github_token"`
-	BitbucketToken    string           `yaml:"bitbucket_token,omitempty" mapstructure:"bitbucket_token"`
-	BitbucketUsername string           `yaml:"bitbucket_username,omitempty" mapstructure:"bitbucket_username"`
-	GitlabToken       string           `yaml:"gitlab_token,omitempty" mapstructure:"gitlab_token"`
-=======
 	ListMergeStrategy    string           `yaml:"list_merge_strategy" json:"list_merge_strategy" mapstructure:"list_merge_strategy"`
 	Terminal             Terminal         `yaml:"terminal,omitempty" json:"terminal,omitempty" mapstructure:"terminal"`
 	Docs                 Docs             `yaml:"docs,omitempty" json:"docs,omitempty" mapstructure:"docs"`
@@ -230,7 +219,6 @@
 	InjectGitlabToken    bool             `yaml:"inject_gitlab_token,omitempty" mapstructure:"inject_gitlab_token"`
 	AtmosGitlabToken     string           `yaml:"atmos_gitlab_token,omitempty" mapstructure:"atmos_gitlab_token"`
 	GitlabToken          string           `yaml:"gitlab_token,omitempty" mapstructure:"gitlab_token"`
->>>>>>> 48a6b1f1
 }
 
 type Docs struct {
