--- conflicted
+++ resolved
@@ -206,13 +206,8 @@
 	Pager              string             `yaml:"pager" json:"pager" mapstructure:"pager"`
 	Unicode            bool               `yaml:"unicode" json:"unicode" mapstructure:"unicode"`
 	SyntaxHighlighting SyntaxHighlighting `yaml:"syntax_highlighting" json:"syntax_highlighting" mapstructure:"syntax_highlighting"`
-<<<<<<< HEAD
-	NoColor            bool               `yaml:"no_color" json:"no_color" mapstructure:"no_color"`
-	Color              *bool              `yaml:"color" json:"color" mapstructure:"color"`
-=======
 	Color              bool               `yaml:"color" json:"color" mapstructure:"color"`
 	NoColor            bool               `yaml:"no_color" json:"no_color" mapstructure:"no_color"` // Deprecated in config, use Color instead
->>>>>>> 08a44dd1
 	TabWidth           int                `yaml:"tab_width,omitempty" json:"tab_width,omitempty" mapstructure:"tab_width"`
 }
 
@@ -381,8 +376,8 @@
 	IncludedPaths []string `yaml:"included_paths" json:"included_paths" mapstructure:"included_paths"`
 	ExcludedPaths []string `yaml:"excluded_paths" json:"excluded_paths" mapstructure:"excluded_paths"`
 	// Deprecated: Use NameTemplate instead.
-	NamePattern   string   `yaml:"name_pattern" json:"name_pattern" mapstructure:"name_pattern"`
-	NameTemplate  string   `yaml:"name_template" json:"name_template" mapstructure:"name_template"`
+	NamePattern  string `yaml:"name_pattern" json:"name_pattern" mapstructure:"name_pattern"`
+	NameTemplate string `yaml:"name_template" json:"name_template" mapstructure:"name_template"`
 }
 
 type Workflows struct {
