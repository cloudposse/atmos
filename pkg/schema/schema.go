package schema

import (
	"github.com/cloudposse/atmos/pkg/store"
)

type AtmosSectionMapType = map[string]any

// AtmosConfiguration structure represents schema for `atmos.yaml` CLI config
type AtmosConfiguration struct {
	BasePath                      string             `yaml:"base_path" json:"base_path" mapstructure:"base_path"`
	Components                    Components         `yaml:"components" json:"components" mapstructure:"components"`
	Stacks                        Stacks             `yaml:"stacks" json:"stacks" mapstructure:"stacks"`
	Workflows                     Workflows          `yaml:"workflows,omitempty" json:"workflows,omitempty" mapstructure:"workflows"`
	Logs                          Logs               `yaml:"logs,omitempty" json:"logs,omitempty" mapstructure:"logs"`
	Commands                      []Command          `yaml:"commands,omitempty" json:"commands,omitempty" mapstructure:"commands"`
	CommandAliases                CommandAliases     `yaml:"aliases,omitempty" json:"aliases,omitempty" mapstructure:"aliases"`
	Integrations                  Integrations       `yaml:"integrations,omitempty" json:"integrations,omitempty" mapstructure:"integrations"`
	Schemas                       Schemas            `yaml:"schemas,omitempty" json:"schemas,omitempty" mapstructure:"schemas"`
	Templates                     Templates          `yaml:"templates,omitempty" json:"templates,omitempty" mapstructure:"templates"`
	Settings                      AtmosSettings      `yaml:"settings,omitempty" json:"settings,omitempty" mapstructure:"settings"`
	StoresConfig                  store.StoresConfig `yaml:"stores,omitempty" json:"stores,omitempty" mapstructure:"stores"`
	Vendor                        Vendor             `yaml:"vendor,omitempty" json:"vendor,omitempty" mapstructure:"vendor"`
	Initialized                   bool               `yaml:"initialized" json:"initialized" mapstructure:"initialized"`
	StacksBaseAbsolutePath        string             `yaml:"stacksBaseAbsolutePath,omitempty" json:"stacksBaseAbsolutePath,omitempty" mapstructure:"stacksBaseAbsolutePath"`
	IncludeStackAbsolutePaths     []string           `yaml:"includeStackAbsolutePaths,omitempty" json:"includeStackAbsolutePaths,omitempty" mapstructure:"includeStackAbsolutePaths"`
	ExcludeStackAbsolutePaths     []string           `yaml:"excludeStackAbsolutePaths,omitempty" json:"excludeStackAbsolutePaths,omitempty" mapstructure:"excludeStackAbsolutePaths"`
	TerraformDirAbsolutePath      string             `yaml:"terraformDirAbsolutePath,omitempty" json:"terraformDirAbsolutePath,omitempty" mapstructure:"terraformDirAbsolutePath"`
	HelmfileDirAbsolutePath       string             `yaml:"helmfileDirAbsolutePath,omitempty" json:"helmfileDirAbsolutePath,omitempty" mapstructure:"helmfileDirAbsolutePath"`
	StackConfigFilesRelativePaths []string           `yaml:"stackConfigFilesRelativePaths,omitempty" json:"stackConfigFilesRelativePaths,omitempty" mapstructure:"stackConfigFilesRelativePaths"`
	StackConfigFilesAbsolutePaths []string           `yaml:"stackConfigFilesAbsolutePaths,omitempty" json:"stackConfigFilesAbsolutePaths,omitempty" mapstructure:"stackConfigFilesAbsolutePaths"`
	StackType                     string             `yaml:"stackType,omitempty" json:"StackType,omitempty" mapstructure:"stackType"`
	Default                       bool               `yaml:"default" json:"default" mapstructure:"default"`
	Version                       Version            `yaml:"version,omitempty" json:"version,omitempty" mapstructure:"version"`
	Validate                      Validate           `yaml:"validate,omitempty" json:"validate,omitempty" mapstructure:"validate"`
	// Stores is never read from yaml, it is populated in processStoreConfig and it's used to pass to the populated store
	// registry through to the yaml parsing functions when !store is run and to pass the registry to the hooks
	// functions to be able to call stores from within hooks.
	Stores store.StoreRegistry `yaml:"stores_registry,omitempty" json:"stores_registry,omitempty" mapstructure:"stores_registry"`
}

<<<<<<< HEAD
type Validate struct {
	EditorConfig EditorConfig `yaml:"editorconfig,omitempty" json:"editorconfig,omitempty" mapstructure:"editorconfig"`
}

type EditorConfig struct {
	IgnoreDefaults bool           `yaml:"ignore_defaults,omitempty" json:"ignore_defaults,omitempty" mapstructure:"ignore_defaults"`
	DryRun         bool           `yaml:"dry_run,omitempty" json:"dry_run,omitempty" mapstructure:"dry_run"`
	Format         string         `yaml:"format,omitempty" json:"format,omitempty" mapstructure:"format"`
	NoColor        bool           `yaml:"no_color,omitempty" json:"no_color,omitempty" mapstructure:"no_color"`
	Disable        DisabledChecks `yaml:"disable,omitempty" json:"disable,omitempty" mapstructure:"disable"`

	ConfigFilePath string `yaml:"config_file_path,omitempty" json:"config_file_path,omitempty" mapstructure:"config_file_path"`
	Exclude        string `yaml:"exclude,omitempty" json:"exclude,omitempty" mapstructure:"exclude"`
	Init           bool   `yaml:"init,omitempty" json:"init,omitempty" mapstructure:"init"`
}

// DisabledChecks is a Struct which represents disabled checks
type DisabledChecks struct {
	EndOfLine              bool `yaml:"end_of_line,omitempty" json:"end_of_line,omitempty" mapstructure:"end_of_line"`
	InsertFinalNewline     bool `yaml:"insert_final_newline,omitempty" json:"insert_final_newline,omitempty" mapstructure:"insert_final_newline"`
	Indentation            bool `yaml:"indentation,omitempty" json:"indentation,omitempty" mapstructure:"indentation"`
	IndentSize             bool `yaml:"indent_size,omitempty" json:"indent_size,omitempty" mapstructure:"indent_size"`
	MaxLineLength          bool `yaml:"max_line_length,omitempty" json:"max_line_length,omitempty" mapstructure:"max_line_length"`
	TrimTrailingWhitespace bool `yaml:"trim_trailing_whitespace,omitempty" json:"trim_trailing_whitespace,omitempty" mapstructure:"trim_trailing_whitespace"`
=======
type Terminal struct {
	MaxWidth   int  `yaml:"max_width" json:"max_width" mapstructure:"max_width"`
	Pager      bool `yaml:"pager" json:"pager" mapstructure:"pager"`
	Timestamps bool `yaml:"timestamps" json:"timestamps" mapstructure:"timestamps"`
	Colors     bool `yaml:"colors" json:"colors" mapstructure:"colors"`
	Unicode    bool `yaml:"unicode" json:"unicode" mapstructure:"unicode"`
>>>>>>> 77258ba3
}

type AtmosSettings struct {
	ListMergeStrategy string           `yaml:"list_merge_strategy" json:"list_merge_strategy" mapstructure:"list_merge_strategy"`
	Terminal          Terminal         `yaml:"terminal,omitempty" json:"terminal,omitempty" mapstructure:"terminal"`
	Docs              Docs             `yaml:"docs,omitempty" json:"docs,omitempty" mapstructure:"docs"`
	Markdown          MarkdownSettings `yaml:"markdown,omitempty" json:"markdown,omitempty" mapstructure:"markdown"`
}

type Docs struct {
	MaxWidth   int  `yaml:"max-width" json:"max_width" mapstructure:"max-width"`
	Pagination bool `yaml:"pagination" json:"pagination" mapstructure:"pagination"`
}

type Templates struct {
	Settings TemplatesSettings `yaml:"settings" json:"settings" mapstructure:"settings"`
}

type TemplatesSettings struct {
	Enabled     bool                      `yaml:"enabled" json:"enabled" mapstructure:"enabled"`
	Sprig       TemplatesSettingsSprig    `yaml:"sprig" json:"sprig" mapstructure:"sprig"`
	Gomplate    TemplatesSettingsGomplate `yaml:"gomplate" json:"gomplate" mapstructure:"gomplate"`
	Delimiters  []string                  `yaml:"delimiters,omitempty" json:"delimiters,omitempty" mapstructure:"delimiters"`
	Evaluations int                       `yaml:"evaluations,omitempty" json:"evaluations,omitempty" mapstructure:"evaluations"`
	Env         map[string]string         `yaml:"env,omitempty" json:"env,omitempty" mapstructure:"env"`
}

type TemplatesSettingsSprig struct {
	Enabled bool `yaml:"enabled" json:"enabled" mapstructure:"enabled"`
}

type TemplatesSettingsGomplateDatasource struct {
	Url     string              `yaml:"url" json:"url" mapstructure:"url"`
	Headers map[string][]string `yaml:"headers" json:"headers" mapstructure:"headers"`
}

type TemplatesSettingsGomplate struct {
	Enabled     bool                                           `yaml:"enabled" json:"enabled" mapstructure:"enabled"`
	Timeout     int                                            `yaml:"timeout" json:"timeout" mapstructure:"timeout"`
	Datasources map[string]TemplatesSettingsGomplateDatasource `yaml:"datasources" json:"datasources" mapstructure:"datasources"`
}

type Terraform struct {
	BasePath                string      `yaml:"base_path" json:"base_path" mapstructure:"base_path"`
	ApplyAutoApprove        bool        `yaml:"apply_auto_approve" json:"apply_auto_approve" mapstructure:"apply_auto_approve"`
	AppendUserAgent         string      `yaml:"append_user_agent" json:"append_user_agent" mapstructure:"append_user_agent"`
	DeployRunInit           bool        `yaml:"deploy_run_init" json:"deploy_run_init" mapstructure:"deploy_run_init"`
	InitRunReconfigure      bool        `yaml:"init_run_reconfigure" json:"init_run_reconfigure" mapstructure:"init_run_reconfigure"`
	AutoGenerateBackendFile bool        `yaml:"auto_generate_backend_file" json:"auto_generate_backend_file" mapstructure:"auto_generate_backend_file"`
	Command                 string      `yaml:"command" json:"command" mapstructure:"command"`
	Shell                   ShellConfig `yaml:"shell" json:"shell" mapstructure:"shell"`
}

type ShellConfig struct {
	Prompt string `yaml:"prompt" json:"prompt" mapstructure:"prompt"`
}

type Helmfile struct {
	BasePath              string `yaml:"base_path" json:"base_path" mapstructure:"base_path"`
	UseEKS                bool   `yaml:"use_eks" json:"use_eks" mapstructure:"use_eks"`
	KubeconfigPath        string `yaml:"kubeconfig_path" json:"kubeconfig_path" mapstructure:"kubeconfig_path"`
	HelmAwsProfilePattern string `yaml:"helm_aws_profile_pattern" json:"helm_aws_profile_pattern" mapstructure:"helm_aws_profile_pattern"`
	ClusterNamePattern    string `yaml:"cluster_name_pattern" json:"cluster_name_pattern" mapstructure:"cluster_name_pattern"`
	Command               string `yaml:"command" json:"command" mapstructure:"command"`
}

type Components struct {
	Terraform Terraform `yaml:"terraform" json:"terraform" mapstructure:"terraform"`
	Helmfile  Helmfile  `yaml:"helmfile" json:"helmfile" mapstructure:"helmfile"`
}

type Stacks struct {
	BasePath      string   `yaml:"base_path" json:"base_path" mapstructure:"base_path"`
	IncludedPaths []string `yaml:"included_paths" json:"included_paths" mapstructure:"included_paths"`
	ExcludedPaths []string `yaml:"excluded_paths" json:"excluded_paths" mapstructure:"excluded_paths"`
	NamePattern   string   `yaml:"name_pattern" json:"name_pattern" mapstructure:"name_pattern"`
	NameTemplate  string   `yaml:"name_template" json:"name_template" mapstructure:"name_template"`
}

type Workflows struct {
	BasePath string `yaml:"base_path" json:"base_path" mapstructure:"base_path"`
}

type Logs struct {
	File  string `yaml:"file" json:"file" mapstructure:"file"`
	Level string `yaml:"level" json:"level" mapstructure:"level"`
}

type Context struct {
	Namespace          string `yaml:"namespace" json:"namespace" mapstructure:"namespace"`
	Tenant             string `yaml:"tenant" json:"tenant" mapstructure:"tenant"`
	Environment        string `yaml:"environment" json:"environment" mapstructure:"environment"`
	Stage              string `yaml:"stage" json:"stage" mapstructure:"stage"`
	Region             string `yaml:"region" json:"region" mapstructure:"region"`
	Component          string `yaml:"component" json:"component" mapstructure:"component"`
	BaseComponent      string `yaml:"base_component" json:"base_component" mapstructure:"base_component"`
	ComponentPath      string `yaml:"component_path" json:"component_path" mapstructure:"component_path"`
	Workspace          string `yaml:"workspace" json:"workspace" mapstructure:"workspace"`
	Attributes         []any  `yaml:"attributes" json:"attributes" mapstructure:"attributes"`
	File               string `yaml:"file" json:"file" mapstructure:"file"`
	Folder             string `yaml:"folder" json:"folder" mapstructure:"folder"`
	TerraformWorkspace string `yaml:"terraform_workspace" json:"terraform_workspace" mapstructure:"terraform_workspace"`
}

type VersionCheck struct {
	Enabled   bool   `yaml:"enabled,omitempty" mapstructure:"enabled"`
	Timeout   int    `yaml:"timeout,omitempty" mapstructure:"timeout"`
	Frequency string `yaml:"frequency,omitempty" mapstructure:"frequency"`
}

type Version struct {
	Check VersionCheck `yaml:"check,omitempty" mapstructure:"check"`
}

type ArgsAndFlagsInfo struct {
	AdditionalArgsAndFlags    []string
	SubCommand                string
	SubCommand2               string
	ComponentFromArg          string
	GlobalOptions             []string
	TerraformCommand          string
	TerraformDir              string
	HelmfileCommand           string
	HelmfileDir               string
	ConfigDir                 string
	StacksDir                 string
	WorkflowsDir              string
	BasePath                  string
	VendorBasePath            string
	DeployRunInit             string
	InitRunReconfigure        string
	AutoGenerateBackendFile   string
	AppendUserAgent           string
	UseTerraformPlan          bool
	PlanFile                  string
	DryRun                    bool
	SkipInit                  bool
	NeedHelp                  bool
	JsonSchemaDir             string
	OpaDir                    string
	CueDir                    string
	AtmosManifestJsonSchema   string
	RedirectStdErr            string
	LogsLevel                 string
	LogsFile                  string
	SettingsListMergeStrategy string
}

type ConfigAndStacksInfo struct {
	StackFromArg                  string
	Stack                         string
	StackFile                     string
	ComponentType                 string
	ComponentFromArg              string
	Component                     string
	ComponentFolderPrefix         string
	ComponentFolderPrefixReplaced string
	BaseComponentPath             string
	BaseComponent                 string
	FinalComponent                string
	Command                       string
	SubCommand                    string
	SubCommand2                   string
	ComponentSection              AtmosSectionMapType
	ComponentVarsSection          AtmosSectionMapType
	ComponentSettingsSection      AtmosSectionMapType
	ComponentOverridesSection     AtmosSectionMapType
	ComponentProvidersSection     AtmosSectionMapType
	ComponentHooksSection         AtmosSectionMapType
	ComponentEnvSection           AtmosSectionMapType
	ComponentEnvList              []string
	ComponentBackendSection       AtmosSectionMapType
	ComponentBackendType          string
	AdditionalArgsAndFlags        []string
	GlobalOptions                 []string
	BasePath                      string
	VendorBasePathFlag            string
	TerraformCommand              string
	TerraformDir                  string
	HelmfileCommand               string
	HelmfileDir                   string
	ConfigDir                     string
	StacksDir                     string
	WorkflowsDir                  string
	Context                       Context
	ContextPrefix                 string
	DeployRunInit                 string
	InitRunReconfigure            string
	AutoGenerateBackendFile       string
	UseTerraformPlan              bool
	PlanFile                      string
	DryRun                        bool
	SkipInit                      bool
	ComponentInheritanceChain     []string
	ComponentImportsSection       []string
	NeedHelp                      bool
	ComponentIsAbstract           bool
	ComponentIsEnabled            bool
	ComponentMetadataSection      AtmosSectionMapType
	TerraformWorkspace            string
	JsonSchemaDir                 string
	OpaDir                        string
	CueDir                        string
	AtmosManifestJsonSchema       string
	AtmosCliConfigPath            string
	AtmosBasePath                 string
	RedirectStdErr                string
	LogsLevel                     string
	LogsFile                      string
	SettingsListMergeStrategy     string
}

// Workflows

type WorkflowStep struct {
	Name    string `yaml:"name,omitempty" json:"name,omitempty" mapstructure:"name"`
	Command string `yaml:"command" json:"command" mapstructure:"command"`
	Stack   string `yaml:"stack,omitempty" json:"stack,omitempty" mapstructure:"stack"`
	Type    string `yaml:"type,omitempty" json:"type,omitempty" mapstructure:"type"`
}

type WorkflowDefinition struct {
	Description string         `yaml:"description,omitempty" json:"description,omitempty" mapstructure:"description"`
	Steps       []WorkflowStep `yaml:"steps" json:"steps" mapstructure:"steps"`
	Stack       string         `yaml:"stack,omitempty" json:"stack,omitempty" mapstructure:"stack"`
}

type WorkflowConfig map[string]WorkflowDefinition

type WorkflowManifest struct {
	Name        string         `yaml:"name,omitempty" json:"name,omitempty" mapstructure:"name"`
	Description string         `yaml:"description,omitempty" json:"description,omitempty" mapstructure:"description"`
	Workflows   WorkflowConfig `yaml:"workflows" json:"workflows" mapstructure:"workflows"`
}

type DescribeWorkflowsItem struct {
	File     string `yaml:"file" json:"file" mapstructure:"file"`
	Workflow string `yaml:"workflow" json:"workflow" mapstructure:"workflow"`
}

// EKS update-kubeconfig

type AwsEksUpdateKubeconfigContext struct {
	Component   string
	Stack       string
	Profile     string
	ClusterName string
	Kubeconfig  string
	RoleArn     string
	DryRun      bool
	Verbose     bool
	Alias       string
	Namespace   string
	Tenant      string
	Environment string
	Stage       string
	Region      string
}

// Component vendoring (`component.yaml` file)

type VendorComponentSource struct {
	Type          string   `yaml:"type" json:"type" mapstructure:"type"`
	Uri           string   `yaml:"uri" json:"uri" mapstructure:"uri"`
	Version       string   `yaml:"version" json:"version" mapstructure:"version"`
	IncludedPaths []string `yaml:"included_paths" json:"included_paths" mapstructure:"included_paths"`
	ExcludedPaths []string `yaml:"excluded_paths" json:"excluded_paths" mapstructure:"excluded_paths"`
}

type VendorComponentMixins struct {
	Type     string `yaml:"type" json:"type" mapstructure:"type"`
	Uri      string `yaml:"uri" json:"uri" mapstructure:"uri"`
	Version  string `yaml:"version" json:"version" mapstructure:"version"`
	Filename string `yaml:"filename" json:"filename" mapstructure:"filename"`
}

type VendorComponentSpec struct {
	Source VendorComponentSource   `yaml:"source" json:"source" mapstructure:"source"`
	Mixins []VendorComponentMixins `yaml:"mixins" json:"mixins" mapstructure:"mixins"`
}

type VendorComponentMetadata struct {
	Name        string `yaml:"name" json:"name" mapstructure:"name"`
	Description string `yaml:"description" json:"description" mapstructure:"description"`
}

type VendorComponentConfig struct {
	ApiVersion string                  `yaml:"apiVersion" json:"apiVersion" mapstructure:"apiVersion"`
	Kind       string                  `yaml:"kind" json:"kind" mapstructure:"kind"`
	Metadata   VendorComponentMetadata `yaml:"metadata" json:"metadata" mapstructure:"metadata"`
	Spec       VendorComponentSpec     `yaml:"spec" json:"spec" mapstructure:"spec"`
}

// Custom CLI commands

type Command struct {
	Name            string                 `yaml:"name" json:"name" mapstructure:"name"`
	Description     string                 `yaml:"description" json:"description" mapstructure:"description"`
	Env             []CommandEnv           `yaml:"env" json:"env" mapstructure:"env"`
	Arguments       []CommandArgument      `yaml:"arguments" json:"arguments" mapstructure:"arguments"`
	Flags           []CommandFlag          `yaml:"flags" json:"flags" mapstructure:"flags"`
	ComponentConfig CommandComponentConfig `yaml:"component_config" json:"component_config" mapstructure:"component_config"`
	Steps           []string               `yaml:"steps" json:"steps" mapstructure:"steps"`
	Commands        []Command              `yaml:"commands" json:"commands" mapstructure:"commands"`
	Verbose         bool                   `yaml:"verbose" json:"verbose" mapstructure:"verbose"`
}

type CommandArgument struct {
	Name        string `yaml:"name" json:"name" mapstructure:"name"`
	Description string `yaml:"description" json:"description" mapstructure:"description"`
	Required    bool   `yaml:"required" json:"required" mapstructure:"required"`
	Default     string `yaml:"default" json:"default" mapstructure:"default"`
}

type CommandFlag struct {
	Name        string `yaml:"name" json:"name" mapstructure:"name"`
	Shorthand   string `yaml:"shorthand" json:"shorthand" mapstructure:"shorthand"`
	Type        string `yaml:"type" json:"type" mapstructure:"type"`
	Description string `yaml:"description" json:"description" mapstructure:"description"`
	Usage       string `yaml:"usage" json:"usage" mapstructure:"usage"`
	Required    bool   `yaml:"required" json:"required" mapstructure:"required"`
}

type CommandEnv struct {
	Key          string `yaml:"key" json:"key" mapstructure:"key"`
	Value        string `yaml:"value" json:"value" mapstructure:"value"`
	ValueCommand string `yaml:"valueCommand" json:"valueCommand" mapstructure:"valueCommand"`
}

type CommandComponentConfig struct {
	Component string `yaml:"component" json:"component" mapstructure:"component"`
	Stack     string `yaml:"stack" json:"stack" mapstructure:"stack"`
}

// CLI command aliases

type CommandAliases map[string]string

// Integrations

type Integrations struct {
	Atlantis Atlantis            `yaml:"atlantis,omitempty" json:"atlantis,omitempty" mapstructure:"atlantis"`
	GitHub   AtmosSectionMapType `yaml:"github,omitempty" json:"github,omitempty" mapstructure:"github"`
	Pro      AtmosSectionMapType `yaml:"pro,omitempty" json:"pro,omitempty" mapstructure:"pro"`
}

// Atlantis integration

type Atlantis struct {
	Path              string                           `yaml:"path,omitempty" json:"path,omitempty" mapstructure:"path"`
	ConfigTemplates   map[string]AtlantisRepoConfig    `yaml:"config_templates,omitempty" json:"config_templates,omitempty" mapstructure:"config_templates"`
	ProjectTemplates  map[string]AtlantisProjectConfig `yaml:"project_templates,omitempty" json:"project_templates,omitempty" mapstructure:"project_templates"`
	WorkflowTemplates AtmosSectionMapType              `yaml:"workflow_templates,omitempty" json:"workflow_templates,omitempty" mapstructure:"workflow_templates"`
}

type AtlantisRepoConfig struct {
	Version                   int      `yaml:"version" json:"version" mapstructure:"version"`
	Automerge                 bool     `yaml:"automerge" json:"automerge" mapstructure:"automerge"`
	DeleteSourceBranchOnMerge bool     `yaml:"delete_source_branch_on_merge" json:"delete_source_branch_on_merge" mapstructure:"delete_source_branch_on_merge"`
	ParallelPlan              bool     `yaml:"parallel_plan" json:"parallel_plan" mapstructure:"parallel_plan"`
	ParallelApply             bool     `yaml:"parallel_apply" json:"parallel_apply" mapstructure:"parallel_apply"`
	AllowedRegexpPrefixes     []string `yaml:"allowed_regexp_prefixes" json:"allowed_regexp_prefixes" mapstructure:"allowed_regexp_prefixes"`
}

type AtlantisProjectConfig struct {
	Name                      string                        `yaml:"name" json:"name" mapstructure:"name"`
	Workspace                 string                        `yaml:"workspace" json:"workspace" mapstructure:"workspace"`
	Workflow                  string                        `yaml:"workflow,omitempty" json:"workflow,omitempty" mapstructure:"workflow"`
	Dir                       string                        `yaml:"dir" json:"dir" mapstructure:"dir"`
	TerraformVersion          string                        `yaml:"terraform_version" json:"terraform_version" mapstructure:"terraform_version"`
	DeleteSourceBranchOnMerge bool                          `yaml:"delete_source_branch_on_merge" json:"delete_source_branch_on_merge" mapstructure:"delete_source_branch_on_merge"`
	Autoplan                  AtlantisProjectAutoplanConfig `yaml:"autoplan" json:"autoplan" mapstructure:"autoplan"`
	ApplyRequirements         []string                      `yaml:"apply_requirements" json:"apply_requirements" mapstructure:"apply_requirements"`
}

type AtlantisProjectAutoplanConfig struct {
	Enabled      bool     `yaml:"enabled" json:"enabled" mapstructure:"enabled"`
	WhenModified []string `yaml:"when_modified" json:"when_modified" mapstructure:"when_modified"`
}

type AtlantisConfigOutput struct {
	Version                   int                     `yaml:"version" json:"version" mapstructure:"version"`
	Automerge                 bool                    `yaml:"automerge" json:"automerge" mapstructure:"automerge"`
	DeleteSourceBranchOnMerge bool                    `yaml:"delete_source_branch_on_merge" json:"delete_source_branch_on_merge" mapstructure:"delete_source_branch_on_merge"`
	ParallelPlan              bool                    `yaml:"parallel_plan" json:"parallel_plan" mapstructure:"parallel_plan"`
	ParallelApply             bool                    `yaml:"parallel_apply" json:"parallel_apply" mapstructure:"parallel_apply"`
	AllowedRegexpPrefixes     []string                `yaml:"allowed_regexp_prefixes" json:"allowed_regexp_prefixes" mapstructure:"allowed_regexp_prefixes"`
	Projects                  []AtlantisProjectConfig `yaml:"projects" json:"projects" mapstructure:"projects"`
	Workflows                 AtmosSectionMapType     `yaml:"workflows,omitempty" json:"workflows,omitempty" mapstructure:"workflows"`
}

// Validation schemas

type JsonSchema struct {
	BasePath string `yaml:"base_path,omitempty" json:"base_path,omitempty" mapstructure:"base_path"`
}

type Cue struct {
	BasePath string `yaml:"base_path,omitempty" json:"base_path,omitempty" mapstructure:"base_path"`
}

type Opa struct {
	BasePath string `yaml:"base_path,omitempty" json:"base_path,omitempty" mapstructure:"base_path"`
}

type AtmosSchema struct {
	Manifest string `yaml:"manifest,omitempty" json:"manifest,omitempty" mapstructure:"manifest"`
}

type Schemas struct {
	JsonSchema JsonSchema  `yaml:"jsonschema,omitempty" json:"jsonschema,omitempty" mapstructure:"jsonschema"`
	Cue        Cue         `yaml:"cue,omitempty" json:"cue,omitempty" mapstructure:"cue"`
	Opa        Opa         `yaml:"opa,omitempty" json:"opa,omitempty" mapstructure:"opa"`
	Atmos      AtmosSchema `yaml:"atmos,omitempty" json:"atmos,omitempty" mapstructure:"atmos"`
}

type ValidationItem struct {
	SchemaType  string   `yaml:"schema_type" json:"schema_type" mapstructure:"schema_type"`
	SchemaPath  string   `yaml:"schema_path" json:"schema_path" mapstructure:"schema_path"`
	ModulePaths []string `yaml:"module_paths" json:"module_paths" mapstructure:"module_paths"`
	Description string   `yaml:"description" json:"description" mapstructure:"description"`
	Disabled    bool     `yaml:"disabled" json:"disabled" mapstructure:"disabled"`
	Timeout     int      `yaml:"timeout" json:"timeout" mapstructure:"timeout"`
}

type Validation map[string]ValidationItem

// Affected Atmos components and stacks given two Git commits

type Affected struct {
	Component            string              `yaml:"component" json:"component" mapstructure:"component"`
	ComponentType        string              `yaml:"component_type" json:"component_type" mapstructure:"component_type"`
	ComponentPath        string              `yaml:"component_path" json:"component_path" mapstructure:"component_path"`
	Namespace            string              `yaml:"namespace,omitempty" json:"namespace,omitempty" mapstructure:"namespace"`
	Tenant               string              `yaml:"tenant,omitempty" json:"tenant,omitempty" mapstructure:"tenant"`
	Environment          string              `yaml:"environment,omitempty" json:"environment,omitempty" mapstructure:"environment"`
	Stage                string              `yaml:"stage,omitempty" json:"stage,omitempty" mapstructure:"stage"`
	Stack                string              `yaml:"stack" json:"stack" mapstructure:"stack"`
	StackSlug            string              `yaml:"stack_slug" json:"stack_slug" mapstructure:"stack_slug"`
	SpaceliftStack       string              `yaml:"spacelift_stack,omitempty" json:"spacelift_stack,omitempty" mapstructure:"spacelift_stack"`
	AtlantisProject      string              `yaml:"atlantis_project,omitempty" json:"atlantis_project,omitempty" mapstructure:"atlantis_project"`
	Affected             string              `yaml:"affected" json:"affected" mapstructure:"affected"`
	File                 string              `yaml:"file,omitempty" json:"file,omitempty" mapstructure:"file"`
	Folder               string              `yaml:"folder,omitempty" json:"folder,omitempty" mapstructure:"folder"`
	Dependents           []Dependent         `yaml:"dependents" json:"dependents" mapstructure:"dependents"`
	IncludedInDependents bool                `yaml:"included_in_dependents" json:"included_in_dependents" mapstructure:"included_in_dependents"`
	Settings             AtmosSectionMapType `yaml:"settings" json:"settings" mapstructure:"settings"`
}

type BaseComponentConfig struct {
	BaseComponentVars                      AtmosSectionMapType
	BaseComponentSettings                  AtmosSectionMapType
	BaseComponentEnv                       AtmosSectionMapType
	BaseComponentProviders                 AtmosSectionMapType
	BaseComponentHooks                     AtmosSectionMapType
	FinalBaseComponentName                 string
	BaseComponentCommand                   string
	BaseComponentBackendType               string
	BaseComponentBackendSection            AtmosSectionMapType
	BaseComponentRemoteStateBackendType    string
	BaseComponentRemoteStateBackendSection AtmosSectionMapType
	ComponentInheritanceChain              []string
}

// Stack imports (`import` section)

type StackImport struct {
	Path                        string              `yaml:"path" json:"path" mapstructure:"path"`
	Context                     AtmosSectionMapType `yaml:"context" json:"context" mapstructure:"context"`
	SkipTemplatesProcessing     bool                `yaml:"skip_templates_processing,omitempty" json:"skip_templates_processing,omitempty" mapstructure:"skip_templates_processing"`
	IgnoreMissingTemplateValues bool                `yaml:"ignore_missing_template_values,omitempty" json:"ignore_missing_template_values,omitempty" mapstructure:"ignore_missing_template_values"`
	SkipIfMissing               bool                `yaml:"skip_if_missing,omitempty" json:"skip_if_missing,omitempty" mapstructure:"skip_if_missing"`
}

// Dependencies

type DependsOn map[any]Context

type Dependent struct {
	Component       string              `yaml:"component" json:"component" mapstructure:"component"`
	ComponentType   string              `yaml:"component_type" json:"component_type" mapstructure:"component_type"`
	ComponentPath   string              `yaml:"component_path" json:"component_path" mapstructure:"component_path"`
	Namespace       string              `yaml:"namespace,omitempty" json:"namespace,omitempty" mapstructure:"namespace"`
	Tenant          string              `yaml:"tenant,omitempty" json:"tenant,omitempty" mapstructure:"tenant"`
	Environment     string              `yaml:"environment,omitempty" json:"environment,omitempty" mapstructure:"environment"`
	Stage           string              `yaml:"stage,omitempty" json:"stage,omitempty" mapstructure:"stage"`
	Stack           string              `yaml:"stack" json:"stack" mapstructure:"stack"`
	StackSlug       string              `yaml:"stack_slug" json:"stack_slug" mapstructure:"stack_slug"`
	SpaceliftStack  string              `yaml:"spacelift_stack,omitempty" json:"spacelift_stack,omitempty" mapstructure:"spacelift_stack"`
	AtlantisProject string              `yaml:"atlantis_project,omitempty" json:"atlantis_project,omitempty" mapstructure:"atlantis_project"`
	Dependents      []Dependent         `yaml:"dependents" json:"dependents" mapstructure:"dependents"`
	Settings        AtmosSectionMapType `yaml:"settings" json:"settings" mapstructure:"settings"`
}

// Settings

type SettingsSpacelift AtmosSectionMapType

type Settings struct {
	DependsOn DependsOn         `yaml:"depends_on,omitempty" json:"depends_on,omitempty" mapstructure:"depends_on"`
	Spacelift SettingsSpacelift `yaml:"spacelift,omitempty" json:"spacelift,omitempty" mapstructure:"spacelift"`
	Templates Templates         `yaml:"templates,omitempty" json:"templates,omitempty" mapstructure:"templates"`
}

// ConfigSourcesStackDependency defines schema for sources of config sections
type ConfigSourcesStackDependency struct {
	StackFile        string `yaml:"stack_file" json:"stack_file" mapstructure:"stack_file"`
	StackFileSection string `yaml:"stack_file_section" json:"stack_file_section" mapstructure:"stack_file_section"`
	DependencyType   string `yaml:"dependency_type" json:"dependency_type" mapstructure:"dependency_type"`
	VariableValue    any    `yaml:"variable_value" json:"variable_value" mapstructure:"variable_value"`
}

type ConfigSourcesStackDependencies []ConfigSourcesStackDependency

type ConfigSourcesItem struct {
	FinalValue        any                            `yaml:"final_value" json:"final_value" mapstructure:"final_value"`
	Name              string                         `yaml:"name" json:"name" mapstructure:"name"`
	StackDependencies ConfigSourcesStackDependencies `yaml:"stack_dependencies" json:"stack_dependencies" mapstructure:"stack_dependencies"`
}

type ConfigSources map[string]map[string]ConfigSourcesItem

// Atmos vendoring (`vendor.yaml` file)

type AtmosVendorSource struct {
	Component     string   `yaml:"component" json:"component" mapstructure:"component"`
	Source        string   `yaml:"source" json:"source" mapstructure:"source"`
	Version       string   `yaml:"version" json:"version" mapstructure:"version"`
	File          string   `yaml:"file" json:"file" mapstructure:"file"`
	Targets       []string `yaml:"targets" json:"targets" mapstructure:"targets"`
	IncludedPaths []string `yaml:"included_paths,omitempty" json:"included_paths,omitempty" mapstructure:"included_paths"`
	ExcludedPaths []string `yaml:"excluded_paths,omitempty" json:"excluded_paths,omitempty" mapstructure:"excluded_paths"`
	Tags          []string `yaml:"tags" json:"tags" mapstructure:"tags"`
}

type AtmosVendorSpec struct {
	Imports []string            `yaml:"imports,omitempty" json:"imports,omitempty" mapstructure:"imports"`
	Sources []AtmosVendorSource `yaml:"sources" json:"sources" mapstructure:"sources"`
}

type AtmosVendorMetadata struct {
	Name        string `yaml:"name" json:"name" mapstructure:"name"`
	Description string `yaml:"description" json:"description" mapstructure:"description"`
}

type AtmosVendorConfig struct {
	ApiVersion string `yaml:"apiVersion" json:"apiVersion" mapstructure:"apiVersion"`
	Kind       string `yaml:"kind" json:"kind" mapstructure:"kind"`
	Metadata   AtmosVendorMetadata
	Spec       AtmosVendorSpec `yaml:"spec" json:"spec" mapstructure:"spec"`
}

type Vendor struct {
	// Path to vendor configuration file or directory containing vendor files
	// If a directory is specified, all .yaml files in the directory will be processed in lexicographical order
	BasePath string `yaml:"base_path" json:"base_path" mapstructure:"base_path"`
}

type MarkdownSettings struct {
	Document              MarkdownStyle `yaml:"document,omitempty" json:"document,omitempty" mapstructure:"document"`
	BlockQuote            MarkdownStyle `yaml:"block_quote,omitempty" json:"block_quote,omitempty" mapstructure:"block_quote"`
	Paragraph             MarkdownStyle `yaml:"paragraph,omitempty" json:"paragraph,omitempty" mapstructure:"paragraph"`
	List                  MarkdownStyle `yaml:"list,omitempty" json:"list,omitempty" mapstructure:"list"`
	ListItem              MarkdownStyle `yaml:"list_item,omitempty" json:"list_item,omitempty" mapstructure:"list_item"`
	Heading               MarkdownStyle `yaml:"heading,omitempty" json:"heading,omitempty" mapstructure:"heading"`
	H1                    MarkdownStyle `yaml:"h1,omitempty" json:"h1,omitempty" mapstructure:"h1"`
	H2                    MarkdownStyle `yaml:"h2,omitempty" json:"h2,omitempty" mapstructure:"h2"`
	H3                    MarkdownStyle `yaml:"h3,omitempty" json:"h3,omitempty" mapstructure:"h3"`
	H4                    MarkdownStyle `yaml:"h4,omitempty" json:"h4,omitempty" mapstructure:"h4"`
	H5                    MarkdownStyle `yaml:"h5,omitempty" json:"h5,omitempty" mapstructure:"h5"`
	H6                    MarkdownStyle `yaml:"h6,omitempty" json:"h6,omitempty" mapstructure:"h6"`
	Text                  MarkdownStyle `yaml:"text,omitempty" json:"text,omitempty" mapstructure:"text"`
	Strong                MarkdownStyle `yaml:"strong,omitempty" json:"strong,omitempty" mapstructure:"strong"`
	Emph                  MarkdownStyle `yaml:"emph,omitempty" json:"emph,omitempty" mapstructure:"emph"`
	Hr                    MarkdownStyle `yaml:"hr,omitempty" json:"hr,omitempty" mapstructure:"hr"`
	Item                  MarkdownStyle `yaml:"item,omitempty" json:"item,omitempty" mapstructure:"item"`
	Enumeration           MarkdownStyle `yaml:"enumeration,omitempty" json:"enumeration,omitempty" mapstructure:"enumeration"`
	Code                  MarkdownStyle `yaml:"code,omitempty" json:"code,omitempty" mapstructure:"code"`
	CodeBlock             MarkdownStyle `yaml:"code_block,omitempty" json:"code_block,omitempty" mapstructure:"code_block"`
	Table                 MarkdownStyle `yaml:"table,omitempty" json:"table,omitempty" mapstructure:"table"`
	DefinitionList        MarkdownStyle `yaml:"definition_list,omitempty" json:"definition_list,omitempty" mapstructure:"definition_list"`
	DefinitionTerm        MarkdownStyle `yaml:"definition_term,omitempty" json:"definition_term,omitempty" mapstructure:"definition_term"`
	DefinitionDescription MarkdownStyle `yaml:"definition_description,omitempty" json:"definition_description,omitempty" mapstructure:"definition_description"`
	HtmlBlock             MarkdownStyle `yaml:"html_block,omitempty" json:"html_block,omitempty" mapstructure:"html_block"`
	HtmlSpan              MarkdownStyle `yaml:"html_span,omitempty" json:"html_span,omitempty" mapstructure:"html_span"`
	Link                  MarkdownStyle `yaml:"link,omitempty" json:"link,omitempty" mapstructure:"link"`
	LinkText              MarkdownStyle `yaml:"link_text,omitempty" json:"link_text,omitempty" mapstructure:"link_text"`
}

type MarkdownStyle struct {
	BlockPrefix     string                 `yaml:"block_prefix,omitempty" json:"block_prefix,omitempty" mapstructure:"block_prefix"`
	BlockSuffix     string                 `yaml:"block_suffix,omitempty" json:"block_suffix,omitempty" mapstructure:"block_suffix"`
	Color           string                 `yaml:"color,omitempty" json:"color,omitempty" mapstructure:"color"`
	BackgroundColor string                 `yaml:"background_color,omitempty" json:"background_color,omitempty" mapstructure:"background_color"`
	Bold            bool                   `yaml:"bold,omitempty" json:"bold,omitempty" mapstructure:"bold"`
	Italic          bool                   `yaml:"italic,omitempty" json:"italic,omitempty" mapstructure:"italic"`
	Underline       bool                   `yaml:"underline,omitempty" json:"underline,omitempty" mapstructure:"underline"`
	Margin          int                    `yaml:"margin,omitempty" json:"margin,omitempty" mapstructure:"margin"`
	Padding         int                    `yaml:"padding,omitempty" json:"padding,omitempty" mapstructure:"padding"`
	Indent          int                    `yaml:"indent,omitempty" json:"indent,omitempty" mapstructure:"indent"`
	IndentToken     string                 `yaml:"indent_token,omitempty" json:"indent_token,omitempty" mapstructure:"indent_token"`
	LevelIndent     int                    `yaml:"level_indent,omitempty" json:"level_indent,omitempty" mapstructure:"level_indent"`
	Format          string                 `yaml:"format,omitempty" json:"format,omitempty" mapstructure:"format"`
	Prefix          string                 `yaml:"prefix,omitempty" json:"prefix,omitempty" mapstructure:"prefix"`
	StyleOverride   bool                   `yaml:"style_override,omitempty" json:"style_override,omitempty" mapstructure:"style_override"`
	Chroma          map[string]ChromaStyle `yaml:"chroma,omitempty" json:"chroma,omitempty" mapstructure:"chroma"`
}

type ChromaStyle struct {
	Color string `yaml:"color,omitempty" json:"color,omitempty" mapstructure:"color"`
}<|MERGE_RESOLUTION|>--- conflicted
+++ resolved
@@ -39,7 +39,6 @@
 	Stores store.StoreRegistry `yaml:"stores_registry,omitempty" json:"stores_registry,omitempty" mapstructure:"stores_registry"`
 }
 
-<<<<<<< HEAD
 type Validate struct {
 	EditorConfig EditorConfig `yaml:"editorconfig,omitempty" json:"editorconfig,omitempty" mapstructure:"editorconfig"`
 }
@@ -64,14 +63,14 @@
 	IndentSize             bool `yaml:"indent_size,omitempty" json:"indent_size,omitempty" mapstructure:"indent_size"`
 	MaxLineLength          bool `yaml:"max_line_length,omitempty" json:"max_line_length,omitempty" mapstructure:"max_line_length"`
 	TrimTrailingWhitespace bool `yaml:"trim_trailing_whitespace,omitempty" json:"trim_trailing_whitespace,omitempty" mapstructure:"trim_trailing_whitespace"`
-=======
+}
+
 type Terminal struct {
 	MaxWidth   int  `yaml:"max_width" json:"max_width" mapstructure:"max_width"`
 	Pager      bool `yaml:"pager" json:"pager" mapstructure:"pager"`
 	Timestamps bool `yaml:"timestamps" json:"timestamps" mapstructure:"timestamps"`
 	Colors     bool `yaml:"colors" json:"colors" mapstructure:"colors"`
 	Unicode    bool `yaml:"unicode" json:"unicode" mapstructure:"unicode"`
->>>>>>> 77258ba3
 }
 
 type AtmosSettings struct {
