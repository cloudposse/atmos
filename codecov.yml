--- conflicted
+++ resolved
@@ -9,11 +9,8 @@
         threshold: 2% # Allow a small drop in coverage
         base: auto
   ignore:
-<<<<<<< HEAD
     - "**/mock_*.go"  # Adjust this pattern based on your project structure
-=======
     - "mock_*.go"  # Adjust this pattern based on your project structure
->>>>>>> 48a6b1f1
 
 comment:
   layout: "reach,diff,flags,tree"  # Display different coverage views
