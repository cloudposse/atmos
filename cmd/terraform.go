--- conflicted
+++ resolved
@@ -21,8 +21,6 @@
 	FParseErrWhitelist: struct{ UnknownFlags bool }{UnknownFlags: true},
 }
 
-<<<<<<< HEAD
-=======
 func init() {
 	// https://github.com/spf13/cobra/issues/739
 	terraformCmd.DisableFlagParsing = true
@@ -31,7 +29,6 @@
 	RootCmd.AddCommand(terraformCmd)
 }
 
->>>>>>> ccb55ec5
 func runHooks(event h.HookEvent, cmd *cobra.Command, args []string) error {
 	info := getConfigAndStacksInfo("terraform", cmd, append([]string{cmd.Name()}, args...))
 
@@ -54,17 +51,6 @@
 	return nil
 }
 
-<<<<<<< HEAD
-func init() {
-	// https://github.com/spf13/cobra/issues/739
-	terraformCmd.DisableFlagParsing = true
-	terraformCmd.PersistentFlags().StringP("stack", "s", "", "atmos terraform <terraform_command> <component> -s <stack>")
-	attachTerraformCommands(terraformCmd)
-	RootCmd.AddCommand(terraformCmd)
-}
-
-=======
->>>>>>> ccb55ec5
 func terraformRun(cmd *cobra.Command, actualCmd *cobra.Command, args []string) {
 	info := getConfigAndStacksInfo("terraform", cmd, args)
 	if info.NeedHelp {
