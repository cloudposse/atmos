package cmd

import (
<<<<<<< HEAD
	e "github.com/cloudposse/atmos/internal/exec"
	u "github.com/cloudposse/atmos/pkg/utils"
	"github.com/spf13/cobra"

	"github.com/cloudposse/atmos/pkg/hooks"
)
=======
	"fmt"

	"github.com/spf13/cobra"

	e "github.com/cloudposse/atmos/internal/exec"
	cfg "github.com/cloudposse/atmos/pkg/config"
	h "github.com/cloudposse/atmos/pkg/hooks"
	u "github.com/cloudposse/atmos/pkg/utils"
>>>>>>> 75f70b6a

	l "github.com/charmbracelet/log"
)

// terraformCmd represents the base command for all terraform sub-commands
var terraformCmd = &cobra.Command{
	Use:                "terraform",
	Aliases:            []string{"tf"},
	Short:              "Execute Terraform commands (e.g., plan, apply, destroy) using Atmos stack configurations",
	Long:               `This command allows you to execute Terraform commands, such as plan, apply, and destroy, using Atmos stack configurations for consistent infrastructure management.`,
	FParseErrWhitelist: struct{ UnknownFlags bool }{UnknownFlags: true},
}

func init() {
	// https://github.com/spf13/cobra/issues/739
	terraformCmd.DisableFlagParsing = true
	terraformCmd.PersistentFlags().StringP("stack", "s", "", "atmos terraform <terraform_command> <component> -s <stack>")
	attachTerraformCommands(terraformCmd)
	RootCmd.AddCommand(terraformCmd)
}

func terraformRun(cmd *cobra.Command, actualCmd *cobra.Command, args []string) {
	info := getConfigAndStacksInfo("terraform", cmd, args)

	if info.NeedHelp {
		err := actualCmd.Usage()
		if err != nil {
			u.LogErrorAndExit(err)
		}
		return
	}

	err := e.ExecuteTerraform(info)
	if err != nil {
		u.LogErrorAndExit(err)
	}
<<<<<<< HEAD
=======
}

func runHooks(event h.HookEvent, cmd *cobra.Command, args []string) error {
	info := getConfigAndStacksInfo("terraform", cmd, append([]string{cmd.Name()}, args...))

	// Initialize the CLI config
	atmosConfig, err := cfg.InitCliConfig(info, true)
	if err != nil {
		return fmt.Errorf("error initializing CLI config: %w", err)
	}

	hooks, err := h.GetHooks(&atmosConfig, &info)
	if err != nil {
		return fmt.Errorf("error getting hooks: %w", err)
	}

	if hooks.HasHooks() {
		l.Info("running hooks", "event", event)
		return hooks.RunAll(event, &atmosConfig, &info, cmd, args)
	}

	return nil
}

func init() {
	// https://github.com/spf13/cobra/issues/739
	terraformCmd.DisableFlagParsing = true
	terraformCmd.PersistentFlags().StringP("stack", "s", "", "atmos terraform <terraform_command> <component> -s <stack>")
	attachTerraformCommands(terraformCmd)
	RootCmd.AddCommand(terraformCmd)
>>>>>>> 75f70b6a
}<|MERGE_RESOLUTION|>--- conflicted
+++ resolved
@@ -1,14 +1,6 @@
 package cmd
 
 import (
-<<<<<<< HEAD
-	e "github.com/cloudposse/atmos/internal/exec"
-	u "github.com/cloudposse/atmos/pkg/utils"
-	"github.com/spf13/cobra"
-
-	"github.com/cloudposse/atmos/pkg/hooks"
-)
-=======
 	"fmt"
 
 	"github.com/spf13/cobra"
@@ -17,7 +9,6 @@
 	cfg "github.com/cloudposse/atmos/pkg/config"
 	h "github.com/cloudposse/atmos/pkg/hooks"
 	u "github.com/cloudposse/atmos/pkg/utils"
->>>>>>> 75f70b6a
 
 	l "github.com/charmbracelet/log"
 )
@@ -31,31 +22,26 @@
 	FParseErrWhitelist: struct{ UnknownFlags bool }{UnknownFlags: true},
 }
 
-func init() {
-	// https://github.com/spf13/cobra/issues/739
-	terraformCmd.DisableFlagParsing = true
-	terraformCmd.PersistentFlags().StringP("stack", "s", "", "atmos terraform <terraform_command> <component> -s <stack>")
-	attachTerraformCommands(terraformCmd)
-	RootCmd.AddCommand(terraformCmd)
+// Contains checks if a slice of strings contains an exact match for the target string.
+func Contains(slice []string, target string) bool {
+	for _, item := range slice {
+		if item == target {
+			return true
+		}
+	}
+	return false
 }
 
 func terraformRun(cmd *cobra.Command, actualCmd *cobra.Command, args []string) {
 	info := getConfigAndStacksInfo("terraform", cmd, args)
-
 	if info.NeedHelp {
-		err := actualCmd.Usage()
-		if err != nil {
-			u.LogErrorAndExit(err)
-		}
+		actualCmd.Usage()
 		return
 	}
-
 	err := e.ExecuteTerraform(info)
 	if err != nil {
 		u.LogErrorAndExit(err)
 	}
-<<<<<<< HEAD
-=======
 }
 
 func runHooks(event h.HookEvent, cmd *cobra.Command, args []string) error {
@@ -86,5 +72,4 @@
 	terraformCmd.PersistentFlags().StringP("stack", "s", "", "atmos terraform <terraform_command> <component> -s <stack>")
 	attachTerraformCommands(terraformCmd)
 	RootCmd.AddCommand(terraformCmd)
->>>>>>> 75f70b6a
 }