--- conflicted
+++ resolved
@@ -19,33 +19,6 @@
 	Short:              "Execute Terraform commands (e.g., plan, apply, destroy) using Atmos stack configurations",
 	Long:               `This command allows you to execute Terraform commands, such as plan, apply, and destroy, using Atmos stack configurations for consistent infrastructure management.`,
 	FParseErrWhitelist: struct{ UnknownFlags bool }{UnknownFlags: true},
-<<<<<<< HEAD
-	RunE: func(cmd *cobra.Command, args []string) error {
-		return terraformRun(cmd, cmd, args)
-	},
-	PreRun: func(cmd *cobra.Command, args []string) {
-		var argsAfterDoubleDash []string
-		var finalArgs = args
-
-		doubleDashIndex := lo.IndexOf(args, "--")
-		if doubleDashIndex > 0 {
-			finalArgs = lo.Slice(args, 0, doubleDashIndex)
-			argsAfterDoubleDash = lo.Slice(args, doubleDashIndex+1, len(args))
-		}
-
-		info, err := e.ProcessCommandLineArgs("terraform", cmd, finalArgs, argsAfterDoubleDash)
-		if err != nil {
-			u.LogErrorAndExit(err)
-		}
-
-		ctx := context.WithValue(context.Background(), contextKey(atmosInfoKey), info)
-		RootCmd.SetContext(ctx)
-
-		// Check Atmos configuration
-		checkAtmosConfig()
-	},
-=======
->>>>>>> 255a05a2
 	PostRunE: func(cmd *cobra.Command, args []string) error {
 		info := getConfigAndStacksInfo("terraform", cmd, args)
 		return hooks.RunE(cmd, args, &info)
@@ -70,11 +43,7 @@
 	}
 	err := e.ExecuteTerraform(info)
 	if err != nil {
-<<<<<<< HEAD
 		u.LogErrorAndExit(err)
-=======
-		u.LogErrorAndExit(atmosConfig, err)
->>>>>>> 255a05a2
 	}
 }
 
