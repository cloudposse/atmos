--- conflicted
+++ resolved
@@ -1,16 +1,12 @@
 package cmd
 
 import (
-	"fmt"
-
 	"github.com/samber/lo"
 	"github.com/spf13/cobra"
 
 	e "github.com/cloudposse/atmos/internal/exec"
-	"github.com/cloudposse/atmos/internal/tui/templates"
 	"github.com/cloudposse/atmos/pkg/schema"
 	u "github.com/cloudposse/atmos/pkg/utils"
-	cc "github.com/ivanpirog/coloredcobra"
 )
 
 // terraformCmd represents the base command for all terraform sub-commands
@@ -20,14 +16,6 @@
 	Short:              "Execute Terraform commands",
 	Long:               `This command executes Terraform commands`,
 	FParseErrWhitelist: struct{ UnknownFlags bool }{UnknownFlags: true},
-<<<<<<< HEAD
-	Run: func(cmd *cobra.Command, args []string) {
-		handleHelpRequest(cmd, args, true)
-		if hasPositionalArgs(args) {
-			addUsageCommand(cmd, true)
-		}
-		terraformRun(cmd, cmd, args)
-	},
 }
 
 // Contains checks if a slice of strings contains an exact match for the target string.
@@ -51,80 +39,6 @@
 	}
 
 	info, _ := e.ProcessCommandLineArgs("terraform", cmd, finalArgs, argsAfterDoubleDash)
-=======
-	RunE: func(cmd *cobra.Command, args []string) error {
-		return terraformRun(cmd, cmd, args)
-	},
-}
-
-// Contains checks if a slice of strings contains an exact match for the target string.
-func Contains(slice []string, target string) bool {
-	for _, item := range slice {
-		if item == target {
-			return true
-		}
-	}
-	return false
-}
-
-func terraformRun(cmd *cobra.Command, actualCmd *cobra.Command, args []string) error {
-	var argsAfterDoubleDash []string
-	var finalArgs = args
-
-	doubleDashIndex := lo.IndexOf(args, "--")
-	if doubleDashIndex > 0 {
-		finalArgs = lo.Slice(args, 0, doubleDashIndex)
-		argsAfterDoubleDash = lo.Slice(args, doubleDashIndex+1, len(args))
-	}
-
-	info, _ := e.ProcessCommandLineArgs("terraform", cmd, finalArgs, argsAfterDoubleDash)
-	// Exit on help
-	if info.NeedHelp || (info.SubCommand == "" && info.SubCommand2 == "") {
-		if info.SubCommand != "" && info.SubCommand != "--help" && info.SubCommand != "help" {
-			suggestions := cmd.SuggestionsFor(args[0])
-			if !Contains(suggestions, args[0]) {
-				if len(suggestions) > 0 {
-					fmt.Printf("Unknown command: '%s'\n\nDid you mean this?\n", args[0])
-					for _, suggestion := range suggestions {
-						fmt.Printf("  %s\n", suggestion)
-					}
-				} else {
-					fmt.Printf(`Error: Unknkown command %q for %q`+"\n", args[0], cmd.CommandPath())
-				}
-				fmt.Printf(`Run '%s --help' for usage`+"\n", cmd.CommandPath())
-				return fmt.Errorf("unknown command %q for %q", args[0], cmd.CommandPath())
-			}
-		}
-		// check if this is terraform --help command. TODO: check if this is the best way to do
-		if cmd == actualCmd {
-			template := templates.GenerateFromBaseTemplate(actualCmd.Use, []templates.HelpTemplateSections{
-				templates.LongDescription,
-				templates.Usage,
-				templates.Aliases,
-				templates.Examples,
-				templates.AvailableCommands,
-				templates.Flags,
-				templates.GlobalFlags,
-				templates.NativeCommands,
-				templates.DoubleDashHelp,
-				templates.Footer,
-			})
-			actualCmd.SetUsageTemplate(template)
-			cc.Init(&cc.Config{
-				RootCmd:  actualCmd,
-				Headings: cc.HiCyan + cc.Bold + cc.Underline,
-				Commands: cc.HiGreen + cc.Bold,
-				Example:  cc.Italic,
-				ExecName: cc.Bold,
-				Flags:    cc.Bold,
-			})
-
-		}
-
-		actualCmd.Help()
-		return nil
-	}
->>>>>>> 2019d88b
 	// Check Atmos configuration
 	checkAtmosConfig()
 
@@ -139,6 +53,7 @@
 	// https://github.com/spf13/cobra/issues/739
 	terraformCmd.DisableFlagParsing = true
 	terraformCmd.PersistentFlags().StringP("stack", "s", "", "atmos terraform <terraform_command> <component> -s <stack>")
+	addUsageCommand(terraformCmd, true)
 	attachTerraformCommands(terraformCmd)
 	RootCmd.AddCommand(terraformCmd)
 }