package cmd

import (
	"errors"
	"fmt"

	l "github.com/charmbracelet/log"
	"github.com/spf13/cobra"

	e "github.com/cloudposse/atmos/internal/exec"
	cfg "github.com/cloudposse/atmos/pkg/config"
	terrerrors "github.com/cloudposse/atmos/pkg/errors"
	h "github.com/cloudposse/atmos/pkg/hooks"
	u "github.com/cloudposse/atmos/pkg/utils"
)

// terraformCmd represents the base command for all terraform sub-commands
var terraformCmd = &cobra.Command{
	Use:                "terraform",
	Aliases:            []string{"tf"},
	Short:              "Execute Terraform commands (e.g., plan, apply, destroy) using Atmos stack configurations",
	Long:               `This command allows you to execute Terraform commands, such as plan, apply, and destroy, using Atmos stack configurations for consistent infrastructure management.`,
	FParseErrWhitelist: struct{ UnknownFlags bool }{UnknownFlags: true},
}

func init() {
	// https://github.com/spf13/cobra/issues/739
	terraformCmd.DisableFlagParsing = true
	terraformCmd.PersistentFlags().Bool("", false, doubleDashHint)
	AddStackCompletion(terraformCmd)
	attachTerraformCommands(terraformCmd)
	RootCmd.AddCommand(terraformCmd)
}

func runHooks(event h.HookEvent, cmd *cobra.Command, args []string) error {
	info := getConfigAndStacksInfo("terraform", cmd, append([]string{cmd.Name()}, args...))

	// Initialize the CLI config
	atmosConfig, err := cfg.InitCliConfig(info, true)
	if err != nil {
		return fmt.Errorf("error initializing CLI config: %w", err)
	}

	hooks, err := h.GetHooks(&atmosConfig, &info)
	if err != nil {
		return fmt.Errorf("error getting hooks: %w", err)
	}

	if hooks.HasHooks() {
		l.Info("running hooks", "event", event)
		return hooks.RunAll(event, &atmosConfig, &info, cmd, args)
	}

	return nil
}

func terraformRun(cmd *cobra.Command, actualCmd *cobra.Command, args []string) error {
	info := getConfigAndStacksInfo("terraform", cmd, args)
	if info.NeedHelp {
		err := actualCmd.Usage()
		if err != nil {
			u.LogErrorAndExit(err)
		}
		return nil
	}

<<<<<<< HEAD
	flags := cmd.Flags()

	processTemplates, err := flags.GetBool("process-templates")
	if err != nil {
		u.PrintErrorMarkdownAndExit("", err, "")
	}

	processYamlFunctions, err := flags.GetBool("process-functions")
	if err != nil {
		u.PrintErrorMarkdownAndExit("", err, "")
	}

	skip, err := flags.GetStringSlice("skip")
	if err != nil {
		u.PrintErrorMarkdownAndExit("", err, "")
	}

	info.ProcessTemplates = processTemplates
	info.ProcessFunctions = processYamlFunctions
	info.Skip = skip

	err = e.ExecuteTerraform(info)
=======
	// For plan-diff, ExecuteTerraform will call OsExit directly if there are differences
	// So if we get here, it means there were no differences or there was an error
	err := e.ExecuteTerraform(info)
>>>>>>> daf9c221
	if err != nil {
		if errors.Is(err, terrerrors.ErrPlanHasDiff) {
			// Print the error message but return the error to be handled by main.go
			u.PrintErrorMarkdown("", err, "")
			return err
		}
		// For other errors, continue with existing behavior
		u.PrintErrorMarkdownAndExit("", err, "")
	}
	return nil
}<|MERGE_RESOLUTION|>--- conflicted
+++ resolved
@@ -64,7 +64,6 @@
 		return nil
 	}
 
-<<<<<<< HEAD
 	flags := cmd.Flags()
 
 	processTemplates, err := flags.GetBool("process-templates")
@@ -87,11 +86,10 @@
 	info.Skip = skip
 
 	err = e.ExecuteTerraform(info)
-=======
+
 	// For plan-diff, ExecuteTerraform will call OsExit directly if there are differences
 	// So if we get here, it means there were no differences or there was an error
 	err := e.ExecuteTerraform(info)
->>>>>>> daf9c221
 	if err != nil {
 		if errors.Is(err, terrerrors.ErrPlanHasDiff) {
 			// Print the error message but return the error to be handled by main.go
