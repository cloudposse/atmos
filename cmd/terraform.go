--- conflicted
+++ resolved
@@ -1,16 +1,8 @@
 package cmd
 
 import (
-	"fmt"
-
 	e "github.com/cloudposse/atmos/internal/exec"
-<<<<<<< HEAD
-	h "github.com/cloudposse/atmos/pkg/hooks"
-=======
-	"github.com/cloudposse/atmos/internal/tui/templates"
 	"github.com/cloudposse/atmos/pkg/hooks"
-	"github.com/cloudposse/atmos/pkg/schema"
->>>>>>> e98c3aa3
 	u "github.com/cloudposse/atmos/pkg/utils"
 	"github.com/spf13/cobra"
 )
@@ -26,86 +18,9 @@
 	Short:              "Execute Terraform commands (e.g., plan, apply, destroy) using Atmos stack configurations",
 	Long:               `This command allows you to execute Terraform commands, such as plan, apply, and destroy, using Atmos stack configurations for consistent infrastructure management.`,
 	FParseErrWhitelist: struct{ UnknownFlags bool }{UnknownFlags: true},
-<<<<<<< HEAD
-	PostRun: func(cmd *cobra.Command, args []string) {
+	PostRunE: func(cmd *cobra.Command, args []string) error {
 		info := getConfigAndStacksInfo("terraform", cmd, args)
-
-		sections, err := e.ExecuteDescribeComponent(info.ComponentFromArg, info.Stack, true)
-		if err != nil {
-			u.LogErrorAndExit(atmosConfig, err)
-		}
-
-		if info.SubCommand == "apply" || info.SubCommand == "deploy" {
-			hooks := h.Hooks{}
-			hooks, err = hooks.ConvertToHooks(sections["hooks"].(map[string]any))
-			if err != nil {
-				u.LogErrorAndExit(atmosConfig, fmt.Errorf("invalid hooks section %v", sections["hooks"]))
-			}
-
-			for _, hook := range hooks {
-				if strings.ToLower(hook.Command) == "store" {
-					if len(hook.Outputs) == 0 {
-						u.LogInfo(atmosConfig, fmt.Sprintf("skipping hook %q: no outputs configured", hook.Name))
-						continue
-					}
-					u.LogInfo(atmosConfig, fmt.Sprintf("\nexecuting 'after-terraform-apply' hook '%s' with command '%s'", hook.Name, hook.Command))
-					for key, value := range hook.Outputs {
-						var outputValue any
-						outputKey := strings.TrimPrefix(value, ".")
-
-						if strings.Index(value, ".") == 0 {
-							outputValue = e.GetTerraformOutput(&atmosConfig, info.Stack, info.ComponentFromArg, outputKey, true)
-						} else {
-							outputValue = value
-						}
-
-						store := atmosConfig.Stores[hook.Name]
-						if store == nil {
-							u.LogErrorAndExit(atmosConfig, fmt.Errorf("store %q not found in configuration", hook.Name))
-						}
-						u.LogInfo(atmosConfig, fmt.Sprintf("  storing terraform output '%s' in store '%s' with key '%s' and value %v", outputKey, hook.Name, key, outputValue))
-
-						err = store.Set(info.Stack, info.ComponentFromArg, key, outputValue)
-						if err != nil {
-							u.LogErrorAndExit(atmosConfig, err)
-						}
-					}
-				}
-			}
-		}
-=======
-	RunE: func(cmd *cobra.Command, args []string) error {
-		return terraformRun(cmd, cmd, args)
-	},
-	PreRun: func(cmd *cobra.Command, args []string) {
-		var argsAfterDoubleDash []string
-		var finalArgs = args
-
-		doubleDashIndex := lo.IndexOf(args, "--")
-		if doubleDashIndex > 0 {
-			finalArgs = lo.Slice(args, 0, doubleDashIndex)
-			argsAfterDoubleDash = lo.Slice(args, doubleDashIndex+1, len(args))
-		}
-
-		info, err := e.ProcessCommandLineArgs("terraform", cmd, finalArgs, argsAfterDoubleDash)
-		if err != nil {
-			u.LogErrorAndExit(schema.AtmosConfiguration{}, err)
-		}
-
-		ctx := context.WithValue(context.Background(), contextKey(atmosInfoKey), info)
-		RootCmd.SetContext(ctx)
-
-		// Check Atmos configuration
-		checkAtmosConfig()
-	},
-	PostRunE: func(cmd *cobra.Command, args []string) error {
-		info, ok := RootCmd.Context().Value(atmosInfoKey).(schema.ConfigAndStacksInfo)
-		if !ok {
-			return fmt.Errorf("failed to retrieve atmos info from context")
-		}
-
 		return hooks.RunE(cmd, args, &info)
->>>>>>> e98c3aa3
 	},
 }
 
