--- conflicted
+++ resolved
@@ -20,14 +20,7 @@
 	Short:              "Execute Terraform commands (e.g., plan, apply, destroy) using Atmos stack configurations",
 	Long:               `This command allows you to execute Terraform commands, such as plan, apply, and destroy, using Atmos stack configurations for consistent infrastructure management.`,
 	FParseErrWhitelist: struct{ UnknownFlags bool }{UnknownFlags: true},
-<<<<<<< HEAD
 	Example:            terraformUsage,
-	PostRunE: func(cmd *cobra.Command, args []string) error {
-		info := getConfigAndStacksInfo("terraform", cmd, args)
-		return hooks.RunE(cmd, args, &info)
-	},
-=======
->>>>>>> 02859b29
 }
 
 // Contains checks if a slice of strings contains an exact match for the target string.
