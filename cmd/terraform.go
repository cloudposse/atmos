--- conflicted
+++ resolved
@@ -25,11 +25,8 @@
 func init() {
 	// https://github.com/spf13/cobra/issues/739
 	terraformCmd.DisableFlagParsing = true
-<<<<<<< HEAD
 
 	terraformCmd.PersistentFlags().StringP("stack", "s", "", "atmos terraform <terraform_command> <component> -s <stack>")
-=======
->>>>>>> acf4e0a5
 	terraformCmd.PersistentFlags().Bool("", false, doubleDashHint)
 
 	// Flags related to `--affected` flag (similar to `atmos describe affected`)
