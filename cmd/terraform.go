package cmd

import (
	"fmt"

	"github.com/samber/lo"
	"github.com/spf13/cobra"

	e "github.com/cloudposse/atmos/internal/exec"
	"github.com/cloudposse/atmos/internal/tui/templates"
	"github.com/cloudposse/atmos/pkg/schema"
	u "github.com/cloudposse/atmos/pkg/utils"
	cc "github.com/ivanpirog/coloredcobra"
)

// terraformCmd represents the base command for all terraform sub-commands
var terraformCmd = &cobra.Command{
	Use:                "terraform",
	Aliases:            []string{"tf"},
	Short:              "Execute Terraform commands",
	Long:               `This command executes Terraform commands`,
	FParseErrWhitelist: struct{ UnknownFlags bool }{UnknownFlags: true},
	RunE: func(cmd *cobra.Command, args []string) error {
		return terraformRun(cmd, cmd, args)
	},
}

<<<<<<< HEAD
		doubleDashIndex := lo.IndexOf(args, "--")
		if doubleDashIndex > 0 {
			finalArgs = lo.Slice(args, 0, doubleDashIndex)
			argsAfterDoubleDash = lo.Slice(args, doubleDashIndex+1, len(args))
		}

		info, err := e.ProcessCommandLineArgs("terraform", cmd, finalArgs, argsAfterDoubleDash)
		if err != nil {
			u.LogErrorAndExit(schema.AtmosConfiguration{}, err)
=======
// Contains checks if a slice of strings contains an exact match for the target string.
func Contains(slice []string, target string) bool {
	for _, item := range slice {
		if item == target {
			return true
>>>>>>> 851ae560
		}
	}
	return false
}

func terraformRun(cmd *cobra.Command, actualCmd *cobra.Command, args []string) error {
	var argsAfterDoubleDash []string
	var finalArgs = args

	doubleDashIndex := lo.IndexOf(args, "--")
	if doubleDashIndex > 0 {
		finalArgs = lo.Slice(args, 0, doubleDashIndex)
		argsAfterDoubleDash = lo.Slice(args, doubleDashIndex+1, len(args))
	}

	info, _ := e.ProcessCommandLineArgs("terraform", cmd, finalArgs, argsAfterDoubleDash)
	// Exit on help
	if info.NeedHelp || (info.SubCommand == "" && info.SubCommand2 == "") {
		if info.SubCommand != "" && info.SubCommand != "--help" && info.SubCommand != "help" {
			suggestions := cmd.SuggestionsFor(args[0])
			if !Contains(suggestions, args[0]) {
				if len(suggestions) > 0 {
					fmt.Printf("Unknown command: '%s'\n\nDid you mean this?\n", args[0])
					for _, suggestion := range suggestions {
						fmt.Printf("  %s\n", suggestion)
					}
				} else {
					fmt.Printf(`Error: Unknkown command %q for %q`+"\n", args[0], cmd.CommandPath())
				}
				fmt.Printf(`Run '%s --help' for usage`+"\n", cmd.CommandPath())
				return fmt.Errorf("unknown command %q for %q", args[0], cmd.CommandPath())
			}
		}
<<<<<<< HEAD

		// Check Atmos configuration
		checkAtmosConfig()
=======
		// check if this is terraform --help command. TODO: check if this is the best way to do
		if cmd == actualCmd {
			template := templates.GenerateFromBaseTemplate(actualCmd.Use, []templates.HelpTemplateSections{
				templates.LongDescription,
				templates.Usage,
				templates.Aliases,
				templates.Examples,
				templates.AvailableCommands,
				templates.Flags,
				templates.GlobalFlags,
				templates.NativeCommands,
				templates.DoubleDashHelp,
				templates.Footer,
			})
			actualCmd.SetUsageTemplate(template)
			cc.Init(&cc.Config{
				RootCmd:  actualCmd,
				Headings: cc.HiCyan + cc.Bold + cc.Underline,
				Commands: cc.HiGreen + cc.Bold,
				Example:  cc.Italic,
				ExecName: cc.Bold,
				Flags:    cc.Bold,
			})
>>>>>>> 851ae560

		}

		actualCmd.Help()
		return nil
	}
	// Check Atmos configuration
	checkAtmosConfig()

	err := e.ExecuteTerraform(info)
	if err != nil {
		u.LogErrorAndExit(schema.AtmosConfiguration{}, err)
	}
	return nil
}

func init() {
	// https://github.com/spf13/cobra/issues/739
	terraformCmd.DisableFlagParsing = true
	terraformCmd.PersistentFlags().StringP("stack", "s", "", "atmos terraform <terraform_command> <component> -s <stack>")
	attachTerraformCommands(terraformCmd)
	RootCmd.AddCommand(terraformCmd)
}<|MERGE_RESOLUTION|>--- conflicted
+++ resolved
@@ -25,23 +25,11 @@
 	},
 }
 
-<<<<<<< HEAD
-		doubleDashIndex := lo.IndexOf(args, "--")
-		if doubleDashIndex > 0 {
-			finalArgs = lo.Slice(args, 0, doubleDashIndex)
-			argsAfterDoubleDash = lo.Slice(args, doubleDashIndex+1, len(args))
-		}
-
-		info, err := e.ProcessCommandLineArgs("terraform", cmd, finalArgs, argsAfterDoubleDash)
-		if err != nil {
-			u.LogErrorAndExit(schema.AtmosConfiguration{}, err)
-=======
 // Contains checks if a slice of strings contains an exact match for the target string.
 func Contains(slice []string, target string) bool {
 	for _, item := range slice {
 		if item == target {
 			return true
->>>>>>> 851ae560
 		}
 	}
 	return false
@@ -75,11 +63,6 @@
 				return fmt.Errorf("unknown command %q for %q", args[0], cmd.CommandPath())
 			}
 		}
-<<<<<<< HEAD
-
-		// Check Atmos configuration
-		checkAtmosConfig()
-=======
 		// check if this is terraform --help command. TODO: check if this is the best way to do
 		if cmd == actualCmd {
 			template := templates.GenerateFromBaseTemplate(actualCmd.Use, []templates.HelpTemplateSections{
@@ -103,7 +86,6 @@
 				ExecName: cc.Bold,
 				Flags:    cc.Bold,
 			})
->>>>>>> 851ae560
 
 		}
 
