--- conflicted
+++ resolved
@@ -1,23 +1,10 @@
 package cmd
 
 import (
-<<<<<<< HEAD
-	"context"
-	"fmt"
-
-	cc "github.com/ivanpirog/coloredcobra"
-	"github.com/samber/lo"
-	"github.com/spf13/cobra"
-
-=======
->>>>>>> b8f480f7
 	e "github.com/cloudposse/atmos/internal/exec"
 	"github.com/cloudposse/atmos/pkg/hooks"
 	u "github.com/cloudposse/atmos/pkg/utils"
-<<<<<<< HEAD
-=======
 	"github.com/spf13/cobra"
->>>>>>> b8f480f7
 )
 
 type contextKey string
