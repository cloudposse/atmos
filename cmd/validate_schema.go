--- conflicted
+++ resolved
@@ -19,14 +19,10 @@
 	Run: func(cmd *cobra.Command, args []string) {
 		// Check Atmos configuration
 		checkAtmosConfig()
-		fileName := ""
 		schema := ""
 		key := ""
 		if len(args) > 0 {
 			key = args[0] // Use provided argument
-		}
-		if cmd.Flags().Changed("file") {
-			fileName, _ = cmd.Flags().GetString("file")
 		}
 		if cmd.Flags().Changed("schema") {
 			schema, _ = cmd.Flags().GetString("schemas-atmos-manifest")
@@ -34,11 +30,7 @@
 		if schema == "" {
 			schema = os.Getenv("ATMOS_SCHEMAS_ATMOS_MANIFEST")
 		}
-<<<<<<< HEAD
 		if err := exec.NewAtmosValidatorExecuter(&atmosConfig).ExecuteAtmosValidateSchemaCmd(&atmosConfig, key, schema); err != nil {
-=======
-		if err := exec.NewAtmosValidatorExecuter(&atmosConfig).ExecuteAtmosValidateSchemaCmd(&atmosConfig, fileName, schema, key); err != nil {
->>>>>>> f2099054
 			u.PrintErrorMarkdownAndExit("", err, "")
 		}
 	},
