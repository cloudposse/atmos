--- conflicted
+++ resolved
@@ -37,11 +37,7 @@
 		checkAtmosConfig()
 		props, err := parseDescribeAffectedCliArgs(cmd, args)
 		checkErrorAndExit(err)
-<<<<<<< HEAD
-		err = newDescribeAffectedExec(&props.CLIConfig).Execute(&props)
-=======
 		err = newDescribeAffectedExec(props.CLIConfig).Execute(&props)
->>>>>>> 8957ff67
 		checkErrorAndExit(err)
 	}
 }
@@ -85,26 +81,14 @@
 	} else if atmosConfig, err = cfg.InitCliConfig(info, true); err != nil {
 		return exec.DescribeAffectedCmdArgs{}, err
 	}
-<<<<<<< HEAD
-
 	if err := exec.ValidateStacks(atmosConfig); err != nil {
 		return exec.DescribeAffectedCmdArgs{}, err
 	}
-
-=======
-	if err := exec.ValidateStacks(atmosConfig); err != nil {
-		return exec.DescribeAffectedCmdArgs{}, err
-	}
->>>>>>> 8957ff67
 	// Process flags
 	flags := cmd.Flags()
 
 	result := exec.DescribeAffectedCmdArgs{
-<<<<<<< HEAD
-		CLIConfig: atmosConfig,
-=======
 		CLIConfig: &atmosConfig,
->>>>>>> 8957ff67
 	}
 	setDescribeAffectedFlagValueInCliArgs(flags, &result)
 
