--- conflicted
+++ resolved
@@ -37,16 +37,12 @@
 		// Check Atmos configuration
 		checkAtmosConfig()
 		props, err := parseDescribeAffectedCliArgs(cmd, args)
-<<<<<<< HEAD
 		checkErrorAndExit(err, cmd)
-=======
-		checkErrorAndExit(err)
 		if cmd.Flags().Changed("pager") {
 			// TODO: update this post pr:https://github.com/cloudposse/atmos/pull/1174 is merged
 			props.CLIConfig.Settings.Terminal.Pager, err = cmd.Flags().GetString("pager")
-			checkErrorAndExit(err)
+  		checkErrorAndExit(err, cmd)
 		}
->>>>>>> 80f5f5ce
 		err = newDescribeAffectedExec(props.CLIConfig).Execute(&props)
 		checkErrorAndExit(err, cmd)
 		telemetry.CaptureCmd(cmd)
