--- conflicted
+++ resolved
@@ -5,12 +5,6 @@
 	"github.com/spf13/cobra"
 
 	"github.com/cloudposse/atmos/internal/exec"
-<<<<<<< HEAD
-	cfg "github.com/cloudposse/atmos/pkg/config"
-	"github.com/cloudposse/atmos/pkg/schema"
-	"github.com/cloudposse/atmos/pkg/telemetry"
-=======
->>>>>>> 7babaca8
 	u "github.com/cloudposse/atmos/pkg/utils"
 )
 
@@ -21,39 +15,7 @@
 	Long:               "Identify and list Atmos components and stacks impacted by changes between two Git commits.",
 	FParseErrWhitelist: struct{ UnknownFlags bool }{UnknownFlags: false},
 	Args:               cobra.NoArgs,
-<<<<<<< HEAD
-	Run:                getRunnableDescribeAffectedCmd(checkAtmosConfig, parseDescribeAffectedCliArgs, exec.NewDescribeAffectedExec),
-}
-
-func getRunnableDescribeAffectedCmd(
-	checkAtmosConfig func(opts ...AtmosValidateOption),
-	parseDescribeAffectedCliArgs func(cmd *cobra.Command, args []string) (exec.DescribeAffectedCmdArgs, error),
-	newDescribeAffectedExec describeAffectedExecCreator,
-) func(cmd *cobra.Command, args []string) {
-	return func(cmd *cobra.Command, args []string) {
-		// Check Atmos configuration
-		checkAtmosConfig()
-		props, err := parseDescribeAffectedCliArgs(cmd, args)
-		checkErrorAndExit(err, cmd)
-		if cmd.Flags().Changed("pager") {
-			// TODO: update this post pr:https://github.com/cloudposse/atmos/pull/1174 is merged
-			props.CLIConfig.Settings.Terminal.Pager, err = cmd.Flags().GetString("pager")
-			checkErrorAndExit(err, cmd)
-		}
-		err = newDescribeAffectedExec(props.CLIConfig).Execute(&props)
-		checkErrorAndExit(err, cmd)
-		telemetry.CaptureCmd(cmd)
-	}
-}
-
-func checkErrorAndExit(err error, cmd *cobra.Command) {
-	if err != nil {
-		telemetry.CaptureCmd(cmd, err)
-		u.PrintErrorMarkdownAndExit("", err, "")
-	}
-=======
 	RunE:               getRunnableDescribeAffectedCmd(checkAtmosConfig, exec.ParseDescribeAffectedCliArgs, exec.NewDescribeAffectedExec),
->>>>>>> 7babaca8
 }
 
 func init() {
