package internal

import (
	"errors"
	"fmt"
	"testing"

	"github.com/spf13/cobra"
	"github.com/stretchr/testify/assert"
	"github.com/stretchr/testify/require"

	errUtils "github.com/cloudposse/atmos/errors"
	"github.com/cloudposse/atmos/pkg/flags"
	"github.com/cloudposse/atmos/pkg/flags/compat"
)

// mockCommandProvider is a test implementation of CommandProvider.
type mockCommandProvider struct {
	name    string
	group   string
	cmd     *cobra.Command
	aliases []CommandAlias
}

func (m *mockCommandProvider) GetCommand() *cobra.Command {
	return m.cmd
}

func (m *mockCommandProvider) GetName() string {
	return m.name
}

func (m *mockCommandProvider) GetGroup() string {
	return m.group
}

<<<<<<< HEAD
func (m *mockCommandProvider) GetFlagsBuilder() flags.Builder {
	return nil
}

func (m *mockCommandProvider) GetPositionalArgsBuilder() *flags.PositionalArgsBuilder {
	return nil
}

func (m *mockCommandProvider) GetCompatibilityFlags() map[string]compat.CompatibilityFlag {
	return nil
=======
func (m *mockCommandProvider) GetAliases() []CommandAlias {
	return m.aliases
>>>>>>> 10886fe5
}

func TestRegister(t *testing.T) {
	Reset() // Clear registry for clean test

	provider := &mockCommandProvider{
		name:  "test",
		group: "Test Commands",
		cmd:   &cobra.Command{Use: "test"},
	}

	Register(provider)

	assert.Equal(t, 1, Count())

	retrieved, ok := GetProvider("test")
	assert.True(t, ok)
	assert.Equal(t, provider, retrieved)
}

func TestRegisterMultiple(t *testing.T) {
	Reset()

	provider1 := &mockCommandProvider{
		name:  "test1",
		group: "Group A",
		cmd:   &cobra.Command{Use: "test1"},
	}

	provider2 := &mockCommandProvider{
		name:  "test2",
		group: "Group B",
		cmd:   &cobra.Command{Use: "test2"},
	}

	Register(provider1)
	Register(provider2)

	assert.Equal(t, 2, Count())

	retrieved1, ok1 := GetProvider("test1")
	assert.True(t, ok1)
	assert.Equal(t, provider1, retrieved1)

	retrieved2, ok2 := GetProvider("test2")
	assert.True(t, ok2)
	assert.Equal(t, provider2, retrieved2)
}

func TestRegisterOverride(t *testing.T) {
	Reset()

	provider1 := &mockCommandProvider{
		name:  "test",
		group: "Test",
		cmd:   &cobra.Command{Use: "test", Short: "First"},
	}

	provider2 := &mockCommandProvider{
		name:  "test",
		group: "Test",
		cmd:   &cobra.Command{Use: "test", Short: "Second"},
	}

	Register(provider1)
	Register(provider2)

	// Should only have one provider (override)
	assert.Equal(t, 1, Count())

	// Should retrieve the second provider
	retrieved, ok := GetProvider("test")
	assert.True(t, ok)
	assert.Equal(t, "Second", retrieved.GetCommand().Short)
}

func TestRegisterAll(t *testing.T) {
	Reset()

	rootCmd := &cobra.Command{Use: "root"}

	provider1 := &mockCommandProvider{
		name:  "test1",
		group: "Test",
		cmd:   &cobra.Command{Use: "test1"},
	}

	provider2 := &mockCommandProvider{
		name:  "test2",
		group: "Test",
		cmd:   &cobra.Command{Use: "test2"},
	}

	Register(provider1)
	Register(provider2)

	err := RegisterAll(rootCmd)
	require.NoError(t, err)

	// Root command should have both subcommands
	assert.True(t, rootCmd.HasSubCommands())
	assert.Len(t, rootCmd.Commands(), 2)

	// Verify commands are accessible
	cmd1, _, err1 := rootCmd.Find([]string{"test1"})
	assert.NoError(t, err1)
	assert.Equal(t, "test1", cmd1.Use)

	cmd2, _, err2 := rootCmd.Find([]string{"test2"})
	assert.NoError(t, err2)
	assert.Equal(t, "test2", cmd2.Use)
}

func TestRegisterAllNilCommand(t *testing.T) {
	Reset()

	rootCmd := &cobra.Command{Use: "root"}

	provider := &mockCommandProvider{
		name:  "test",
		group: "Test",
		cmd:   nil, // Nil command should cause error
	}

	Register(provider)

	err := RegisterAll(rootCmd)
	assert.Error(t, err)
	assert.True(t, errors.Is(err, errUtils.ErrCommandNil), "error should wrap ErrCommandNil")
	assert.Contains(t, err.Error(), "test", "error message should include provider name")
}

func TestGetProviderNotFound(t *testing.T) {
	Reset()

	provider, ok := GetProvider("nonexistent")
	assert.False(t, ok)
	assert.Nil(t, provider)
}

func TestListProviders(t *testing.T) {
	Reset()

	provider1 := &mockCommandProvider{
		name:  "test1",
		group: "Group A",
		cmd:   &cobra.Command{Use: "test1"},
	}

	provider2 := &mockCommandProvider{
		name:  "test2",
		group: "Group A",
		cmd:   &cobra.Command{Use: "test2"},
	}

	provider3 := &mockCommandProvider{
		name:  "test3",
		group: "Group B",
		cmd:   &cobra.Command{Use: "test3"},
	}

	Register(provider1)
	Register(provider2)
	Register(provider3)

	grouped := ListProviders()

	assert.Len(t, grouped, 2)
	assert.Len(t, grouped["Group A"], 2)
	assert.Len(t, grouped["Group B"], 1)

	// Verify providers are in correct groups
	groupA := grouped["Group A"]
	assert.Contains(t, []CommandProvider{provider1, provider2}, groupA[0])
	assert.Contains(t, []CommandProvider{provider1, provider2}, groupA[1])

	groupB := grouped["Group B"]
	assert.Equal(t, provider3, groupB[0])
}

func TestNestedCommands(t *testing.T) {
	Reset()

	// Create parent command with subcommands
	parentCmd := &cobra.Command{Use: "parent"}
	childCmd1 := &cobra.Command{Use: "child1"}
	childCmd2 := &cobra.Command{Use: "child2"}

	parentCmd.AddCommand(childCmd1)
	parentCmd.AddCommand(childCmd2)

	provider := &mockCommandProvider{
		name:  "parent",
		group: "Test",
		cmd:   parentCmd,
	}

	Register(provider)

	// Verify parent is registered
	retrieved, ok := GetProvider("parent")
	assert.True(t, ok)
	assert.True(t, retrieved.GetCommand().HasSubCommands())

	// Verify children are accessible
	subCmd1, _, err1 := retrieved.GetCommand().Find([]string{"child1"})
	assert.NoError(t, err1)
	assert.Equal(t, "child1", subCmd1.Use)

	subCmd2, _, err2 := retrieved.GetCommand().Find([]string{"child2"})
	assert.NoError(t, err2)
	assert.Equal(t, "child2", subCmd2.Use)
}

func TestDeeplyNestedCommands(t *testing.T) {
	Reset()

	// Create deeply nested command hierarchy
	grandparentCmd := &cobra.Command{Use: "grandparent"}
	parentCmd := &cobra.Command{Use: "parent"}
	childCmd := &cobra.Command{Use: "child"}

	parentCmd.AddCommand(childCmd)
	grandparentCmd.AddCommand(parentCmd)

	provider := &mockCommandProvider{
		name:  "grandparent",
		group: "Test",
		cmd:   grandparentCmd,
	}

	Register(provider)

	// Verify grandparent is registered
	retrieved, ok := GetProvider("grandparent")
	assert.True(t, ok)

	// Verify deeply nested child is accessible
	subCmd, _, err := retrieved.GetCommand().Find([]string{"parent", "child"})
	assert.NoError(t, err)
	assert.Equal(t, "child", subCmd.Use)
}

func TestCount(t *testing.T) {
	Reset()

	assert.Equal(t, 0, Count())

	Register(&mockCommandProvider{name: "test1", group: "Test", cmd: &cobra.Command{Use: "test1"}})
	assert.Equal(t, 1, Count())

	Register(&mockCommandProvider{name: "test2", group: "Test", cmd: &cobra.Command{Use: "test2"}})
	assert.Equal(t, 2, Count())

	Register(&mockCommandProvider{name: "test1", group: "Test", cmd: &cobra.Command{Use: "test1"}})
	assert.Equal(t, 2, Count()) // Override doesn't increase count
}

func TestReset(t *testing.T) {
	Reset()

	Register(&mockCommandProvider{name: "test", group: "Test", cmd: &cobra.Command{Use: "test"}})
	assert.Equal(t, 1, Count())

	Reset()
	assert.Equal(t, 0, Count())

	_, ok := GetProvider("test")
	assert.False(t, ok)
}

func TestConcurrency(t *testing.T) {
	Reset()

	// Test concurrent registration
	done := make(chan bool)

	for i := 0; i < 10; i++ {
		go func(idx int) {
			provider := &mockCommandProvider{
				name:  fmt.Sprintf("test%d", idx),
				group: "Test",
				cmd:   &cobra.Command{Use: fmt.Sprintf("test%d", idx)},
			}
			Register(provider)
			done <- true
		}(i)
	}

	// Wait for all goroutines
	for i := 0; i < 10; i++ {
		<-done
	}

	assert.Equal(t, 10, Count())
}

func TestCustomCommandCanExtendRegistryCommand(t *testing.T) {
	Reset()

	// Simulate a registry command (e.g., "terraform")
	registryCmd := &cobra.Command{
		Use:   "terraform",
		Short: "Built-in terraform command",
	}

	provider := &mockCommandProvider{
		name:  "terraform",
		group: "Core Stack Commands",
		cmd:   registryCmd,
	}

	Register(provider)

	// Register with root
	rootCmd := &cobra.Command{Use: "root"}
	err := RegisterAll(rootCmd)
	require.NoError(t, err)

	// Verify command is registered
	tfCmd, _, err := rootCmd.Find([]string{"terraform"})
	require.NoError(t, err)
	assert.Equal(t, "terraform", tfCmd.Use)
	assert.False(t, tfCmd.HasSubCommands(), "should have no subcommands initially")

	// Simulate custom command extending it by adding a subcommand
	// This is what processCustomCommands() would do in cmd/cmd_utils.go
	customSubCmd := &cobra.Command{
		Use:   "custom-plan",
		Short: "Custom terraform plan with extra validation",
	}
	tfCmd.AddCommand(customSubCmd)

	// Verify the registry command now has the custom subcommand
	assert.True(t, tfCmd.HasSubCommands(), "should have subcommands after extension")
	customCmd, _, err := tfCmd.Find([]string{"custom-plan"})
	require.NoError(t, err)
	assert.Equal(t, "custom-plan", customCmd.Use)
}

// Test alias functionality.

func TestRegisterAllWithSimpleAlias(t *testing.T) {
	Reset()

	rootCmd := &cobra.Command{Use: "root"}
	listCmd := &cobra.Command{Use: "list"}
	rootCmd.AddCommand(listCmd)

	// Create a command with a subcommand and an alias
	profileCmd := &cobra.Command{Use: "profile"}
	profileListCmd := &cobra.Command{
		Use:   "list",
		Short: "List profiles",
		RunE: func(cmd *cobra.Command, args []string) error {
			return nil
		},
	}
	profileCmd.AddCommand(profileListCmd)

	provider := &mockCommandProvider{
		name:  "profile",
		group: "Configuration Management",
		cmd:   profileCmd,
		aliases: []CommandAlias{
			{
				Subcommand:    "list",
				ParentCommand: "list",
				Name:          "profiles",
				Short:         "List available configuration profiles",
				Long:          `Alias for "atmos profile list".`,
				Example:       "atmos list profiles",
			},
		},
	}

	Register(provider)

	err := RegisterAll(rootCmd)
	require.NoError(t, err)

	// Verify original command exists
	originalCmd, _, err := rootCmd.Find([]string{"profile", "list"})
	require.NoError(t, err)
	assert.Equal(t, "list", originalCmd.Use)

	// Verify alias exists under list parent
	aliasCmd, _, err := rootCmd.Find([]string{"list", "profiles"})
	require.NoError(t, err)
	assert.Equal(t, "profiles", aliasCmd.Use)
	assert.Equal(t, "List available configuration profiles", aliasCmd.Short)
	assert.Equal(t, `Alias for "atmos profile list".`, aliasCmd.Long)
}

func TestAliasWithFlags(t *testing.T) {
	Reset()

	rootCmd := &cobra.Command{Use: "root"}
	listCmd := &cobra.Command{Use: "list"}
	rootCmd.AddCommand(listCmd)

	// Create command with flags
	executed := false
	var formatFlag string

	profileCmd := &cobra.Command{Use: "profile"}
	profileListCmd := &cobra.Command{
		Use:   "list",
		Short: "List profiles",
		RunE: func(cmd *cobra.Command, args []string) error {
			executed = true
			formatFlag, _ = cmd.Flags().GetString("format")
			return nil
		},
	}
	profileListCmd.Flags().StringP("format", "f", "table", "Output format")
	profileCmd.AddCommand(profileListCmd)

	provider := &mockCommandProvider{
		name:  "profile",
		group: "Test",
		cmd:   profileCmd,
		aliases: []CommandAlias{
			{
				Subcommand:    "list",
				ParentCommand: "list",
				Name:          "profiles",
				Short:         "Alias",
			},
		},
	}

	Register(provider)
	err := RegisterAll(rootCmd)
	require.NoError(t, err)

	// Find and execute alias
	aliasCmd, _, err := rootCmd.Find([]string{"list", "profiles"})
	require.NoError(t, err)

	// Set flag and execute RunE directly
	err = aliasCmd.Flags().Set("format", "json")
	require.NoError(t, err)

	err = aliasCmd.RunE(aliasCmd, []string{})
	require.NoError(t, err)

	// Verify flag was passed through
	assert.True(t, executed, "RunE should have been called")
	assert.Equal(t, "json", formatFlag, "flag value should be passed through")
}

func TestAliasWithArgs(t *testing.T) {
	Reset()

	rootCmd := &cobra.Command{Use: "root"}
	showCmd := &cobra.Command{Use: "show"}
	rootCmd.AddCommand(showCmd)

	// Create command that requires args
	var receivedArg string

	profileCmd := &cobra.Command{Use: "profile"}
	profileShowCmd := &cobra.Command{
		Use:   "show <name>",
		Short: "Show profile",
		Args:  cobra.ExactArgs(1),
		RunE: func(cmd *cobra.Command, args []string) error {
			receivedArg = args[0]
			return nil
		},
	}
	profileCmd.AddCommand(profileShowCmd)

	provider := &mockCommandProvider{
		name:  "profile",
		group: "Test",
		cmd:   profileCmd,
		aliases: []CommandAlias{
			{
				Subcommand:    "show",
				ParentCommand: "show",
				Name:          "profile",
				Short:         "Alias",
			},
		},
	}

	Register(provider)
	err := RegisterAll(rootCmd)
	require.NoError(t, err)

	// Find and execute alias with argument
	aliasCmd, _, err := rootCmd.Find([]string{"show", "profile"})
	require.NoError(t, err)

	// Execute RunE directly with args
	err = aliasCmd.RunE(aliasCmd, []string{"test-profile"})
	require.NoError(t, err)

	assert.Equal(t, "test-profile", receivedArg, "argument should be passed through")
}

func TestAliasParentCommand(t *testing.T) {
	Reset()

	rootCmd := &cobra.Command{Use: "root"}
	aliasParent := &cobra.Command{Use: "alias-parent"}
	rootCmd.AddCommand(aliasParent)

	// Create parent command (not a subcommand) to alias
	executed := false
	aboutCmd := &cobra.Command{
		Use:   "about",
		Short: "About command",
		RunE: func(cmd *cobra.Command, args []string) error {
			executed = true
			return nil
		},
	}

	provider := &mockCommandProvider{
		name:  "about",
		group: "Test",
		cmd:   aboutCmd,
		aliases: []CommandAlias{
			{
				Subcommand:    "", // Empty = alias the parent command itself
				ParentCommand: "alias-parent",
				Name:          "info",
				Short:         "Alias for about",
			},
		},
	}

	Register(provider)
	err := RegisterAll(rootCmd)
	require.NoError(t, err)

	// Verify original command
	originalCmd, _, err := rootCmd.Find([]string{"about"})
	require.NoError(t, err)
	assert.Equal(t, "about", originalCmd.Use)

	// Verify alias exists
	aliasCmd, _, err := rootCmd.Find([]string{"alias-parent", "info"})
	require.NoError(t, err)
	assert.Equal(t, "info", aliasCmd.Use)

	// Verify RunE was copied (both should point to the same function)
	assert.NotNil(t, aliasCmd.RunE, "alias should have RunE copied from source")

	// Execute the RunE directly to verify delegation
	err = aliasCmd.RunE(aliasCmd, []string{})
	require.NoError(t, err)
	assert.True(t, executed, "alias RunE should delegate to original command's RunE")
}

func TestMultipleAliases(t *testing.T) {
	Reset()

	rootCmd := &cobra.Command{Use: "root"}
	listCmd := &cobra.Command{Use: "list"}
	showCmd := &cobra.Command{Use: "show"}
	rootCmd.AddCommand(listCmd, showCmd)

	// Create command with multiple subcommands and multiple aliases
	parentCmd := &cobra.Command{Use: "parent"}
	listSubCmd := &cobra.Command{Use: "list", Short: "List", RunE: func(cmd *cobra.Command, args []string) error { return nil }}
	showSubCmd := &cobra.Command{Use: "show", Short: "Show", RunE: func(cmd *cobra.Command, args []string) error { return nil }}
	parentCmd.AddCommand(listSubCmd, showSubCmd)

	provider := &mockCommandProvider{
		name:  "parent",
		group: "Test",
		cmd:   parentCmd,
		aliases: []CommandAlias{
			{
				Subcommand:    "list",
				ParentCommand: "list",
				Name:          "items",
				Short:         "List items alias",
			},
			{
				Subcommand:    "show",
				ParentCommand: "show",
				Name:          "item",
				Short:         "Show item alias",
			},
		},
	}

	Register(provider)
	err := RegisterAll(rootCmd)
	require.NoError(t, err)

	// Verify first alias
	alias1, _, err := rootCmd.Find([]string{"list", "items"})
	require.NoError(t, err)
	assert.Equal(t, "items", alias1.Use)

	// Verify second alias
	alias2, _, err := rootCmd.Find([]string{"show", "item"})
	require.NoError(t, err)
	assert.Equal(t, "item", alias2.Use)
}

func TestAliasErrorParentNotFound(t *testing.T) {
	Reset()

	rootCmd := &cobra.Command{Use: "root"}

	parentCmd := &cobra.Command{Use: "parent"}
	listSubCmd := &cobra.Command{Use: "list", RunE: func(cmd *cobra.Command, args []string) error { return nil }}
	parentCmd.AddCommand(listSubCmd)

	provider := &mockCommandProvider{
		name:  "parent",
		group: "Test",
		cmd:   parentCmd,
		aliases: []CommandAlias{
			{
				Subcommand:    "list",
				ParentCommand: "nonexistent", // Parent doesn't exist
				Name:          "items",
			},
		},
	}

	Register(provider)
	err := RegisterAll(rootCmd)

	require.Error(t, err)
	assert.Contains(t, err.Error(), "failed to find parent command")
	assert.Contains(t, err.Error(), "nonexistent")
}

func TestAliasErrorSubcommandNotFound(t *testing.T) {
	Reset()

	rootCmd := &cobra.Command{Use: "root"}
	listCmd := &cobra.Command{Use: "list"}
	rootCmd.AddCommand(listCmd)

	parentCmd := &cobra.Command{Use: "parent"}
	// Add one subcommand but alias references a different one
	existingCmd := &cobra.Command{Use: "existing", RunE: func(cmd *cobra.Command, args []string) error { return nil }}
	parentCmd.AddCommand(existingCmd)

	provider := &mockCommandProvider{
		name:  "parent",
		group: "Test",
		cmd:   parentCmd,
		aliases: []CommandAlias{
			{
				Subcommand:    "nonexistent", // Subcommand doesn't exist
				ParentCommand: "list",
				Name:          "items",
			},
		},
	}

	Register(provider)
	err := RegisterAll(rootCmd)

	require.Error(t, err)
	assert.Contains(t, err.Error(), "failed to find subcommand")
	assert.Contains(t, err.Error(), "nonexistent")
}

func TestAliasNoAliases(t *testing.T) {
	Reset()

	rootCmd := &cobra.Command{Use: "root"}

	provider := &mockCommandProvider{
		name:    "test",
		group:   "Test",
		cmd:     &cobra.Command{Use: "test"},
		aliases: nil, // No aliases
	}

	Register(provider)
	err := RegisterAll(rootCmd)
	require.NoError(t, err)

	// Should just register the command without errors
	assert.Len(t, rootCmd.Commands(), 1)
}

func TestAliasFlagCompletion(t *testing.T) {
	Reset()

	rootCmd := &cobra.Command{Use: "root"}
	listCmd := &cobra.Command{Use: "list"}
	rootCmd.AddCommand(listCmd)

	// Create command with flag completion
	profileCmd := &cobra.Command{Use: "profile"}
	profileListCmd := &cobra.Command{
		Use:  "list",
		RunE: func(cmd *cobra.Command, args []string) error { return nil },
	}
	profileListCmd.Flags().StringP("format", "f", "table", "Output format")

	// Register flag completion
	_ = profileListCmd.RegisterFlagCompletionFunc("format", func(cmd *cobra.Command, args []string, toComplete string) ([]string, cobra.ShellCompDirective) {
		return []string{"table", "json", "yaml"}, cobra.ShellCompDirectiveNoFileComp
	})

	profileCmd.AddCommand(profileListCmd)

	provider := &mockCommandProvider{
		name:  "profile",
		group: "Test",
		cmd:   profileCmd,
		aliases: []CommandAlias{
			{
				Subcommand:    "list",
				ParentCommand: "list",
				Name:          "profiles",
			},
		},
	}

	Register(provider)
	err := RegisterAll(rootCmd)
	require.NoError(t, err)

	// Get alias command
	aliasCmd, _, err := rootCmd.Find([]string{"list", "profiles"})
	require.NoError(t, err)

	// Verify flag completion was copied
	completionFunc, _ := aliasCmd.GetFlagCompletionFunc("format")
	assert.NotNil(t, completionFunc, "flag completion should be copied to alias")

	// Test completion function works
	completions, _ := completionFunc(aliasCmd, []string{}, "")
	assert.Contains(t, completions, "table")
	assert.Contains(t, completions, "json")
	assert.Contains(t, completions, "yaml")
}

func TestAliasValidArgsFunction(t *testing.T) {
	Reset()

	rootCmd := &cobra.Command{Use: "root"}
	showCmd := &cobra.Command{Use: "show"}
	rootCmd.AddCommand(showCmd)

	// Create command with ValidArgsFunction
	profileCmd := &cobra.Command{Use: "profile"}
	profileShowCmd := &cobra.Command{
		Use:  "show <name>",
		Args: cobra.ExactArgs(1),
		RunE: func(cmd *cobra.Command, args []string) error { return nil },
		ValidArgsFunction: func(cmd *cobra.Command, args []string, toComplete string) ([]string, cobra.ShellCompDirective) {
			return []string{"dev", "prod", "staging"}, cobra.ShellCompDirectiveNoFileComp
		},
	}
	profileCmd.AddCommand(profileShowCmd)

	provider := &mockCommandProvider{
		name:  "profile",
		group: "Test",
		cmd:   profileCmd,
		aliases: []CommandAlias{
			{
				Subcommand:    "show",
				ParentCommand: "show",
				Name:          "profile",
			},
		},
	}

	Register(provider)
	err := RegisterAll(rootCmd)
	require.NoError(t, err)

	// Get alias command
	aliasCmd, _, err := rootCmd.Find([]string{"show", "profile"})
	require.NoError(t, err)

	// Verify ValidArgsFunction was copied
	assert.NotNil(t, aliasCmd.ValidArgsFunction, "ValidArgsFunction should be copied")

	// Test completion function works
	completions, _ := aliasCmd.ValidArgsFunction(aliasCmd, []string{}, "")
	assert.Contains(t, completions, "dev")
	assert.Contains(t, completions, "prod")
	assert.Contains(t, completions, "staging")
}<|MERGE_RESOLUTION|>--- conflicted
+++ resolved
@@ -34,7 +34,6 @@
 	return m.group
 }
 
-<<<<<<< HEAD
 func (m *mockCommandProvider) GetFlagsBuilder() flags.Builder {
 	return nil
 }
@@ -45,10 +44,10 @@
 
 func (m *mockCommandProvider) GetCompatibilityFlags() map[string]compat.CompatibilityFlag {
 	return nil
-=======
+}
+
 func (m *mockCommandProvider) GetAliases() []CommandAlias {
 	return m.aliases
->>>>>>> 10886fe5
 }
 
 func TestRegister(t *testing.T) {
@@ -387,458 +386,4 @@
 	customCmd, _, err := tfCmd.Find([]string{"custom-plan"})
 	require.NoError(t, err)
 	assert.Equal(t, "custom-plan", customCmd.Use)
-}
-
-// Test alias functionality.
-
-func TestRegisterAllWithSimpleAlias(t *testing.T) {
-	Reset()
-
-	rootCmd := &cobra.Command{Use: "root"}
-	listCmd := &cobra.Command{Use: "list"}
-	rootCmd.AddCommand(listCmd)
-
-	// Create a command with a subcommand and an alias
-	profileCmd := &cobra.Command{Use: "profile"}
-	profileListCmd := &cobra.Command{
-		Use:   "list",
-		Short: "List profiles",
-		RunE: func(cmd *cobra.Command, args []string) error {
-			return nil
-		},
-	}
-	profileCmd.AddCommand(profileListCmd)
-
-	provider := &mockCommandProvider{
-		name:  "profile",
-		group: "Configuration Management",
-		cmd:   profileCmd,
-		aliases: []CommandAlias{
-			{
-				Subcommand:    "list",
-				ParentCommand: "list",
-				Name:          "profiles",
-				Short:         "List available configuration profiles",
-				Long:          `Alias for "atmos profile list".`,
-				Example:       "atmos list profiles",
-			},
-		},
-	}
-
-	Register(provider)
-
-	err := RegisterAll(rootCmd)
-	require.NoError(t, err)
-
-	// Verify original command exists
-	originalCmd, _, err := rootCmd.Find([]string{"profile", "list"})
-	require.NoError(t, err)
-	assert.Equal(t, "list", originalCmd.Use)
-
-	// Verify alias exists under list parent
-	aliasCmd, _, err := rootCmd.Find([]string{"list", "profiles"})
-	require.NoError(t, err)
-	assert.Equal(t, "profiles", aliasCmd.Use)
-	assert.Equal(t, "List available configuration profiles", aliasCmd.Short)
-	assert.Equal(t, `Alias for "atmos profile list".`, aliasCmd.Long)
-}
-
-func TestAliasWithFlags(t *testing.T) {
-	Reset()
-
-	rootCmd := &cobra.Command{Use: "root"}
-	listCmd := &cobra.Command{Use: "list"}
-	rootCmd.AddCommand(listCmd)
-
-	// Create command with flags
-	executed := false
-	var formatFlag string
-
-	profileCmd := &cobra.Command{Use: "profile"}
-	profileListCmd := &cobra.Command{
-		Use:   "list",
-		Short: "List profiles",
-		RunE: func(cmd *cobra.Command, args []string) error {
-			executed = true
-			formatFlag, _ = cmd.Flags().GetString("format")
-			return nil
-		},
-	}
-	profileListCmd.Flags().StringP("format", "f", "table", "Output format")
-	profileCmd.AddCommand(profileListCmd)
-
-	provider := &mockCommandProvider{
-		name:  "profile",
-		group: "Test",
-		cmd:   profileCmd,
-		aliases: []CommandAlias{
-			{
-				Subcommand:    "list",
-				ParentCommand: "list",
-				Name:          "profiles",
-				Short:         "Alias",
-			},
-		},
-	}
-
-	Register(provider)
-	err := RegisterAll(rootCmd)
-	require.NoError(t, err)
-
-	// Find and execute alias
-	aliasCmd, _, err := rootCmd.Find([]string{"list", "profiles"})
-	require.NoError(t, err)
-
-	// Set flag and execute RunE directly
-	err = aliasCmd.Flags().Set("format", "json")
-	require.NoError(t, err)
-
-	err = aliasCmd.RunE(aliasCmd, []string{})
-	require.NoError(t, err)
-
-	// Verify flag was passed through
-	assert.True(t, executed, "RunE should have been called")
-	assert.Equal(t, "json", formatFlag, "flag value should be passed through")
-}
-
-func TestAliasWithArgs(t *testing.T) {
-	Reset()
-
-	rootCmd := &cobra.Command{Use: "root"}
-	showCmd := &cobra.Command{Use: "show"}
-	rootCmd.AddCommand(showCmd)
-
-	// Create command that requires args
-	var receivedArg string
-
-	profileCmd := &cobra.Command{Use: "profile"}
-	profileShowCmd := &cobra.Command{
-		Use:   "show <name>",
-		Short: "Show profile",
-		Args:  cobra.ExactArgs(1),
-		RunE: func(cmd *cobra.Command, args []string) error {
-			receivedArg = args[0]
-			return nil
-		},
-	}
-	profileCmd.AddCommand(profileShowCmd)
-
-	provider := &mockCommandProvider{
-		name:  "profile",
-		group: "Test",
-		cmd:   profileCmd,
-		aliases: []CommandAlias{
-			{
-				Subcommand:    "show",
-				ParentCommand: "show",
-				Name:          "profile",
-				Short:         "Alias",
-			},
-		},
-	}
-
-	Register(provider)
-	err := RegisterAll(rootCmd)
-	require.NoError(t, err)
-
-	// Find and execute alias with argument
-	aliasCmd, _, err := rootCmd.Find([]string{"show", "profile"})
-	require.NoError(t, err)
-
-	// Execute RunE directly with args
-	err = aliasCmd.RunE(aliasCmd, []string{"test-profile"})
-	require.NoError(t, err)
-
-	assert.Equal(t, "test-profile", receivedArg, "argument should be passed through")
-}
-
-func TestAliasParentCommand(t *testing.T) {
-	Reset()
-
-	rootCmd := &cobra.Command{Use: "root"}
-	aliasParent := &cobra.Command{Use: "alias-parent"}
-	rootCmd.AddCommand(aliasParent)
-
-	// Create parent command (not a subcommand) to alias
-	executed := false
-	aboutCmd := &cobra.Command{
-		Use:   "about",
-		Short: "About command",
-		RunE: func(cmd *cobra.Command, args []string) error {
-			executed = true
-			return nil
-		},
-	}
-
-	provider := &mockCommandProvider{
-		name:  "about",
-		group: "Test",
-		cmd:   aboutCmd,
-		aliases: []CommandAlias{
-			{
-				Subcommand:    "", // Empty = alias the parent command itself
-				ParentCommand: "alias-parent",
-				Name:          "info",
-				Short:         "Alias for about",
-			},
-		},
-	}
-
-	Register(provider)
-	err := RegisterAll(rootCmd)
-	require.NoError(t, err)
-
-	// Verify original command
-	originalCmd, _, err := rootCmd.Find([]string{"about"})
-	require.NoError(t, err)
-	assert.Equal(t, "about", originalCmd.Use)
-
-	// Verify alias exists
-	aliasCmd, _, err := rootCmd.Find([]string{"alias-parent", "info"})
-	require.NoError(t, err)
-	assert.Equal(t, "info", aliasCmd.Use)
-
-	// Verify RunE was copied (both should point to the same function)
-	assert.NotNil(t, aliasCmd.RunE, "alias should have RunE copied from source")
-
-	// Execute the RunE directly to verify delegation
-	err = aliasCmd.RunE(aliasCmd, []string{})
-	require.NoError(t, err)
-	assert.True(t, executed, "alias RunE should delegate to original command's RunE")
-}
-
-func TestMultipleAliases(t *testing.T) {
-	Reset()
-
-	rootCmd := &cobra.Command{Use: "root"}
-	listCmd := &cobra.Command{Use: "list"}
-	showCmd := &cobra.Command{Use: "show"}
-	rootCmd.AddCommand(listCmd, showCmd)
-
-	// Create command with multiple subcommands and multiple aliases
-	parentCmd := &cobra.Command{Use: "parent"}
-	listSubCmd := &cobra.Command{Use: "list", Short: "List", RunE: func(cmd *cobra.Command, args []string) error { return nil }}
-	showSubCmd := &cobra.Command{Use: "show", Short: "Show", RunE: func(cmd *cobra.Command, args []string) error { return nil }}
-	parentCmd.AddCommand(listSubCmd, showSubCmd)
-
-	provider := &mockCommandProvider{
-		name:  "parent",
-		group: "Test",
-		cmd:   parentCmd,
-		aliases: []CommandAlias{
-			{
-				Subcommand:    "list",
-				ParentCommand: "list",
-				Name:          "items",
-				Short:         "List items alias",
-			},
-			{
-				Subcommand:    "show",
-				ParentCommand: "show",
-				Name:          "item",
-				Short:         "Show item alias",
-			},
-		},
-	}
-
-	Register(provider)
-	err := RegisterAll(rootCmd)
-	require.NoError(t, err)
-
-	// Verify first alias
-	alias1, _, err := rootCmd.Find([]string{"list", "items"})
-	require.NoError(t, err)
-	assert.Equal(t, "items", alias1.Use)
-
-	// Verify second alias
-	alias2, _, err := rootCmd.Find([]string{"show", "item"})
-	require.NoError(t, err)
-	assert.Equal(t, "item", alias2.Use)
-}
-
-func TestAliasErrorParentNotFound(t *testing.T) {
-	Reset()
-
-	rootCmd := &cobra.Command{Use: "root"}
-
-	parentCmd := &cobra.Command{Use: "parent"}
-	listSubCmd := &cobra.Command{Use: "list", RunE: func(cmd *cobra.Command, args []string) error { return nil }}
-	parentCmd.AddCommand(listSubCmd)
-
-	provider := &mockCommandProvider{
-		name:  "parent",
-		group: "Test",
-		cmd:   parentCmd,
-		aliases: []CommandAlias{
-			{
-				Subcommand:    "list",
-				ParentCommand: "nonexistent", // Parent doesn't exist
-				Name:          "items",
-			},
-		},
-	}
-
-	Register(provider)
-	err := RegisterAll(rootCmd)
-
-	require.Error(t, err)
-	assert.Contains(t, err.Error(), "failed to find parent command")
-	assert.Contains(t, err.Error(), "nonexistent")
-}
-
-func TestAliasErrorSubcommandNotFound(t *testing.T) {
-	Reset()
-
-	rootCmd := &cobra.Command{Use: "root"}
-	listCmd := &cobra.Command{Use: "list"}
-	rootCmd.AddCommand(listCmd)
-
-	parentCmd := &cobra.Command{Use: "parent"}
-	// Add one subcommand but alias references a different one
-	existingCmd := &cobra.Command{Use: "existing", RunE: func(cmd *cobra.Command, args []string) error { return nil }}
-	parentCmd.AddCommand(existingCmd)
-
-	provider := &mockCommandProvider{
-		name:  "parent",
-		group: "Test",
-		cmd:   parentCmd,
-		aliases: []CommandAlias{
-			{
-				Subcommand:    "nonexistent", // Subcommand doesn't exist
-				ParentCommand: "list",
-				Name:          "items",
-			},
-		},
-	}
-
-	Register(provider)
-	err := RegisterAll(rootCmd)
-
-	require.Error(t, err)
-	assert.Contains(t, err.Error(), "failed to find subcommand")
-	assert.Contains(t, err.Error(), "nonexistent")
-}
-
-func TestAliasNoAliases(t *testing.T) {
-	Reset()
-
-	rootCmd := &cobra.Command{Use: "root"}
-
-	provider := &mockCommandProvider{
-		name:    "test",
-		group:   "Test",
-		cmd:     &cobra.Command{Use: "test"},
-		aliases: nil, // No aliases
-	}
-
-	Register(provider)
-	err := RegisterAll(rootCmd)
-	require.NoError(t, err)
-
-	// Should just register the command without errors
-	assert.Len(t, rootCmd.Commands(), 1)
-}
-
-func TestAliasFlagCompletion(t *testing.T) {
-	Reset()
-
-	rootCmd := &cobra.Command{Use: "root"}
-	listCmd := &cobra.Command{Use: "list"}
-	rootCmd.AddCommand(listCmd)
-
-	// Create command with flag completion
-	profileCmd := &cobra.Command{Use: "profile"}
-	profileListCmd := &cobra.Command{
-		Use:  "list",
-		RunE: func(cmd *cobra.Command, args []string) error { return nil },
-	}
-	profileListCmd.Flags().StringP("format", "f", "table", "Output format")
-
-	// Register flag completion
-	_ = profileListCmd.RegisterFlagCompletionFunc("format", func(cmd *cobra.Command, args []string, toComplete string) ([]string, cobra.ShellCompDirective) {
-		return []string{"table", "json", "yaml"}, cobra.ShellCompDirectiveNoFileComp
-	})
-
-	profileCmd.AddCommand(profileListCmd)
-
-	provider := &mockCommandProvider{
-		name:  "profile",
-		group: "Test",
-		cmd:   profileCmd,
-		aliases: []CommandAlias{
-			{
-				Subcommand:    "list",
-				ParentCommand: "list",
-				Name:          "profiles",
-			},
-		},
-	}
-
-	Register(provider)
-	err := RegisterAll(rootCmd)
-	require.NoError(t, err)
-
-	// Get alias command
-	aliasCmd, _, err := rootCmd.Find([]string{"list", "profiles"})
-	require.NoError(t, err)
-
-	// Verify flag completion was copied
-	completionFunc, _ := aliasCmd.GetFlagCompletionFunc("format")
-	assert.NotNil(t, completionFunc, "flag completion should be copied to alias")
-
-	// Test completion function works
-	completions, _ := completionFunc(aliasCmd, []string{}, "")
-	assert.Contains(t, completions, "table")
-	assert.Contains(t, completions, "json")
-	assert.Contains(t, completions, "yaml")
-}
-
-func TestAliasValidArgsFunction(t *testing.T) {
-	Reset()
-
-	rootCmd := &cobra.Command{Use: "root"}
-	showCmd := &cobra.Command{Use: "show"}
-	rootCmd.AddCommand(showCmd)
-
-	// Create command with ValidArgsFunction
-	profileCmd := &cobra.Command{Use: "profile"}
-	profileShowCmd := &cobra.Command{
-		Use:  "show <name>",
-		Args: cobra.ExactArgs(1),
-		RunE: func(cmd *cobra.Command, args []string) error { return nil },
-		ValidArgsFunction: func(cmd *cobra.Command, args []string, toComplete string) ([]string, cobra.ShellCompDirective) {
-			return []string{"dev", "prod", "staging"}, cobra.ShellCompDirectiveNoFileComp
-		},
-	}
-	profileCmd.AddCommand(profileShowCmd)
-
-	provider := &mockCommandProvider{
-		name:  "profile",
-		group: "Test",
-		cmd:   profileCmd,
-		aliases: []CommandAlias{
-			{
-				Subcommand:    "show",
-				ParentCommand: "show",
-				Name:          "profile",
-			},
-		},
-	}
-
-	Register(provider)
-	err := RegisterAll(rootCmd)
-	require.NoError(t, err)
-
-	// Get alias command
-	aliasCmd, _, err := rootCmd.Find([]string{"show", "profile"})
-	require.NoError(t, err)
-
-	// Verify ValidArgsFunction was copied
-	assert.NotNil(t, aliasCmd.ValidArgsFunction, "ValidArgsFunction should be copied")
-
-	// Test completion function works
-	completions, _ := aliasCmd.ValidArgsFunction(aliasCmd, []string{}, "")
-	assert.Contains(t, completions, "dev")
-	assert.Contains(t, completions, "prod")
-	assert.Contains(t, completions, "staging")
 }