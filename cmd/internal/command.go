--- conflicted
+++ resolved
@@ -52,7 +52,6 @@
 //	    return "Other Commands"
 //	}
 //
-<<<<<<< HEAD
 //	func (a *AboutCommandProvider) GetFlagsBuilder() flags.Builder {
 //	    return nil
 //	}
@@ -63,10 +62,10 @@
 //
 //	func (a *AboutCommandProvider) GetCompatibilityFlags() map[string]compat.CompatibilityFlag {
 //	    return nil
-=======
+//	}
+//
 //	func (a *AboutCommandProvider) GetAliases() []CommandAlias {
 //	    return nil // No aliases
->>>>>>> 10886fe5
 //	}
 //
 //	func init() {
@@ -93,7 +92,6 @@
 	//   - "Other Commands"           (about, completion, version, support)
 	GetGroup() string
 
-<<<<<<< HEAD
 	// GetFlagsBuilder returns the flags builder for this command.
 	// Return nil if the command has no flags.
 	GetFlagsBuilder() flags.Builder
@@ -105,7 +103,7 @@
 	// GetCompatibilityFlags returns compatibility flags for this command.
 	// Return nil if the command has no compatibility flags.
 	GetCompatibilityFlags() map[string]compat.CompatibilityFlag
-=======
+
 	// GetAliases returns a list of command aliases to register.
 	// Aliases allow the same command to be accessible under different parent commands.
 	// Return nil or an empty slice if the command has no aliases.
@@ -118,5 +116,4 @@
 	//       Long:          `This is an alias for "atmos profile list".`,
 	//   }}
 	GetAliases() []CommandAlias
->>>>>>> 10886fe5
 }