package cmd

import (
	"context"
	"errors"
	"fmt"
	"os"
	"time"

	"github.com/charmbracelet/lipgloss"
	"github.com/charmbracelet/lipgloss/table"
	"github.com/spf13/cobra"
	"github.com/spf13/viper"

	errUtils "github.com/cloudposse/atmos/errors"
	"github.com/cloudposse/atmos/pkg/auth"
	"github.com/cloudposse/atmos/pkg/auth/credentials"
	authTypes "github.com/cloudposse/atmos/pkg/auth/types"
	"github.com/cloudposse/atmos/pkg/auth/validation"
	cfg "github.com/cloudposse/atmos/pkg/config"
	"github.com/cloudposse/atmos/pkg/perf"
	"github.com/cloudposse/atmos/pkg/schema"
	"github.com/cloudposse/atmos/pkg/ui/theme"
)

// authLoginCmd logs in using a configured identity.
var authLoginCmd = &cobra.Command{
	Use:   "login",
	Short: "Authenticate using a configured identity",
	Long:  "Authenticate to cloud providers using an identity defined in `atmos.yaml`.",

	FParseErrWhitelist: struct{ UnknownFlags bool }{UnknownFlags: false},
	ValidArgsFunction:  ComponentsArgCompletion,
	RunE:               executeAuthLoginCommand,
}

func executeAuthLoginCommand(cmd *cobra.Command, args []string) error {
	handleHelpRequest(cmd, args)

	// Load atmos config.
	atmosConfig, err := cfg.InitCliConfig(schema.ConfigAndStacksInfo{}, false)
	if err != nil {
		return errors.Join(errUtils.ErrFailedToInitConfig, err)
	}
	defer perf.Track(&atmosConfig, "cmd.executeAuthLoginCommand")()

	// Create auth manager.
	authManager, err := createAuthManager(&atmosConfig.Auth)
	if err != nil {
		return errors.Join(errUtils.ErrFailedToInitializeAuthManager, err)
	}

	// Get identity from flag or use default.
	identityName := viper.GetString(IdentityFlagName)

	// If no identity specified, get the default identity (which prompts if needed).
	if identityName == "" {
		identityName, err = authManager.GetDefaultIdentity()
		if err != nil {
			return errors.Join(errUtils.ErrDefaultIdentity, err)
		}
	}

	// Perform authentication.
	ctx := context.Background()
	whoami, err := authManager.Authenticate(ctx, identityName)
	if err != nil {
		return errors.Join(errUtils.ErrAuthenticationFailed, fmt.Errorf("identity=%s: %w", identityName, err))
	}

<<<<<<< HEAD
	// Display success message.
	u.PrintfMessageToTUI("**Authentication successful!**\n")
	u.PrintfMessageToTUI("Provider: %s\n", whoami.Provider)
	u.PrintfMessageToTUI("Identity: %s\n", whoami.Identity)
	if whoami.Account != "" {
		u.PrintfMessageToTUI("Account: %s\n", whoami.Account)
	}
	if whoami.Region != "" {
		u.PrintfMessageToTUI("Region: %s\n", whoami.Region)
	}
	if whoami.Expiration != nil {
		u.PrintfMessageToTUI("Expires: %s\n", whoami.Expiration.Format("2006-01-02 15:04:05 MST"))
	}
=======
	// Display success message using Atmos theme.
	displayAuthSuccess(whoami)
>>>>>>> 8012b2a8

	return nil
}

// createAuthManager creates a new auth manager with all required dependencies.
func createAuthManager(authConfig *schema.AuthConfig) (auth.AuthManager, error) {
	credStore := credentials.NewCredentialStore()
	validator := validation.NewValidator()

	return auth.NewAuthManager(authConfig, credStore, validator, nil)
}

const (
	secondsPerMinute = 60
	minutesPerHour   = 60
)

// formatDuration formats a duration into a human-readable string.
func formatDuration(d time.Duration) string {
	if d < 0 {
		return "expired"
	}

	hours := int(d.Hours())
	minutes := int(d.Minutes()) % minutesPerHour
	seconds := int(d.Seconds()) % secondsPerMinute

	if hours > 0 {
		return fmt.Sprintf("%dh %dm", hours, minutes)
	}
	if minutes > 0 {
		return fmt.Sprintf("%dm %ds", minutes, seconds)
	}
	return fmt.Sprintf("%ds", seconds)
}

// displayAuthSuccess displays a styled success message with authentication details.
func displayAuthSuccess(whoami *authTypes.WhoamiInfo) {
	// Display checkmark with success message.
	checkMark := theme.Styles.Checkmark
	fmt.Fprintf(os.Stderr, "\n%s Authentication successful!\n\n", checkMark)

	// Build table rows.
	var rows [][]string
	rows = append(rows, []string{"Provider", whoami.Provider})
	rows = append(rows, []string{"Identity", whoami.Identity})

	if whoami.Account != "" {
		rows = append(rows, []string{"Account", whoami.Account})
	}

	if whoami.Region != "" {
		rows = append(rows, []string{"Region", whoami.Region})
	}

	if whoami.Expiration != nil {
		expiresStr := whoami.Expiration.Format("2006-01-02 15:04:05 MST")
		duration := formatDuration(time.Until(*whoami.Expiration))
		// Style duration with darker gray.
		durationStyle := lipgloss.NewStyle().Foreground(lipgloss.Color("#808080"))
		expiresStr = fmt.Sprintf("%s %s", expiresStr, durationStyle.Render(fmt.Sprintf("(%s)", duration)))
		rows = append(rows, []string{"Expires", expiresStr})
	}

	// Create minimal charmbracelet table.
	t := table.New().
		Rows(rows...).
		BorderTop(false).
		BorderBottom(false).
		BorderLeft(false).
		BorderRight(false).
		BorderRow(false).
		BorderColumn(false).
		StyleFunc(func(row, col int) lipgloss.Style {
			if col == 0 {
				// Key column - use cyan color.
				return lipgloss.NewStyle().
					Foreground(lipgloss.Color(theme.ColorCyan)).
					Padding(0, 1, 0, 2)
			}
			// Value column - default color with padding.
			return lipgloss.NewStyle().Padding(0, 1)
		})

	fmt.Fprintf(os.Stderr, "%s\n\n", t)
}

func init() {
	authCmd.AddCommand(authLoginCmd)
}<|MERGE_RESOLUTION|>--- conflicted
+++ resolved
@@ -68,24 +68,8 @@
 		return errors.Join(errUtils.ErrAuthenticationFailed, fmt.Errorf("identity=%s: %w", identityName, err))
 	}
 
-<<<<<<< HEAD
-	// Display success message.
-	u.PrintfMessageToTUI("**Authentication successful!**\n")
-	u.PrintfMessageToTUI("Provider: %s\n", whoami.Provider)
-	u.PrintfMessageToTUI("Identity: %s\n", whoami.Identity)
-	if whoami.Account != "" {
-		u.PrintfMessageToTUI("Account: %s\n", whoami.Account)
-	}
-	if whoami.Region != "" {
-		u.PrintfMessageToTUI("Region: %s\n", whoami.Region)
-	}
-	if whoami.Expiration != nil {
-		u.PrintfMessageToTUI("Expires: %s\n", whoami.Expiration.Format("2006-01-02 15:04:05 MST"))
-	}
-=======
 	// Display success message using Atmos theme.
 	displayAuthSuccess(whoami)
->>>>>>> 8012b2a8
 
 	return nil
 }
