package cmd

import (
	"os"
	"reflect"

	"github.com/charmbracelet/lipgloss"
	"github.com/muesli/termenv"
	"github.com/spf13/pflag"

	"github.com/cloudposse/atmos/pkg/ui/theme"
)

// flagSnapshot stores the state of a flag for restoration.
type flagSnapshot struct {
	value   string
	changed bool
}

// cmdStateSnapshot stores the complete state of RootCmd for restoration.
type cmdStateSnapshot struct {
<<<<<<< HEAD
	args           []string
	osArgs         []string
	flags          map[string]flagSnapshot
	chdirProcessed bool
=======
	args         []string
	osArgs       []string
	flags        map[string]flagSnapshot
	colorProfile termenv.Profile // Lipgloss color profile
>>>>>>> 8f1fe665
}

// snapshotRootCmdState captures the current state of RootCmd including all flag values.
// This allows tests to save state at the beginning and restore it in cleanup via NewTestKit,
// preventing test pollution without needing to maintain a hardcoded list of flags.
func snapshotRootCmdState() *cmdStateSnapshot {
	snapshot := &cmdStateSnapshot{
<<<<<<< HEAD
		args:           make([]string, len(RootCmd.Flags().Args())),
		osArgs:         make([]string, len(os.Args)),
		flags:          make(map[string]flagSnapshot),
		chdirProcessed: chdirProcessed,
=======
		args:         make([]string, len(RootCmd.Flags().Args())),
		osArgs:       make([]string, len(os.Args)),
		flags:        make(map[string]flagSnapshot),
		colorProfile: lipgloss.ColorProfile(),
>>>>>>> 8f1fe665
	}

	// Copy args.
	copy(snapshot.args, RootCmd.Flags().Args())

	// Copy os.Args.
	copy(snapshot.osArgs, os.Args)

	// Snapshot all flags (both local and persistent).
	snapshotFlags := func(flagSet *pflag.FlagSet) {
		flagSet.VisitAll(func(f *pflag.Flag) {
			snapshot.flags[f.Name] = flagSnapshot{
				value:   f.Value.String(),
				changed: f.Changed,
			}
		})
	}

	snapshotFlags(RootCmd.Flags())
	snapshotFlags(RootCmd.PersistentFlags())

	return snapshot
}

// restoreStringSliceFlag handles restoration of StringSlice/StringArray flags.
// These flag types have Set() methods that append rather than replace, so we need
// to use reflection to clear the underlying slice first.
func restoreStringSliceFlag(f *pflag.Flag, snap flagSnapshot) {
	// Use reflection to access the underlying slice and clear it.
	v := reflect.ValueOf(f.Value)
	if v.Kind() == reflect.Ptr {
		v = v.Elem()
	}
	// Look for a field that holds the slice (usually "value").
	if v.Kind() == reflect.Struct {
		valueField := v.FieldByName("value")
		if valueField.IsValid() && valueField.CanSet() {
			// Reset to empty slice to prevent append behavior.
			valueField.Set(reflect.MakeSlice(valueField.Type(), 0, 0))
		}
	}
	// Reset Changed state before setting value.
	f.Changed = false
	// Set the snapshot value if not default.
	if snap.value != "[]" && snap.value != "" {
		_ = f.Value.Set(snap.value)
	}
	// Restore Changed state.
	f.Changed = snap.changed
}

// restoreRootCmdState restores RootCmd to a previously captured state.
func restoreRootCmdState(snapshot *cmdStateSnapshot) {
	// Restore command args.
	RootCmd.SetArgs(snapshot.args)

	// Restore os.Args.
	os.Args = make([]string, len(snapshot.osArgs))
	copy(os.Args, snapshot.osArgs)

	// Restore chdirProcessed flag.
	chdirProcessed = snapshot.chdirProcessed

	// Restore all flags to their snapshotted values.
	restoreFlags := func(flagSet *pflag.FlagSet) {
		flagSet.VisitAll(func(f *pflag.Flag) {
			if snap, ok := snapshot.flags[f.Name]; ok {
				// StringSlice/StringArray flags need special handling due to append behavior.
				if f.Value.Type() == "stringSlice" || f.Value.Type() == "stringArray" {
					restoreStringSliceFlag(f, snap)
					return
				}
				// For other flag types, direct Set() works fine.
				_ = f.Value.Set(snap.value)
				f.Changed = snap.changed
			}
		})
	}

	restoreFlags(RootCmd.Flags())
	restoreFlags(RootCmd.PersistentFlags())

	// Restore lipgloss color profile and regenerate theme styles.
	// This prevents test pollution from color settings.
	lipgloss.SetColorProfile(snapshot.colorProfile)
	theme.InvalidateStyleCache()
}<|MERGE_RESOLUTION|>--- conflicted
+++ resolved
@@ -19,17 +19,11 @@
 
 // cmdStateSnapshot stores the complete state of RootCmd for restoration.
 type cmdStateSnapshot struct {
-<<<<<<< HEAD
 	args           []string
 	osArgs         []string
 	flags          map[string]flagSnapshot
 	chdirProcessed bool
-=======
-	args         []string
-	osArgs       []string
-	flags        map[string]flagSnapshot
-	colorProfile termenv.Profile // Lipgloss color profile
->>>>>>> 8f1fe665
+	colorProfile   termenv.Profile // Lipgloss color profile
 }
 
 // snapshotRootCmdState captures the current state of RootCmd including all flag values.
@@ -37,17 +31,11 @@
 // preventing test pollution without needing to maintain a hardcoded list of flags.
 func snapshotRootCmdState() *cmdStateSnapshot {
 	snapshot := &cmdStateSnapshot{
-<<<<<<< HEAD
 		args:           make([]string, len(RootCmd.Flags().Args())),
 		osArgs:         make([]string, len(os.Args)),
 		flags:          make(map[string]flagSnapshot),
 		chdirProcessed: chdirProcessed,
-=======
-		args:         make([]string, len(RootCmd.Flags().Args())),
-		osArgs:       make([]string, len(os.Args)),
-		flags:        make(map[string]flagSnapshot),
-		colorProfile: lipgloss.ColorProfile(),
->>>>>>> 8f1fe665
+		colorProfile:   lipgloss.ColorProfile(),
 	}
 
 	// Copy args.
