package cmd

import (
	"errors"

	"github.com/spf13/cobra"

	errUtils "github.com/cloudposse/atmos/errors"
	e "github.com/cloudposse/atmos/internal/exec"
)

// workflowCmd executes a workflow
var workflowCmd = &cobra.Command{
	Use:   "workflow",
	Short: "Run predefined tasks using workflows",
	Long:  `Run predefined workflows as an alternative to traditional task runners. Workflows enable you to automate and manage infrastructure and operational tasks specified in configuration files.`,

	FParseErrWhitelist: struct{ UnknownFlags bool }{UnknownFlags: false},
	RunE: func(cmd *cobra.Command, args []string) error {
		handleHelpRequest(cmd, args)
		// If no arguments are provided, start the workflow UI
		if len(args) == 0 {
			err := e.ExecuteWorkflowCmd(cmd, args)
			if err != nil {
				return err
			}
		}

		// Get the --file flag value
		workflowFile, _ := cmd.Flags().GetString("file")

		// If no file is provided, show the usage information
		if workflowFile == "" {
			err := cmd.Usage()
			if err != nil {
				return err
			}
		}

		// Execute the workflow command
		err := e.ExecuteWorkflowCmd(cmd, args)
		if err != nil {
			// Check if it's a known error that's already printed in ExecuteWorkflowCmd.
			// If it is, we don't need to print it again, but we do need to exit with the proper exit code.
			if e.IsKnownWorkflowError(err) {
<<<<<<< HEAD
				exitCode := errUtils.GetExitCode(err)
				errUtils.Exit(exitCode)
=======
				// Check if the error wraps an ExitCodeError to preserve the actual exit code.
				var exitCodeErr errUtils.ExitCodeError
				if errors.As(err, &exitCodeErr) {
					errUtils.Exit(exitCodeErr.Code)
				}
				errUtils.Exit(1)
>>>>>>> f53bb8f9
			}
			return err
		}

		return nil
	},
}

func init() {
	workflowCmd.DisableFlagParsing = false
	workflowCmd.PersistentFlags().StringP("file", "f", "", "Specify the workflow file to run")
	workflowCmd.PersistentFlags().Bool("dry-run", false, "Simulate the workflow without making any changes")
	AddStackCompletion(workflowCmd)
	workflowCmd.PersistentFlags().String("from-step", "", "Resume the workflow from the specified step")

	RootCmd.AddCommand(workflowCmd)
}<|MERGE_RESOLUTION|>--- conflicted
+++ resolved
@@ -43,17 +43,12 @@
 			// Check if it's a known error that's already printed in ExecuteWorkflowCmd.
 			// If it is, we don't need to print it again, but we do need to exit with the proper exit code.
 			if e.IsKnownWorkflowError(err) {
-<<<<<<< HEAD
-				exitCode := errUtils.GetExitCode(err)
-				errUtils.Exit(exitCode)
-=======
 				// Check if the error wraps an ExitCodeError to preserve the actual exit code.
 				var exitCodeErr errUtils.ExitCodeError
 				if errors.As(err, &exitCodeErr) {
 					errUtils.Exit(exitCodeErr.Code)
 				}
 				errUtils.Exit(1)
->>>>>>> f53bb8f9
 			}
 			return err
 		}
