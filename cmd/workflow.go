--- conflicted
+++ resolved
@@ -9,7 +9,6 @@
 	"github.com/spf13/cobra"
 
 	e "github.com/cloudposse/atmos/internal/exec"
-	"github.com/cloudposse/atmos/pkg/schema"
 	"github.com/cloudposse/atmos/pkg/ui/markdown"
 	u "github.com/cloudposse/atmos/pkg/utils"
 )
@@ -71,60 +70,7 @@
 
 		// If no file is provided, show invalid command error with usage information
 		if workflowFile == "" {
-<<<<<<< HEAD
 			cmd.Usage()
-=======
-			// Get atmos configuration
-			atmosConfig, err := cfg.InitCliConfig(schema.ConfigAndStacksInfo{}, false)
-			if err != nil {
-				u.LogErrorAndExit(fmt.Errorf("failed to initialize atmos config: %w", err))
-			}
-
-			// Create a terminal writer to get the optimal width
-			termWriter := termwriter.NewResponsiveWriter(os.Stdout)
-			screenWidth := termWriter.(*termwriter.TerminalWriter).GetWidth()
-
-			if atmosConfig.Settings.Docs.MaxWidth > 0 {
-				screenWidth = uint(min(atmosConfig.Settings.Docs.MaxWidth, int(screenWidth)))
-			}
-
-			renderer, err := markdown.NewRenderer(
-				markdown.WithWidth(screenWidth),
-			)
-			if err != nil {
-				u.LogErrorAndExit(fmt.Errorf("failed to create markdown renderer: %w", err))
-			}
-
-			// Generate the error message dynamically using H1 styling
-			errorMsg := fmt.Sprintf("# Invalid Command\n\nThe command `atmos workflow %s` is not valid.\n\n", args[0])
-			content := errorMsg + workflowMarkdown
-			rendered, err := renderer.Render(content)
-			if err != nil {
-				u.LogErrorAndExit(fmt.Errorf("failed to render markdown: %w", err))
-			}
-
-			// Remove duplicate URLs and format output
-			lines := strings.Split(rendered, "\n")
-			var result []string
-			seenURL := false
-
-			for _, line := range lines {
-				trimmed := strings.TrimSpace(line)
-				if strings.Contains(trimmed, "https://") {
-					if !seenURL {
-						seenURL = true
-						result = append(result, line)
-					}
-				} else if strings.HasPrefix(trimmed, "$") {
-					result = append(result, " "+strings.TrimSpace(line))
-				} else if trimmed != "" {
-					result = append(result, line)
-				}
-			}
-
-			fmt.Print("\n" + strings.Join(result, "\n") + "\n\n")
-			os.Exit(1)
->>>>>>> a6fb9e63
 		}
 
 		// Execute the workflow command
