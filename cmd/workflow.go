package cmd

import (
	_ "embed"
	"fmt"
	"os"
	"strings"

	"github.com/spf13/cobra"

	e "github.com/cloudposse/atmos/internal/exec"
	termwriter "github.com/cloudposse/atmos/internal/tui/templates/term"
	cfg "github.com/cloudposse/atmos/pkg/config"
	"github.com/cloudposse/atmos/pkg/schema"
	"github.com/cloudposse/atmos/pkg/ui/markdown"
	u "github.com/cloudposse/atmos/pkg/utils"
)

//go:embed markdown/workflow.md
var workflowMarkdown string

// ErrorMessage represents a structured error message
type ErrorMessage struct {
	Title      string
	Details    string
	Suggestion string
}

// renderError renders an error message using the markdown renderer
func renderError(msg ErrorMessage) error {
	atmosConfig, err := cfg.InitCliConfig(schema.ConfigAndStacksInfo{}, false)
	if err != nil {
		return fmt.Errorf("failed to initialize atmos config: %w", err)
	}

	termWriter := termwriter.NewResponsiveWriter(os.Stdout)
	screenWidth := termWriter.(*termwriter.TerminalWriter).GetWidth()

	if atmosConfig.Settings.Docs.MaxWidth > 0 {
		screenWidth = uint(min(atmosConfig.Settings.Docs.MaxWidth, int(screenWidth)))
	}

	renderer, err := markdown.NewRenderer(
		markdown.WithWidth(screenWidth),
	)
	if err != nil {
		return fmt.Errorf("failed to create markdown renderer: %w", err)
	}

	rendered, err := renderer.RenderError(msg.Title, msg.Details, msg.Suggestion)
	if err != nil {
		return fmt.Errorf("failed to render error message: %w", err)
	}

	fmt.Print(rendered)
	return nil
}

// getMarkdownSection returns a section from the markdown file
func getMarkdownSection(title string) (details, suggestion string) {
	sections := markdown.ParseMarkdownSections(workflowMarkdown)
	if section, ok := sections[title]; ok {
		parts := markdown.SplitMarkdownContent(section)
		if len(parts) >= 2 {
			return parts[0], parts[1]
		}
		return section, ""
	}
	return "", ""
}

// workflowCmd executes a workflow
var workflowCmd = &cobra.Command{
	Use:   "workflow",
	Short: "Execute a workflow",
	Long:  `This command executes a workflow: atmos workflow <name> --file <file>`,
	Example: "atmos workflow\n" +
		"atmos workflow <name> --file <file>\n" +
		"atmos workflow <name> --file <file> --stack <stack>\n" +
		"atmos workflow <name> --file <file> --from-step <step-name>\n\n" +
		"To resume the workflow from this step, run:\n" +
		"atmos workflow deploy-infra --file workflow1 --from-step deploy-vpc\n\n" +
		"For more details refer to https://atmos.tools/cli/commands/workflow/",
	FParseErrWhitelist: struct{ UnknownFlags bool }{UnknownFlags: false},
	Run: func(cmd *cobra.Command, args []string) {
<<<<<<< HEAD
		handleHelpRequest(cmd, args, false)
=======
		// If no arguments are provided, start the workflow UI
		if len(args) == 0 {
			err := e.ExecuteWorkflowCmd(cmd, args)
			if err != nil {
				u.LogErrorAndExit(schema.AtmosConfiguration{}, err)
			}
			return
		}

		if args[0] == "help" {
			if err := cmd.Help(); err != nil {
				u.LogErrorAndExit(schema.AtmosConfiguration{}, err)
			}
			return
		}

		// Get the --file flag value
		workflowFile, _ := cmd.Flags().GetString("file")

		// If no file is provided, show invalid command error with usage information
		if workflowFile == "" {
			// Get atmos configuration
			atmosConfig, err := cfg.InitCliConfig(schema.ConfigAndStacksInfo{}, false)
			if err != nil {
				u.LogErrorAndExit(schema.AtmosConfiguration{}, fmt.Errorf("failed to initialize atmos config: %w", err))
			}

			// Create a terminal writer to get the optimal width
			termWriter := termwriter.NewResponsiveWriter(os.Stdout)
			screenWidth := termWriter.(*termwriter.TerminalWriter).GetWidth()

			if atmosConfig.Settings.Docs.MaxWidth > 0 {
				screenWidth = uint(min(atmosConfig.Settings.Docs.MaxWidth, int(screenWidth)))
			}

			renderer, err := markdown.NewRenderer(
				markdown.WithWidth(screenWidth),
			)
			if err != nil {
				u.LogErrorAndExit(schema.AtmosConfiguration{}, fmt.Errorf("failed to create markdown renderer: %w", err))
			}

			// Generate the error message dynamically using H1 styling
			errorMsg := fmt.Sprintf("# Invalid Command\n\nThe command `atmos workflow %s` is not valid.\n\n", args[0])
			content := errorMsg + workflowMarkdown
			rendered, err := renderer.Render(content)
			if err != nil {
				u.LogErrorAndExit(schema.AtmosConfiguration{}, fmt.Errorf("failed to render markdown: %w", err))
			}

			// Remove duplicate URLs and format output
			lines := strings.Split(rendered, "\n")
			var result []string
			seenURL := false

			for _, line := range lines {
				trimmed := strings.TrimSpace(line)
				if strings.Contains(trimmed, "https://") {
					if !seenURL {
						seenURL = true
						result = append(result, line)
					}
				} else if strings.HasPrefix(trimmed, "$") {
					result = append(result, " "+strings.TrimSpace(line))
				} else if trimmed != "" {
					result = append(result, line)
				}
			}

			fmt.Print("\n" + strings.Join(result, "\n") + "\n\n")
			os.Exit(1)
		}

		// Execute the workflow command
>>>>>>> 58cbac8d
		err := e.ExecuteWorkflowCmd(cmd, args)
		if err != nil {
			// Format common error messages
			if strings.Contains(err.Error(), "does not exist") {
				details, suggestion := getMarkdownSection("Workflow File Not Found")
				err := renderError(ErrorMessage{
					Title:      "Workflow File Not Found",
					Details:    details,
					Suggestion: suggestion,
				})
				if err != nil {
					u.LogErrorAndExit(schema.AtmosConfiguration{}, err)
				}
			} else if strings.Contains(err.Error(), "does not have the") {
				details, suggestion := getMarkdownSection("Invalid Workflow")
				err := renderError(ErrorMessage{
					Title:      "Invalid Workflow",
					Details:    details,
					Suggestion: suggestion,
				})
				if err != nil {
					u.LogErrorAndExit(schema.AtmosConfiguration{}, err)
				}
			} else {
				// For other errors, use the standard error handler
				u.LogErrorAndExit(schema.AtmosConfiguration{}, err)
			}
			return
		}
	},
}

func init() {
	workflowCmd.DisableFlagParsing = false
	workflowCmd.PersistentFlags().StringP("file", "f", "", "atmos workflow <name> --file <file>")
	workflowCmd.PersistentFlags().Bool("dry-run", false, "atmos workflow <name> --file <file> --dry-run")
	workflowCmd.PersistentFlags().StringP("stack", "s", "", "atmos workflow <name> --file <file> --stack <stack>")
	workflowCmd.PersistentFlags().String("from-step", "", "atmos workflow <name> --file <file> --from-step <step-name>")

	RootCmd.AddCommand(workflowCmd)
}<|MERGE_RESOLUTION|>--- conflicted
+++ resolved
@@ -83,9 +83,7 @@
 		"For more details refer to https://atmos.tools/cli/commands/workflow/",
 	FParseErrWhitelist: struct{ UnknownFlags bool }{UnknownFlags: false},
 	Run: func(cmd *cobra.Command, args []string) {
-<<<<<<< HEAD
 		handleHelpRequest(cmd, args, false)
-=======
 		// If no arguments are provided, start the workflow UI
 		if len(args) == 0 {
 			err := e.ExecuteWorkflowCmd(cmd, args)
@@ -160,7 +158,6 @@
 		}
 
 		// Execute the workflow command
->>>>>>> 58cbac8d
 		err := e.ExecuteWorkflowCmd(cmd, args)
 		if err != nil {
 			// Format common error messages
