package cmd

import (
	"bytes"
	"context"
	"errors"
	"fmt"
	"io"
	"math"
	"os"
	"os/signal"
	"path/filepath"
	"regexp"
	"strings"
	"syscall"
	"time"

	"github.com/charmbracelet/lipgloss"
	"github.com/elewis787/boa"
	"github.com/spf13/cobra"
	"github.com/spf13/viper"

	errUtils "github.com/cloudposse/atmos/errors"
	e "github.com/cloudposse/atmos/internal/exec"
	"github.com/cloudposse/atmos/internal/tui/templates"
	"github.com/cloudposse/atmos/internal/tui/templates/term"
	tuiUtils "github.com/cloudposse/atmos/internal/tui/utils"
	cfg "github.com/cloudposse/atmos/pkg/config"
	"github.com/cloudposse/atmos/pkg/data"
	"github.com/cloudposse/atmos/pkg/filesystem"
	"github.com/cloudposse/atmos/pkg/flags"
	iolib "github.com/cloudposse/atmos/pkg/io"
	log "github.com/cloudposse/atmos/pkg/logger"
	"github.com/cloudposse/atmos/pkg/pager"
	"github.com/cloudposse/atmos/pkg/perf"
	"github.com/cloudposse/atmos/pkg/profiler"
	"github.com/cloudposse/atmos/pkg/schema"
	"github.com/cloudposse/atmos/pkg/telemetry"
	"github.com/cloudposse/atmos/pkg/ui"
	"github.com/cloudposse/atmos/pkg/ui/heatmap"
	"github.com/cloudposse/atmos/pkg/ui/theme"
	"github.com/cloudposse/atmos/pkg/utils"

	// Import built-in command packages for side-effect registration.
	// The init() function in each package registers the command with the registry.
	_ "github.com/cloudposse/atmos/cmd/about"
	"github.com/cloudposse/atmos/cmd/devcontainer"
	"github.com/cloudposse/atmos/cmd/internal"
	themeCmd "github.com/cloudposse/atmos/cmd/theme"
	"github.com/cloudposse/atmos/cmd/version"
)

const (
	// LogFileMode is the file mode for log files.
	logFileMode = 0o644
	// DefaultTopFunctionsMax is the default number of top functions to display in performance summary.
	defaultTopFunctionsMax = 50
	// VerboseFlagName is the name of the verbose flag.
	verboseFlagName = "verbose"
)

// atmosConfig This is initialized before everything in the Execute function. So we can directly use this.
var atmosConfig schema.AtmosConfiguration

// profilerServer holds the global profiler server instance.
var profilerServer *profiler.Server

// logFileHandle holds the opened log file for the lifetime of the program.
var logFileHandle *os.File

// parseChdirFromArgs manually parses --chdir or -C flag from os.Args.
// This is needed for commands with DisableFlagParsing=true (terraform, helmfile, packer)
// where Cobra doesn't parse flags before PersistentPreRun is called.
func parseChdirFromArgs() string {
	args := os.Args
	for i := 0; i < len(args); i++ {
		arg := args[i]

		// Check for --chdir=value format.
		if strings.HasPrefix(arg, "--chdir=") {
			return strings.TrimPrefix(arg, "--chdir=")
		}

		// Check for -C=value format.
		if strings.HasPrefix(arg, "-C=") {
			return strings.TrimPrefix(arg, "-C=")
		}

		// Check for -C<value> format (concatenated, e.g., -C../foo).
		if strings.HasPrefix(arg, "-C") && len(arg) > 2 {
			return arg[2:]
		}

		// Check for --chdir value or -C value format (next arg is the value).
		if arg == "--chdir" || arg == "-C" {
			if i+1 < len(args) {
				return args[i+1]
			}
		}
	}
	return ""
}

// processChdirFlag processes the --chdir flag and ATMOS_CHDIR environment variable,
// changing the working directory before any other operations.
// Precedence: --chdir flag > ATMOS_CHDIR environment variable.
func processChdirFlag(cmd *cobra.Command) error {
	// Try to get chdir from parsed flags first (works when DisableFlagParsing=false).
	chdir, _ := cmd.Flags().GetString("chdir")

	// If flag parsing is disabled (terraform/helmfile/packer commands), manually parse os.Args.
	// This is necessary because Cobra doesn't parse flags when DisableFlagParsing=true,
	// but PersistentPreRun runs before the command's Run function where flags would be manually parsed.
	if chdir == "" {
		chdir = parseChdirFromArgs()
	}
	// If flag is not set, check environment variable.
	// Note: chdir is not supported in atmos.yaml since it must be processed before atmos.yaml is loaded.
	if chdir == "" {
		//nolint:forbidigo // Must use os.Getenv: chdir is processed before Viper configuration loads.
		chdir = os.Getenv("ATMOS_CHDIR")
	}

	if chdir == "" {
		return nil // No chdir specified.
	}

	// Expand tilde to home directory using filesystem package.
	homeDirProvider := filesystem.NewOSHomeDirProvider()
	expandedPath, err := homeDirProvider.Expand(chdir)
	if err != nil {
		return fmt.Errorf("%w: %s", errUtils.ErrPathResolution, err)
	}

	// Clean and make absolute to handle both relative and absolute paths.
	absPath, err := filepath.Abs(expandedPath)
	if err != nil {
		return fmt.Errorf("%w: invalid chdir path: %s", errUtils.ErrPathResolution, chdir)
	}

	// Verify the directory exists before attempting to change to it.
	stat, err := os.Stat(absPath)
	if err != nil {
		if os.IsNotExist(err) {
			return fmt.Errorf("%w: directory does not exist: %s", errUtils.ErrWorkdirNotExist, absPath)
		}
		return fmt.Errorf("%w: failed to access directory: %s", errUtils.ErrStatFile, absPath)
	}

	if !stat.IsDir() {
		return fmt.Errorf("%w: not a directory: %s", errUtils.ErrWorkdirNotExist, absPath)
	}

	// Change to the specified directory.
	if err := os.Chdir(absPath); err != nil {
		return fmt.Errorf("%w: failed to change directory to %s", errUtils.ErrPathResolution, absPath)
	}

	return nil
}

// RootCmd represents the base command when called without any subcommands.
var RootCmd = &cobra.Command{
	Use:   "atmos",
	Short: "Universal Tool for DevOps and Cloud Automation",
	Long:  `Atmos is a universal tool for DevOps and cloud automation used for provisioning, managing and orchestrating workflows across various toolchains`,
	// Note: FParseErrWhitelist is NOT set on RootCmd to allow proper flag validation.
	// Individual commands that need to pass through flags (terraform, helmfile, packer)
	// set FParseErrWhitelist{UnknownFlags: true} explicitly.
	PersistentPreRun: func(cmd *cobra.Command, args []string) {
		// Set verbose flag for error formatting before any command execution or fatal exits.
		if cmd.Flags().Changed(verboseFlagName) {
			// CLI flag explicitly set - use it.
			verbose, flagErr := cmd.Flags().GetBool(verboseFlagName)
			if flagErr != nil {
				errUtils.CheckErrorPrintAndExit(flagErr, "", "")
			}
			errUtils.SetVerboseFlag(verbose)
		} else if viper.IsSet(verboseFlagName) {
			// CLI flag not set - check environment variable via Viper.
			verbose := viper.GetBool(verboseFlagName)
			errUtils.SetVerboseFlag(verbose)
		}

		// Determine if the command is a help command or if the help flag is set.
		isHelpCommand := cmd.Name() == "help"
		helpFlag := cmd.Flags().Changed("help")

		isHelpRequested := isHelpCommand || helpFlag

		if isHelpRequested {
			// Do not silence usage or errors when help is invoked.
			cmd.SilenceUsage = false
			cmd.SilenceErrors = false
		} else {
			cmd.SilenceUsage = true
			cmd.SilenceErrors = true
		}

		// Process --chdir flag before any other operations (including config loading).
		if err := processChdirFlag(cmd); err != nil {
			errUtils.CheckErrorPrintAndExit(err, "", "")
		}

		configAndStacksInfo := schema.ConfigAndStacksInfo{}
		// Honor CLI overrides for resolving atmos.yaml and its imports.
		if bp, _ := cmd.Flags().GetString("base-path"); bp != "" {
			configAndStacksInfo.AtmosBasePath = bp
		}
		if cfgFiles, _ := cmd.Flags().GetStringSlice("config"); len(cfgFiles) > 0 {
			configAndStacksInfo.AtmosConfigFilesFromArg = cfgFiles
		}
		if cfgDirs, _ := cmd.Flags().GetStringSlice("config-path"); len(cfgDirs) > 0 {
			configAndStacksInfo.AtmosConfigDirsFromArg = cfgDirs
		}
		// Load the config (includes env var bindings); don't store globally yet.
		tmpConfig, err := cfg.InitCliConfig(configAndStacksInfo, false)
		if err != nil {
			if errors.Is(err, cfg.NotFound) {
				// For help commands or when help flag is set, we don't want to show the error.
				if !isHelpRequested {
					log.Warn(err.Error())
				}
			} else {
				errUtils.CheckErrorPrintAndExit(err, "", "")
			}
		}

		// Setup profiler before command execution (but skip for help commands).
		if !isHelpRequested {
			if setupErr := setupProfiler(cmd, &tmpConfig); setupErr != nil {
				errUtils.CheckErrorPrintAndExit(setupErr, "Failed to setup profiler", "")
			}
		}

		// Check for --version flag (uses same code path as version command).
		// Use ExitCodeError{Code: 0} to signal successful completion without deep exit.
		if cmd.Flags().Changed("version") {
			if versionFlag, err := cmd.Flags().GetBool("version"); err == nil && versionFlag {
				versionErr := e.NewVersionExec(&tmpConfig).Execute(false, "")
				if versionErr != nil {
					errUtils.CheckErrorPrintAndExit(versionErr, "", "")
				}
				// Use ExitCodeError{Code: 0} to exit cleanly without os.Exit() (untestable).
				// This follows the existing pattern for preserving exit codes.
				errUtils.CheckErrorPrintAndExit(errUtils.ExitCodeError{Code: 0}, "", "")
				return
			}
		}

		// Enable performance tracking if heatmap flag is set.
		// P95 latency tracking via HDR histogram is automatically enabled.
		if showHeatmap, _ := cmd.Flags().GetBool("heatmap"); showHeatmap {
			perf.EnableTracking(true)
		}

		// Print telemetry disclosure if needed (skip for completion commands and when CLI config not found).
		if !isCompletionCommand(cmd) && err == nil {
			telemetry.PrintTelemetryDisclosure()
		}

		// Initialize I/O context and global formatter after flag parsing.
		// This ensures flags like --no-color, --redirect-stderr, --mask are respected.
		// Initialize() sets the global iolib.Data and iolib.UI writers with masking enabled.
		if ioErr := iolib.Initialize(); ioErr != nil {
			errUtils.CheckErrorPrintAndExit(fmt.Errorf("failed to initialize I/O context: %w", ioErr), "", "")
		}
		ioCtx := iolib.GetContext()
		ui.InitFormatter(ioCtx)
		data.InitWriter(ioCtx)
		data.SetMarkdownRenderer(ui.Format) // Connect markdown rendering to data channel
	},
	PersistentPostRun: func(cmd *cobra.Command, args []string) {
		// Stop profiler after command execution.
		if profilerServer != nil {
			if stopErr := profilerServer.Stop(); stopErr != nil {
				log.Error("Failed to stop profiler", "error", stopErr)
			}
		}

		// Show performance heatmap if enabled.
		// Use IsTrackingEnabled() to support commands with DisableFlagParsing.
		if perf.IsTrackingEnabled() {
			heatmapMode, _ := cmd.Flags().GetString("heatmap-mode")
			// Default to "bar" mode if empty (happens with DisableFlagParsing).
			if heatmapMode == "" {
				heatmapMode = "bar"
			}
			if err := displayPerformanceHeatmap(cmd, heatmapMode); err != nil {
				log.Error("Failed to display performance heatmap", "error", err)
			}
		}
	},
	RunE: func(cmd *cobra.Command, args []string) error {
		// Check Atmos configuration.
		checkAtmosConfig()

		// Print a styled Atmos logo to the terminal.
		fmt.Println()
		err := tuiUtils.PrintStyledText("ATMOS")
		if err != nil {
			return err
		}

		err = e.ExecuteAtmosCmd()
		return err
	},
}

// SetupLogger configures the global logger based on the provided Atmos configuration.
//
//nolint:revive,cyclop // Function complexity is acceptable for logger configuration.
func SetupLogger(atmosConfig *schema.AtmosConfiguration) {
	switch atmosConfig.Logs.Level {
	case "Trace":
		log.SetLevel(log.TraceLevel)
	case "Debug":
		log.SetLevel(log.DebugLevel)
	case "Info":
		log.SetLevel(log.InfoLevel)
	case "Warning":
		log.SetLevel(log.WarnLevel)
	case "Off":
		log.SetLevel(math.MaxInt32)
	default:
		log.SetLevel(log.WarnLevel)
	}

	// Get theme-aware log styles.
	var styles *log.Styles
	if atmosConfig.Settings.Terminal.IsColorEnabled(term.IsTTYSupportForStderr()) {
		// Get color scheme for the configured theme.
		scheme, err := theme.GetColorSchemeForTheme(atmosConfig.Settings.Terminal.Theme)
		if err == nil && scheme != nil {
			// Use themed styles.
			styles = theme.GetLogStyles(scheme)
		} else {
			// Fallback to default styles if theme loading fails.
			styles = log.DefaultStyles()
		}
	} else {
		// Use no-color styles.
		styles = theme.GetLogStylesNoColor()
	}

	// Add TRCE level for trace logging (using same style as DEBU).
	if debugStyle, ok := styles.Levels[log.DebugLevel]; ok {
		styles.Levels[log.TraceLevel] = debugStyle.SetString("TRCE")
	} else {
		styles.Levels[log.TraceLevel] = lipgloss.NewStyle().SetString("TRCE")
	}

	log.SetStyles(styles)
	// Only set output if a log file is configured.
	if atmosConfig.Logs.File != "" {
		var output io.Writer

		switch atmosConfig.Logs.File {
		case "/dev/stderr":
			output = os.Stderr
		case "/dev/stdout":
			output = os.Stdout
		case "/dev/null":
			output = io.Discard // More efficient than opening os.DevNull
		default:
			logFile, err := os.OpenFile(atmosConfig.Logs.File, os.O_CREATE|os.O_WRONLY|os.O_APPEND, logFileMode)
			errUtils.CheckErrorPrintAndExit(err, "Failed to open log file", "")
			// Store the file handle for later cleanup instead of deferring close.
			logFileHandle = logFile
			output = logFile
		}

		log.SetOutput(output)
	}
	if _, err := log.ParseLogLevel(atmosConfig.Logs.Level); err != nil {
		errUtils.CheckErrorPrintAndExit(err, "", "")
	}
	log.Debug("Set", "logs-level", log.GetLevelString(), "logs-file", atmosConfig.Logs.File)
}

// cleanupLogFile closes the log file handle if it was opened.
func cleanupLogFile() {
	if logFileHandle != nil {
		// Flush any remaining log data before closing.
		if err := logFileHandle.Sync(); err != nil {
			// Don't use logger here as we're cleaning up the log file
			fmt.Fprintf(os.Stderr, "Warning: failed to sync log file: %v\n", err)
		}
		if err := logFileHandle.Close(); err != nil {
			fmt.Fprintf(os.Stderr, "Warning: failed to close log file: %v\n", err)
		}
		logFileHandle = nil
	}
}

// Cleanup performs cleanup operations before the program exits.
// This should be called by main when the program is terminating.
func Cleanup() {
	cleanupLogFile()
}

// setupProfiler initializes and starts the profiler if enabled.
func setupProfiler(cmd *cobra.Command, atmosConfig *schema.AtmosConfiguration) error {
	// Build profiler configuration from multiple sources.
	profilerConfig, err := buildProfilerConfig(cmd, atmosConfig)
	if err != nil {
		return err
	}

	// Skip when not enabled (server) and no file-based profiling requested.
	if !profilerConfig.Enabled && profilerConfig.File == "" {
		return nil
	}

	// Create and start the profiler.
	profilerServer = profiler.New(profilerConfig)
	if err := profilerServer.Start(); err != nil {
		return fmt.Errorf("%w: failed to start profiler: %v", errUtils.ErrProfilerStart, err)
	}

	return nil
}

// buildProfilerConfig constructs profiler configuration from environment and CLI flags.
func buildProfilerConfig(cmd *cobra.Command, atmosConfig *schema.AtmosConfiguration) (profiler.Config, error) {
	// Start with environment/config values or defaults.
	profilerConfig := getBaseProfilerConfig(atmosConfig)

	// Apply environment variable overrides.
	if err := applyProfilerEnvironmentOverrides(&profilerConfig, atmosConfig); err != nil {
		return profilerConfig, err
	}

	// Apply CLI flag overrides.
	if err := applyCLIFlagOverrides(&profilerConfig, cmd); err != nil {
		return profilerConfig, err
	}

	return profilerConfig, nil
}

// getBaseProfilerConfig returns the base configuration from the config file or defaults.
func getBaseProfilerConfig(atmosConfig *schema.AtmosConfiguration) profiler.Config {
	profilerConfig := atmosConfig.Profiler

	// Check if the profiler config is completely empty.
	isEmpty := profilerConfig.Host == "" &&
		profilerConfig.Port == 0 &&
		profilerConfig.File == "" &&
		profilerConfig.ProfileType == "" &&
		!profilerConfig.Enabled

	if isEmpty {
		return profiler.DefaultConfig()
	}

	// Default individual fields independently to avoid partial configurations.
	defaultConfig := profiler.DefaultConfig()
	if profilerConfig.Host == "" {
		profilerConfig.Host = defaultConfig.Host
	}
	if profilerConfig.Port == 0 {
		profilerConfig.Port = defaultConfig.Port
	}
	if profilerConfig.ProfileType == "" {
		profilerConfig.ProfileType = defaultConfig.ProfileType
	}

	return profilerConfig
}

// applyProfilerEnvironmentOverrides applies environment variable values to profiler config.
func applyProfilerEnvironmentOverrides(config *profiler.Config, atmosConfig *schema.AtmosConfiguration) error {
	if atmosConfig.Profiler.Host != "" {
		config.Host = atmosConfig.Profiler.Host
	}
	if atmosConfig.Profiler.Port != 0 {
		config.Port = atmosConfig.Profiler.Port
	}
	if atmosConfig.Profiler.File != "" {
		config.File = atmosConfig.Profiler.File
		// Enable profiler automatically when a file is specified via ENV var.
		config.Enabled = true
	}
	if atmosConfig.Profiler.ProfileType != "" {
		parsedType, parseErr := profiler.ParseProfileType(string(atmosConfig.Profiler.ProfileType))
		if parseErr != nil {
			return fmt.Errorf("%w: invalid ATMOS_PROFILE_TYPE %q: %v", errUtils.ErrParseFlag, atmosConfig.Profiler.ProfileType, parseErr)
		}
		config.ProfileType = parsedType
	}
	if atmosConfig.Profiler.Enabled {
		config.Enabled = atmosConfig.Profiler.Enabled
	}

	return nil
}

// applyCLIFlagOverrides applies CLI flag values to profiler config.
func applyCLIFlagOverrides(config *profiler.Config, cmd *cobra.Command) error {
	applyBoolFlag(cmd, "profiler-enabled", func(val bool) { config.Enabled = val })
	applyIntFlag(cmd, "profiler-port", func(val int) { config.Port = val })
	applyStringFlag(cmd, "profiler-host", func(val string) { config.Host = val })

	if err := applyProfileFileFlag(config, cmd); err != nil {
		return err
	}

	if err := applyProfileTypeFlag(config, cmd); err != nil {
		return err
	}

	return nil
}

// applyBoolFlag applies a boolean CLI flag to the config.
func applyBoolFlag(cmd *cobra.Command, flagName string, setter func(bool)) {
	if cmd.Flags().Changed(flagName) {
		if val, err := cmd.Flags().GetBool(flagName); err == nil {
			setter(val)
		}
	}
}

// applyIntFlag applies an integer CLI flag to the config.
func applyIntFlag(cmd *cobra.Command, flagName string, setter func(int)) {
	if cmd.Flags().Changed(flagName) {
		if val, err := cmd.Flags().GetInt(flagName); err == nil {
			setter(val)
		}
	}
}

// applyStringFlag applies a string CLI flag to the config.
func applyStringFlag(cmd *cobra.Command, flagName string, setter func(string)) {
	if cmd.Flags().Changed(flagName) {
		if val, err := cmd.Flags().GetString(flagName); err == nil {
			setter(val)
		}
	}
}

// applyProfileFileFlag applies the profile-file flag with auto-enable logic.
func applyProfileFileFlag(config *profiler.Config, cmd *cobra.Command) error {
	if cmd.Flags().Changed("profile-file") {
		file, err := cmd.Flags().GetString("profile-file")
		if err == nil {
			config.File = file
			// Enable profiler automatically when file is specified
			if file != "" {
				config.Enabled = true
			}
		}
	}
	return nil
}

// applyProfileTypeFlag applies the profile-type flag with validation.
func applyProfileTypeFlag(config *profiler.Config, cmd *cobra.Command) error {
	if !cmd.Flags().Changed("profile-type") {
		return nil
	}

	profileType, err := cmd.Flags().GetString("profile-type")
	if err != nil {
		return fmt.Errorf("%w: failed to get profile-type flag: %v", errUtils.ErrInvalidFlag, err)
	}

	parsedType, parseErr := profiler.ParseProfileType(profileType)
	if parseErr != nil {
		return fmt.Errorf("%w: invalid profile type '%s': %v", errUtils.ErrParseFlag, profileType, parseErr)
	}

	config.ProfileType = parsedType
	return nil
}

// Execute adds all child commands to the root command and sets flags appropriately.
// This is called by main.main(). It only needs to happen once to the RootCmd.
func Execute() error {
	// InitCliConfig finds and merges CLI configurations in the following order:
	// system dir, home dir, current dir, ENV vars, command-line arguments
	// Here we need the custom commands from the config.
	var initErr error
	atmosConfig, initErr = cfg.InitCliConfig(schema.ConfigAndStacksInfo{}, false)

	// Set atmosConfig for commands that need access to config.
	version.SetAtmosConfig(&atmosConfig)
	devcontainer.SetAtmosConfig(&atmosConfig)
	themeCmd.SetAtmosConfig(&atmosConfig)

	utils.InitializeMarkdown(&atmosConfig)
	errUtils.InitializeMarkdown(&atmosConfig)

	if initErr != nil && !errors.Is(initErr, cfg.NotFound) {
		if isVersionCommand() {
			log.Debug("Warning: CLI configuration 'atmos.yaml' file not found", "error", initErr)
		} else {
			return initErr
		}
	}

	// Set the log level for the charmbracelet/log package based on the atmosConfig.
	SetupLogger(&atmosConfig)

	var err error
	// If CLI configuration was found, process its custom commands and command aliases.
	// Skip processing for version command to ensure it always works, even if aliases
	// reference commands that don't exist in this version of Atmos.
	if initErr == nil && !isVersionCommand() {
		err = processCustomCommands(atmosConfig, atmosConfig.Commands, RootCmd, true)
		if err != nil {
			return err
		}

		err = processCommandAliases(atmosConfig, atmosConfig.CommandAliases, RootCmd, true)
		if err != nil {
			return err
		}
	}

	// Cobra for some reason handles root command in such a way that custom usage and help command don't work as per expectations.
	RootCmd.SilenceErrors = true
	cmd, err := RootCmd.ExecuteC()

	telemetry.CaptureCmd(cmd, err)
	if err != nil {
		if strings.Contains(err.Error(), "unknown command") {
			command := getInvalidCommandName(err.Error())
			showUsageAndExit(RootCmd, []string{command})
		}
	}
	return err
}

// isCompletionCommand checks if the current invocation is for shell completion.
// This includes both user-visible completion commands and Cobra's internal
// hidden completion commands (__complete, __completeNoDesc).
// It works with both direct CLI invocations and programmatic SetArgs() calls.
func isCompletionCommand(cmd *cobra.Command) bool {
	if cmd == nil {
		return false
	}

	// Check the command name directly from the Cobra command
	// This works for both os.Args and SetArgs() invocations
	cmdName := cmd.Name()
	if cmdName == "completion" || cmdName == "__complete" || cmdName == "__completeNoDesc" {
		return true
	}

	// Also check for shell completion environment variables
	// Cobra sets these when generating completions
	//nolint:forbidigo // These are external shell variables, not Atmos config
	if os.Getenv("COMP_LINE") != "" || os.Getenv("_ARGCOMPLETE") != "" {
		return true
	}

	return false
}

// getInvalidCommandName extracts the invalid command name from an error message.
func getInvalidCommandName(input string) string {
	// Regular expression to match the command name inside quotes.
	re := regexp.MustCompile(`unknown command "([^"]+)"`)

	// Find the match.
	match := re.FindStringSubmatch(input)

	// Check if a match is found.
	if len(match) > 1 {
		command := match[1] // The first capturing group contains the command
		return command
	}
	return ""
}

// displayPerformanceHeatmap shows the performance heatmap visualization.
//
//nolint:unparam // cmd parameter reserved for future use
func displayPerformanceHeatmap(cmd *cobra.Command, mode string) error {
	// Print performance summary to console.
	// Filter out functions with zero total time for cleaner output (for table).
	snap := perf.SnapshotTopFiltered("total", defaultTopFunctionsMax)
	// Unbounded snapshot for accurate summary metrics.
	fullSnap := perf.SnapshotTopFiltered("total", 0)

	// Calculate total CPU time (sum of all self-times) and parallelism from all tracked functions.
	var totalCPUTime time.Duration
	for _, r := range fullSnap.Rows {
		totalCPUTime += r.Total
	}
	elapsed := fullSnap.Elapsed
	var parallelism float64
	if elapsed > 0 {
		parallelism = float64(totalCPUTime) / float64(elapsed)
	} else {
		parallelism = 0
	}

	utils.PrintfMessageToTUI("\n=== Atmos Performance Summary ===\n")
	utils.PrintfMessageToTUI("Elapsed: %s | CPU Time: %s | Parallelism: ~%.1fx\n",
		elapsed.Truncate(time.Microsecond),
		totalCPUTime.Truncate(time.Microsecond),
		parallelism)
	utils.PrintfMessageToTUI("Functions: %d | Total Calls: %d\n\n", snap.TotalFuncs, snap.TotalCalls)
	utils.PrintfMessageToTUI("%-50s %6s %13s %13s %13s %13s\n", "Function", "Count", "CPU Time", "Avg", "Max", "P95")
	for _, r := range snap.Rows {
		p95 := "-"
		if r.P95 > 0 {
			p95 = heatmap.FormatDuration(r.P95)
		}
		utils.PrintfMessageToTUI("%-50s %6d %13s %13s %13s %13s\n",
			r.Name, r.Count, heatmap.FormatDuration(r.Total), heatmap.FormatDuration(r.Avg), heatmap.FormatDuration(r.Max), p95)
	}

	// Check if we have a TTY for interactive mode.
	if !term.IsTTYSupportForStderr() {
		utils.PrintfMessageToTUI("\n⚠️  No TTY available for interactive visualization. Summary displayed above.\n")
		return nil
	}

	// Create an empty heat model for now (we'll enhance this later to track actual execution steps).
	heatModel := heatmap.NewHeatModel()

	// Create context that cancels on SIGINT/SIGTERM.
	base := context.Background()
	sigCtx, stop := signal.NotifyContext(base, syscall.SIGINT, syscall.SIGTERM)
	defer stop()

	// Start Bubble Tea UI with the collected data.
	return heatmap.StartBubbleTeaUI(sigCtx, heatModel, mode)
}

func init() {
	// Register built-in commands from the registry.
	// This must happen BEFORE custom commands are processed in Execute().
	// Commands register themselves via init() functions when their packages
	// are imported with blank imports (e.g., _ "github.com/cloudposse/atmos/cmd/about").
	if err := internal.RegisterAll(RootCmd); err != nil {
		log.Error("Failed to register built-in commands", "error", err)
	}

	// Add the template function for wrapped flag usages.
	cobra.AddTemplateFunc("wrappedFlagUsages", templates.WrappedFlagUsages)

	// Register all global flags as persistent flags using builder pattern.
	// Global flags are registered as persistent so they're inherited by all subcommands.
	// This provides:
	//   - Single source of truth for defaults (NewGlobalFlags())
	//   - Automatic environment variable binding
	//   - Consistent with other command builders
	//   - Testable flag precedence
	globalParser := flags.NewGlobalOptionsBuilder().Build()
	globalParser.RegisterPersistentFlags(RootCmd)
	if err := globalParser.BindToViper(viper.GetViper()); err != nil {
		log.Error("Failed to bind global flags to viper", "error", err)
	}

	// Special handling for version flag: clear DefValue for cleaner --help output.
	if versionFlag := RootCmd.PersistentFlags().Lookup("version"); versionFlag != nil {
		versionFlag.DefValue = ""
	}
<<<<<<< HEAD
	// Bind both ATMOS_FORCE_COLOR and CLICOLOR_FORCE to the same viper key (they are equivalent).
	if err := viper.BindEnv("force-color", "ATMOS_FORCE_COLOR", "CLICOLOR_FORCE"); err != nil {
		log.Error("Failed to bind ATMOS_FORCE_COLOR/CLICOLOR_FORCE environment variables", "error", err)
	}
	// Bind mask flag to Viper so viper.GetBool("mask") reads the flag value.
	if err := viper.BindPFlag("mask", RootCmd.PersistentFlags().Lookup("mask")); err != nil {
		log.Error("Failed to bind mask flag to Viper", "error", err)
	}
	// Bind mask flag to environment variable.
	if err := viper.BindEnv("mask", "ATMOS_MASK"); err != nil {
		log.Error("Failed to bind ATMOS_MASK environment variable", "error", err)
=======
	// Bind verbose flag to environment variable.
	if err := viper.BindEnv(verboseFlagName, "ATMOS_VERBOSE"); err != nil {
		log.Error("Failed to bind ATMOS_VERBOSE environment variable", "error", err)
>>>>>>> 2782c038
	}

	// Bind environment variables for GitHub authentication.
	// ATMOS_GITHUB_TOKEN takes precedence over GITHUB_TOKEN.
	if err := viper.BindEnv("ATMOS_GITHUB_TOKEN", "ATMOS_GITHUB_TOKEN", "GITHUB_TOKEN"); err != nil {
		log.Error("Failed to bind ATMOS_GITHUB_TOKEN environment variable", "error", err)
	}

	// Set custom usage template.
	err := templates.SetCustomUsageFunc(RootCmd)
	if err != nil {
		errUtils.CheckErrorPrintAndExit(err, "", "")
	}

	initCobraConfig()
}

// initCobraConfig initializes Cobra command configuration and styling.
func initCobraConfig() {
	RootCmd.SetOut(os.Stdout)
	styles := boa.DefaultStyles()
	b := boa.New(boa.WithStyles(styles))
	oldUsageFunc := RootCmd.UsageFunc()
	RootCmd.SetFlagErrorFunc(func(c *cobra.Command, err error) error {
		return showFlagUsageAndExit(c, err)
	})
	RootCmd.SetUsageFunc(func(c *cobra.Command) error {
		if c.Use == "atmos" {
			return b.UsageFunc(c)
		}
		// Get actual arguments (handles DisableFlagParsing=true case).
		arguments := flags.GetActualArgs(c, os.Args)

		// IMPORTANT: Check if command has Args validator and args are valid.
		// If args pass validation, they're positional args, not unknown subcommands.
		// This prevents "Unknown command component1" errors for valid positional args.
		if len(arguments) > 0 {
			if err := flags.ValidateArgsOrNil(c, arguments); err == nil {
				// Args are valid positional arguments - show usage without "Unknown command" error
				showErrorExampleFromMarkdown(c, "")
				errUtils.Exit(1)
				return nil
			}
			// Args validation failed - fall through to show error with first arg as unknown command
		}

		showUsageAndExit(c, arguments)
		return nil
	})
	RootCmd.SetHelpFunc(func(command *cobra.Command, args []string) {
		contentName := strings.ReplaceAll(strings.ReplaceAll(command.CommandPath(), " ", "_"), "-", "_")
		if exampleContent, ok := examples[contentName]; ok {
			command.Example = exampleContent.Content
		}

		if !(Contains(os.Args, "help") || Contains(os.Args, "--help") || Contains(os.Args, "-h")) {
			// Get actual arguments (handles DisableFlagParsing=true case).
			arguments := flags.GetActualArgs(command, os.Args)
			showUsageAndExit(command, arguments)
		}
		// Print a styled Atmos logo to the terminal.
		if command.Use != "atmos" || command.Flags().Changed("help") {
			var buf bytes.Buffer
			var err error
			command.SetOut(&buf)
			fmt.Println()
			if term.IsTTYSupportForStdout() {
				err = tuiUtils.PrintStyledTextToSpecifiedOutput(&buf, "ATMOS")
			} else {
				err = tuiUtils.PrintStyledText("ATMOS")
			}
			if err != nil {
				errUtils.CheckErrorPrintAndExit(err, "", "")
			}

			if err := oldUsageFunc(command); err != nil {
				errUtils.CheckErrorPrintAndExit(err, "", "")
			}

			// Check if pager should be enabled based on flag, env var, or config.
			pagerEnabled := atmosConfig.Settings.Terminal.IsPagerEnabled()

			// Check if --pager flag was explicitly set.
			if pagerFlag, err := command.Flags().GetString("pager"); err == nil && pagerFlag != "" {
				// Handle --pager flag values using switch for better readability.
				switch pagerFlag {
				case "true", "on", "yes", "1":
					pagerEnabled = true
				case "false", "off", "no", "0":
					pagerEnabled = false
				default:
					// Assume it's a pager command like "less" or "more"
					pagerEnabled = true
				}
			}

			pager := pager.NewWithAtmosConfig(pagerEnabled)
			if err := pager.Run("Atmos CLI Help", buf.String()); err != nil {
				log.Error("Failed to run pager", "error", err)
				errUtils.OsExit(1)
			}
		} else {
			fmt.Println()
			err := tuiUtils.PrintStyledText("ATMOS")
			errUtils.CheckErrorPrintAndExit(err, "", "")

			b.HelpFunc(command, args)
			if err := command.Usage(); err != nil {
				errUtils.CheckErrorPrintAndExit(err, "", "")
			}
		}
		CheckForAtmosUpdateAndPrintMessage(atmosConfig)
	})
}

// https://www.sobyte.net/post/2021-12/create-cli-app-with-cobra/
// https://github.com/spf13/cobra/blob/master/user_guide.md
// https://blog.knoldus.com/create-kubectl-like-cli-with-go-and-cobra/
// https://pkg.go.dev/github.com/c-bata/go-prompt
// https://pkg.go.dev/github.com/spf13/cobra
// https://scene-si.org/2017/04/20/managing-configuration-with-viper/<|MERGE_RESOLUTION|>--- conflicted
+++ resolved
@@ -761,7 +761,6 @@
 	if versionFlag := RootCmd.PersistentFlags().Lookup("version"); versionFlag != nil {
 		versionFlag.DefValue = ""
 	}
-<<<<<<< HEAD
 	// Bind both ATMOS_FORCE_COLOR and CLICOLOR_FORCE to the same viper key (they are equivalent).
 	if err := viper.BindEnv("force-color", "ATMOS_FORCE_COLOR", "CLICOLOR_FORCE"); err != nil {
 		log.Error("Failed to bind ATMOS_FORCE_COLOR/CLICOLOR_FORCE environment variables", "error", err)
@@ -773,11 +772,10 @@
 	// Bind mask flag to environment variable.
 	if err := viper.BindEnv("mask", "ATMOS_MASK"); err != nil {
 		log.Error("Failed to bind ATMOS_MASK environment variable", "error", err)
-=======
+	}
 	// Bind verbose flag to environment variable.
 	if err := viper.BindEnv(verboseFlagName, "ATMOS_VERBOSE"); err != nil {
 		log.Error("Failed to bind ATMOS_VERBOSE environment variable", "error", err)
->>>>>>> 2782c038
 	}
 
 	// Bind environment variables for GitHub authentication.
