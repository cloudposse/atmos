--- conflicted
+++ resolved
@@ -13,7 +13,6 @@
 	"runtime"
 	"strings"
 	"syscall"
-	"time"
 
 	"github.com/charmbracelet/colorprofile"
 	"github.com/charmbracelet/lipgloss"
@@ -127,11 +126,6 @@
 		if showHeatmap, _ := cmd.Flags().GetBool("heatmap"); showHeatmap {
 			perf.EnableTracking(true)
 		}
-
-		// Print telemetry disclosure if needed (skip for completion commands and when CLI config not found).
-		if !isCompletionCommand(cmd) && err == nil {
-			telemetry.PrintTelemetryDisclosure()
-		}
 	},
 	PersistentPostRun: func(cmd *cobra.Command, args []string) {
 		// Stop profiler after command execution.
@@ -142,13 +136,9 @@
 		}
 
 		// Show performance heatmap if enabled.
-		// Use IsTrackingEnabled() to support commands with DisableFlagParsing.
-		if perf.IsTrackingEnabled() {
+		showHeatmap, _ := cmd.Flags().GetBool("heatmap")
+		if showHeatmap {
 			heatmapMode, _ := cmd.Flags().GetString("heatmap-mode")
-			// Default to "bar" mode if empty (happens with DisableFlagParsing).
-			if heatmapMode == "" {
-				heatmapMode = "bar"
-			}
 			if err := displayPerformanceHeatmap(cmd, heatmapMode); err != nil {
 				log.Error("Failed to display performance heatmap", "error", err)
 			}
@@ -264,13 +254,8 @@
 func cleanupLogFile() {
 	if logFileHandle != nil {
 		// Flush any remaining log data before closing.
-		if err := logFileHandle.Sync(); err != nil {
-			// Don't use logger here as we're cleaning up the log file
-			fmt.Fprintf(os.Stderr, "Warning: failed to sync log file: %v\n", err)
-		}
-		if err := logFileHandle.Close(); err != nil {
-			fmt.Fprintf(os.Stderr, "Warning: failed to close log file: %v\n", err)
-		}
+		_ = logFileHandle.Sync()
+		_ = logFileHandle.Close()
 		logFileHandle = nil
 	}
 }
@@ -501,10 +486,17 @@
 		return v == "0" || v == "false"
 	}
 
-	// Check ATMOS_FORCE_COLOR first, then fallback to standard env vars
-	atmosForceColor := os.Getenv("ATMOS_FORCE_COLOR")
-	cliColorForce := os.Getenv("CLICOLOR_FORCE")
-	forceColorEnv := os.Getenv("FORCE_COLOR")
+	// Bind environment variables for color control.
+	_ = viper.BindEnv("ATMOS_FORCE_COLOR")
+	_ = viper.BindEnv("CLICOLOR_FORCE")
+	_ = viper.BindEnv("FORCE_COLOR")
+	_ = viper.BindEnv("NO_COLOR")
+	_ = viper.BindEnv("ATMOS_DEBUG_COLORS")
+
+	// Check ATMOS_FORCE_COLOR first, then fallback to standard env vars.
+	atmosForceColor := viper.GetString("ATMOS_FORCE_COLOR")
+	cliColorForce := viper.GetString("CLICOLOR_FORCE")
+	forceColorEnv := viper.GetString("FORCE_COLOR")
 
 	// Determine final forceColor value:
 	// - If any variant is explicitly false, disable colors
@@ -527,12 +519,12 @@
 		os.Setenv("FORCE_COLOR", "0")
 		os.Setenv("CLICOLOR_FORCE", "0")
 	} else if forceColor {
-		// Remove NO_COLOR if present, then set force color vars
+		// Remove NO_COLOR if present, then set force color vars.
 		os.Unsetenv("NO_COLOR")
-		if os.Getenv("FORCE_COLOR") == "" {
+		if viper.GetString("FORCE_COLOR") == "" {
 			os.Setenv("FORCE_COLOR", "1")
 		}
-		if os.Getenv("CLICOLOR_FORCE") == "" {
+		if viper.GetString("CLICOLOR_FORCE") == "" {
 			os.Setenv("CLICOLOR_FORCE", "1")
 		}
 	}
@@ -541,17 +533,17 @@
 	// cmd.OutOrStdout() may be wrapped/buffered by Cobra, breaking TTY detection.
 	profileDetector := colorprofile.NewWriter(os.Stdout, os.Environ())
 
-	// Debug: Log detected profile information
-	debugColors := os.Getenv("ATMOS_DEBUG_COLORS") != ""
+	// Debug: Log detected profile information.
+	debugColors := viper.GetString("ATMOS_DEBUG_COLORS") != ""
 	if debugColors {
 		fmt.Fprintf(os.Stderr, "\n[DEBUG] Color Detection:\n")
 		fmt.Fprintf(os.Stderr, "  Detected Profile: %v\n", profileDetector.Profile)
-		fmt.Fprintf(os.Stderr, "  ATMOS_FORCE_COLOR: %s\n", os.Getenv("ATMOS_FORCE_COLOR"))
-		fmt.Fprintf(os.Stderr, "  FORCE_COLOR: %s\n", os.Getenv("FORCE_COLOR"))
-		fmt.Fprintf(os.Stderr, "  CLICOLOR_FORCE: %s\n", os.Getenv("CLICOLOR_FORCE"))
-		fmt.Fprintf(os.Stderr, "  NO_COLOR: %s\n", os.Getenv("NO_COLOR"))
-		fmt.Fprintf(os.Stderr, "  TERM: %s\n", os.Getenv("TERM"))
-		fmt.Fprintf(os.Stderr, "  COLORTERM: %s\n", os.Getenv("COLORTERM"))
+		fmt.Fprintf(os.Stderr, "  ATMOS_FORCE_COLOR: %s\n", viper.GetString("ATMOS_FORCE_COLOR"))
+		fmt.Fprintf(os.Stderr, "  FORCE_COLOR: %s\n", viper.GetString("FORCE_COLOR"))
+		fmt.Fprintf(os.Stderr, "  CLICOLOR_FORCE: %s\n", viper.GetString("CLICOLOR_FORCE"))
+		fmt.Fprintf(os.Stderr, "  NO_COLOR: %s\n", viper.GetString("NO_COLOR"))
+		fmt.Fprintf(os.Stderr, "  TERM: %s\n", viper.GetString("TERM"))
+		fmt.Fprintf(os.Stderr, "  COLORTERM: %s\n", viper.GetString("COLORTERM"))
 		fmt.Fprintf(os.Stderr, "  forceColor: %v\n", forceColor)
 		fmt.Fprintf(os.Stderr, "  explicitlyDisabled: %v\n", explicitlyDisabled)
 	}
@@ -1064,32 +1056,6 @@
 	return err
 }
 
-// isCompletionCommand checks if the current invocation is for shell completion.
-// This includes both user-visible completion commands and Cobra's internal
-// hidden completion commands (__complete, __completeNoDesc).
-// It works with both direct CLI invocations and programmatic SetArgs() calls.
-func isCompletionCommand(cmd *cobra.Command) bool {
-	if cmd == nil {
-		return false
-	}
-
-	// Check the command name directly from the Cobra command
-	// This works for both os.Args and SetArgs() invocations
-	cmdName := cmd.Name()
-	if cmdName == "completion" || cmdName == "__complete" || cmdName == "__completeNoDesc" {
-		return true
-	}
-
-	// Also check for shell completion environment variables
-	// Cobra sets these when generating completions
-	//nolint:forbidigo // These are external shell variables, not Atmos config
-	if os.Getenv("COMP_LINE") != "" || os.Getenv("_ARGCOMPLETE") != "" {
-		return true
-	}
-
-	return false
-}
-
 // getInvalidCommandName extracts the invalid command name from an error message.
 func getInvalidCommandName(input string) string {
 	// Regular expression to match the command name inside quotes.
@@ -1111,37 +1077,17 @@
 //nolint:unparam // cmd parameter reserved for future use
 func displayPerformanceHeatmap(cmd *cobra.Command, mode string) error {
 	// Print performance summary to console.
-	// Filter out functions with zero total time for cleaner output (for table).
+	// Filter out functions with zero total time for cleaner output.
 	snap := perf.SnapshotTopFiltered("total", defaultTopFunctionsMax)
-	// Unbounded snapshot for accurate summary metrics.
-	fullSnap := perf.SnapshotTopFiltered("total", 0)
-
-	// Calculate total CPU time (sum of all self-times) and parallelism from all tracked functions.
-	var totalCPUTime time.Duration
-	for _, r := range fullSnap.Rows {
-		totalCPUTime += r.Total
-	}
-	elapsed := fullSnap.Elapsed
-	var parallelism float64
-	if elapsed > 0 {
-		parallelism = float64(totalCPUTime) / float64(elapsed)
-	} else {
-		parallelism = 0
-	}
-
 	utils.PrintfMessageToTUI("\n=== Atmos Performance Summary ===\n")
-	utils.PrintfMessageToTUI("Elapsed: %s | CPU Time: %s | Parallelism: ~%.1fx\n",
-		elapsed.Truncate(time.Microsecond),
-		totalCPUTime.Truncate(time.Microsecond),
-		parallelism)
-	utils.PrintfMessageToTUI("Functions: %d | Total Calls: %d\n\n", snap.TotalFuncs, snap.TotalCalls)
-	utils.PrintfMessageToTUI("%-50s %6s %13s %13s %13s %13s\n", "Function", "Count", "CPU Time", "Avg", "Max", "P95")
+	utils.PrintfMessageToTUI("Elapsed: %s  Functions: %d  Calls: %d\n", snap.Elapsed, snap.TotalFuncs, snap.TotalCalls)
+	utils.PrintfMessageToTUI("%-50s %6s %10s %10s %10s %8s\n", "Function", "Count", "Total", "Avg", "Max", "P95")
 	for _, r := range snap.Rows {
 		p95 := "-"
 		if r.P95 > 0 {
 			p95 = heatmap.FormatDuration(r.P95)
 		}
-		utils.PrintfMessageToTUI("%-50s %6d %13s %13s %13s %13s\n",
+		utils.PrintfMessageToTUI("%-50s %6d %10s %10s %10s %8s\n",
 			r.Name, r.Count, heatmap.FormatDuration(r.Total), heatmap.FormatDuration(r.Avg), heatmap.FormatDuration(r.Max), p95)
 	}
 
@@ -1224,33 +1170,12 @@
 			}
 			showUsageAndExit(command, arguments)
 		}
-<<<<<<< HEAD
 
 		// Distinguish between interactive 'atmos help' and flag-based '--help':
 		// - 'atmos help' (Contains "help" but NOT "--help" or "-h") → interactive, may use pager
 		// - 'atmos --help' or 'atmos cmd --help' → simple output, NO pager unless --pager explicitly set
 		isInteractiveHelp := Contains(os.Args, "help") && !(Contains(os.Args, "--help") || Contains(os.Args, "-h"))
 		isFlagHelp := Contains(os.Args, "--help") || Contains(os.Args, "-h")
-=======
-		// Print a styled Atmos logo to the terminal.
-		if command.Use != "atmos" || command.Flags().Changed("help") {
-			var buf bytes.Buffer
-			var err error
-			command.SetOut(&buf)
-			fmt.Println()
-			if term.IsTTYSupportForStdout() {
-				err = tuiUtils.PrintStyledTextToSpecifiedOutput(&buf, "ATMOS")
-			} else {
-				err = tuiUtils.PrintStyledText("ATMOS")
-			}
-			if err != nil {
-				errUtils.CheckErrorPrintAndExit(err, "", "")
-			}
-
-			if err := oldUsageFunc(command); err != nil {
-				errUtils.CheckErrorPrintAndExit(err, "", "")
-			}
->>>>>>> 8464ef48
 
 		// Logo and version are now printed by customRenderAtmosHelp
 		telemetry.PrintTelemetryDisclosure()
@@ -1285,18 +1210,11 @@
 				// Default: render help directly to stdout without pager.
 				applyColoredHelpTemplate(command)
 			}
-<<<<<<< HEAD
 		} else if isInteractiveHelp {
 			// Interactive 'atmos help' command - use pager if configured.
 			var buf bytes.Buffer
 			command.SetOut(&buf)
 			applyColoredHelpTemplate(command)
-=======
-		} else {
-			fmt.Println()
-			err := tuiUtils.PrintStyledText("ATMOS")
-			errUtils.CheckErrorPrintAndExit(err, "", "")
->>>>>>> 8464ef48
 
 			// Check pager configuration from flag, env, or config.
 			pagerEnabled := atmosConfig.Settings.Terminal.IsPagerEnabled()
