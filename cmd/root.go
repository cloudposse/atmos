package cmd

import (
	"bytes"
	"context"
	"errors"
	"fmt"
	"io"
	"math"
	"os"
	"os/signal"
	"path/filepath"
	"regexp"
	"strings"
	"syscall"

	"github.com/charmbracelet/lipgloss"
	xterm "github.com/charmbracelet/x/term"
	"github.com/elewis787/boa"
	"github.com/muesli/reflow/wordwrap"
	"github.com/muesli/termenv"
	"github.com/spf13/cobra"
	"github.com/spf13/pflag"
	"github.com/spf13/viper"

	errUtils "github.com/cloudposse/atmos/errors"
	e "github.com/cloudposse/atmos/internal/exec"
	"github.com/cloudposse/atmos/internal/tui/templates"
	"github.com/cloudposse/atmos/internal/tui/templates/term"
	cfg "github.com/cloudposse/atmos/pkg/config"
	"github.com/cloudposse/atmos/pkg/data"
	"github.com/cloudposse/atmos/pkg/filesystem"
	"github.com/cloudposse/atmos/pkg/flags"
	iolib "github.com/cloudposse/atmos/pkg/io"
	log "github.com/cloudposse/atmos/pkg/logger"
	"github.com/cloudposse/atmos/pkg/pager"
	"github.com/cloudposse/atmos/pkg/perf"
	"github.com/cloudposse/atmos/pkg/profiler"
	"github.com/cloudposse/atmos/pkg/schema"
	"github.com/cloudposse/atmos/pkg/telemetry"
	"github.com/cloudposse/atmos/pkg/terminal"
	"github.com/cloudposse/atmos/pkg/ui"
	"github.com/cloudposse/atmos/pkg/ui/heatmap"
	"github.com/cloudposse/atmos/pkg/ui/markdown"
	"github.com/cloudposse/atmos/pkg/ui/theme"
	"github.com/cloudposse/atmos/pkg/utils"

	// Import built-in command packages for side-effect registration.
	// The init() function in each package registers the command with the registry.
	_ "github.com/cloudposse/atmos/cmd/about"
	"github.com/cloudposse/atmos/cmd/devcontainer"
	"github.com/cloudposse/atmos/cmd/internal"
	_ "github.com/cloudposse/atmos/cmd/list"
	_ "github.com/cloudposse/atmos/cmd/profile"
	themeCmd "github.com/cloudposse/atmos/cmd/theme"
	"github.com/cloudposse/atmos/cmd/version"
)

const (
	// LogFileMode is the file mode for log files.
	logFileMode = 0o644
	// DefaultTopFunctionsMax is the default number of top functions to display in performance summary.
	defaultTopFunctionsMax = 50
	// VerboseFlagName is the name of the verbose flag.
	verboseFlagName = "verbose"
	// AnsiEscapePrefix is the ANSI escape sequence prefix.
	ansiEscapePrefix = "\x1b["
)

// atmosConfig This is initialized before everything in the Execute function. So we can directly use this.
var atmosConfig schema.AtmosConfiguration

// profilerServer holds the global profiler server instance.
var profilerServer *profiler.Server

// logFileHandle holds the opened log file for the lifetime of the program.
var logFileHandle *os.File

// chdirProcessed tracks whether chdir has already been processed to avoid double-processing.
var chdirProcessed bool

// parseChdirFromArgs manually parses --chdir or -C flag from os.Args.
// This is needed for commands with DisableFlagParsing=true (terraform, helmfile, packer)
// parseChdirFromArgs scans the process arguments for a chdir flag and returns the specified path if present.
// It recognizes `--chdir=value`, `--chdir value`, `-C=value`, `-Cvalue`, and `-C value` forms.
// If no chdir flag is found, it returns an empty string.
func parseChdirFromArgs() string {
<<<<<<< HEAD
	return parseChdirFromArgsInternal(os.Args)
}

// parseChdirFromArgsInternal manually parses --chdir or -C flag from the provided args.
// This internal version accepts args as a parameter for testability.
func parseChdirFromArgsInternal(args []string) string {
=======
	return parseChdirFromArgList(os.Args)
}

// parseChdirFromArgList manually parses --chdir or -C flag from the given argument list.
func parseChdirFromArgList(args []string) string {
>>>>>>> 40a0d1c0
	for i := 0; i < len(args); i++ {
		arg := args[i]

		// Check for --chdir=value format.
		if strings.HasPrefix(arg, "--chdir=") {
			return strings.TrimPrefix(arg, "--chdir=")
		}

		// Check for -C=value format.
		if strings.HasPrefix(arg, "-C=") {
			return strings.TrimPrefix(arg, "-C=")
		}

		// Check for -C<value> format (concatenated, e.g., -C../foo).
		if strings.HasPrefix(arg, "-C") && len(arg) > 2 {
			return arg[2:]
		}

		// Check for --chdir value or -C value format (next arg is the value).
		if arg == "--chdir" || arg == "-C" {
			if i+1 < len(args) {
				return args[i+1]
			}
		}
	}
	return ""
}

// processEarlyChdirFlag processes --chdir flag before RootCmd is fully initialized.
// This is called in Execute() before loading atmos.yaml to ensure the config is loaded
// processEarlyChdirFlag changes the current working directory based on the first
// occurrence of the `--chdir`/`-C` flag (parsed from os.Args) or the ATMOS_CHDIR
// environment variable, expanding `~`, resolving to an absolute path, and
// validating that the target exists and is a directory.
// It returns nil on success or an error describing why the directory could not
// be resolved or changed.
func processEarlyChdirFlag() error {
	// If chdir already processed, skip (avoid double-processing).
	if chdirProcessed {
		return nil
	}

	// Parse --chdir from os.Args since we can't use Cobra flags yet.
	chdir := parseChdirFromArgs()

	// If flag is not set, check environment variable.
	if chdir == "" {
		//nolint:forbidigo // Must use os.Getenv: chdir is processed before Viper configuration loads.
		chdir = os.Getenv("ATMOS_CHDIR")
	}

	if chdir == "" {
		return nil // No chdir specified.
	}

	// Expand tilde to home directory using filesystem package.
	homeDirProvider := filesystem.NewOSHomeDirProvider()
	expandedPath, err := homeDirProvider.Expand(chdir)
	if err != nil {
		return fmt.Errorf("%w: %w", errUtils.ErrPathResolution, err)
	}

	// Clean and make absolute to handle both relative and absolute paths.
	absPath, err := filepath.Abs(expandedPath)
	if err != nil {
		return fmt.Errorf("%w: invalid chdir path: %s", errUtils.ErrPathResolution, chdir)
	}

	// Verify the directory exists before attempting to change to it.
	stat, err := os.Stat(absPath)
	if err != nil {
		if os.IsNotExist(err) {
			return fmt.Errorf("%w: directory does not exist: %s", errUtils.ErrWorkdirNotExist, absPath)
		}
		return fmt.Errorf("%w: failed to access directory: %s", errUtils.ErrStatFile, absPath)
	}

	if !stat.IsDir() {
		return fmt.Errorf("%w: not a directory: %s", errUtils.ErrWorkdirNotExist, absPath)
	}

	// Change to the specified directory.
	if err := os.Chdir(absPath); err != nil {
		return fmt.Errorf("%w: failed to change directory to %s", errUtils.ErrPathResolution, absPath)
	}

	// Mark as processed to avoid double-processing in PersistentPreRun.
	chdirProcessed = true

	return nil
}

// syncGlobalFlagsToViper synchronizes global flags from Cobra's FlagSet to Viper.
// This is necessary because Viper's BindPFlag doesn't immediately sync values when flags are parsed.
// Call this after Cobra parses flags but before accessing flag values via Viper.
//
// Background: When using viper.BindPFlag(), the binding happens at initialization time,
// but the actual flag value isn't synced to Viper until you call viper.Get*().
// For some code paths (especially in InitCliConfig), we need the flag values
// available in Viper before config loading completes.
//
// This function explicitly syncs changed flags to Viper, making their values
// immediately available via viper.Get*() calls.
func syncGlobalFlagsToViper(cmd *cobra.Command) {
	v := viper.GetViper()

	// Sync profile flag if explicitly set.
	if cmd.Flags().Changed("profile") {
		if profiles, err := cmd.Flags().GetStringSlice("profile"); err == nil {
			v.Set("profile", profiles)
		}
	}

	// Sync identity flag if explicitly set.
	if cmd.Flags().Changed("identity") {
		if identity, err := cmd.Flags().GetString("identity"); err == nil {
			v.Set("identity", identity)
		}
	}
}

// processChdirFlag processes the --chdir flag and ATMOS_CHDIR environment variable,
// changing the working directory before any other operations.
// Precedence: --chdir flag > ATMOS_CHDIR environment variable.
// Note: This is also called from PersistentPreRun, but will be a no-op if
// processChdirFlag changes the current working directory when a chdir target is provided
// via the --chdir flag (or by parsing os.Args when flag parsing is disabled) or the
// ATMOS_CHDIR environment variable, and marks the change as processed to avoid
// double-processing.
//
// It expands a leading tilde, resolves the path to an absolute location, verifies the
// path exists and is a directory, then calls os.Chdir. If the chdir has already been
// handled, the function returns immediately. It returns an error when the path cannot
// be resolved, does not exist, is not a directory, or when changing directories fails.
func processChdirFlag(cmd *cobra.Command) error {
	// If chdir already processed in Execute(), skip to avoid double-processing.
	if chdirProcessed {
		return nil
	}

	// Try to get chdir from parsed flags first (works when DisableFlagParsing=false).
	chdir, _ := cmd.Flags().GetString("chdir")

	// If flag parsing is disabled (terraform/helmfile/packer commands), manually parse os.Args.
	// This is necessary because Cobra doesn't parse flags when DisableFlagParsing=true,
	// but PersistentPreRun runs before the command's Run function where flags would be manually parsed.
	if chdir == "" {
		chdir = parseChdirFromArgs()
	}
	// If flag is not set, check environment variable.
	// Note: chdir is not supported in atmos.yaml since it must be processed before atmos.yaml is loaded.
	if chdir == "" {
		//nolint:forbidigo // Must use os.Getenv: chdir is processed before Viper configuration loads.
		chdir = os.Getenv("ATMOS_CHDIR")
	}

	if chdir == "" {
		return nil // No chdir specified.
	}

	// Expand tilde to home directory using filesystem package.
	homeDirProvider := filesystem.NewOSHomeDirProvider()
	expandedPath, err := homeDirProvider.Expand(chdir)
	if err != nil {
		return fmt.Errorf("%w: %w", errUtils.ErrPathResolution, err)
	}

	// Clean and make absolute to handle both relative and absolute paths.
	absPath, err := filepath.Abs(expandedPath)
	if err != nil {
		return fmt.Errorf("%w: invalid chdir path: %s", errUtils.ErrPathResolution, chdir)
	}

	// Verify the directory exists before attempting to change to it.
	stat, err := os.Stat(absPath)
	if err != nil {
		if os.IsNotExist(err) {
			return fmt.Errorf("%w: directory does not exist: %s", errUtils.ErrWorkdirNotExist, absPath)
		}
		return fmt.Errorf("%w: failed to access directory: %s", errUtils.ErrStatFile, absPath)
	}

	if !stat.IsDir() {
		return fmt.Errorf("%w: not a directory: %s", errUtils.ErrWorkdirNotExist, absPath)
	}

	// Change to the specified directory.
	if err := os.Chdir(absPath); err != nil {
		return fmt.Errorf("%w: failed to change directory to %s", errUtils.ErrPathResolution, absPath)
	}

	// Mark as processed to avoid double-processing.
	chdirProcessed = true

	return nil
}

// RootCmd represents the base command when called without any subcommands.
var RootCmd = &cobra.Command{
	Use:   "atmos",
	Short: "Universal Tool for DevOps and Cloud Automation",
	Long:  `Atmos is a universal tool for DevOps and cloud automation used for provisioning, managing and orchestrating workflows across various toolchains`,
	// Note: FParseErrWhitelist is NOT set on RootCmd to allow proper flag validation.
	// Individual commands that need to pass through flags (terraform, helmfile, packer)
	// set FParseErrWhitelist{UnknownFlags: true} explicitly.
	PersistentPreRun: func(cmd *cobra.Command, args []string) {
		// Set verbose flag for error formatting before any command execution or fatal exits.
		if cmd.Flags().Changed(verboseFlagName) {
			// CLI flag explicitly set - use it.
			verbose, flagErr := cmd.Flags().GetBool(verboseFlagName)
			if flagErr != nil {
				errUtils.CheckErrorPrintAndExit(flagErr, "", "")
			}
			errUtils.SetVerboseFlag(verbose)
		} else if viper.IsSet(verboseFlagName) {
			// CLI flag not set - check environment variable via Viper.
			verbose := viper.GetBool(verboseFlagName)
			errUtils.SetVerboseFlag(verbose)
		}

		// Determine if the command is a help command or if the help flag is set.
		isHelpCommand := cmd.Name() == "help"
		helpFlag := cmd.Flags().Changed("help")

		isHelpRequested := isHelpCommand || helpFlag

		if isHelpRequested {
			// Do not silence usage or errors when help is invoked.
			cmd.SilenceUsage = false
			cmd.SilenceErrors = false
		} else {
			cmd.SilenceUsage = true
			cmd.SilenceErrors = true
		}

		// Process --chdir flag before any other operations (including config loading).
		if err := processChdirFlag(cmd); err != nil {
			errUtils.CheckErrorPrintAndExit(err, "", "")
		}

		// Configure lipgloss color profile early, before config loading.
		// This is critical because stack processing during config load may trigger
		// validation that uses theme styles. We need to set the color profile BEFORE
		// those styles are accessed to ensure NO_COLOR and other settings are respected.
		configureEarlyColorProfile(cmd)

		// Sync global flags from Cobra to Viper before InitCliConfig.
		// This ensures flag values are immediately available in Viper for config loading.
		syncGlobalFlagsToViper(cmd)

		configAndStacksInfo := schema.ConfigAndStacksInfo{}
		// Honor CLI overrides for resolving atmos.yaml and its imports.
		if bp, _ := cmd.Flags().GetString("base-path"); bp != "" {
			configAndStacksInfo.AtmosBasePath = bp
		}
		if cfgFiles, _ := cmd.Flags().GetStringSlice("config"); len(cfgFiles) > 0 {
			configAndStacksInfo.AtmosConfigFilesFromArg = cfgFiles
		}
		if cfgDirs, _ := cmd.Flags().GetStringSlice("config-path"); len(cfgDirs) > 0 {
			configAndStacksInfo.AtmosConfigDirsFromArg = cfgDirs
		}
		// Load the config (includes env var bindings); don't store globally yet.
		tmpConfig, err := cfg.InitCliConfig(configAndStacksInfo, false)
		if err != nil {
			if errors.Is(err, cfg.NotFound) {
				// For help commands or when help flag is set, we don't want to show the error.
				if !isHelpRequested {
					log.Warn(err.Error())
				}
			} else if isVersionCommand() {
				// Version command should always work, even with invalid config.
				// Log config error but allow version command to proceed.
				log.Debug("CLI configuration error (continuing for version command)", "error", err)
			} else {
				// Enrich config errors with helpful context.
				enrichedErr := errUtils.Build(err).
					WithHint("Verify your atmos.yaml syntax and configuration").
					WithHint("Run 'atmos version' to check if Atmos is working").
					WithExitCode(2). // Config/usage error
					Err()
				errUtils.CheckErrorPrintAndExit(enrichedErr, "", "")
			}
		}

		// Setup profiler before command execution (but skip for help commands).
		if !isHelpRequested {
			if setupErr := setupProfiler(cmd, &tmpConfig); setupErr != nil {
				errUtils.CheckErrorPrintAndExit(setupErr, "Failed to setup profiler", "")
			}
		}

		// Note: --version flag is now handled in main.go before Execute() for production use.
		// For tests that use RootCmd.SetArgs(["--version"]), we don't need special handling here
		// since tests expect normal command flow without os.Exit.

		// Enable performance tracking if heatmap flag is set.
		// P95 latency tracking via HDR histogram is automatically enabled.
		if showHeatmap, _ := cmd.Flags().GetBool("heatmap"); showHeatmap {
			perf.EnableTracking(true)
		}

		// Print telemetry disclosure if needed (skip for completion commands and when CLI config not found).
		if !isCompletionCommand(cmd) && err == nil {
			telemetry.PrintTelemetryDisclosure()
		}

		// Initialize I/O context and global formatter after flag parsing.
		// This ensures flags like --no-color, --redirect-stderr, --mask are respected.
		// Initialize() sets the global iolib.Data and iolib.UI writers with masking enabled.
		if ioErr := iolib.Initialize(); ioErr != nil {
			errUtils.CheckErrorPrintAndExit(fmt.Errorf("failed to initialize I/O context: %w", ioErr), "", "")
		}
		ioCtx := iolib.GetContext()
		ui.InitFormatter(ioCtx)
		data.InitWriter(ioCtx)
		data.SetMarkdownRenderer(ui.Format) // Connect markdown rendering to data channel

		// Configure lipgloss color profile based on terminal capabilities.
		// This ensures tables and styled output degrade gracefully when piped or in non-TTY environments.
		term := terminal.New()
		lipgloss.SetColorProfile(convertToTermenvProfile(term.ColorProfile()))
	},
	PersistentPostRun: func(cmd *cobra.Command, args []string) {
		// Stop profiler after command execution.
		if profilerServer != nil {
			if stopErr := profilerServer.Stop(); stopErr != nil {
				log.Error("Failed to stop profiler", "error", stopErr)
			}
		}

		// Show performance heatmap if enabled.
		showHeatmap, _ := cmd.Flags().GetBool("heatmap")
		if showHeatmap {
			heatmapMode, _ := cmd.Flags().GetString("heatmap-mode")
			if err := displayPerformanceHeatmap(cmd, heatmapMode); err != nil {
				log.Error("Failed to display performance heatmap", "error", err)
			}
		}
	},
	RunE: func(cmd *cobra.Command, args []string) error {
		// Check Atmos configuration.
		checkAtmosConfig()

		err := e.ExecuteAtmosCmd()
		return err
	},
}

// SetupLogger configures the global logger based on the provided Atmos configuration.
//
//nolint:revive,cyclop // Function complexity is acceptable for logger configuration.
func SetupLogger(atmosConfig *schema.AtmosConfiguration) {
	switch atmosConfig.Logs.Level {
	case "Trace":
		log.SetLevel(log.TraceLevel)
	case "Debug":
		log.SetLevel(log.DebugLevel)
	case "Info":
		log.SetLevel(log.InfoLevel)
	case "Warning":
		log.SetLevel(log.WarnLevel)
	case "Off":
		log.SetLevel(math.MaxInt32)
	default:
		log.SetLevel(log.WarnLevel)
	}

	// Get theme-aware log styles.
	var styles *log.Styles
	if atmosConfig.Settings.Terminal.IsColorEnabled(term.IsTTYSupportForStderr()) {
		// Get color scheme for the configured theme.
		scheme, err := theme.GetColorSchemeForTheme(atmosConfig.Settings.Terminal.Theme)
		if err == nil && scheme != nil {
			// Use themed styles.
			styles = theme.GetLogStyles(scheme)
		} else {
			// Fallback to default styles if theme loading fails.
			styles = log.DefaultStyles()
		}
	} else {
		// Use no-color styles.
		styles = theme.GetLogStylesNoColor()
	}

	// Add TRCE level for trace logging (using same style as DEBU).
	if debugStyle, ok := styles.Levels[log.DebugLevel]; ok {
		styles.Levels[log.TraceLevel] = debugStyle.SetString("TRCE")
	} else {
		styles.Levels[log.TraceLevel] = lipgloss.NewStyle().SetString("TRCE")
	}

	log.SetStyles(styles)
	// Only set output if a log file is configured.
	if atmosConfig.Logs.File != "" {
		var output io.Writer

		switch atmosConfig.Logs.File {
		case "/dev/stderr":
			output = os.Stderr
		case "/dev/stdout":
			output = os.Stdout
		case "/dev/null":
			output = io.Discard // More efficient than opening os.DevNull
		default:
			logFile, err := os.OpenFile(atmosConfig.Logs.File, os.O_CREATE|os.O_WRONLY|os.O_APPEND, logFileMode)
			errUtils.CheckErrorPrintAndExit(err, "Failed to open log file", "")
			// Store the file handle for later cleanup instead of deferring close.
			logFileHandle = logFile
			output = logFile
		}

		log.SetOutput(output)
	}
	if _, err := log.ParseLogLevel(atmosConfig.Logs.Level); err != nil {
		// Enrich the error with proper formatting for user-facing output.
		// The error from ParseLogLevel has format: "sentinel\nexplanation"
		// Extract the explanation text (everything after the first newline).
		errMsg := err.Error()
		parts := strings.SplitN(errMsg, "\n", 2)
		explanation := ""
		if len(parts) > 1 {
			explanation = parts[1]
		}

		// Build enriched error from the wrapped error, adding the explanation as a detail.
		// This ensures the formatter can extract both the sentinel message and the explanation.
		enrichedErr := errUtils.Build(log.ErrInvalidLogLevel).
			WithExplanation(explanation).
			Err()
		errUtils.CheckErrorPrintAndExit(enrichedErr, "", "")
	}
	log.Debug("Set", "logs-level", log.GetLevelString(), "logs-file", atmosConfig.Logs.File)
}

// configureEarlyColorProfile sets the lipgloss color profile based on environment variables.
// This is called early in PersistentPreRun, before config loading, to ensure that any
// theme styles accessed during stack processing respect NO_COLOR and other settings.
func configureEarlyColorProfile(cmd *cobra.Command) {
	// Check NO_COLOR environment variable (standard terminal env var).
	//nolint:forbidigo // Standard terminal env var, must use os.Getenv before config loads.
	if os.Getenv("NO_COLOR") != "" {
		// NO_COLOR is set - disable all colors
		lipgloss.SetColorProfile(termenv.Ascii)
		theme.InvalidateStyleCache() // Regenerate theme styles without colors
		return
	}

	// Check --no-color flag (already parsed by cobra at this point)
	if noColor, _ := cmd.Flags().GetBool("no-color"); noColor {
		lipgloss.SetColorProfile(termenv.Ascii)
		theme.InvalidateStyleCache()
		return
	}

	// Check --force-color flag
	if forceColor, _ := cmd.Flags().GetBool("force-color"); forceColor {
		lipgloss.SetColorProfile(termenv.TrueColor)
		theme.InvalidateStyleCache()
		return
	}

	// Note: Full color profile detection happens later in InitFormatter().
	// This early configuration just handles the most critical cases (NO_COLOR).
}

// setupColorProfile configures the global lipgloss color profile based on Atmos configuration.
func setupColorProfile(atmosConfig *schema.AtmosConfiguration) {
	defer perf.Track(atmosConfig, "root.setupColorProfile")()

	// Force TrueColor profile when ATMOS_FORCE_COLOR is enabled.
	// This bypasses terminal detection and always outputs ANSI color codes.
	if atmosConfig.Settings.Terminal.ForceColor {
		lipgloss.SetColorProfile(termenv.TrueColor)
		log.SetColorProfile(termenv.TrueColor)
		log.Debug("Forced TrueColor profile", "force_color", true)
	}
}

// setupColorProfileFromEnv checks ATMOS_FORCE_COLOR environment variable and --force-color flag early.
// This is called during init() before Boa styles are created, ensuring Cobra help
// text rendering respects the forced color profile.
func setupColorProfileFromEnv() {
	defer perf.Track(nil, "cmd.setupColorProfileFromEnv")()

	// Check environment variable first using global viper.
	// Note: ATMOS env prefix and AutomaticEnv are configured in init().
	forceColor := viper.GetBool("FORCE_COLOR")

	// Also check --force-color CLI flag by manually parsing os.Args.
	// This is needed because Cobra hasn't parsed flags yet during init().
	if !forceColor {
		for _, arg := range os.Args {
			if arg == "--force-color" {
				forceColor = true
				break
			}
		}
	}

	if forceColor {
		// Set both lipgloss profile AND CLICOLOR_FORCE environment variable.
		// Lipgloss respects SetColorProfile(), but Boa (help renderer) checks CLICOLOR_FORCE.
		lipgloss.SetColorProfile(termenv.TrueColor)
		_ = os.Setenv("CLICOLOR_FORCE", "1")
	}
}

// cleanupLogFile closes the log file handle if it was opened.
func cleanupLogFile() {
	if logFileHandle != nil {
		// Flush any remaining log data before closing.
		_ = logFileHandle.Sync()
		_ = logFileHandle.Close()
		logFileHandle = nil
	}
}

// Cleanup performs cleanup operations before the program exits.
// This should be called by main when the program is terminating.
func Cleanup() {
	cleanupLogFile()
}

// RenderFlags renders a flag set with colors and proper text wrapping.
// Flag names are colored green, flag types are dimmed, descriptions are wrapped to terminal width.
// Markdown in descriptions is rendered to terminal output.

// flagRenderLayout holds layout constants and dimensions for flag rendering.
type flagRenderLayout struct {
	leftPad      int
	spaceBetween int
	rightMargin  int
	minDescWidth int
	maxFlagWidth int
	descColStart int
	descWidth    int
}

// newFlagRenderLayout creates a new layout configuration for flag rendering.
func newFlagRenderLayout(termWidth int, maxFlagWidth int) flagRenderLayout {
	const (
		leftPad      = 2
		spaceBetween = 2
		rightMargin  = 2
		minDescWidth = 40
	)

	descColStart := leftPad + maxFlagWidth + spaceBetween
	descWidth := termWidth - descColStart - rightMargin
	if descWidth < minDescWidth {
		descWidth = minDescWidth
	}

	return flagRenderLayout{
		leftPad:      leftPad,
		spaceBetween: spaceBetween,
		rightMargin:  rightMargin,
		minDescWidth: minDescWidth,
		maxFlagWidth: maxFlagWidth,
		descColStart: descColStart,
		descWidth:    descWidth,
	}
}

// calculateMaxFlagWidth finds the maximum flag name width for alignment.
func calculateMaxFlagWidth(flags *pflag.FlagSet) int {
	maxWidth := 0
	flags.VisitAll(func(f *pflag.Flag) {
		if f.Hidden {
			return
		}
		flagName := formatFlagName(f)
		if len(flagName) > maxWidth {
			maxWidth = len(flagName)
		}
	})
	return maxWidth
}

// buildFlagDescription creates the flag description with default value if applicable.
func buildFlagDescription(f *pflag.Flag) string {
	usage := f.Usage
	if f.DefValue != "" && f.DefValue != "false" && f.DefValue != "0" && f.DefValue != "[]" && f.Name != "" && f.Name != "help" {
		usage += fmt.Sprintf(" (default `%s`)", f.DefValue)
	}
	return usage
}

// renderWrappedLines renders wrapped description lines with proper indentation.
func renderWrappedLines(w io.Writer, lines []string, indent int, descStyle *lipgloss.Style) {
	if len(lines) == 0 {
		return
	}

	// Print first line (already positioned on same line as flag name)
	fmt.Fprintf(w, "%s\n", descStyle.Render(lines[0]))

	// Print continuation lines with proper indentation
	indentStr := strings.Repeat(" ", indent)
	for i := 1; i < len(lines); i++ {
		fmt.Fprintf(w, "%s%s\n", indentStr, descStyle.Render(lines[i]))
	}
}

func isCompletionCommand(cmd *cobra.Command) bool {
	if cmd == nil {
		return false
	}

	// Check the command name directly from the Cobra command
	// This works for both os.Args and SetArgs() invocations
	cmdName := cmd.Name()
	if cmdName == "completion" || cmdName == "__complete" || cmdName == "__completeNoDesc" {
		return true
	}

	// Also check for shell completion environment variables
	// Cobra sets these when generating completions
	//nolint:forbidigo // These are external shell variables, not Atmos config
	if os.Getenv("COMP_LINE") != "" || os.Getenv("_ARGCOMPLETE") != "" {
		return true
	}

	return false
}

// flagStyles holds the lipgloss styles for flag rendering.
type flagStyles struct {
	flagStyle    lipgloss.Style
	argTypeStyle lipgloss.Style
	descStyle    lipgloss.Style
}

// renderSingleFlag renders one flag with its description.
func renderSingleFlag(w io.Writer, f *pflag.Flag, layout flagRenderLayout, styles *flagStyles, renderer *markdown.Renderer) {
	// Get flag name parts and calculate padding
	flagNamePlain, flagTypePlain := formatFlagNameParts(f)
	fullPlainLength := len(flagNamePlain)
	if flagTypePlain != "" {
		fullPlainLength += 1 + len(flagTypePlain)
	}
	padding := layout.maxFlagWidth - fullPlainLength

	const space = " "

	// Render flag name with colors
	fmt.Fprint(w, strings.Repeat(space, layout.leftPad))
	fmt.Fprint(w, styles.flagStyle.Render(flagNamePlain))
	if flagTypePlain != "" {
		fmt.Fprint(w, space)
		fmt.Fprint(w, styles.argTypeStyle.Render(flagTypePlain))
	}
	fmt.Fprint(w, strings.Repeat(space, padding+layout.spaceBetween))

	// Build and process description
	usage := buildFlagDescription(f)
	wrapped := wordwrap.String(usage, layout.descWidth)

	if renderer != nil {
		rendered, err := renderer.RenderWithoutWordWrap(wrapped)
		if err == nil {
			wrapped = strings.TrimSpace(rendered)
		}
	}

	lines := strings.Split(wrapped, "\n")
	renderWrappedLines(w, lines, layout.descColStart, &styles.descStyle)

	fmt.Fprintln(w)
}

// renderFlags renders all flags with formatting and styling.
//
//nolint:revive,gocritic // Function signature required for compatibility with help template system.
func renderFlags(w io.Writer, flags *pflag.FlagSet, flagStyle, argTypeStyle, descStyle lipgloss.Style, termWidth int, atmosConfig *schema.AtmosConfiguration) {
	defer perf.Track(atmosConfig, "cmd.renderFlags")()

	if flags == nil {
		return
	}

	maxFlagWidth := calculateMaxFlagWidth(flags)
	layout := newFlagRenderLayout(termWidth, maxFlagWidth)

	styles := &flagStyles{
		flagStyle:    flagStyle,
		argTypeStyle: argTypeStyle,
		descStyle:    descStyle,
	}

	renderer, err := markdown.NewTerminalMarkdownRenderer(*atmosConfig)
	if err != nil {
		renderer = nil
	}

	flags.VisitAll(func(f *pflag.Flag) {
		if f.Hidden {
			return
		}
		renderSingleFlag(w, f, layout, styles, renderer)
	})
}

// formatFlagNameParts returns the flag name and type as separate strings for independent styling.
// Returns (flagName, flagType) where flagType may be empty for bool flags.
// Aligns all long flags (--name) at the same column regardless of shorthand presence.
func formatFlagNameParts(f *pflag.Flag) (string, string) {
	// Get the flag type (e.g., "string", "int", "bool")
	flagType := f.Value.Type()

	// Build flag name (without type)
	// Align long flags at column: "  " (leftPad=2) + "-X, " (4 chars for shorthand)
	// So long-only flags need 4 spaces before "--" to align with shorthand flags
	var flagName string
	if f.Shorthand == "" {
		flagName = fmt.Sprintf("    --%s", f.Name) // 4 spaces to align with "-X, --"
	} else {
		flagName = fmt.Sprintf("-%s, --%s", f.Shorthand, f.Name) // "-X, --name"
	}

	// For bool flags, don't return a type
	if flagType == "bool" {
		return flagName, ""
	}

	// Replace "stringSlice" with "strings" for better readability
	if flagType == "stringSlice" {
		flagType = "strings"
	}

	return flagName, flagType
}

// formatFlagName formats a flag with its shorthand (if any) and type in Cobra style.
// This is used for calculating maximum width.
func formatFlagName(f *pflag.Flag) string {
	flagName, flagType := formatFlagNameParts(f)
	if flagType != "" {
		return flagName + " " + flagType
	}
	return flagName
}

// getTerminalWidth returns the current terminal width, with a fallback default.
func getTerminalWidth() int {
	const defaultWidth = 120 // Fang's max width
	width, _, err := xterm.GetSize(os.Stdout.Fd())
	if err != nil || width <= 0 {
		return defaultWidth
	}
	if width > defaultWidth {
		return defaultWidth // Cap at maximum for readability
	}
	return width
}

// findAnsiCodeEnd finds the index where an ANSI escape code ends (at a letter).
func findAnsiCodeEnd(s string) int {
	for i := 0; i < len(s); i++ {
		if (s[i] >= 'A' && s[i] <= 'Z') || (s[i] >= 'a' && s[i] <= 'z') {
			return i
		}
	}
	return -1
}

// isBackgroundCode checks if an ANSI code is a background color code (48;...).
func isBackgroundCode(ansiCode string) bool {
	return strings.HasPrefix(ansiCode, "48;") || strings.Contains(ansiCode, ";48;")
}

// stripBackgroundFromSGR strips background color parameters from an SGR sequence.
func stripBackgroundFromSGR(sgrParams string) string {
	// Remove trailing 'm' if present for easier processing.
	params := strings.TrimSuffix(sgrParams, "m")
	if params == "" {
		return sgrParams
	}

	parts := strings.Split(params, ";")
	var filtered []string
	i := 0

	for i < len(parts) {
		part := parts[i]

		// Check if this is a background color sequence (48).
		if part != "48" {
			// Keep foreground and other codes.
			filtered = append(filtered, part)
			i++
			continue
		}

		// Skip 48 and its associated parameters.
		i++
		if i >= len(parts) {
			continue
		}

		// Handle different background color types.
		switch parts[i] {
		case "2":
			// TrueColor: 48;2;r;g;b - skip 5 parts total (48, 2, r, g, b).
			i += 4 // Skip 2, r, g, b (already skipped 48).
		case "5":
			// 256 color: 48;5;n - skip 3 parts total (48, 5, n).
			i += 2 // Skip 5, n (already skipped 48).
		}
	}

	if len(filtered) == 0 {
		return ""
	}

	return strings.Join(filtered, ";") + "m"
}

// processAnsiEscapeSequence processes a single ANSI escape sequence part.
func processAnsiEscapeSequence(part string) (codeToKeep string, remainder string) {
	endIdx := findAnsiCodeEnd(part)
	if endIdx == -1 {
		// No ending found, keep entire part as-is.
		return ansiEscapePrefix + part, ""
	}

	ansiCode := part[:endIdx+1]
	remainder = part[endIdx+1:]

	// Check if this is a combined sequence with background color.
	if isBackgroundCode(ansiCode) {
		// Strip background parts but keep foreground.
		stripped := stripBackgroundFromSGR(ansiCode)
		if stripped != "" {
			codeToKeep = ansiEscapePrefix + stripped
		}
	} else {
		// No background, keep entire sequence.
		codeToKeep = ansiEscapePrefix + ansiCode
	}

	return codeToKeep, remainder
}

// StripBackgroundCodes removes background ANSI color codes (ESC[48;...) while preserving foreground colors.
// This allows markdown-rendered content to be displayed on our custom background without conflicts.
//
//nolint:godot // Function comment format acceptable despite linter warning.
func stripBackgroundCodes(s string) string {
	defer perf.Track(nil, "cmd.stripBackgroundCodes")()

	parts := strings.Split(s, ansiEscapePrefix)
	if len(parts) == 0 {
		return s
	}

	// First part has no escape sequence.
	result := parts[0]

	// Process remaining parts (each starts with an ANSI code).
	for i := 1; i < len(parts); i++ {
		codeToKeep, remainder := processAnsiEscapeSequence(parts[i])
		result += codeToKeep + remainder
	}

	return result
}

// applyColoredHelpTemplate applies a custom colored help template using colorprofile.Writer and lipgloss.
// This approach ensures colors work in both interactive terminals and redirected output (screengrabs).
// Colors are automatically enabled when ATMOS_FORCE_COLOR, CLICOLOR_FORCE, or FORCE_COLOR is set.

// setupProfiler initializes and starts the profiler if enabled.
func setupProfiler(cmd *cobra.Command, atmosConfig *schema.AtmosConfiguration) error {
	// Build profiler configuration from multiple sources.
	profilerConfig, err := buildProfilerConfig(cmd, atmosConfig)
	if err != nil {
		return err
	}

	// Skip when not enabled (server) and no file-based profiling requested.
	if !profilerConfig.Enabled && profilerConfig.File == "" {
		return nil
	}

	// Create and start the profiler.
	profilerServer = profiler.New(profilerConfig)
	if err := profilerServer.Start(); err != nil {
		return fmt.Errorf("%w: failed to start profiler: %v", errUtils.ErrProfilerStart, err)
	}

	return nil
}

// buildProfilerConfig constructs profiler configuration from environment and CLI flags.
func buildProfilerConfig(cmd *cobra.Command, atmosConfig *schema.AtmosConfiguration) (profiler.Config, error) {
	// Start with environment/config values or defaults.
	profilerConfig := getBaseProfilerConfig(atmosConfig)

	// Apply environment variable overrides.
	if err := applyProfilerEnvironmentOverrides(&profilerConfig, atmosConfig); err != nil {
		return profilerConfig, err
	}

	// Apply CLI flag overrides.
	if err := applyCLIFlagOverrides(&profilerConfig, cmd); err != nil {
		return profilerConfig, err
	}

	return profilerConfig, nil
}

// getBaseProfilerConfig returns the base configuration from the config file or defaults.
func getBaseProfilerConfig(atmosConfig *schema.AtmosConfiguration) profiler.Config {
	profilerConfig := atmosConfig.Profiler

	// Check if the profiler config is completely empty.
	isEmpty := profilerConfig.Host == "" &&
		profilerConfig.Port == 0 &&
		profilerConfig.File == "" &&
		profilerConfig.ProfileType == "" &&
		!profilerConfig.Enabled

	if isEmpty {
		return profiler.DefaultConfig()
	}

	// Default individual fields independently to avoid partial configurations.
	defaultConfig := profiler.DefaultConfig()
	if profilerConfig.Host == "" {
		profilerConfig.Host = defaultConfig.Host
	}
	if profilerConfig.Port == 0 {
		profilerConfig.Port = defaultConfig.Port
	}
	if profilerConfig.ProfileType == "" {
		profilerConfig.ProfileType = defaultConfig.ProfileType
	}

	return profilerConfig
}

// applyProfilerEnvironmentOverrides applies environment variable values to profiler config.
func applyProfilerEnvironmentOverrides(config *profiler.Config, atmosConfig *schema.AtmosConfiguration) error {
	if atmosConfig.Profiler.Host != "" {
		config.Host = atmosConfig.Profiler.Host
	}
	if atmosConfig.Profiler.Port != 0 {
		config.Port = atmosConfig.Profiler.Port
	}
	if atmosConfig.Profiler.File != "" {
		config.File = atmosConfig.Profiler.File
		// Enable profiler automatically when a file is specified via ENV var.
		config.Enabled = true
	}
	if atmosConfig.Profiler.ProfileType != "" {
		parsedType, parseErr := profiler.ParseProfileType(string(atmosConfig.Profiler.ProfileType))
		if parseErr != nil {
			return fmt.Errorf("%w: invalid ATMOS_PROFILE_TYPE %q: %v", errUtils.ErrParseFlag, atmosConfig.Profiler.ProfileType, parseErr)
		}
		config.ProfileType = parsedType
	}
	if atmosConfig.Profiler.Enabled {
		config.Enabled = atmosConfig.Profiler.Enabled
	}

	return nil
}

// applyCLIFlagOverrides applies CLI flag values to profiler config.
func applyCLIFlagOverrides(config *profiler.Config, cmd *cobra.Command) error {
	applyBoolFlag(cmd, "profiler-enabled", func(val bool) { config.Enabled = val })
	applyIntFlag(cmd, "profiler-port", func(val int) { config.Port = val })
	applyStringFlag(cmd, "profiler-host", func(val string) { config.Host = val })

	if err := applyProfileFileFlag(config, cmd); err != nil {
		return err
	}

	if err := applyProfileTypeFlag(config, cmd); err != nil {
		return err
	}

	return nil
}

// applyBoolFlag applies a boolean CLI flag to the config.
func applyBoolFlag(cmd *cobra.Command, flagName string, setter func(bool)) {
	if cmd.Flags().Changed(flagName) {
		if val, err := cmd.Flags().GetBool(flagName); err == nil {
			setter(val)
		}
	}
}

// applyIntFlag applies an integer CLI flag to the config.
func applyIntFlag(cmd *cobra.Command, flagName string, setter func(int)) {
	if cmd.Flags().Changed(flagName) {
		if val, err := cmd.Flags().GetInt(flagName); err == nil {
			setter(val)
		}
	}
}

// applyStringFlag applies a string CLI flag to the config.
func applyStringFlag(cmd *cobra.Command, flagName string, setter func(string)) {
	if cmd.Flags().Changed(flagName) {
		if val, err := cmd.Flags().GetString(flagName); err == nil {
			setter(val)
		}
	}
}

// applyProfileFileFlag applies the profile-file flag with auto-enable logic.
func applyProfileFileFlag(config *profiler.Config, cmd *cobra.Command) error {
	if cmd.Flags().Changed("profile-file") {
		file, err := cmd.Flags().GetString("profile-file")
		if err == nil {
			config.File = file
			// Enable profiler automatically when file is specified
			if file != "" {
				config.Enabled = true
			}
		}
	}
	return nil
}

// applyProfileTypeFlag applies the profile-type flag with validation.
func applyProfileTypeFlag(config *profiler.Config, cmd *cobra.Command) error {
	if !cmd.Flags().Changed("profile-type") {
		return nil
	}

	profileType, err := cmd.Flags().GetString("profile-type")
	if err != nil {
		return fmt.Errorf("%w: failed to get profile-type flag: %v", errUtils.ErrInvalidFlag, err)
	}

	parsedType, parseErr := profiler.ParseProfileType(profileType)
	if parseErr != nil {
		return fmt.Errorf("%w: invalid profile type '%s': %v", errUtils.ErrParseFlag, profileType, parseErr)
	}

	config.ProfileType = parsedType
	return nil
}

// ExecuteVersion prints the version information.
// This is called by main.main() when --version flag is detected at the application entry point.
// Handling version here (instead of in PersistentPreRun) eliminates the deep exit,
// allowing tests to run normally without triggering os.Exit in Go 1.25+.
func ExecuteVersion() error {
	// Initialize minimal config for version command (may not find atmos.yaml, which is OK).
	tmpConfig, _ := cfg.InitCliConfig(schema.ConfigAndStacksInfo{}, false)

	// Set up logger to ensure debug/trace messages appear.
	SetupLogger(&tmpConfig)

	return e.NewVersionExec(&tmpConfig).Execute(false, "")
}

// handleConfigInitError processes config initialization errors and enriches them for display.
// Returns nil if the error can be ignored (e.g., for version command), or an enriched error.
func handleConfigInitError(initErr error, atmosConfig *schema.AtmosConfiguration) error {
	if isVersionCommand() {
		// Version command should always work, even with invalid config.
		log.Debug("Warning: CLI configuration error (continuing for version command)", "error", initErr)
		return nil
	}

	if errors.Is(initErr, cfg.NotFound) {
		// Config not found is acceptable for some commands.
		return nil
	}

	// For invalid log level errors, enrich with explanation and markdown formatting.
	if errors.Is(initErr, log.ErrInvalidLogLevel) {
		// Extract explanation from error message (format: "sentinel\nexplanation").
		errMsg := initErr.Error()
		parts := strings.SplitN(errMsg, "\n", 2)
		explanation := ""
		if len(parts) > 1 {
			explanation = parts[1]
		}

		// Initialize markdown renderer even with partial config for error formatting.
		// This is safe because atmosConfig struct exists even if validation failed.
		errUtils.InitializeMarkdown(atmosConfig)

		// Build enriched error with explanation.
		return errUtils.Build(log.ErrInvalidLogLevel).
			WithExplanation(explanation).
			Err()
	}

	// Return other errors as-is.
	return initErr
}

// Execute adds all child commands to the root command and sets flags appropriately.
// Execute runs the root CLI command and performs one-time global startup tasks.
// It processes a leading --chdir before loading configuration, loads and wires the CLI
// configuration to subsystems, initializes markdown rendering and logging, registers
// custom commands and aliases (unless running the version command), executes the root
// command, captures telemetry, and handles unknown-command errors by showing usage.
// This function is invoked once from main.main.
func Execute() error {
	// CRITICAL: Process --chdir flag BEFORE loading config.
	// This ensures atmos.yaml is loaded from the correct directory when using --chdir.
	// We must process chdir early because aliases depend on the config, and the config
	// depends on the working directory.
	//
	// Note: We create a temporary command to parse flags because RootCmd hasn't been
	// fully initialized yet (custom commands/aliases not added). This is safe because
	// --chdir is a global persistent flag defined in init().
	if err := processEarlyChdirFlag(); err != nil {
		return err
	}

	// InitCliConfig finds and merges CLI configurations in the following order:
	// system dir, home dir, current dir, ENV vars, command-line arguments
	// Here we need the custom commands from the config.
	// Note: --version flag is now handled in main.go before calling Execute().
	var initErr error
	atmosConfig, initErr = cfg.InitCliConfig(schema.ConfigAndStacksInfo{}, false)

	// Set atmosConfig for commands that need access to config.
	version.SetAtmosConfig(&atmosConfig)
	devcontainer.SetAtmosConfig(&atmosConfig)
	themeCmd.SetAtmosConfig(&atmosConfig)

	if initErr != nil {
		// Handle config initialization errors based on command context.
		if err := handleConfigInitError(initErr, &atmosConfig); err != nil {
			return err
		}
		// Only log "not found" message when the error is specifically NotFound.
		// Other cases (e.g., version command with invalid config) log differently
		// inside handleConfigInitError.
		if errors.Is(initErr, cfg.NotFound) {
			log.Debug("Warning: CLI configuration 'atmos.yaml' file not found", "error", initErr)
		}
	}

	// Initialize markdown renderers only if config loaded successfully
	// This prevents deep exits in InitializeMarkdown when config is invalid
	if initErr == nil {
		utils.InitializeMarkdown(&atmosConfig)
		errUtils.InitializeMarkdown(&atmosConfig)
	}

	// Set the log level for the charmbracelet/log package based on the atmosConfig.
	SetupLogger(&atmosConfig)

	// Setup color profile for lipgloss/termenv based rendering.
	setupColorProfile(&atmosConfig)

	var err error
	// If CLI configuration was found, process its custom commands and command aliases.
	// Skip processing for version command to ensure it always works, even if aliases
	// reference commands that don't exist in this version of Atmos.
	if initErr == nil && !isVersionCommand() {
		err = processCustomCommands(atmosConfig, atmosConfig.Commands, RootCmd, true)
		if err != nil {
			return err
		}

		err = processCommandAliases(atmosConfig, atmosConfig.CommandAliases, RootCmd, true)
		if err != nil {
			return err
		}
	}

	// Boa styling is already applied via RootCmd.SetHelpFunc() which is inherited by all subcommands.
	// No need to recursively set UsageFunc as that would override Boa's handling.

	// Cobra for some reason handles root command in such a way that custom usage and help command don't work as per expectations.
	RootCmd.SilenceErrors = true
	cmd, err := RootCmd.ExecuteC()

	telemetry.CaptureCmd(cmd, err)
	if err != nil {
		if strings.Contains(err.Error(), "unknown command") {
			command := getInvalidCommandName(err.Error())
			showUsageAndExit(RootCmd, []string{command})
		}
	}
	return err
}

// getInvalidCommandName extracts the invalid command name from an error message.
func getInvalidCommandName(input string) string {
	// Regular expression to match the command name inside quotes.
	re := regexp.MustCompile(`unknown command "([^"]+)"`)

	// Find the match.
	match := re.FindStringSubmatch(input)

	// Check if a match is found.
	if len(match) > 1 {
		command := match[1] // The first capturing group contains the command
		return command
	}
	return ""
}

// displayPerformanceHeatmap shows the performance heatmap visualization.
//
// ConvertToTermenvProfile converts our terminal.ColorProfile to termenv.Profile.
//
//nolint:unparam // cmd parameter reserved for future use
func convertToTermenvProfile(profile terminal.ColorProfile) termenv.Profile {
	switch profile {
	case terminal.ColorNone:
		return termenv.Ascii
	case terminal.Color16:
		return termenv.ANSI
	case terminal.Color256:
		return termenv.ANSI256
	case terminal.ColorTrue:
		return termenv.TrueColor
	default:
		// Default to ASCII (no color) for unknown profiles.
		return termenv.Ascii
	}
}

func displayPerformanceHeatmap(cmd *cobra.Command, mode string) error {
	// Print performance summary to console, filtering out zero-time functions.
	snap := perf.SnapshotTopFiltered("total", defaultTopFunctionsMax)
	utils.PrintfMessageToTUI("\n=== Atmos Performance Summary ===\n")
	utils.PrintfMessageToTUI("Elapsed: %s  Functions: %d  Calls: %d\n", snap.Elapsed, snap.TotalFuncs, snap.TotalCalls)
	utils.PrintfMessageToTUI("%-50s %6s %10s %10s %10s %8s\n", "Function", "Count", "Total", "Avg", "Max", "P95")
	for _, r := range snap.Rows {
		p95 := "-"
		if r.P95 > 0 {
			p95 = heatmap.FormatDuration(r.P95)
		}
		utils.PrintfMessageToTUI("%-50s %6d %10s %10s %10s %8s\n",
			r.Name, r.Count, heatmap.FormatDuration(r.Total), heatmap.FormatDuration(r.Avg), heatmap.FormatDuration(r.Max), p95)
	}

	// Check if we have a TTY for interactive mode.
	if !term.IsTTYSupportForStderr() {
		utils.PrintfMessageToTUI("\n⚠️  No TTY available for interactive visualization. Summary displayed above.\n")
		return nil
	}

	// Create an empty heat model for now (we'll enhance this later to track actual execution steps).
	heatModel := heatmap.NewHeatModel()

	// Create context that cancels on SIGINT/SIGTERM.
	base := context.Background()
	sigCtx, stop := signal.NotifyContext(base, syscall.SIGINT, syscall.SIGTERM)
	defer stop()

	// Start Bubble Tea UI with the collected data.
	return heatmap.StartBubbleTeaUI(sigCtx, heatModel, mode)
}

// init initializes CLI wiring for the package: it registers built-in commands, adds template helpers, registers and binds global persistent flags and related environment variables, adjusts the version flag default, sets the custom usage template, and configures Cobra behavior for the root command.
// This prepares global flag precedence, environment bindings (color, mask, verbose, GitHub token), and other root-level CLI integrations before command execution.
func init() {
	// Register all global flags as persistent flags using builder pattern.
	// IMPORTANT: This MUST happen BEFORE registering commands, so commands inherit the persistent flags.
	// Global flags are registered as persistent so they're inherited by all subcommands.
	// This provides:
	//   - Single source of truth for defaults (NewGlobalFlags())
	//   - Automatic environment variable binding
	//   - Consistent with other command builders
	//   - Testable flag precedence
	globalParser := flags.NewGlobalOptionsBuilder().Build()
	globalParser.RegisterPersistentFlags(RootCmd)
	if err := globalParser.BindToViper(viper.GetViper()); err != nil {
		log.Error("Failed to bind global flags to viper", "error", err)
	}

	// Register built-in commands from the registry.
	// This must happen AFTER persistent flags are registered so commands inherit them.
	// Commands register themselves via init() functions when their packages
	// are imported with blank imports (e.g., _ "github.com/cloudposse/atmos/cmd/about").
	if err := internal.RegisterAll(RootCmd); err != nil {
		log.Error("Failed to register built-in commands", "error", err)
	}

	// Add the template function for wrapped flag usages.
	cobra.AddTemplateFunc("wrappedFlagUsages", templates.WrappedFlagUsages)

	// Special handling for version flag: clear DefValue for cleaner --help output.
	if versionFlag := RootCmd.PersistentFlags().Lookup("version"); versionFlag != nil {
		versionFlag.DefValue = ""
	}
	// Configure viper for automatic environment variable binding.
	// This must happen before setupColorProfileFromEnv() uses viper.GetBool("FORCE_COLOR").
	viper.SetEnvPrefix("ATMOS")
	viper.AutomaticEnv()

	// Bind both ATMOS_FORCE_COLOR and CLICOLOR_FORCE to the same viper key (they are equivalent).
	if err := viper.BindEnv("force-color", "ATMOS_FORCE_COLOR", "CLICOLOR_FORCE"); err != nil {
		log.Error("Failed to bind ATMOS_FORCE_COLOR/CLICOLOR_FORCE environment variables", "error", err)
	}
	// Bind mask flag to Viper so viper.GetBool("mask") reads the flag value.
	if err := viper.BindPFlag("mask", RootCmd.PersistentFlags().Lookup("mask")); err != nil {
		log.Error("Failed to bind mask flag to Viper", "error", err)
	}
	// Bind mask flag to environment variable.
	if err := viper.BindEnv("mask", "ATMOS_MASK"); err != nil {
		log.Error("Failed to bind ATMOS_MASK environment variable", "error", err)
	}
	// Bind verbose flag to environment variable.
	if err := viper.BindEnv(verboseFlagName, "ATMOS_VERBOSE"); err != nil {
		log.Error("Failed to bind ATMOS_VERBOSE environment variable", "error", err)
	}

	// Setup color profile early for Cobra/Boa styling.
	// This must happen before initCobraConfig() creates Boa styles.
	setupColorProfileFromEnv()

	// Bind environment variables for GitHub authentication.
	// ATMOS_GITHUB_TOKEN takes precedence over GITHUB_TOKEN.
	if err := viper.BindEnv("ATMOS_GITHUB_TOKEN", "ATMOS_GITHUB_TOKEN", "GITHUB_TOKEN"); err != nil {
		log.Error("Failed to bind ATMOS_GITHUB_TOKEN environment variable", "error", err)
	}

	// Set custom usage template.
	err := templates.SetCustomUsageFunc(RootCmd)
	if err != nil {
		errUtils.CheckErrorPrintAndExit(err, "", "")
	}

	// Initialize I/O context and global formatter early in init().
	// This ensures I/O is available for help commands and other early operations.
	// Note: Flags are not yet parsed at this point, so this uses default/env settings.
	// PersistentPreRun will re-initialize with flag overrides if needed.
	ioCtx, ioErr := iolib.NewContext()
	if ioErr != nil {
		log.Error("Failed to initialize I/O context", "error", ioErr)
		// Fail fast: I/O context is critical for all output operations.
		// Without it, ui.Format and data.Writer are unset, risking nil-pointer panics.
		errUtils.CheckErrorPrintAndExit(ioErr, "Failed to initialize I/O context", "")
	}
	ui.InitFormatter(ioCtx)
	data.InitWriter(ioCtx)
	data.SetMarkdownRenderer(ui.Format) // Connect markdown rendering to data channel

	initCobraConfig()
}

// initCobraConfig initializes Cobra command configuration and styling.
func initCobraConfig() {
	RootCmd.SetOut(os.Stdout)
	styles := boa.DefaultStyles()
	b := boa.New(boa.WithStyles(styles))
	RootCmd.SetFlagErrorFunc(func(c *cobra.Command, err error) error {
		return showFlagUsageAndExit(c, err)
	})
	RootCmd.SetUsageFunc(func(c *cobra.Command) error {
		if c.Use == "atmos" {
			return b.UsageFunc(c)
		}
		// Get actual arguments (handles DisableFlagParsing=true case).
		arguments := flags.GetActualArgs(c, os.Args)

		// IMPORTANT: Check if command has Args validator and args are valid.
		// If args pass validation, they're positional args, not unknown subcommands.
		// This prevents "Unknown command component1" errors for valid positional args.
		if len(arguments) > 0 {
			if err := flags.ValidateArgsOrNil(c, arguments); err == nil {
				// Args are valid positional arguments - show usage without "Unknown command" error
				showErrorExampleFromMarkdown(c, "")
				errUtils.Exit(1)
				return nil
			}
			// Args validation failed - fall through to show error with first arg as unknown command
		}

		showUsageAndExit(c, arguments)
		return nil
	})
	RootCmd.SetHelpFunc(func(command *cobra.Command, args []string) {
		contentName := strings.ReplaceAll(strings.ReplaceAll(command.CommandPath(), " ", "_"), "-", "_")
		if exampleContent, ok := examples[contentName]; ok {
			command.Example = exampleContent.Content
		}

		if !(Contains(os.Args, "help") || Contains(os.Args, "--help") || Contains(os.Args, "-h")) {
			// Get actual arguments (handles DisableFlagParsing=true case).
			arguments := flags.GetActualArgs(command, os.Args)
			showUsageAndExit(command, arguments)
		}

		// Distinguish between interactive 'atmos help' and flag-based '--help':
		// - 'atmos help' (Contains "help" but NOT "--help" or "-h") → interactive, may use pager
		// - 'atmos --help' or 'atmos cmd --help' → simple output, NO pager unless --pager explicitly set
		isInteractiveHelp := Contains(os.Args, "help") && !Contains(os.Args, "--help") && !Contains(os.Args, "-h")
		isFlagHelp := Contains(os.Args, "--help") || Contains(os.Args, "-h")

		// Logo and version are now printed by customRenderAtmosHelp
		telemetry.PrintTelemetryDisclosure()

		// For flag-based help (--help), render directly to stdout without buffering or pager.
		// Only use pager if --pager flag is explicitly set.
		switch {
		case isFlagHelp:
			// Check if --pager flag was explicitly set.
			pagerExplicitlySet := false
			pagerEnabled := false
			if pagerFlag, err := command.Flags().GetString("pager"); err == nil && pagerFlag != "" {
				pagerExplicitlySet = true
				switch pagerFlag {
				case "true", "on", "yes", "1":
					pagerEnabled = true
				case "false", "off", "no", "0":
					pagerEnabled = false
				default:
					// Assume it's a pager command like "less" or "more".
					pagerEnabled = true
				}
			}

			if pagerExplicitlySet && pagerEnabled {
				// User explicitly requested pager for flag help.
				var buf bytes.Buffer
				command.SetOut(&buf)
				applyColoredHelpTemplate(command)
				_ = command.Help()
				pager := pager.NewWithAtmosConfig(true)
				_ = pager.Run("Atmos CLI Help", buf.String())
			} else {
				// Default: render help directly to stdout without pager.
				applyColoredHelpTemplate(command)
				_ = command.Help()
			}
		case isInteractiveHelp:
			// Interactive 'atmos help' command - use pager if configured.
			var buf bytes.Buffer
			command.SetOut(&buf)
			applyColoredHelpTemplate(command)
			_ = command.Help()

			// Check pager configuration from flag, env, or config.
			pagerEnabled := atmosConfig.Settings.Terminal.IsPagerEnabled()
			if pagerFlag, err := command.Flags().GetString("pager"); err == nil && pagerFlag != "" {
				switch pagerFlag {
				case "true", "on", "yes", "1":
					pagerEnabled = true
				case "false", "off", "no", "0":
					pagerEnabled = false
				default:
					pagerEnabled = true
				}
			}

			pager := pager.NewWithAtmosConfig(pagerEnabled)
			if err := pager.Run("Atmos CLI Help", buf.String()); err != nil {
				// Pager already falls back to direct output (pkg/pager/pager.go:88-92).
				// Just log a warning - help was still shown successfully.
				log.Warn("Pager unavailable, content printed directly", "error", err)
			}
		default:
			// Fallback for other cases.
			applyColoredHelpTemplate(command)
			_ = command.Help()
		}

		CheckForAtmosUpdateAndPrintMessage(atmosConfig)
	})
}

// https://www.sobyte.net/post/2021-12/create-cli-app-with-cobra/
// https://github.com/spf13/cobra/blob/master/user_guide.md
// https://blog.knoldus.com/create-kubectl-like-cli-with-go-and-cobra/
// https://pkg.go.dev/github.com/c-bata/go-prompt
// https://pkg.go.dev/github.com/spf13/cobra
// https://scene-si.org/2017/04/20/managing-configuration-with-viper/<|MERGE_RESOLUTION|>--- conflicted
+++ resolved
@@ -85,20 +85,12 @@
 // It recognizes `--chdir=value`, `--chdir value`, `-C=value`, `-Cvalue`, and `-C value` forms.
 // If no chdir flag is found, it returns an empty string.
 func parseChdirFromArgs() string {
-<<<<<<< HEAD
 	return parseChdirFromArgsInternal(os.Args)
 }
 
 // parseChdirFromArgsInternal manually parses --chdir or -C flag from the provided args.
 // This internal version accepts args as a parameter for testability.
 func parseChdirFromArgsInternal(args []string) string {
-=======
-	return parseChdirFromArgList(os.Args)
-}
-
-// parseChdirFromArgList manually parses --chdir or -C flag from the given argument list.
-func parseChdirFromArgList(args []string) string {
->>>>>>> 40a0d1c0
 	for i := 0; i < len(args); i++ {
 		arg := args[i]
 
