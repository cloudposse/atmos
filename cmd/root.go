--- conflicted
+++ resolved
@@ -98,9 +98,8 @@
 		log.SetLevel(log.WarnLevel)
 	}
 
-<<<<<<< HEAD
 	// Configure log styles based on theme and no-color settings
-	if atmosConfig.Settings.Terminal.NoColor {
+	if !atmosConfig.Settings.Terminal.IsColorEnabled() {
 		// Use no-color styles
 		log.SetStyles(theme.GetLogStylesNoColor())
 	} else {
@@ -112,15 +111,6 @@
 		colorScheme, err := theme.GetColorSchemeForTheme(themeName)
 		if err == nil && colorScheme != nil {
 			log.SetStyles(theme.GetLogStyles(colorScheme))
-=======
-	if !atmosConfig.Settings.Terminal.IsColorEnabled() {
-		stylesDefault := log.DefaultStyles()
-		// Clear colors for levels
-		styles := &log.Styles{}
-		styles.Levels = make(map[log.Level]lipgloss.Style)
-		for k := range stylesDefault.Levels {
-			styles.Levels[k] = stylesDefault.Levels[k].UnsetForeground().Bold(false)
->>>>>>> 08a44dd1
 		}
 	}
 	var output io.Writer
