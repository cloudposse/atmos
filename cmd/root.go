--- conflicted
+++ resolved
@@ -144,11 +144,10 @@
 	RootCmd.SetHelpFunc(func(command *cobra.Command, strings []string) {
 		// Print a styled Atmos logo to the terminal
 		fmt.Println()
-<<<<<<< HEAD
 		if command.Use != "terraform" {
 			err := tuiUtils.PrintStyledText("ATMOS")
 			if err != nil {
-				u.LogErrorAndExit(schema.CliConfiguration{}, err)
+				u.LogErrorAndExit(schema.AtmosConfiguration{}, err)
 			}
 		}
 		// TODO: find a better way to do this if possible
@@ -157,11 +156,6 @@
 			return
 		} else {
 			b.HelpFunc(command, strings)
-=======
-		err := tuiUtils.PrintStyledText("ATMOS")
-		if err != nil {
-			u.LogErrorAndExit(schema.AtmosConfiguration{}, err)
->>>>>>> e72fad0b
 		}
 		command.Usage()
 	})
