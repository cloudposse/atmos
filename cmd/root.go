--- conflicted
+++ resolved
@@ -111,10 +111,10 @@
 			if versionFlag, err := cmd.Flags().GetBool("version"); err == nil && versionFlag {
 				versionErr := e.NewVersionExec(&tmpConfig).Execute(false, "")
 				if versionErr != nil {
-					errUtils.CheckErrorPrintAndExit(versionErr, "", "")
+					return versionErr
 				}
 				utils.OsExit(0)
-				return
+				return nil
 			}
 		}
 
@@ -123,15 +123,13 @@
 		if showHeatmap, _ := cmd.Flags().GetBool("heatmap"); showHeatmap {
 			perf.EnableTracking(true)
 		}
-<<<<<<< HEAD
-		return nil
-=======
 
 		// Print telemetry disclosure if needed (skip for completion commands and when CLI config not found).
 		if !isCompletionCommand(cmd) && err == nil {
 			telemetry.PrintTelemetryDisclosure()
 		}
->>>>>>> 09a21889
+
+		return nil
 	},
 	PersistentPostRun: func(cmd *cobra.Command, args []string) {
 		// Stop profiler after command execution.
@@ -692,15 +690,9 @@
 			}
 		} else {
 			fmt.Println()
-<<<<<<< HEAD
 			if err := tuiUtils.PrintStyledText("ATMOS"); err != nil {
 				log.Error("Failed to print styled text", "error", err)
 			}
-			telemetry.PrintTelemetryDisclosure()
-=======
-			err := tuiUtils.PrintStyledText("ATMOS")
-			errUtils.CheckErrorPrintAndExit(err, "", "")
->>>>>>> 09a21889
 
 			b.HelpFunc(command, args)
 			if err := command.Usage(); err != nil {
