--- conflicted
+++ resolved
@@ -15,11 +15,6 @@
 	"syscall"
 	"time"
 
-<<<<<<< HEAD
-	"github.com/charmbracelet/log"
-=======
-	"github.com/charmbracelet/lipgloss"
->>>>>>> 9e4489c9
 	"github.com/elewis787/boa"
 	"github.com/spf13/cobra"
 	"github.com/spf13/viper"
@@ -36,11 +31,8 @@
 	"github.com/cloudposse/atmos/pkg/profiler"
 	"github.com/cloudposse/atmos/pkg/schema"
 	"github.com/cloudposse/atmos/pkg/telemetry"
-<<<<<<< HEAD
+	"github.com/cloudposse/atmos/pkg/ui/heatmap"
 	"github.com/cloudposse/atmos/pkg/ui/theme"
-=======
-	"github.com/cloudposse/atmos/pkg/ui/heatmap"
->>>>>>> 9e4489c9
 	"github.com/cloudposse/atmos/pkg/utils"
 
 	// Import built-in command packages for side-effect registration.
@@ -244,7 +236,6 @@
 		log.SetLevel(log.WarnLevel)
 	}
 
-<<<<<<< HEAD
 	// Configure log styles based on theme and no-color settings
 	if !atmosConfig.Settings.Terminal.IsColorEnabled() {
 		// Use no-color styles
@@ -259,36 +250,6 @@
 		if err == nil && colorScheme != nil {
 			log.SetStyles(theme.GetLogStyles(colorScheme))
 		}
-=======
-	// Always set up styles to ensure trace level shows as "TRCE".
-	styles := log.DefaultStyles()
-
-	// Set trace level to show "TRCE" instead of being blank/DEBU.
-	if debugStyle, ok := styles.Levels[log.DebugLevel]; ok {
-		// Copy debug style but set the string to "TRCE"
-		styles.Levels[log.TraceLevel] = debugStyle.SetString("TRCE")
-	} else {
-		// Fallback if debug style doesn't exist.
-		styles.Levels[log.TraceLevel] = lipgloss.NewStyle().SetString("TRCE")
-	}
-
-	// If colors are disabled, clear the colors but keep the level strings.
-	if !atmosConfig.Settings.Terminal.IsColorEnabled() {
-		clearedStyles := &log.Styles{}
-		clearedStyles.Levels = make(map[log.Level]lipgloss.Style)
-		for k := range styles.Levels {
-			if k == log.TraceLevel {
-				// Keep TRCE string but remove color
-				clearedStyles.Levels[k] = lipgloss.NewStyle().SetString("TRCE")
-			} else {
-				// For other levels, keep their default strings but remove color
-				clearedStyles.Levels[k] = styles.Levels[k].UnsetForeground().Bold(false)
-			}
-		}
-		log.SetStyles(clearedStyles)
-	} else {
-		log.SetStyles(styles)
->>>>>>> 9e4489c9
 	}
 	// Only set output if a log file is configured.
 	if atmosConfig.Logs.File != "" {
@@ -523,17 +484,15 @@
 	var initErr error
 	atmosConfig, initErr = cfg.InitCliConfig(schema.ConfigAndStacksInfo{}, false)
 
-<<<<<<< HEAD
 	// Validate theme configuration if specified and config was loaded successfully
 	if initErr == nil && atmosConfig.Settings.Terminal.Theme != "" {
 		if err := theme.ValidateTheme(atmosConfig.Settings.Terminal.Theme); err != nil {
 			return fmt.Errorf("theme validation failed: %w", err)
 		}
 	}
-=======
+
 	// Set atmosConfig for version command (needs access to config).
 	version.SetAtmosConfig(&atmosConfig)
->>>>>>> 9e4489c9
 
 	utils.InitializeMarkdown(atmosConfig)
 	errUtils.InitializeMarkdown(atmosConfig)
