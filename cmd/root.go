--- conflicted
+++ resolved
@@ -120,9 +120,7 @@
 	styles := boa.DefaultStyles()
 	b := boa.New(boa.WithStyles(styles))
 	oldUsageFunc := RootCmd.UsageFunc()
-<<<<<<< HEAD
 	RootCmd.SetUsageFunc(func(c *cobra.Command) error {
-		fmt.Println("Usage:", c.Use)
 		if c.Use == "atmos" {
 			b.UsageFunc(c)
 			return nil
@@ -130,10 +128,6 @@
 		oldUsageFunc(c)
 		return nil
 	})
-=======
-	RootCmd.SetUsageFunc(b.UsageFunc)
-
->>>>>>> 2019d88b
 	RootCmd.SetHelpFunc(func(command *cobra.Command, strings []string) {
 		// Print a styled Atmos logo to the terminal
 		fmt.Println()
