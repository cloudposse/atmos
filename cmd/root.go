--- conflicted
+++ resolved
@@ -651,19 +651,10 @@
 	version.SetAtmosConfig(&atmosConfig)
 	themeCmd.SetAtmosConfig(&atmosConfig)
 
-<<<<<<< HEAD
-	utils.InitializeMarkdown(&atmosConfig)
-	errUtils.InitializeMarkdown(&atmosConfig)
-
-	if initErr != nil && !errors.Is(initErr, cfg.NotFound) {
-		if !isVersionCommand() {
-			return initErr
-=======
 	if initErr != nil {
 		// Handle config initialization errors based on command context.
 		if err := handleConfigInitError(initErr, &atmosConfig); err != nil {
 			return err
->>>>>>> f70da2fa
 		}
 		log.Debug("Warning: CLI configuration 'atmos.yaml' file not found", "error", initErr)
 	}
