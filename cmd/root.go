package cmd

import (
	"bytes"
	"context"
	"errors"
	"fmt"
	"io"
	"math"
	"os"
	"os/signal"
	"path/filepath"
	"regexp"
	"strings"
	"syscall"
	"time"

	"github.com/charmbracelet/lipgloss"
	"github.com/elewis787/boa"
	"github.com/spf13/cobra"
	"github.com/spf13/viper"

	errUtils "github.com/cloudposse/atmos/errors"
	e "github.com/cloudposse/atmos/internal/exec"
	"github.com/cloudposse/atmos/internal/tui/templates"
	"github.com/cloudposse/atmos/internal/tui/templates/term"
	tuiUtils "github.com/cloudposse/atmos/internal/tui/utils"
	cfg "github.com/cloudposse/atmos/pkg/config"
	log "github.com/cloudposse/atmos/pkg/logger"
	"github.com/cloudposse/atmos/pkg/pager"
	"github.com/cloudposse/atmos/pkg/perf"
	"github.com/cloudposse/atmos/pkg/profiler"
	"github.com/cloudposse/atmos/pkg/schema"
	"github.com/cloudposse/atmos/pkg/telemetry"
	"github.com/cloudposse/atmos/pkg/ui/heatmap"
	"github.com/cloudposse/atmos/pkg/utils"
	"github.com/cloudposse/atmos/toolchain"

	// Import built-in command packages for side-effect registration.
	// The init() function in each package registers the command with the registry.
	_ "github.com/cloudposse/atmos/cmd/about"
	"github.com/cloudposse/atmos/cmd/internal"
	"github.com/cloudposse/atmos/cmd/version"
)

const (
	// LogFileMode is the file mode for log files.
	logFileMode = 0o644
	// DefaultTopFunctionsMax is the default number of top functions to display in performance summary.
	defaultTopFunctionsMax = 50
)

// atmosConfig This is initialized before everything in the Execute function. So we can directly use this.
var atmosConfig schema.AtmosConfiguration

// profilerServer holds the global profiler server instance.
var profilerServer *profiler.Server

// logFileHandle holds the opened log file for the lifetime of the program.
var logFileHandle *os.File

// processChdirFlag processes the --chdir flag and ATMOS_CHDIR environment variable,
// changing the working directory before any other operations.
// Precedence: --chdir flag > ATMOS_CHDIR environment variable.
func processChdirFlag(cmd *cobra.Command) error {
	chdir, _ := cmd.Flags().GetString("chdir")
	// If flag is not set, check environment variable.
	// Note: chdir is not supported in atmos.yaml since it must be processed before atmos.yaml is loaded.
	if chdir == "" {
		//nolint:forbidigo // Must use os.Getenv: chdir is processed before Viper configuration loads.
		chdir = os.Getenv("ATMOS_CHDIR")
	}

	if chdir == "" {
		return nil // No chdir specified.
	}

	// Clean and make absolute to handle both relative and absolute paths.
	absPath, err := filepath.Abs(chdir)
	if err != nil {
		return fmt.Errorf("%w: invalid chdir path: %s", errUtils.ErrPathResolution, chdir)
	}

	// Verify the directory exists before attempting to change to it.
	stat, err := os.Stat(absPath)
	if err != nil {
		if os.IsNotExist(err) {
			return fmt.Errorf("%w: directory does not exist: %s", errUtils.ErrWorkdirNotExist, absPath)
		}
		return fmt.Errorf("%w: failed to access directory: %s", errUtils.ErrStatFile, absPath)
	}

	if !stat.IsDir() {
		return fmt.Errorf("%w: not a directory: %s", errUtils.ErrWorkdirNotExist, absPath)
	}

	// Change to the specified directory.
	if err := os.Chdir(absPath); err != nil {
		return fmt.Errorf("%w: failed to change directory to %s", errUtils.ErrPathResolution, absPath)
	}

	return nil
}

// RootCmd represents the base command when called without any subcommands.
var RootCmd = &cobra.Command{
	Use:                "atmos",
	Short:              "Universal Tool for DevOps and Cloud Automation",
	Long:               `Atmos is a universal tool for DevOps and cloud automation used for provisioning, managing and orchestrating workflows across various toolchains`,
	FParseErrWhitelist: cobra.FParseErrWhitelist{UnknownFlags: true},
	PersistentPreRun: func(cmd *cobra.Command, args []string) {
		// Determine if the command is a help command or if the help flag is set.
		isHelpCommand := cmd.Name() == "help"
		helpFlag := cmd.Flags().Changed("help")

		isHelpRequested := isHelpCommand || helpFlag

		if isHelpRequested {
			// Do not silence usage or errors when help is invoked.
			cmd.SilenceUsage = false
			cmd.SilenceErrors = false
		} else {
			cmd.SilenceUsage = true
			cmd.SilenceErrors = true
		}

		// Process --chdir flag before any other operations (including config loading).
		if err := processChdirFlag(cmd); err != nil {
			errUtils.CheckErrorPrintAndExit(err, "", "")
		}

		configAndStacksInfo := schema.ConfigAndStacksInfo{}
		// Honor CLI overrides for resolving atmos.yaml and its imports.
		if bp, _ := cmd.Flags().GetString("base-path"); bp != "" {
			configAndStacksInfo.AtmosBasePath = bp
		}
		if cfgFiles, _ := cmd.Flags().GetStringSlice("config"); len(cfgFiles) > 0 {
			configAndStacksInfo.AtmosConfigFilesFromArg = cfgFiles
		}
		if cfgDirs, _ := cmd.Flags().GetStringSlice("config-path"); len(cfgDirs) > 0 {
			configAndStacksInfo.AtmosConfigDirsFromArg = cfgDirs
		}
		// Load the config (includes env var bindings); don't store globally yet.
		tmpConfig, err := cfg.InitCliConfig(configAndStacksInfo, false)
		if err != nil {
			if errors.Is(err, cfg.NotFound) {
				// For help commands or when help flag is set, we don't want to show the error.
				if !isHelpRequested {
					log.Warn(err.Error())
				}
			} else {
				errUtils.CheckErrorPrintAndExit(err, "", "")
			}
		}

		// Setup profiler before command execution (but skip for help commands).
		if !isHelpRequested {
			if setupErr := setupProfiler(cmd, &tmpConfig); setupErr != nil {
				errUtils.CheckErrorPrintAndExit(setupErr, "Failed to setup profiler", "")
			}
		}

		// Check for --version flag (uses same code path as version command).
		if cmd.Flags().Changed("version") {
			if versionFlag, err := cmd.Flags().GetBool("version"); err == nil && versionFlag {
				versionErr := e.NewVersionExec(&tmpConfig).Execute(false, "")
				if versionErr != nil {
					errUtils.CheckErrorPrintAndExit(versionErr, "", "")
				}
				errUtils.OsExit(0)
				return
			}
		}

		// Enable performance tracking if heatmap flag is set.
		// P95 latency tracking via HDR histogram is automatically enabled.
		if showHeatmap, _ := cmd.Flags().GetBool("heatmap"); showHeatmap {
			perf.EnableTracking(true)
		}

		// Print telemetry disclosure if needed (skip for completion commands and when CLI config not found).
		if !isCompletionCommand(cmd) && err == nil {
			telemetry.PrintTelemetryDisclosure()
		}
	},
	PersistentPostRun: func(cmd *cobra.Command, args []string) {
		// Stop profiler after command execution.
		if profilerServer != nil {
			if stopErr := profilerServer.Stop(); stopErr != nil {
				log.Error("Failed to stop profiler", "error", stopErr)
			}
		}

		// Show performance heatmap if enabled.
		// Use IsTrackingEnabled() to support commands with DisableFlagParsing.
		if perf.IsTrackingEnabled() {
			heatmapMode, _ := cmd.Flags().GetString("heatmap-mode")
			// Default to "bar" mode if empty (happens with DisableFlagParsing).
			if heatmapMode == "" {
				heatmapMode = "bar"
			}
			if err := displayPerformanceHeatmap(cmd, heatmapMode); err != nil {
				log.Error("Failed to display performance heatmap", "error", err)
			}
		}
	},
	RunE: func(cmd *cobra.Command, args []string) error {
		// Check Atmos configuration.
		checkAtmosConfig()

		// Print a styled Atmos logo to the terminal.
		fmt.Println()
		err := tuiUtils.PrintStyledText("ATMOS")
		if err != nil {
			return err
		}

		err = e.ExecuteAtmosCmd()
		return err
	},
}

// setupLogger configures the global logger based on the provided Atmos configuration.
func setupLogger(atmosConfig *schema.AtmosConfiguration) {
	switch atmosConfig.Logs.Level {
	case "Trace":
		log.SetLevel(log.TraceLevel)
	case "Debug":
		log.SetLevel(log.DebugLevel)
	case "Info":
		log.SetLevel(log.InfoLevel)
	case "Warning":
		log.SetLevel(log.WarnLevel)
	case "Off":
		log.SetLevel(math.MaxInt32)
	default:
		log.SetLevel(log.WarnLevel)
	}

	// Always set up styles to ensure trace level shows as "TRCE".
	styles := log.DefaultStyles()

	// Set trace level to show "TRCE" instead of being blank/DEBU.
	if debugStyle, ok := styles.Levels[log.DebugLevel]; ok {
		// Copy debug style but set the string to "TRCE"
		styles.Levels[log.TraceLevel] = debugStyle.SetString("TRCE")
	} else {
		// Fallback if debug style doesn't exist.
		styles.Levels[log.TraceLevel] = lipgloss.NewStyle().SetString("TRCE")
	}

	// If colors are disabled, clear the colors but keep the level strings.
	if !atmosConfig.Settings.Terminal.IsColorEnabled() {
		clearedStyles := &log.Styles{}
		clearedStyles.Levels = make(map[log.Level]lipgloss.Style)
		for k := range styles.Levels {
			if k == log.TraceLevel {
				// Keep TRCE string but remove color
				clearedStyles.Levels[k] = lipgloss.NewStyle().SetString("TRCE")
			} else {
				// For other levels, keep their default strings but remove color
				clearedStyles.Levels[k] = styles.Levels[k].UnsetForeground().Bold(false)
			}
		}
		log.SetStyles(clearedStyles)
	} else {
		log.SetStyles(styles)
	}
	// Only set output if a log file is configured.
	if atmosConfig.Logs.File != "" {
		var output io.Writer

		switch atmosConfig.Logs.File {
		case "/dev/stderr":
			output = os.Stderr
		case "/dev/stdout":
			output = os.Stdout
		case "/dev/null":
			output = io.Discard // More efficient than opening os.DevNull
		default:
			logFile, err := os.OpenFile(atmosConfig.Logs.File, os.O_CREATE|os.O_WRONLY|os.O_APPEND, logFileMode)
			errUtils.CheckErrorPrintAndExit(err, "Failed to open log file", "")
			// Store the file handle for later cleanup instead of deferring close.
			logFileHandle = logFile
			output = logFile
		}

		log.SetOutput(output)
	}
	if _, err := log.ParseLogLevel(atmosConfig.Logs.Level); err != nil {
		errUtils.CheckErrorPrintAndExit(err, "", "")
	}
	log.Debug("Set", "logs-level", log.GetLevelString(), "logs-file", atmosConfig.Logs.File)
}

// cleanupLogFile closes the log file handle if it was opened.
func cleanupLogFile() {
	if logFileHandle != nil {
		// Flush any remaining log data before closing.
		if err := logFileHandle.Sync(); err != nil {
			// Don't use logger here as we're cleaning up the log file
			fmt.Fprintf(os.Stderr, "Warning: failed to sync log file: %v\n", err)
		}
		if err := logFileHandle.Close(); err != nil {
			fmt.Fprintf(os.Stderr, "Warning: failed to close log file: %v\n", err)
		}
		logFileHandle = nil
	}
}

// Cleanup performs cleanup operations before the program exits.
// This should be called by main when the program is terminating.
func Cleanup() {
	cleanupLogFile()
}

// setupProfiler initializes and starts the profiler if enabled.
func setupProfiler(cmd *cobra.Command, atmosConfig *schema.AtmosConfiguration) error {
	// Build profiler configuration from multiple sources.
	profilerConfig, err := buildProfilerConfig(cmd, atmosConfig)
	if err != nil {
		return err
	}

	// Skip when not enabled (server) and no file-based profiling requested.
	if !profilerConfig.Enabled && profilerConfig.File == "" {
		return nil
	}

	// Create and start the profiler.
	profilerServer = profiler.New(profilerConfig)
	if err := profilerServer.Start(); err != nil {
		return fmt.Errorf("%w: failed to start profiler: %v", errUtils.ErrProfilerStart, err)
	}

	return nil
}

// buildProfilerConfig constructs profiler configuration from environment and CLI flags.
func buildProfilerConfig(cmd *cobra.Command, atmosConfig *schema.AtmosConfiguration) (profiler.Config, error) {
	// Start with environment/config values or defaults.
	profilerConfig := getBaseProfilerConfig(atmosConfig)

	// Apply environment variable overrides.
	if err := applyProfilerEnvironmentOverrides(&profilerConfig, atmosConfig); err != nil {
		return profilerConfig, err
	}

	// Apply CLI flag overrides.
	if err := applyCLIFlagOverrides(&profilerConfig, cmd); err != nil {
		return profilerConfig, err
	}

	return profilerConfig, nil
}

// getBaseProfilerConfig returns the base configuration from the config file or defaults.
func getBaseProfilerConfig(atmosConfig *schema.AtmosConfiguration) profiler.Config {
	profilerConfig := atmosConfig.Profiler

	// Check if the profiler config is completely empty.
	isEmpty := profilerConfig.Host == "" &&
		profilerConfig.Port == 0 &&
		profilerConfig.File == "" &&
		profilerConfig.ProfileType == "" &&
		!profilerConfig.Enabled

	if isEmpty {
		return profiler.DefaultConfig()
	}

	// Default individual fields independently to avoid partial configurations.
	defaultConfig := profiler.DefaultConfig()
	if profilerConfig.Host == "" {
		profilerConfig.Host = defaultConfig.Host
	}
	if profilerConfig.Port == 0 {
		profilerConfig.Port = defaultConfig.Port
	}
	if profilerConfig.ProfileType == "" {
		profilerConfig.ProfileType = defaultConfig.ProfileType
	}

	return profilerConfig
}

// applyProfilerEnvironmentOverrides applies environment variable values to profiler config.
func applyProfilerEnvironmentOverrides(config *profiler.Config, atmosConfig *schema.AtmosConfiguration) error {
	if atmosConfig.Profiler.Host != "" {
		config.Host = atmosConfig.Profiler.Host
	}
	if atmosConfig.Profiler.Port != 0 {
		config.Port = atmosConfig.Profiler.Port
	}
	if atmosConfig.Profiler.File != "" {
		config.File = atmosConfig.Profiler.File
		// Enable profiler automatically when a file is specified via ENV var.
		config.Enabled = true
	}
	if atmosConfig.Profiler.ProfileType != "" {
		parsedType, parseErr := profiler.ParseProfileType(string(atmosConfig.Profiler.ProfileType))
		if parseErr != nil {
			return fmt.Errorf("%w: invalid ATMOS_PROFILE_TYPE %q: %v", errUtils.ErrParseFlag, atmosConfig.Profiler.ProfileType, parseErr)
		}
		config.ProfileType = parsedType
	}
	if atmosConfig.Profiler.Enabled {
		config.Enabled = atmosConfig.Profiler.Enabled
	}

	return nil
}

// applyCLIFlagOverrides applies CLI flag values to profiler config.
func applyCLIFlagOverrides(config *profiler.Config, cmd *cobra.Command) error {
	applyBoolFlag(cmd, "profiler-enabled", func(val bool) { config.Enabled = val })
	applyIntFlag(cmd, "profiler-port", func(val int) { config.Port = val })
	applyStringFlag(cmd, "profiler-host", func(val string) { config.Host = val })

	if err := applyProfileFileFlag(config, cmd); err != nil {
		return err
	}

	if err := applyProfileTypeFlag(config, cmd); err != nil {
		return err
	}

	return nil
}

// applyBoolFlag applies a boolean CLI flag to the config.
func applyBoolFlag(cmd *cobra.Command, flagName string, setter func(bool)) {
	if cmd.Flags().Changed(flagName) {
		if val, err := cmd.Flags().GetBool(flagName); err == nil {
			setter(val)
		}
	}
}

// applyIntFlag applies an integer CLI flag to the config.
func applyIntFlag(cmd *cobra.Command, flagName string, setter func(int)) {
	if cmd.Flags().Changed(flagName) {
		if val, err := cmd.Flags().GetInt(flagName); err == nil {
			setter(val)
		}
	}
}

// applyStringFlag applies a string CLI flag to the config.
func applyStringFlag(cmd *cobra.Command, flagName string, setter func(string)) {
	if cmd.Flags().Changed(flagName) {
		if val, err := cmd.Flags().GetString(flagName); err == nil {
			setter(val)
		}
	}
}

// applyProfileFileFlag applies the profile-file flag with auto-enable logic.
func applyProfileFileFlag(config *profiler.Config, cmd *cobra.Command) error {
	if cmd.Flags().Changed("profile-file") {
		file, err := cmd.Flags().GetString("profile-file")
		if err == nil {
			config.File = file
			// Enable profiler automatically when file is specified
			if file != "" {
				config.Enabled = true
			}
		}
	}
	return nil
}

// applyProfileTypeFlag applies the profile-type flag with validation.
func applyProfileTypeFlag(config *profiler.Config, cmd *cobra.Command) error {
	if !cmd.Flags().Changed("profile-type") {
		return nil
	}

	profileType, err := cmd.Flags().GetString("profile-type")
	if err != nil {
		return fmt.Errorf("%w: failed to get profile-type flag: %v", errUtils.ErrInvalidFlag, err)
	}

	parsedType, parseErr := profiler.ParseProfileType(profileType)
	if parseErr != nil {
		return fmt.Errorf("%w: invalid profile type '%s': %v", errUtils.ErrParseFlag, profileType, parseErr)
	}

	config.ProfileType = parsedType
	return nil
}

// Execute adds all child commands to the root command and sets flags appropriately.
// This is called by main.main(). It only needs to happen once to the RootCmd.
func Execute() error {
	// InitCliConfig finds and merges CLI configurations in the following order:
	// system dir, home dir, current dir, ENV vars, command-line arguments
	// Here we need the custom commands from the config.
	var initErr error
	atmosConfig, initErr = cfg.InitCliConfig(schema.ConfigAndStacksInfo{}, false)
<<<<<<< HEAD
	toolchain.SetAtmosConfig(&atmosConfig)
=======

	// Set atmosConfig for version command (needs access to config).
	version.SetAtmosConfig(&atmosConfig)

>>>>>>> 8012b2a8
	utils.InitializeMarkdown(atmosConfig)
	errUtils.InitializeMarkdown(atmosConfig)

	if initErr != nil && !errors.Is(initErr, cfg.NotFound) {
		if isVersionCommand() {
			log.Debug("Warning: CLI configuration 'atmos.yaml' file not found", "error", initErr)
		} else {
			return initErr
		}
	}

	// Set the log level for the charmbracelet/log package based on the atmosConfig.
	setupLogger(&atmosConfig)

	var err error
	// If CLI configuration was found, process its custom commands and command aliases.
	if initErr == nil {
		err = processCustomCommands(atmosConfig, atmosConfig.Commands, RootCmd, true)
		if err != nil {
			return err
		}

		err = processCommandAliases(atmosConfig, atmosConfig.CommandAliases, RootCmd, true)
		if err != nil {
			return err
		}
	}

	// Cobra for some reason handles root command in such a way that custom usage and help command don't work as per expectations.
	RootCmd.SilenceErrors = true
	cmd, err := RootCmd.ExecuteC()

	telemetry.CaptureCmd(cmd, err)
	if err != nil {
		if strings.Contains(err.Error(), "unknown command") {
			command := getInvalidCommandName(err.Error())
			showUsageAndExit(RootCmd, []string{command})
		}
	}
	return err
}

// isCompletionCommand checks if the current invocation is for shell completion.
// This includes both user-visible completion commands and Cobra's internal
// hidden completion commands (__complete, __completeNoDesc).
// It works with both direct CLI invocations and programmatic SetArgs() calls.
func isCompletionCommand(cmd *cobra.Command) bool {
	if cmd == nil {
		return false
	}

	// Check the command name directly from the Cobra command
	// This works for both os.Args and SetArgs() invocations
	cmdName := cmd.Name()
	if cmdName == "completion" || cmdName == "__complete" || cmdName == "__completeNoDesc" {
		return true
	}

	// Also check for shell completion environment variables
	// Cobra sets these when generating completions
	//nolint:forbidigo // These are external shell variables, not Atmos config
	if os.Getenv("COMP_LINE") != "" || os.Getenv("_ARGCOMPLETE") != "" {
		return true
	}

	return false
}

// getInvalidCommandName extracts the invalid command name from an error message.
func getInvalidCommandName(input string) string {
	// Regular expression to match the command name inside quotes.
	re := regexp.MustCompile(`unknown command "([^"]+)"`)

	// Find the match.
	match := re.FindStringSubmatch(input)

	// Check if a match is found.
	if len(match) > 1 {
		command := match[1] // The first capturing group contains the command
		return command
	}
	return ""
}

// displayPerformanceHeatmap shows the performance heatmap visualization.
//
//nolint:unparam // cmd parameter reserved for future use
func displayPerformanceHeatmap(cmd *cobra.Command, mode string) error {
	// Print performance summary to console.
	// Filter out functions with zero total time for cleaner output (for table).
	snap := perf.SnapshotTopFiltered("total", defaultTopFunctionsMax)
	// Unbounded snapshot for accurate summary metrics.
	fullSnap := perf.SnapshotTopFiltered("total", 0)

	// Calculate total CPU time (sum of all self-times) and parallelism from all tracked functions.
	var totalCPUTime time.Duration
	for _, r := range fullSnap.Rows {
		totalCPUTime += r.Total
	}
	elapsed := fullSnap.Elapsed
	var parallelism float64
	if elapsed > 0 {
		parallelism = float64(totalCPUTime) / float64(elapsed)
	} else {
		parallelism = 0
	}

	utils.PrintfMessageToTUI("\n=== Atmos Performance Summary ===\n")
	utils.PrintfMessageToTUI("Elapsed: %s | CPU Time: %s | Parallelism: ~%.1fx\n",
		elapsed.Truncate(time.Microsecond),
		totalCPUTime.Truncate(time.Microsecond),
		parallelism)
	utils.PrintfMessageToTUI("Functions: %d | Total Calls: %d\n\n", snap.TotalFuncs, snap.TotalCalls)
	utils.PrintfMessageToTUI("%-50s %6s %13s %13s %13s %13s\n", "Function", "Count", "CPU Time", "Avg", "Max", "P95")
	for _, r := range snap.Rows {
		p95 := "-"
		if r.P95 > 0 {
			p95 = heatmap.FormatDuration(r.P95)
		}
		utils.PrintfMessageToTUI("%-50s %6d %13s %13s %13s %13s\n",
			r.Name, r.Count, heatmap.FormatDuration(r.Total), heatmap.FormatDuration(r.Avg), heatmap.FormatDuration(r.Max), p95)
	}

	// Check if we have a TTY for interactive mode.
	if !term.IsTTYSupportForStderr() {
		utils.PrintfMessageToTUI("\n⚠️  No TTY available for interactive visualization. Summary displayed above.\n")
		return nil
	}

	// Create an empty heat model for now (we'll enhance this later to track actual execution steps).
	heatModel := heatmap.NewHeatModel()

	// Create context that cancels on SIGINT/SIGTERM.
	base := context.Background()
	sigCtx, stop := signal.NotifyContext(base, syscall.SIGINT, syscall.SIGTERM)
	defer stop()

	// Start Bubble Tea UI with the collected data.
	return heatmap.StartBubbleTeaUI(sigCtx, heatModel, mode)
}

func init() {
	// Register built-in commands from the registry.
	// This must happen BEFORE custom commands are processed in Execute().
	// Commands register themselves via init() functions when their packages
	// are imported with blank imports (e.g., _ "github.com/cloudposse/atmos/cmd/about").
	if err := internal.RegisterAll(RootCmd); err != nil {
		log.Error("Failed to register built-in commands", "error", err)
	}

	// Add the template function for wrapped flag usages.
	cobra.AddTemplateFunc("wrappedFlagUsages", templates.WrappedFlagUsages)

	RootCmd.PersistentFlags().StringP("chdir", "C", "", "Change working directory before processing (run as if Atmos started in this directory)")
	RootCmd.PersistentFlags().String("redirect-stderr", "", "File descriptor to redirect `stderr` to. "+
		"Errors can be redirected to any file or any standard file descriptor (including `/dev/null`)")
	RootCmd.PersistentFlags().Bool("version", false, "Display the Atmos CLI version")
	RootCmd.PersistentFlags().Lookup("version").DefValue = ""

	RootCmd.PersistentFlags().String("logs-level", "Info", "Logs level. Supported log levels are Trace, Debug, Info, Warning, Off. If the log level is set to Off, Atmos will not log any messages")
	RootCmd.PersistentFlags().String("logs-file", "/dev/stderr", "The file to write Atmos logs to. Logs can be written to any file or any standard file descriptor, including '/dev/stdout', '/dev/stderr' and '/dev/null'")
	RootCmd.PersistentFlags().String("base-path", "", "Base path for Atmos project")
	RootCmd.PersistentFlags().StringSlice("config", []string{}, "Paths to configuration files (comma-separated or repeated flag)")
	RootCmd.PersistentFlags().StringSlice("config-path", []string{}, "Paths to configuration directories (comma-separated or repeated flag)")
	RootCmd.PersistentFlags().Bool("no-color", false, "Disable color output")
	RootCmd.PersistentFlags().String("pager", "", "Enable pager for output (--pager or --pager=true to enable, --pager=false to disable, --pager=less to use specific pager)")
	// Set NoOptDefVal so --pager without value means "true".
	RootCmd.PersistentFlags().Lookup("pager").NoOptDefVal = "true"
	RootCmd.PersistentFlags().Bool("profiler-enabled", false, "Enable pprof profiling server")
	RootCmd.PersistentFlags().Int("profiler-port", profiler.DefaultProfilerPort, "Port for pprof profiling server")
	RootCmd.PersistentFlags().String("profiler-host", "localhost", "Host for pprof profiling server")
	RootCmd.PersistentFlags().String("profile-file", "", "Write profiling data to file instead of starting server")
	RootCmd.PersistentFlags().String("profile-type", "cpu",
		"Type of profile to collect when using --profile-file. "+
			"Options: cpu, heap, allocs, goroutine, block, mutex, threadcreate, trace")
	RootCmd.PersistentFlags().Bool("heatmap", false, "Show performance heatmap visualization after command execution (includes P95 latency)")
	RootCmd.PersistentFlags().String("heatmap-mode", "bar", "Heatmap visualization mode: bar, sparkline, table (press 1-3 to switch in TUI)")

	// Bind environment variables for GitHub authentication.
	// ATMOS_GITHUB_TOKEN takes precedence over GITHUB_TOKEN.
	if err := viper.BindEnv("ATMOS_GITHUB_TOKEN", "ATMOS_GITHUB_TOKEN", "GITHUB_TOKEN"); err != nil {
		log.Error("Failed to bind ATMOS_GITHUB_TOKEN environment variable", "error", err)
	}

	// Set custom usage template.

	RootCmd.AddCommand(ToolChainCmd)
	// Set custom usage template
	err := templates.SetCustomUsageFunc(RootCmd)
	if err != nil {
		errUtils.CheckErrorPrintAndExit(err, "", "")
	}

	initCobraConfig()
}

// initCobraConfig initializes Cobra command configuration and styling.
func initCobraConfig() {
	RootCmd.SetOut(os.Stdout)
	styles := boa.DefaultStyles()
	b := boa.New(boa.WithStyles(styles))
	oldUsageFunc := RootCmd.UsageFunc()
	RootCmd.SetFlagErrorFunc(func(c *cobra.Command, err error) error {
		return showFlagUsageAndExit(c, err)
	})
	RootCmd.SetUsageFunc(func(c *cobra.Command) error {
		if c.Use == "atmos" {
			return b.UsageFunc(c)
		}
		showUsageAndExit(c, c.Flags().Args())
		return nil
	})
	RootCmd.SetHelpFunc(func(command *cobra.Command, args []string) {
		contentName := strings.ReplaceAll(strings.ReplaceAll(command.CommandPath(), " ", "_"), "-", "_")
		if exampleContent, ok := examples[contentName]; ok {
			command.Example = exampleContent.Content
		}

		if !(Contains(os.Args, "help") || Contains(os.Args, "--help") || Contains(os.Args, "-h")) {
			arguments := os.Args[len(strings.Split(command.CommandPath(), " ")):]
			if len(command.Flags().Args()) > 0 {
				arguments = command.Flags().Args()
			}
			showUsageAndExit(command, arguments)
		}
		// Print a styled Atmos logo to the terminal.
		if command.Use != "atmos" || command.Flags().Changed("help") {
			var buf bytes.Buffer
			var err error
			command.SetOut(&buf)
			fmt.Println()
			if term.IsTTYSupportForStdout() {
				err = tuiUtils.PrintStyledTextToSpecifiedOutput(&buf, "ATMOS")
			} else {
				err = tuiUtils.PrintStyledText("ATMOS")
			}
			if err != nil {
				errUtils.CheckErrorPrintAndExit(err, "", "")
			}

			if err := oldUsageFunc(command); err != nil {
				errUtils.CheckErrorPrintAndExit(err, "", "")
			}

			// Check if pager should be enabled based on flag, env var, or config.
			pagerEnabled := atmosConfig.Settings.Terminal.IsPagerEnabled()

			// Check if --pager flag was explicitly set.
			if pagerFlag, err := command.Flags().GetString("pager"); err == nil && pagerFlag != "" {
				// Handle --pager flag values using switch for better readability.
				switch pagerFlag {
				case "true", "on", "yes", "1":
					pagerEnabled = true
				case "false", "off", "no", "0":
					pagerEnabled = false
				default:
					// Assume it's a pager command like "less" or "more"
					pagerEnabled = true
				}
			}

			pager := pager.NewWithAtmosConfig(pagerEnabled)
			if err := pager.Run("Atmos CLI Help", buf.String()); err != nil {
				log.Error("Failed to run pager", "error", err)
				errUtils.OsExit(1)
			}
		} else {
			fmt.Println()
			err := tuiUtils.PrintStyledText("ATMOS")
			errUtils.CheckErrorPrintAndExit(err, "", "")

			b.HelpFunc(command, args)
			if err := command.Usage(); err != nil {
				errUtils.CheckErrorPrintAndExit(err, "", "")
			}
		}
		CheckForAtmosUpdateAndPrintMessage(atmosConfig)
	})
}

// https://www.sobyte.net/post/2021-12/create-cli-app-with-cobra/
// https://github.com/spf13/cobra/blob/master/user_guide.md
// https://blog.knoldus.com/create-kubectl-like-cli-with-go-and-cobra/
// https://pkg.go.dev/github.com/c-bata/go-prompt
// https://pkg.go.dev/github.com/spf13/cobra
// https://scene-si.org/2017/04/20/managing-configuration-with-viper/<|MERGE_RESOLUTION|>--- conflicted
+++ resolved
@@ -498,14 +498,11 @@
 	// Here we need the custom commands from the config.
 	var initErr error
 	atmosConfig, initErr = cfg.InitCliConfig(schema.ConfigAndStacksInfo{}, false)
-<<<<<<< HEAD
 	toolchain.SetAtmosConfig(&atmosConfig)
-=======
 
 	// Set atmosConfig for version command (needs access to config).
 	version.SetAtmosConfig(&atmosConfig)
 
->>>>>>> 8012b2a8
 	utils.InitializeMarkdown(atmosConfig)
 	errUtils.InitializeMarkdown(atmosConfig)
 
