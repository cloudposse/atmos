--- conflicted
+++ resolved
@@ -273,16 +273,9 @@
 		} else {
 			fmt.Println()
 			err := tuiUtils.PrintStyledText("ATMOS")
-<<<<<<< HEAD
-			if err != nil {
-				u.LogErrorAndExit(err)
-			}
-
+			errUtils.CheckErrorPrintAndExit(err, "", "")
 			telemetry.PrintTelemetryDisclosure()
 
-=======
-			errUtils.CheckErrorPrintAndExit(err, "", "")
->>>>>>> ec26b113
 			b.HelpFunc(command, args)
 			if err := command.Usage(); err != nil {
 				errUtils.CheckErrorPrintAndExit(err, "", "")
