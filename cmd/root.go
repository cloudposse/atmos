package cmd

import (
	"errors"
	"fmt"
	"io"
	"math"
	"os"
	"regexp"
	"strings"

	"github.com/charmbracelet/log"
	"github.com/elewis787/boa"
	"github.com/spf13/cobra"

	e "github.com/cloudposse/atmos/internal/exec"
	"github.com/cloudposse/atmos/internal/tui/templates"
	tuiUtils "github.com/cloudposse/atmos/internal/tui/utils"
	"github.com/cloudposse/atmos/pkg/config"
	cfg "github.com/cloudposse/atmos/pkg/config"
	"github.com/cloudposse/atmos/pkg/logger"
	"github.com/cloudposse/atmos/pkg/schema"
	"github.com/cloudposse/atmos/pkg/utils"
	u "github.com/cloudposse/atmos/pkg/utils"
)

// atmosConfig This is initialized before everything in the Execute function. So we can directly use this.
var atmosConfig schema.AtmosConfiguration

// RootCmd represents the base command when called without any subcommands
var RootCmd = &cobra.Command{
	Use:                "atmos",
	Short:              "Universal Tool for DevOps and Cloud Automation",
	Long:               `Atmos is a universal tool for DevOps and cloud automation used for provisioning, managing and orchestrating workflows across various toolchains`,
	FParseErrWhitelist: cobra.FParseErrWhitelist{UnknownFlags: true},
	PersistentPreRun: func(cmd *cobra.Command, args []string) {
		// Determine if the command is a help command or if the help flag is set
		isHelpCommand := cmd.Name() == "help"
		helpFlag := cmd.Flags().Changed("help")

		isHelpRequested := isHelpCommand || helpFlag

		if isHelpRequested {
			// Do not silence usage or errors when help is invoked
			cmd.SilenceUsage = false
			cmd.SilenceErrors = false
		} else {
			cmd.SilenceUsage = true
			cmd.SilenceErrors = true
		}
		configAndStacksInfo := schema.ConfigAndStacksInfo{}
		// Only validate the config, don't store it yet since commands may need to add more info
		_, err := cfg.InitCliConfig(configAndStacksInfo, false)
		if err != nil {
			if errors.Is(err, cfg.NotFound) {
				// For help commands or when help flag is set, we don't want to show the error
				if !isHelpRequested {
					u.LogWarning(err.Error())
				}
			} else {
				u.LogErrorAndExit(err)
			}
		}
	},
	Run: func(cmd *cobra.Command, args []string) {
		// Check Atmos configuration
		checkAtmosConfig()

		// Print a styled Atmos logo to the terminal
		fmt.Println()
		err := tuiUtils.PrintStyledText("ATMOS")
		if err != nil {
			u.PrintErrorMarkdownAndExit("", err, "")
		}

		err = e.ExecuteAtmosCmd()
		if err != nil {
			u.LogErrorAndExit(err)
		}
	},
}

func setupLogger(atmosConfig *schema.AtmosConfiguration) {
	switch atmosConfig.Logs.Level {
	case "Trace":
		log.SetLevel(log.DebugLevel)
	case "Debug":
		log.SetLevel(log.DebugLevel)
	case "Info":
		log.SetLevel(log.InfoLevel)
	case "Warning":
		log.SetLevel(log.WarnLevel)
	case "Off":
		log.SetLevel(math.MaxInt32)
	default:
		log.SetLevel(log.InfoLevel)
	}

	var output io.Writer

	switch atmosConfig.Logs.File {
	case "/dev/stderr":
		output = os.Stderr
	case "/dev/stdout":
		output = os.Stdout
	case "/dev/null":
		output = io.Discard // More efficient than opening os.DevNull
	default:
		logFile, err := os.OpenFile(atmosConfig.Logs.File, os.O_CREATE|os.O_WRONLY|os.O_APPEND, 0o666)
		if err != nil {
			log.Fatal("Failed to open log file:", err)
		}
		defer logFile.Close()
		output = logFile
	}

	log.SetOutput(output)
	if _, err := logger.ParseLogLevel(atmosConfig.Logs.Level); err != nil {
		//nolint:all // The reason to escape this is because it is expected to fail fast. The reason for ignoring all is because we also get a lint error to execute defer logFile.Close() before this but that is not required
		log.Fatal(err)
	}
	log.Debug("Set", "logs-level", log.GetLevel(), "logs-file", atmosConfig.Logs.File)
}

// Execute adds all child commands to the root command and sets flags appropriately.
// This is called by main.main(). It only needs to happen once to the RootCmd.
func Execute() error {
	// InitCliConfig finds and merges CLI configurations in the following order:
	// system dir, home dir, current dir, ENV vars, command-line arguments
	// Here we need the custom commands from the config
	var initErr error
	atmosConfig, initErr = cfg.InitCliConfig(schema.ConfigAndStacksInfo{}, false)
	utils.InitializeMarkdown(atmosConfig)
	if initErr != nil && !errors.Is(initErr, cfg.NotFound) {
		if isVersionCommand() {
			log.Debug("warning: CLI configuration 'atmos.yaml' file not found", "error", initErr)
		} else {
			u.LogErrorAndExit(initErr)
		}
	}

	// Set the log level for the charmbracelet/log package based on the atmosConfig
	setupLogger(&atmosConfig)

	var err error
	// If CLI configuration was found, process its custom commands and command aliases
	if initErr == nil {
		err = processCustomCommands(atmosConfig, atmosConfig.Commands, RootCmd, true)
		if err != nil {
			u.LogErrorAndExit(err)
		}

		err = processCommandAliases(atmosConfig, atmosConfig.CommandAliases, RootCmd, true)
		if err != nil {
			u.LogErrorAndExit(err)
		}
	}

	// Cobra for some reason handles root command in such a way that custom usage and help command don't work as per expectations
	RootCmd.SilenceErrors = true
	err = RootCmd.Execute()
	if err != nil {
		if strings.Contains(err.Error(), "unknown command") {
			command := getInvalidCommandName(err.Error())
			showUsageAndExit(RootCmd, []string{command})
		}
	}
	return err
}

func getInvalidCommandName(input string) string {
	// Regular expression to match the command name inside quotes
	re := regexp.MustCompile(`unknown command "([^"]+)"`)

	// Find the match
	match := re.FindStringSubmatch(input)

	// Check if a match is found
	if len(match) > 1 {
		command := match[1] // The first capturing group contains the command
		return command
	}
	return ""
}

func init() {
	// Add template function for wrapped flag usages
	cobra.AddTemplateFunc("wrappedFlagUsages", templates.WrappedFlagUsages)

	RootCmd.PersistentFlags().String("redirect-stderr", "", "File descriptor to redirect `stderr` to. "+
		"Errors can be redirected to any file or any standard file descriptor (including `/dev/null`)")
<<<<<<< HEAD
	config.DefaultConfigHandler.AddConfig(RootCmd, &cfg.ConfigOptions{
		FlagName:     "logs-level",
		EnvVar:       "ATMOS_LOGS_LEVEL",
		Description:  "Logs level. Supported log levels are Trace, Debug, Info, Warning, Off. If the log level is set to Off, Atmos will not log any messages",
		Key:          "logs.level",
		DefaultValue: "Info",
	})
	config.DefaultConfigHandler.AddConfig(RootCmd, &cfg.ConfigOptions{
		FlagName:     "logs-file",
		EnvVar:       "ATMOS_LOGS_FILE",
		DefaultValue: "/dev/stderr",
		Description:  "The file to write Atmos logs to. Logs can be written to any file or any standard file descriptor, including `/dev/stdout`, `/dev/stderr` and `/dev/null`",
		Key:          "logs.file",
	})
	config.DefaultConfigHandler.AddConfig(RootCmd, &cfg.ConfigOptions{
		FlagName:     "base-path",
		EnvVar:       "ATMOS_BASE_PATH",
		Key:          "base_path",
		Description:  "Base path for components, stacks and workflows configurations.",
		DefaultValue: "",
	})
	config.DefaultConfigHandler.AddConfig(RootCmd, &cfg.ConfigOptions{
		FlagName:     "stacks-dir",
		EnvVar:       "ATMOS_STACKS_BASE_PATH",
		Key:          "stacks.base_path",
		Description:  "Base path for stacks configurations.",
		DefaultValue: "",
	})
	config.DefaultConfigHandler.AddConfig(RootCmd, &cfg.ConfigOptions{
		FlagName:     "stacks-base-path",
		EnvVar:       "ATMOS_STACKS_BASE_PATH",
		Key:          "stacks.base_path",
		Description:  "Base path for stacks configurations.",
		DefaultValue: "",
	})
	config.DefaultConfigHandler.AddConfig(RootCmd, &cfg.ConfigOptions{
		FlagName:     "settings-list-merge-strategy",
		EnvVar:       "ATMOS_SETTINGS_LIST_MERGE_STRATEGY",
		Key:          "settings.list_merge_strategy",
		Description:  "Specifies the merge strategy for lists in settings files. Supported values are `append`, `merge` and `replace`.",
		DefaultValue: "replace",
	})
=======

	RootCmd.PersistentFlags().String("logs-level", "Info", "Logs level. Supported log levels are Trace, Debug, Info, Warning, Off. If the log level is set to Off, Atmos will not log any messages")
	RootCmd.PersistentFlags().String("logs-file", "/dev/stderr", "The file to write Atmos logs to. Logs can be written to any file or any standard file descriptor, including '/dev/stdout', '/dev/stderr' and '/dev/null'")
	RootCmd.PersistentFlags().String("base-path", "", "Base path for Atmos project")
	RootCmd.PersistentFlags().StringSlice("config", []string{}, "Paths to configuration files (comma-separated or repeated flag)")
	RootCmd.PersistentFlags().StringSlice("config-path", []string{}, "Paths to configuration directories (comma-separated or repeated flag)")
>>>>>>> 48a6b1f1
	// Set custom usage template
	err := templates.SetCustomUsageFunc(RootCmd)
	if err != nil {
		u.LogErrorAndExit(err)
	}

	initCobraConfig()
}

func initCobraConfig() {
	RootCmd.SetOut(os.Stdout)
	styles := boa.DefaultStyles()
	b := boa.New(boa.WithStyles(styles))
	oldUsageFunc := RootCmd.UsageFunc()
	RootCmd.SetFlagErrorFunc(func(c *cobra.Command, err error) error {
		return showFlagUsageAndExit(c, err)
	})
	RootCmd.SetUsageFunc(func(c *cobra.Command) error {
		if c.Use == "atmos" {
			return b.UsageFunc(c)
		}
		showUsageAndExit(c, c.Flags().Args())
		return nil
	})
	RootCmd.SetHelpFunc(func(command *cobra.Command, args []string) {
		contentName := strings.ReplaceAll(strings.ReplaceAll(command.CommandPath(), " ", "_"), "-", "_")
		if exampleContent, ok := examples[contentName]; ok {
			command.Example = exampleContent.Content
		}

		if !(Contains(os.Args, "help") || Contains(os.Args, "--help") || Contains(os.Args, "-h")) {
			arguments := os.Args[len(strings.Split(command.CommandPath(), " ")):]
			if len(command.Flags().Args()) > 0 {
				arguments = command.Flags().Args()
			}
			showUsageAndExit(command, arguments)
		}
		// Print a styled Atmos logo to the terminal
		fmt.Println()
		if command.Use != "atmos" || command.Flags().Changed("help") {
			err := tuiUtils.PrintStyledText("ATMOS")
			if err != nil {
				u.LogErrorAndExit(err)
			}
			if err := oldUsageFunc(command); err != nil {
				u.LogErrorAndExit(err)
			}
		} else {
			err := tuiUtils.PrintStyledText("ATMOS")
			if err != nil {
				u.LogErrorAndExit(err)
			}
			b.HelpFunc(command, args)
			if err := command.Usage(); err != nil {
				u.LogErrorAndExit(err)
			}
		}
		CheckForAtmosUpdateAndPrintMessage(atmosConfig)
	})
}

// https://www.sobyte.net/post/2021-12/create-cli-app-with-cobra/
// https://github.com/spf13/cobra/blob/master/user_guide.md
// https://blog.knoldus.com/create-kubectl-like-cli-with-go-and-cobra/
// https://pkg.go.dev/github.com/c-bata/go-prompt
// https://pkg.go.dev/github.com/spf13/cobra
// https://scene-si.org/2017/04/20/managing-configuration-with-viper/<|MERGE_RESOLUTION|>--- conflicted
+++ resolved
@@ -189,7 +189,7 @@
 
 	RootCmd.PersistentFlags().String("redirect-stderr", "", "File descriptor to redirect `stderr` to. "+
 		"Errors can be redirected to any file or any standard file descriptor (including `/dev/null`)")
-<<<<<<< HEAD
+
 	config.DefaultConfigHandler.AddConfig(RootCmd, &cfg.ConfigOptions{
 		FlagName:     "logs-level",
 		EnvVar:       "ATMOS_LOGS_LEVEL",
@@ -232,14 +232,19 @@
 		Description:  "Specifies the merge strategy for lists in settings files. Supported values are `append`, `merge` and `replace`.",
 		DefaultValue: "replace",
 	})
-=======
-
-	RootCmd.PersistentFlags().String("logs-level", "Info", "Logs level. Supported log levels are Trace, Debug, Info, Warning, Off. If the log level is set to Off, Atmos will not log any messages")
-	RootCmd.PersistentFlags().String("logs-file", "/dev/stderr", "The file to write Atmos logs to. Logs can be written to any file or any standard file descriptor, including '/dev/stdout', '/dev/stderr' and '/dev/null'")
-	RootCmd.PersistentFlags().String("base-path", "", "Base path for Atmos project")
-	RootCmd.PersistentFlags().StringSlice("config", []string{}, "Paths to configuration files (comma-separated or repeated flag)")
-	RootCmd.PersistentFlags().StringSlice("config-path", []string{}, "Paths to configuration directories (comma-separated or repeated flag)")
->>>>>>> 48a6b1f1
+	config.DefaultConfigHandler.AddConfig(RootCmd, &cfg.ConfigOptions{
+		FlagName:     "config",
+		Key:          "config",
+		Description:  "Paths to configuration files (comma-separated or repeated flag)",
+		DefaultValue: []string{},
+	})
+	config.DefaultConfigHandler.AddConfig(RootCmd, &cfg.ConfigOptions{
+		FlagName:     "config-path",
+		Key:          "config_path",
+		Description:  "Paths to configuration directories (comma-separated or repeated flag)",
+		DefaultValue: []string{},
+	})
+
 	// Set custom usage template
 	err := templates.SetCustomUsageFunc(RootCmd)
 	if err != nil {
