package cmd

import (
	"bytes"
	"errors"
	"fmt"
	"io"
	"math"
	"os"
	"regexp"
	"strings"

	"github.com/charmbracelet/lipgloss"
<<<<<<< HEAD
	log "github.com/charmbracelet/log"
=======
>>>>>>> d5860601
	"github.com/elewis787/boa"
	"github.com/spf13/cobra"

	errUtils "github.com/cloudposse/atmos/errors"
	e "github.com/cloudposse/atmos/internal/exec"
	"github.com/cloudposse/atmos/internal/tui/templates"
	"github.com/cloudposse/atmos/internal/tui/templates/term"
	tuiUtils "github.com/cloudposse/atmos/internal/tui/utils"
	cfg "github.com/cloudposse/atmos/pkg/config"
	log "github.com/cloudposse/atmos/pkg/logger"
	"github.com/cloudposse/atmos/pkg/pager"
	"github.com/cloudposse/atmos/pkg/schema"
	"github.com/cloudposse/atmos/pkg/telemetry"
	"github.com/cloudposse/atmos/pkg/utils"
)

const (
<<<<<<< HEAD
	// File permissions for log files.
	logFilePermissions = 0o666
=======
	// LogFileMode is the file mode for log files.
	logFileMode = 0o644
>>>>>>> d5860601
)

// atmosConfig This is initialized before everything in the Execute function. So we can directly use this.
var atmosConfig schema.AtmosConfiguration

// logFileHandle holds the opened log file for the lifetime of the program.
var logFileHandle *os.File

// RootCmd represents the base command when called without any subcommands
var RootCmd = &cobra.Command{
	Use:                "atmos",
	Short:              "Universal Tool for DevOps and Cloud Automation",
	Long:               `Atmos is a universal tool for DevOps and cloud automation used for provisioning, managing and orchestrating workflows across various toolchains`,
	FParseErrWhitelist: cobra.FParseErrWhitelist{UnknownFlags: true},
	PersistentPreRun: func(cmd *cobra.Command, args []string) {
		// Determine if the command is a help command or if the help flag is set
		isHelpCommand := cmd.Name() == "help"
		helpFlag := cmd.Flags().Changed("help")

		isHelpRequested := isHelpCommand || helpFlag

		if isHelpRequested {
			// Do not silence usage or errors when help is invoked
			cmd.SilenceUsage = false
			cmd.SilenceErrors = false
		} else {
			cmd.SilenceUsage = true
			cmd.SilenceErrors = true
		}
		configAndStacksInfo := schema.ConfigAndStacksInfo{}
		// Only validate the config, don't store it yet since commands may need to add more info
		_, err := cfg.InitCliConfig(configAndStacksInfo, false)
		if err != nil {
			if errors.Is(err, cfg.NotFound) {
				// For help commands or when help flag is set, we don't want to show the error
				if !isHelpRequested {
					log.Warn(err.Error())
				}
			} else {
				errUtils.CheckErrorPrintAndExit(err, "", "")
			}
		}
	},
	RunE: func(cmd *cobra.Command, args []string) error {
		// Check Atmos configuration
		checkAtmosConfig()

		// Print a styled Atmos logo to the terminal
		fmt.Println()
		err := tuiUtils.PrintStyledText("ATMOS")
		if err != nil {
			return err
		}

		err = e.ExecuteAtmosCmd()
		return err
	},
}

func setupLogger(atmosConfig *schema.AtmosConfiguration) {
	switch atmosConfig.Logs.Level {
	case "Trace":
		log.SetLevel(log.TraceLevel)
	case "Debug":
		log.SetLevel(log.DebugLevel)
	case "Info":
		log.SetLevel(log.InfoLevel)
	case "Warning":
		log.SetLevel(log.WarnLevel)
	case "Off":
		log.SetLevel(math.MaxInt32)
	default:
		log.SetLevel(log.WarnLevel)
	}

	// Always set up styles to ensure trace level shows as "TRCE"
	styles := log.DefaultStyles()

	// Set trace level to show "TRCE" instead of being blank/DEBU
	if debugStyle, ok := styles.Levels[log.DebugLevel]; ok {
		// Copy debug style but set the string to "TRCE"
		styles.Levels[log.TraceLevel] = debugStyle.SetString("TRCE")
	} else {
		// Fallback if debug style doesn't exist
		styles.Levels[log.TraceLevel] = lipgloss.NewStyle().SetString("TRCE")
	}

	// If colors are disabled, clear the colors but keep the level strings
	if !atmosConfig.Settings.Terminal.IsColorEnabled() {
		clearedStyles := &log.Styles{}
		clearedStyles.Levels = make(map[log.Level]lipgloss.Style)
		for k := range styles.Levels {
			if k == log.TraceLevel {
				// Keep TRCE string but remove color
				clearedStyles.Levels[k] = lipgloss.NewStyle().SetString("TRCE")
			} else {
				// For other levels, keep their default strings but remove color
				clearedStyles.Levels[k] = styles.Levels[k].UnsetForeground().Bold(false)
			}
		}
		log.SetStyles(clearedStyles)
	} else {
		log.SetStyles(styles)
	}
<<<<<<< HEAD
	var output io.Writer

	switch atmosConfig.Logs.File {
	case "/dev/stderr":
		output = os.Stderr
	case "/dev/stdout":
		output = os.Stdout
	case "/dev/null":
		output = io.Discard // More efficient than opening os.DevNull
	default:
		logFile, err := os.OpenFile(atmosConfig.Logs.File, os.O_CREATE|os.O_WRONLY|os.O_APPEND, logFilePermissions)
		errUtils.CheckErrorPrintAndExit(err, "Failed to open log file", "")
		defer logFile.Close()
		output = logFile
	}
=======
	// Only set output if a log file is configured
	if atmosConfig.Logs.File != "" {
		var output io.Writer

		switch atmosConfig.Logs.File {
		case "/dev/stderr":
			output = os.Stderr
		case "/dev/stdout":
			output = os.Stdout
		case "/dev/null":
			output = io.Discard // More efficient than opening os.DevNull
		default:
			logFile, err := os.OpenFile(atmosConfig.Logs.File, os.O_CREATE|os.O_WRONLY|os.O_APPEND, logFileMode)
			errUtils.CheckErrorPrintAndExit(err, "Failed to open log file", "")
			// Store the file handle for later cleanup instead of deferring close.
			logFileHandle = logFile
			output = logFile
		}
>>>>>>> d5860601

		log.SetOutput(output)
	}
	if _, err := log.ParseLogLevel(atmosConfig.Logs.Level); err != nil {
		errUtils.CheckErrorPrintAndExit(err, "", "")
	}
	log.Debug("Set", "logs-level", log.GetLevelString(), "logs-file", atmosConfig.Logs.File)
}

// cleanupLogFile closes the log file handle if it was opened.
func cleanupLogFile() {
	if logFileHandle != nil {
		// Flush any remaining log data before closing.
		_ = logFileHandle.Sync()
		_ = logFileHandle.Close()
		logFileHandle = nil
	}
}

// Cleanup performs cleanup operations before the program exits.
// This should be called by main when the program is terminating.
func Cleanup() {
	cleanupLogFile()
}

// Execute adds all child commands to the root command and sets flags appropriately.
// This is called by main.main(). It only needs to happen once to the RootCmd.
func Execute() error {
	// InitCliConfig finds and merges CLI configurations in the following order:
	// system dir, home dir, current dir, ENV vars, command-line arguments
	// Here we need the custom commands from the config
	var initErr error
	atmosConfig, initErr = cfg.InitCliConfig(schema.ConfigAndStacksInfo{}, false)

	utils.InitializeMarkdown(atmosConfig)
	errUtils.InitializeMarkdown(atmosConfig)

	if initErr != nil && !errors.Is(initErr, cfg.NotFound) {
		if isVersionCommand() {
			log.Debug("Warning: CLI configuration 'atmos.yaml' file not found", "error", initErr)
		} else {
			return initErr
		}
	}

	// Set the log level for the charmbracelet/log package based on the atmosConfig
	setupLogger(&atmosConfig)

	var err error
	// If CLI configuration was found, process its custom commands and command aliases
	if initErr == nil {
		err = processCustomCommands(atmosConfig, atmosConfig.Commands, RootCmd, true)
		if err != nil {
			return err
		}

		err = processCommandAliases(atmosConfig, atmosConfig.CommandAliases, RootCmd, true)
		if err != nil {
			return err
		}
	}

	// Print telemetry disclosure if needed (skip for completion commands)
	// We need to show this before command execution
	if !isCompletionCommand() {
		telemetry.PrintTelemetryDisclosure()
	}

	// Cobra for some reason handles root command in such a way that custom usage and help command don't work as per expectations
	RootCmd.SilenceErrors = true
	cmd, err := RootCmd.ExecuteC()
	telemetry.CaptureCmd(cmd, err)
	if err != nil {
		if strings.Contains(err.Error(), "unknown command") {
			command := getInvalidCommandName(err.Error())
			showUsageAndExit(RootCmd, []string{command})
		}
	}
	return err
}

// isCompletionCommand checks if the current invocation is for shell completion.
// This includes both user-visible completion commands and Cobra's internal
// hidden completion commands (__complete, __completeNoDesc).
func isCompletionCommand() bool {
	// Check if running completion commands
	args := os.Args
	if len(args) > 1 {
		// Check for the regular completion command
		if args[1] == "completion" {
			return true
		}
		// Check for Cobra's hidden shell completion commands
		// These are used internally by shell completion scripts
		if args[1] == "__complete" || args[1] == "__completeNoDesc" {
			return true
		}
	}

	// Also check for shell completion environment variables
	// Cobra sets these when generating completions
	//nolint:forbidigo // These are external shell variables, not Atmos config
	if os.Getenv("COMP_LINE") != "" || os.Getenv("_ARGCOMPLETE") != "" {
		return true
	}

	return false
}

func getInvalidCommandName(input string) string {
	// Regular expression to match the command name inside quotes
	re := regexp.MustCompile(`unknown command "([^"]+)"`)

	// Find the match
	match := re.FindStringSubmatch(input)

	// Check if a match is found
	if len(match) > 1 {
		command := match[1] // The first capturing group contains the command
		return command
	}
	return ""
}

func init() {
	// Add the template function for wrapped flag usages
	cobra.AddTemplateFunc("wrappedFlagUsages", templates.WrappedFlagUsages)

	RootCmd.PersistentFlags().String("redirect-stderr", "", "File descriptor to redirect `stderr` to. "+
		"Errors can be redirected to any file or any standard file descriptor (including `/dev/null`)")

	RootCmd.PersistentFlags().String("logs-level", "Info", "Logs level. Supported log levels are Trace, Debug, Info, Warning, Off. If the log level is set to Off, Atmos will not log any messages")
	RootCmd.PersistentFlags().String("logs-file", "/dev/stderr", "The file to write Atmos logs to. Logs can be written to any file or any standard file descriptor, including '/dev/stdout', '/dev/stderr' and '/dev/null'")
	RootCmd.PersistentFlags().String("base-path", "", "Base path for Atmos project")
	RootCmd.PersistentFlags().StringSlice("config", []string{}, "Paths to configuration files (comma-separated or repeated flag)")
	RootCmd.PersistentFlags().StringSlice("config-path", []string{}, "Paths to configuration directories (comma-separated or repeated flag)")
	RootCmd.PersistentFlags().Bool("no-color", false, "Disable color output")
	RootCmd.PersistentFlags().String("pager", "", "Enable pager for output (--pager or --pager=true to enable, --pager=false to disable, --pager=less to use specific pager)")
	// Set NoOptDefVal so --pager without value means "true"
	RootCmd.PersistentFlags().Lookup("pager").NoOptDefVal = "true"
	// Set custom usage template
	err := templates.SetCustomUsageFunc(RootCmd)
	if err != nil {
		errUtils.CheckErrorPrintAndExit(err, "", "")
	}

	initCobraConfig()
}

func initCobraConfig() {
	RootCmd.SetOut(os.Stdout)
	styles := boa.DefaultStyles()
	b := boa.New(boa.WithStyles(styles))
	oldUsageFunc := RootCmd.UsageFunc()
	RootCmd.SetFlagErrorFunc(func(c *cobra.Command, err error) error {
		return showFlagUsageAndExit(c, err)
	})
	RootCmd.SetUsageFunc(func(c *cobra.Command) error {
		if c.Use == "atmos" {
			return b.UsageFunc(c)
		}
		showUsageAndExit(c, c.Flags().Args())
		return nil
	})
	RootCmd.SetHelpFunc(func(command *cobra.Command, args []string) {
		contentName := strings.ReplaceAll(strings.ReplaceAll(command.CommandPath(), " ", "_"), "-", "_")
		if exampleContent, ok := examples[contentName]; ok {
			command.Example = exampleContent.Content
		}

		if !(Contains(os.Args, "help") || Contains(os.Args, "--help") || Contains(os.Args, "-h")) {
			arguments := os.Args[len(strings.Split(command.CommandPath(), " ")):]
			if len(command.Flags().Args()) > 0 {
				arguments = command.Flags().Args()
			}
			showUsageAndExit(command, arguments)
		}
		// Print a styled Atmos logo to the terminal
		if command.Use != "atmos" || command.Flags().Changed("help") {
			var buf bytes.Buffer
			var err error
			command.SetOut(&buf)
			fmt.Println()
			if term.IsTTYSupportForStdout() {
				err = tuiUtils.PrintStyledTextToSpecifiedOutput(&buf, "ATMOS")
			} else {
				err = tuiUtils.PrintStyledText("ATMOS")
			}
			if err != nil {
				errUtils.CheckErrorPrintAndExit(err, "", "")
			}

			if err := oldUsageFunc(command); err != nil {
				errUtils.CheckErrorPrintAndExit(err, "", "")
			}

			// Check if pager should be enabled based on flag, env var, or config
			pagerEnabled := atmosConfig.Settings.Terminal.IsPagerEnabled()

			// Check if --pager flag was explicitly set
			if pagerFlag, err := command.Flags().GetString("pager"); err == nil && pagerFlag != "" {
				// Handle --pager flag values using switch for better readability
				switch pagerFlag {
				case "true", "on", "yes", "1":
					pagerEnabled = true
				case "false", "off", "no", "0":
					pagerEnabled = false
				default:
					// Assume it's a pager command like "less" or "more"
					pagerEnabled = true
				}
			}

			pager := pager.NewWithAtmosConfig(pagerEnabled)
			if err := pager.Run("Atmos CLI Help", buf.String()); err != nil {
				log.Error("Failed to run pager", "error", err)
				utils.OsExit(1)
			}
		} else {
			fmt.Println()
			err := tuiUtils.PrintStyledText("ATMOS")
			errUtils.CheckErrorPrintAndExit(err, "", "")

			b.HelpFunc(command, args)
			if err := command.Usage(); err != nil {
				errUtils.CheckErrorPrintAndExit(err, "", "")
			}
		}
		CheckForAtmosUpdateAndPrintMessage(atmosConfig)
	})
}

// https://www.sobyte.net/post/2021-12/create-cli-app-with-cobra/
// https://github.com/spf13/cobra/blob/master/user_guide.md
// https://blog.knoldus.com/create-kubectl-like-cli-with-go-and-cobra/
// https://pkg.go.dev/github.com/c-bata/go-prompt
// https://pkg.go.dev/github.com/spf13/cobra
// https://scene-si.org/2017/04/20/managing-configuration-with-viper/<|MERGE_RESOLUTION|>--- conflicted
+++ resolved
@@ -11,10 +11,6 @@
 	"strings"
 
 	"github.com/charmbracelet/lipgloss"
-<<<<<<< HEAD
-	log "github.com/charmbracelet/log"
-=======
->>>>>>> d5860601
 	"github.com/elewis787/boa"
 	"github.com/spf13/cobra"
 
@@ -32,13 +28,8 @@
 )
 
 const (
-<<<<<<< HEAD
-	// File permissions for log files.
-	logFilePermissions = 0o666
-=======
 	// LogFileMode is the file mode for log files.
 	logFileMode = 0o644
->>>>>>> d5860601
 )
 
 // atmosConfig This is initialized before everything in the Execute function. So we can directly use this.
@@ -143,23 +134,6 @@
 	} else {
 		log.SetStyles(styles)
 	}
-<<<<<<< HEAD
-	var output io.Writer
-
-	switch atmosConfig.Logs.File {
-	case "/dev/stderr":
-		output = os.Stderr
-	case "/dev/stdout":
-		output = os.Stdout
-	case "/dev/null":
-		output = io.Discard // More efficient than opening os.DevNull
-	default:
-		logFile, err := os.OpenFile(atmosConfig.Logs.File, os.O_CREATE|os.O_WRONLY|os.O_APPEND, logFilePermissions)
-		errUtils.CheckErrorPrintAndExit(err, "Failed to open log file", "")
-		defer logFile.Close()
-		output = logFile
-	}
-=======
 	// Only set output if a log file is configured
 	if atmosConfig.Logs.File != "" {
 		var output io.Writer
@@ -178,7 +152,6 @@
 			logFileHandle = logFile
 			output = logFile
 		}
->>>>>>> d5860601
 
 		log.SetOutput(output)
 	}
