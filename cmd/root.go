package cmd

import (
	"bytes"
	"context"
	"errors"
	"fmt"
	"io"
	"math"
	"os"
	"os/signal"
	"path/filepath"
	"regexp"
	"strings"
	"syscall"

	"github.com/charmbracelet/lipgloss"
	xterm "github.com/charmbracelet/x/term"
	"github.com/elewis787/boa"
	"github.com/muesli/reflow/wordwrap"
	"github.com/muesli/termenv"
	"github.com/spf13/cobra"
	"github.com/spf13/pflag"
	"github.com/spf13/viper"

	errUtils "github.com/cloudposse/atmos/errors"
	e "github.com/cloudposse/atmos/internal/exec"
	"github.com/cloudposse/atmos/internal/tui/templates"
	"github.com/cloudposse/atmos/internal/tui/templates/term"
	cfg "github.com/cloudposse/atmos/pkg/config"
	"github.com/cloudposse/atmos/pkg/data"
	"github.com/cloudposse/atmos/pkg/filesystem"
	"github.com/cloudposse/atmos/pkg/flags"
	iolib "github.com/cloudposse/atmos/pkg/io"
	log "github.com/cloudposse/atmos/pkg/logger"
	"github.com/cloudposse/atmos/pkg/pager"
	"github.com/cloudposse/atmos/pkg/perf"
	"github.com/cloudposse/atmos/pkg/profiler"
	"github.com/cloudposse/atmos/pkg/schema"
	"github.com/cloudposse/atmos/pkg/telemetry"
	"github.com/cloudposse/atmos/pkg/ui"
	"github.com/cloudposse/atmos/pkg/ui/heatmap"
	"github.com/cloudposse/atmos/pkg/ui/markdown"
	"github.com/cloudposse/atmos/pkg/ui/theme"
	"github.com/cloudposse/atmos/pkg/utils"

	// Import built-in command packages for side-effect registration.
	// The init() function in each package registers the command with the registry.
	_ "github.com/cloudposse/atmos/cmd/about"
	"github.com/cloudposse/atmos/cmd/internal"
	_ "github.com/cloudposse/atmos/cmd/list"
	themeCmd "github.com/cloudposse/atmos/cmd/theme"
	"github.com/cloudposse/atmos/cmd/version"
)

const (
	// LogFileMode is the file mode for log files.
	logFileMode = 0o644
	// DefaultTopFunctionsMax is the default number of top functions to display in performance summary.
	defaultTopFunctionsMax = 50
	// VerboseFlagName is the name of the verbose flag.
	verboseFlagName = "verbose"
	// AnsiEscapePrefix is the ANSI escape sequence prefix.
	ansiEscapePrefix = "\x1b["
)

// atmosConfig This is initialized before everything in the Execute function. So we can directly use this.
var atmosConfig schema.AtmosConfiguration

// profilerServer holds the global profiler server instance.
var profilerServer *profiler.Server

// logFileHandle holds the opened log file for the lifetime of the program.
var logFileHandle *os.File

// parseChdirFromArgs manually parses --chdir or -C flag from os.Args.
// This is needed for commands with DisableFlagParsing=true (terraform, helmfile, packer)
// where Cobra doesn't parse flags before PersistentPreRun is called.
func parseChdirFromArgs() string {
	args := os.Args
	for i := 0; i < len(args); i++ {
		arg := args[i]

		// Check for --chdir=value format.
		if strings.HasPrefix(arg, "--chdir=") {
			return strings.TrimPrefix(arg, "--chdir=")
		}

		// Check for -C=value format.
		if strings.HasPrefix(arg, "-C=") {
			return strings.TrimPrefix(arg, "-C=")
		}

		// Check for -C<value> format (concatenated, e.g., -C../foo).
		if strings.HasPrefix(arg, "-C") && len(arg) > 2 {
			return arg[2:]
		}

		// Check for --chdir value or -C value format (next arg is the value).
		if arg == "--chdir" || arg == "-C" {
			if i+1 < len(args) {
				return args[i+1]
			}
		}
	}
	return ""
}

// processChdirFlag processes the --chdir flag and ATMOS_CHDIR environment variable,
// changing the working directory before any other operations.
// Precedence: --chdir flag > ATMOS_CHDIR environment variable.
func processChdirFlag(cmd *cobra.Command) error {
	// Try to get chdir from parsed flags first (works when DisableFlagParsing=false).
	chdir, _ := cmd.Flags().GetString("chdir")

	// If flag parsing is disabled (terraform/helmfile/packer commands), manually parse os.Args.
	// This is necessary because Cobra doesn't parse flags when DisableFlagParsing=true,
	// but PersistentPreRun runs before the command's Run function where flags would be manually parsed.
	if chdir == "" {
		chdir = parseChdirFromArgs()
	}
	// If flag is not set, check environment variable.
	// Note: chdir is not supported in atmos.yaml since it must be processed before atmos.yaml is loaded.
	if chdir == "" {
		//nolint:forbidigo // Must use os.Getenv: chdir is processed before Viper configuration loads.
		chdir = os.Getenv("ATMOS_CHDIR")
	}

	if chdir == "" {
		return nil // No chdir specified.
	}

	// Expand tilde to home directory using filesystem package.
	homeDirProvider := filesystem.NewOSHomeDirProvider()
	expandedPath, err := homeDirProvider.Expand(chdir)
	if err != nil {
		return fmt.Errorf("%w: %s", errUtils.ErrPathResolution, err)
	}

	// Clean and make absolute to handle both relative and absolute paths.
	absPath, err := filepath.Abs(expandedPath)
	if err != nil {
		return fmt.Errorf("%w: invalid chdir path: %s", errUtils.ErrPathResolution, chdir)
	}

	// Verify the directory exists before attempting to change to it.
	stat, err := os.Stat(absPath)
	if err != nil {
		if os.IsNotExist(err) {
			return fmt.Errorf("%w: directory does not exist: %s", errUtils.ErrWorkdirNotExist, absPath)
		}
		return fmt.Errorf("%w: failed to access directory: %s", errUtils.ErrStatFile, absPath)
	}

	if !stat.IsDir() {
		return fmt.Errorf("%w: not a directory: %s", errUtils.ErrWorkdirNotExist, absPath)
	}

	// Change to the specified directory.
	if err := os.Chdir(absPath); err != nil {
		return fmt.Errorf("%w: failed to change directory to %s", errUtils.ErrPathResolution, absPath)
	}

	return nil
}

// RootCmd represents the base command when called without any subcommands.
var RootCmd = &cobra.Command{
	Use:   "atmos",
	Short: "Universal Tool for DevOps and Cloud Automation",
	Long:  `Atmos is a universal tool for DevOps and cloud automation used for provisioning, managing and orchestrating workflows across various toolchains`,
	// Note: FParseErrWhitelist is NOT set on RootCmd to allow proper flag validation.
	// Individual commands that need to pass through flags (terraform, helmfile, packer)
	// set FParseErrWhitelist{UnknownFlags: true} explicitly.
	PersistentPreRun: func(cmd *cobra.Command, args []string) {
		// Set verbose flag for error formatting before any command execution or fatal exits.
		if cmd.Flags().Changed(verboseFlagName) {
			// CLI flag explicitly set - use it.
			verbose, flagErr := cmd.Flags().GetBool(verboseFlagName)
			if flagErr != nil {
				errUtils.CheckErrorPrintAndExit(flagErr, "", "")
			}
			errUtils.SetVerboseFlag(verbose)
		} else if viper.IsSet(verboseFlagName) {
			// CLI flag not set - check environment variable via Viper.
			verbose := viper.GetBool(verboseFlagName)
			errUtils.SetVerboseFlag(verbose)
		}

		// Determine if the command is a help command or if the help flag is set.
		isHelpCommand := cmd.Name() == "help"
		helpFlag := cmd.Flags().Changed("help")

		isHelpRequested := isHelpCommand || helpFlag

		if isHelpRequested {
			// Do not silence usage or errors when help is invoked.
			cmd.SilenceUsage = false
			cmd.SilenceErrors = false
		} else {
			cmd.SilenceUsage = true
			cmd.SilenceErrors = true
		}

		// Process --chdir flag before any other operations (including config loading).
		if err := processChdirFlag(cmd); err != nil {
			errUtils.CheckErrorPrintAndExit(err, "", "")
		}

		// Configure lipgloss color profile early, before config loading.
		// This is critical because stack processing during config load may trigger
		// validation that uses theme styles. We need to set the color profile BEFORE
		// those styles are accessed to ensure NO_COLOR and other settings are respected.
		configureEarlyColorProfile(cmd)

		configAndStacksInfo := schema.ConfigAndStacksInfo{}
		// Honor CLI overrides for resolving atmos.yaml and its imports.
		if bp, _ := cmd.Flags().GetString("base-path"); bp != "" {
			configAndStacksInfo.AtmosBasePath = bp
		}
		if cfgFiles, _ := cmd.Flags().GetStringSlice("config"); len(cfgFiles) > 0 {
			configAndStacksInfo.AtmosConfigFilesFromArg = cfgFiles
		}
		if cfgDirs, _ := cmd.Flags().GetStringSlice("config-path"); len(cfgDirs) > 0 {
			configAndStacksInfo.AtmosConfigDirsFromArg = cfgDirs
		}
		// Load the config (includes env var bindings); don't store globally yet.
		tmpConfig, err := cfg.InitCliConfig(configAndStacksInfo, false)
		if err != nil {
			if errors.Is(err, cfg.NotFound) {
				// For help commands or when help flag is set, we don't want to show the error.
				if !isHelpRequested {
					log.Warn(err.Error())
				}
			} else if isVersionCommand() {
				// Version command should always work, even with invalid config.
				// Log config error but allow version command to proceed.
				log.Debug("CLI configuration error (continuing for version command)", "error", err)
			} else {
				// Enrich config errors with helpful context.
				enrichedErr := errUtils.Build(err).
					WithHint("Verify your atmos.yaml syntax and configuration").
					WithHint("Run 'atmos version' to check if Atmos is working").
					WithExitCode(2). // Config/usage error
					Err()
				errUtils.CheckErrorPrintAndExit(enrichedErr, "", "")
			}
		}

		// Setup profiler before command execution (but skip for help commands).
		if !isHelpRequested {
			if setupErr := setupProfiler(cmd, &tmpConfig); setupErr != nil {
				errUtils.CheckErrorPrintAndExit(setupErr, "Failed to setup profiler", "")
			}
		}

		// Note: --version flag is now handled in main.go before Execute() for production use.
		// For tests that use RootCmd.SetArgs(["--version"]), we don't need special handling here
		// since tests expect normal command flow without os.Exit.

		// Enable performance tracking if heatmap flag is set.
		// P95 latency tracking via HDR histogram is automatically enabled.
		if showHeatmap, _ := cmd.Flags().GetBool("heatmap"); showHeatmap {
			perf.EnableTracking(true)
		}

		// Print telemetry disclosure if needed (skip for completion commands and when CLI config not found).
		if !isCompletionCommand(cmd) && err == nil {
			telemetry.PrintTelemetryDisclosure()
		}

		// Initialize I/O context and global formatter after flag parsing.
		// This ensures flags like --no-color, --redirect-stderr, --mask are respected.
		ioCtx, ioErr := iolib.NewContext()
		if ioErr != nil {
			errUtils.CheckErrorPrintAndExit(fmt.Errorf("failed to initialize I/O context: %w", ioErr), "", "")
		}
		ui.InitFormatter(ioCtx)
		data.InitWriter(ioCtx)
		data.SetMarkdownRenderer(ui.Format) // Connect markdown rendering to data channel
	},
	PersistentPostRun: func(cmd *cobra.Command, args []string) {
		// Stop profiler after command execution.
		if profilerServer != nil {
			if stopErr := profilerServer.Stop(); stopErr != nil {
				log.Error("Failed to stop profiler", "error", stopErr)
			}
		}

		// Show performance heatmap if enabled.
		showHeatmap, _ := cmd.Flags().GetBool("heatmap")
		if showHeatmap {
			heatmapMode, _ := cmd.Flags().GetString("heatmap-mode")
			if err := displayPerformanceHeatmap(cmd, heatmapMode); err != nil {
				log.Error("Failed to display performance heatmap", "error", err)
			}
		}
	},
	RunE: func(cmd *cobra.Command, args []string) error {
		// Check Atmos configuration.
		checkAtmosConfig()

		err := e.ExecuteAtmosCmd()
		return err
	},
}

// SetupLogger configures the global logger based on the provided Atmos configuration.
//
//nolint:revive,cyclop // Function complexity is acceptable for logger configuration.
func SetupLogger(atmosConfig *schema.AtmosConfiguration) {
	switch atmosConfig.Logs.Level {
	case "Trace":
		log.SetLevel(log.TraceLevel)
	case "Debug":
		log.SetLevel(log.DebugLevel)
	case "Info":
		log.SetLevel(log.InfoLevel)
	case "Warning":
		log.SetLevel(log.WarnLevel)
	case "Off":
		log.SetLevel(math.MaxInt32)
	default:
		log.SetLevel(log.WarnLevel)
	}

	// Get theme-aware log styles.
	var styles *log.Styles
	if atmosConfig.Settings.Terminal.IsColorEnabled(term.IsTTYSupportForStderr()) {
		// Get color scheme for the configured theme.
		scheme, err := theme.GetColorSchemeForTheme(atmosConfig.Settings.Terminal.Theme)
		if err == nil && scheme != nil {
			// Use themed styles.
			styles = theme.GetLogStyles(scheme)
		} else {
			// Fallback to default styles if theme loading fails.
			styles = log.DefaultStyles()
		}
	} else {
		// Use no-color styles.
		styles = theme.GetLogStylesNoColor()
	}

	// Add TRCE level for trace logging (using same style as DEBU).
	if debugStyle, ok := styles.Levels[log.DebugLevel]; ok {
		styles.Levels[log.TraceLevel] = debugStyle.SetString("TRCE")
	} else {
		styles.Levels[log.TraceLevel] = lipgloss.NewStyle().SetString("TRCE")
	}

	log.SetStyles(styles)
	// Only set output if a log file is configured.
	if atmosConfig.Logs.File != "" {
		var output io.Writer

		switch atmosConfig.Logs.File {
		case "/dev/stderr":
			output = os.Stderr
		case "/dev/stdout":
			output = os.Stdout
		case "/dev/null":
			output = io.Discard // More efficient than opening os.DevNull
		default:
			logFile, err := os.OpenFile(atmosConfig.Logs.File, os.O_CREATE|os.O_WRONLY|os.O_APPEND, logFileMode)
			errUtils.CheckErrorPrintAndExit(err, "Failed to open log file", "")
			// Store the file handle for later cleanup instead of deferring close.
			logFileHandle = logFile
			output = logFile
		}

		log.SetOutput(output)
	}
	if _, err := log.ParseLogLevel(atmosConfig.Logs.Level); err != nil {
		// Enrich the error with proper formatting for user-facing output.
		// The error from ParseLogLevel has format: "sentinel\nexplanation"
		// Extract the explanation text (everything after the first newline).
		errMsg := err.Error()
		parts := strings.SplitN(errMsg, "\n", 2)
		explanation := ""
		if len(parts) > 1 {
			explanation = parts[1]
		}

		// Build enriched error from the wrapped error, adding the explanation as a detail.
		// This ensures the formatter can extract both the sentinel message and the explanation.
		enrichedErr := errUtils.Build(log.ErrInvalidLogLevel).
			WithExplanation(explanation).
			Err()
		errUtils.CheckErrorPrintAndExit(enrichedErr, "", "")
	}
	log.Debug("Set", "logs-level", log.GetLevelString(), "logs-file", atmosConfig.Logs.File)
}

// configureEarlyColorProfile sets the lipgloss color profile based on environment variables.
// This is called early in PersistentPreRun, before config loading, to ensure that any
// theme styles accessed during stack processing respect NO_COLOR and other settings.
func configureEarlyColorProfile(cmd *cobra.Command) {
	// Check NO_COLOR environment variable (standard terminal env var).
	//nolint:forbidigo // Standard terminal env var, must use os.Getenv before config loads.
	if os.Getenv("NO_COLOR") != "" {
		// NO_COLOR is set - disable all colors
		lipgloss.SetColorProfile(termenv.Ascii)
		theme.InvalidateStyleCache() // Regenerate theme styles without colors
		return
	}

	// Check --no-color flag (already parsed by cobra at this point)
	if noColor, _ := cmd.Flags().GetBool("no-color"); noColor {
		lipgloss.SetColorProfile(termenv.Ascii)
		theme.InvalidateStyleCache()
		return
	}

	// Check --force-color flag
	if forceColor, _ := cmd.Flags().GetBool("force-color"); forceColor {
		lipgloss.SetColorProfile(termenv.TrueColor)
		theme.InvalidateStyleCache()
		return
	}

	// Note: Full color profile detection happens later in InitFormatter().
	// This early configuration just handles the most critical cases (NO_COLOR).
}

// setupColorProfile configures the global lipgloss color profile based on Atmos configuration.
func setupColorProfile(atmosConfig *schema.AtmosConfiguration) {
	defer perf.Track(atmosConfig, "root.setupColorProfile")()

	// Force TrueColor profile when ATMOS_FORCE_COLOR is enabled.
	// This bypasses terminal detection and always outputs ANSI color codes.
	if atmosConfig.Settings.Terminal.ForceColor {
		lipgloss.SetColorProfile(termenv.TrueColor)
		log.SetColorProfile(termenv.TrueColor)
		log.Debug("Forced TrueColor profile", "force_color", true)
	}
}

// setupColorProfileFromEnv checks ATMOS_FORCE_COLOR environment variable and --force-color flag early.
// This is called during init() before Boa styles are created, ensuring Cobra help
// text rendering respects the forced color profile.
func setupColorProfileFromEnv() {
	defer perf.Track(nil, "cmd.setupColorProfileFromEnv")()

	// Check environment variable first using global viper.
	// Note: ATMOS env prefix and AutomaticEnv are configured in init().
	forceColor := viper.GetBool("FORCE_COLOR")

	// Also check --force-color CLI flag by manually parsing os.Args.
	// This is needed because Cobra hasn't parsed flags yet during init().
	if !forceColor {
		for _, arg := range os.Args {
			if arg == "--force-color" {
				forceColor = true
				break
			}
		}
	}

	if forceColor {
		// Set both lipgloss profile AND CLICOLOR_FORCE environment variable.
		// Lipgloss respects SetColorProfile(), but Boa (help renderer) checks CLICOLOR_FORCE.
		lipgloss.SetColorProfile(termenv.TrueColor)
		_ = os.Setenv("CLICOLOR_FORCE", "1")
	}
}

// cleanupLogFile closes the log file handle if it was opened.
func cleanupLogFile() {
	if logFileHandle != nil {
		// Flush any remaining log data before closing.
		_ = logFileHandle.Sync()
		_ = logFileHandle.Close()
		logFileHandle = nil
	}
}

// Cleanup performs cleanup operations before the program exits.
// This should be called by main when the program is terminating.
func Cleanup() {
	cleanupLogFile()
}

// RenderFlags renders a flag set with colors and proper text wrapping.
// Flag names are colored green, flag types are dimmed, descriptions are wrapped to terminal width.
// Markdown in descriptions is rendered to terminal output.

// flagRenderLayout holds layout constants and dimensions for flag rendering.
type flagRenderLayout struct {
	leftPad      int
	spaceBetween int
	rightMargin  int
	minDescWidth int
	maxFlagWidth int
	descColStart int
	descWidth    int
}

// newFlagRenderLayout creates a new layout configuration for flag rendering.
func newFlagRenderLayout(termWidth int, maxFlagWidth int) flagRenderLayout {
	const (
		leftPad      = 2
		spaceBetween = 2
		rightMargin  = 2
		minDescWidth = 40
	)

	descColStart := leftPad + maxFlagWidth + spaceBetween
	descWidth := termWidth - descColStart - rightMargin
	if descWidth < minDescWidth {
		descWidth = minDescWidth
	}

	return flagRenderLayout{
		leftPad:      leftPad,
		spaceBetween: spaceBetween,
		rightMargin:  rightMargin,
		minDescWidth: minDescWidth,
		maxFlagWidth: maxFlagWidth,
		descColStart: descColStart,
		descWidth:    descWidth,
	}
}

// calculateMaxFlagWidth finds the maximum flag name width for alignment.
func calculateMaxFlagWidth(flags *pflag.FlagSet) int {
	maxWidth := 0
	flags.VisitAll(func(f *pflag.Flag) {
		if f.Hidden {
			return
		}
		flagName := formatFlagName(f)
		if len(flagName) > maxWidth {
			maxWidth = len(flagName)
		}
	})
	return maxWidth
}

// buildFlagDescription creates the flag description with default value if applicable.
func buildFlagDescription(f *pflag.Flag) string {
	usage := f.Usage
	if f.DefValue != "" && f.DefValue != "false" && f.DefValue != "0" && f.DefValue != "[]" && f.Name != "" && f.Name != "help" {
		usage += fmt.Sprintf(" (default `%s`)", f.DefValue)
	}
	return usage
}

// renderWrappedLines renders wrapped description lines with proper indentation.
func renderWrappedLines(w io.Writer, lines []string, indent int, descStyle *lipgloss.Style) {
	if len(lines) == 0 {
		return
	}

	// Print first line (already positioned on same line as flag name)
	fmt.Fprintf(w, "%s\n", descStyle.Render(lines[0]))

	// Print continuation lines with proper indentation
	indentStr := strings.Repeat(" ", indent)
	for i := 1; i < len(lines); i++ {
		fmt.Fprintf(w, "%s%s\n", indentStr, descStyle.Render(lines[i]))
	}
}

func isCompletionCommand(cmd *cobra.Command) bool {
	if cmd == nil {
		return false
	}

	// Check the command name directly from the Cobra command
	// This works for both os.Args and SetArgs() invocations
	cmdName := cmd.Name()
	if cmdName == "completion" || cmdName == "__complete" || cmdName == "__completeNoDesc" {
		return true
	}

	// Also check for shell completion environment variables
	// Cobra sets these when generating completions
	//nolint:forbidigo // These are external shell variables, not Atmos config
	if os.Getenv("COMP_LINE") != "" || os.Getenv("_ARGCOMPLETE") != "" {
		return true
	}

	return false
}

// flagStyles holds the lipgloss styles for flag rendering.
type flagStyles struct {
	flagStyle    lipgloss.Style
	argTypeStyle lipgloss.Style
	descStyle    lipgloss.Style
}

// renderSingleFlag renders one flag with its description.
func renderSingleFlag(w io.Writer, f *pflag.Flag, layout flagRenderLayout, styles *flagStyles, renderer *markdown.Renderer) {
	// Get flag name parts and calculate padding
	flagNamePlain, flagTypePlain := formatFlagNameParts(f)
	fullPlainLength := len(flagNamePlain)
	if flagTypePlain != "" {
		fullPlainLength += 1 + len(flagTypePlain)
	}
	padding := layout.maxFlagWidth - fullPlainLength

	const space = " "

	// Render flag name with colors
	fmt.Fprint(w, strings.Repeat(space, layout.leftPad))
	fmt.Fprint(w, styles.flagStyle.Render(flagNamePlain))
	if flagTypePlain != "" {
		fmt.Fprint(w, space)
		fmt.Fprint(w, styles.argTypeStyle.Render(flagTypePlain))
	}
	fmt.Fprint(w, strings.Repeat(space, padding+layout.spaceBetween))

	// Build and process description
	usage := buildFlagDescription(f)
	wrapped := wordwrap.String(usage, layout.descWidth)

	if renderer != nil {
		rendered, err := renderer.RenderWithoutWordWrap(wrapped)
		if err == nil {
			wrapped = strings.TrimSpace(rendered)
		}
	}

	lines := strings.Split(wrapped, "\n")
	renderWrappedLines(w, lines, layout.descColStart, &styles.descStyle)

	fmt.Fprintln(w)
}

// renderFlags renders all flags with formatting and styling.
//
//nolint:revive,gocritic // Function signature required for compatibility with help template system.
func renderFlags(w io.Writer, flags *pflag.FlagSet, flagStyle, argTypeStyle, descStyle lipgloss.Style, termWidth int, atmosConfig *schema.AtmosConfiguration) {
	defer perf.Track(atmosConfig, "cmd.renderFlags")()

	if flags == nil {
		return
	}

	maxFlagWidth := calculateMaxFlagWidth(flags)
	layout := newFlagRenderLayout(termWidth, maxFlagWidth)

	styles := &flagStyles{
		flagStyle:    flagStyle,
		argTypeStyle: argTypeStyle,
		descStyle:    descStyle,
	}

	renderer, err := markdown.NewTerminalMarkdownRenderer(*atmosConfig)
	if err != nil {
		renderer = nil
	}

	flags.VisitAll(func(f *pflag.Flag) {
		if f.Hidden {
			return
		}
		renderSingleFlag(w, f, layout, styles, renderer)
	})
}

// formatFlagNameParts returns the flag name and type as separate strings for independent styling.
// Returns (flagName, flagType) where flagType may be empty for bool flags.
// Aligns all long flags (--name) at the same column regardless of shorthand presence.
func formatFlagNameParts(f *pflag.Flag) (string, string) {
	// Get the flag type (e.g., "string", "int", "bool")
	flagType := f.Value.Type()

	// Build flag name (without type)
	// Align long flags at column: "  " (leftPad=2) + "-X, " (4 chars for shorthand)
	// So long-only flags need 4 spaces before "--" to align with shorthand flags
	var flagName string
	if f.Shorthand == "" {
		flagName = fmt.Sprintf("    --%s", f.Name) // 4 spaces to align with "-X, --"
	} else {
		flagName = fmt.Sprintf("-%s, --%s", f.Shorthand, f.Name) // "-X, --name"
	}

	// For bool flags, don't return a type
	if flagType == "bool" {
		return flagName, ""
	}

	// Replace "stringSlice" with "strings" for better readability
	if flagType == "stringSlice" {
		flagType = "strings"
	}

	return flagName, flagType
}

// formatFlagName formats a flag with its shorthand (if any) and type in Cobra style.
// This is used for calculating maximum width.
func formatFlagName(f *pflag.Flag) string {
	flagName, flagType := formatFlagNameParts(f)
	if flagType != "" {
		return flagName + " " + flagType
	}
	return flagName
}

// getTerminalWidth returns the current terminal width, with a fallback default.
func getTerminalWidth() int {
	const defaultWidth = 120 // Fang's max width
	width, _, err := xterm.GetSize(os.Stdout.Fd())
	if err != nil || width <= 0 {
		return defaultWidth
	}
	if width > defaultWidth {
		return defaultWidth // Cap at maximum for readability
	}
	return width
}

// findAnsiCodeEnd finds the index where an ANSI escape code ends (at a letter).
func findAnsiCodeEnd(s string) int {
	for i := 0; i < len(s); i++ {
		if (s[i] >= 'A' && s[i] <= 'Z') || (s[i] >= 'a' && s[i] <= 'z') {
			return i
		}
	}
	return -1
}

// isBackgroundCode checks if an ANSI code is a background color code (48;...).
func isBackgroundCode(ansiCode string) bool {
	return strings.HasPrefix(ansiCode, "48;") || strings.Contains(ansiCode, ";48;")
}

// stripBackgroundFromSGR strips background color parameters from an SGR sequence.
func stripBackgroundFromSGR(sgrParams string) string {
	// Remove trailing 'm' if present for easier processing.
	params := strings.TrimSuffix(sgrParams, "m")
	if params == "" {
		return sgrParams
	}

	parts := strings.Split(params, ";")
	var filtered []string
	i := 0

	for i < len(parts) {
		part := parts[i]

		// Check if this is a background color sequence (48).
		if part != "48" {
			// Keep foreground and other codes.
			filtered = append(filtered, part)
			i++
			continue
		}

		// Skip 48 and its associated parameters.
		i++
		if i >= len(parts) {
			continue
		}

		// Handle different background color types.
		switch parts[i] {
		case "2":
			// TrueColor: 48;2;r;g;b - skip 5 parts total (48, 2, r, g, b).
			i += 4 // Skip 2, r, g, b (already skipped 48).
		case "5":
			// 256 color: 48;5;n - skip 3 parts total (48, 5, n).
			i += 2 // Skip 5, n (already skipped 48).
		}
	}

	if len(filtered) == 0 {
		return ""
	}

	return strings.Join(filtered, ";") + "m"
}

// processAnsiEscapeSequence processes a single ANSI escape sequence part.
func processAnsiEscapeSequence(part string) (codeToKeep string, remainder string) {
	endIdx := findAnsiCodeEnd(part)
	if endIdx == -1 {
		// No ending found, keep entire part as-is.
		return ansiEscapePrefix + part, ""
	}

	ansiCode := part[:endIdx+1]
	remainder = part[endIdx+1:]

	// Check if this is a combined sequence with background color.
	if isBackgroundCode(ansiCode) {
		// Strip background parts but keep foreground.
		stripped := stripBackgroundFromSGR(ansiCode)
		if stripped != "" {
			codeToKeep = ansiEscapePrefix + stripped
		}
	} else {
		// No background, keep entire sequence.
		codeToKeep = ansiEscapePrefix + ansiCode
	}

	return codeToKeep, remainder
}

// StripBackgroundCodes removes background ANSI color codes (ESC[48;...) while preserving foreground colors.
// This allows markdown-rendered content to be displayed on our custom background without conflicts.
//
//nolint:godot // Function comment format acceptable despite linter warning.
func stripBackgroundCodes(s string) string {
	defer perf.Track(nil, "cmd.stripBackgroundCodes")()

	parts := strings.Split(s, ansiEscapePrefix)
	if len(parts) == 0 {
		return s
	}

	// First part has no escape sequence.
	result := parts[0]

	// Process remaining parts (each starts with an ANSI code).
	for i := 1; i < len(parts); i++ {
		codeToKeep, remainder := processAnsiEscapeSequence(parts[i])
		result += codeToKeep + remainder
	}

	return result
}

// applyColoredHelpTemplate applies a custom colored help template using colorprofile.Writer and lipgloss.
// This approach ensures colors work in both interactive terminals and redirected output (screengrabs).
// Colors are automatically enabled when ATMOS_FORCE_COLOR, CLICOLOR_FORCE, or FORCE_COLOR is set.

// setupProfiler initializes and starts the profiler if enabled.
func setupProfiler(cmd *cobra.Command, atmosConfig *schema.AtmosConfiguration) error {
	// Build profiler configuration from multiple sources.
	profilerConfig, err := buildProfilerConfig(cmd, atmosConfig)
	if err != nil {
		return err
	}

	// Skip when not enabled (server) and no file-based profiling requested.
	if !profilerConfig.Enabled && profilerConfig.File == "" {
		return nil
	}

	// Create and start the profiler.
	profilerServer = profiler.New(profilerConfig)
	if err := profilerServer.Start(); err != nil {
		return fmt.Errorf("%w: failed to start profiler: %v", errUtils.ErrProfilerStart, err)
	}

	return nil
}

// buildProfilerConfig constructs profiler configuration from environment and CLI flags.
func buildProfilerConfig(cmd *cobra.Command, atmosConfig *schema.AtmosConfiguration) (profiler.Config, error) {
	// Start with environment/config values or defaults.
	profilerConfig := getBaseProfilerConfig(atmosConfig)

	// Apply environment variable overrides.
	if err := applyProfilerEnvironmentOverrides(&profilerConfig, atmosConfig); err != nil {
		return profilerConfig, err
	}

	// Apply CLI flag overrides.
	if err := applyCLIFlagOverrides(&profilerConfig, cmd); err != nil {
		return profilerConfig, err
	}

	return profilerConfig, nil
}

// getBaseProfilerConfig returns the base configuration from the config file or defaults.
func getBaseProfilerConfig(atmosConfig *schema.AtmosConfiguration) profiler.Config {
	profilerConfig := atmosConfig.Profiler

	// Check if the profiler config is completely empty.
	isEmpty := profilerConfig.Host == "" &&
		profilerConfig.Port == 0 &&
		profilerConfig.File == "" &&
		profilerConfig.ProfileType == "" &&
		!profilerConfig.Enabled

	if isEmpty {
		return profiler.DefaultConfig()
	}

	// Default individual fields independently to avoid partial configurations.
	defaultConfig := profiler.DefaultConfig()
	if profilerConfig.Host == "" {
		profilerConfig.Host = defaultConfig.Host
	}
	if profilerConfig.Port == 0 {
		profilerConfig.Port = defaultConfig.Port
	}
	if profilerConfig.ProfileType == "" {
		profilerConfig.ProfileType = defaultConfig.ProfileType
	}

	return profilerConfig
}

// applyProfilerEnvironmentOverrides applies environment variable values to profiler config.
func applyProfilerEnvironmentOverrides(config *profiler.Config, atmosConfig *schema.AtmosConfiguration) error {
	if atmosConfig.Profiler.Host != "" {
		config.Host = atmosConfig.Profiler.Host
	}
	if atmosConfig.Profiler.Port != 0 {
		config.Port = atmosConfig.Profiler.Port
	}
	if atmosConfig.Profiler.File != "" {
		config.File = atmosConfig.Profiler.File
		// Enable profiler automatically when a file is specified via ENV var.
		config.Enabled = true
	}
	if atmosConfig.Profiler.ProfileType != "" {
		parsedType, parseErr := profiler.ParseProfileType(string(atmosConfig.Profiler.ProfileType))
		if parseErr != nil {
			return fmt.Errorf("%w: invalid ATMOS_PROFILE_TYPE %q: %v", errUtils.ErrParseFlag, atmosConfig.Profiler.ProfileType, parseErr)
		}
		config.ProfileType = parsedType
	}
	if atmosConfig.Profiler.Enabled {
		config.Enabled = atmosConfig.Profiler.Enabled
	}

	return nil
}

// applyCLIFlagOverrides applies CLI flag values to profiler config.
func applyCLIFlagOverrides(config *profiler.Config, cmd *cobra.Command) error {
	applyBoolFlag(cmd, "profiler-enabled", func(val bool) { config.Enabled = val })
	applyIntFlag(cmd, "profiler-port", func(val int) { config.Port = val })
	applyStringFlag(cmd, "profiler-host", func(val string) { config.Host = val })

	if err := applyProfileFileFlag(config, cmd); err != nil {
		return err
	}

	if err := applyProfileTypeFlag(config, cmd); err != nil {
		return err
	}

	return nil
}

// applyBoolFlag applies a boolean CLI flag to the config.
func applyBoolFlag(cmd *cobra.Command, flagName string, setter func(bool)) {
	if cmd.Flags().Changed(flagName) {
		if val, err := cmd.Flags().GetBool(flagName); err == nil {
			setter(val)
		}
	}
}

// applyIntFlag applies an integer CLI flag to the config.
func applyIntFlag(cmd *cobra.Command, flagName string, setter func(int)) {
	if cmd.Flags().Changed(flagName) {
		if val, err := cmd.Flags().GetInt(flagName); err == nil {
			setter(val)
		}
	}
}

// applyStringFlag applies a string CLI flag to the config.
func applyStringFlag(cmd *cobra.Command, flagName string, setter func(string)) {
	if cmd.Flags().Changed(flagName) {
		if val, err := cmd.Flags().GetString(flagName); err == nil {
			setter(val)
		}
	}
}

// applyProfileFileFlag applies the profile-file flag with auto-enable logic.
func applyProfileFileFlag(config *profiler.Config, cmd *cobra.Command) error {
	if cmd.Flags().Changed("profile-file") {
		file, err := cmd.Flags().GetString("profile-file")
		if err == nil {
			config.File = file
			// Enable profiler automatically when file is specified
			if file != "" {
				config.Enabled = true
			}
		}
	}
	return nil
}

// applyProfileTypeFlag applies the profile-type flag with validation.
func applyProfileTypeFlag(config *profiler.Config, cmd *cobra.Command) error {
	if !cmd.Flags().Changed("profile-type") {
		return nil
	}

	profileType, err := cmd.Flags().GetString("profile-type")
	if err != nil {
		return fmt.Errorf("%w: failed to get profile-type flag: %v", errUtils.ErrInvalidFlag, err)
	}

	parsedType, parseErr := profiler.ParseProfileType(profileType)
	if parseErr != nil {
		return fmt.Errorf("%w: invalid profile type '%s': %v", errUtils.ErrParseFlag, profileType, parseErr)
	}

	config.ProfileType = parsedType
	return nil
}

<<<<<<< HEAD
// ExecuteVersion prints the version information.
// This is called by main.main() when --version flag is detected at the application entry point.
// Handling version here (instead of in PersistentPreRun) eliminates the deep exit,
// allowing tests to run normally without triggering os.Exit in Go 1.25+.
func ExecuteVersion() error {
	// Initialize minimal config for version command (may not find atmos.yaml, which is OK).
	tmpConfig, _ := cfg.InitCliConfig(schema.ConfigAndStacksInfo{}, false)

	// Set up logger to ensure debug/trace messages appear.
	SetupLogger(&tmpConfig)

	return e.NewVersionExec(&tmpConfig).Execute(false, "")
=======
// handleConfigInitError processes config initialization errors and enriches them for display.
// Returns nil if the error can be ignored (e.g., for version command), or an enriched error.
func handleConfigInitError(initErr error, atmosConfig *schema.AtmosConfiguration) error {
	if isVersionCommand() {
		// Version command should always work, even with invalid config.
		log.Debug("Warning: CLI configuration error (continuing for version command)", "error", initErr)
		return nil
	}

	if errors.Is(initErr, cfg.NotFound) {
		// Config not found is acceptable for some commands.
		return nil
	}

	// For invalid log level errors, enrich with explanation and markdown formatting.
	if errors.Is(initErr, log.ErrInvalidLogLevel) {
		// Extract explanation from error message (format: "sentinel\nexplanation").
		errMsg := initErr.Error()
		parts := strings.SplitN(errMsg, "\n", 2)
		explanation := ""
		if len(parts) > 1 {
			explanation = parts[1]
		}

		// Initialize markdown renderer even with partial config for error formatting.
		// This is safe because atmosConfig struct exists even if validation failed.
		errUtils.InitializeMarkdown(atmosConfig)

		// Build enriched error with explanation.
		return errUtils.Build(log.ErrInvalidLogLevel).
			WithExplanation(explanation).
			Err()
	}

	// Return other errors as-is.
	return initErr
>>>>>>> f70da2fa
}

// Execute adds all child commands to the root command and sets flags appropriately.
// This is called by main.main(). It only needs to happen once to the RootCmd.
func Execute() error {
	// InitCliConfig finds and merges CLI configurations in the following order:
	// system dir, home dir, current dir, ENV vars, command-line arguments
	// Here we need the custom commands from the config.
	// Note: --version flag is now handled in main.go before calling Execute().
	var initErr error
	atmosConfig, initErr = cfg.InitCliConfig(schema.ConfigAndStacksInfo{}, false)

	// Set atmosConfig for commands that need access to config.
	version.SetAtmosConfig(&atmosConfig)
	themeCmd.SetAtmosConfig(&atmosConfig)

<<<<<<< HEAD
	utils.InitializeMarkdown(&atmosConfig)
	errUtils.InitializeMarkdown(&atmosConfig)

	if initErr != nil && !errors.Is(initErr, cfg.NotFound) {
		if !isVersionCommand() {
			return initErr
=======
	if initErr != nil {
		// Handle config initialization errors based on command context.
		if err := handleConfigInitError(initErr, &atmosConfig); err != nil {
			return err
>>>>>>> f70da2fa
		}
		log.Debug("Warning: failed to initialize CLI configuration", "error", initErr)
	}

	// Initialize markdown renderers only if config loaded successfully
	// This prevents deep exits in InitializeMarkdown when config is invalid
	if initErr == nil {
		utils.InitializeMarkdown(&atmosConfig)
		errUtils.InitializeMarkdown(&atmosConfig)
	}

	// Set the log level for the charmbracelet/log package based on the atmosConfig.
	SetupLogger(&atmosConfig)

	// Setup color profile for lipgloss/termenv based rendering.
	setupColorProfile(&atmosConfig)

	var err error
	// If CLI configuration was found, process its custom commands and command aliases.
	if initErr == nil {
		err = processCustomCommands(atmosConfig, atmosConfig.Commands, RootCmd, true)
		if err != nil {
			return err
		}

		err = processCommandAliases(atmosConfig, atmosConfig.CommandAliases, RootCmd, true)
		if err != nil {
			return err
		}
	}

	// Boa styling is already applied via RootCmd.SetHelpFunc() which is inherited by all subcommands.
	// No need to recursively set UsageFunc as that would override Boa's handling.

	// Cobra for some reason handles root command in such a way that custom usage and help command don't work as per expectations.
	RootCmd.SilenceErrors = true
	cmd, err := RootCmd.ExecuteC()

	telemetry.CaptureCmd(cmd, err)
	if err != nil {
		if strings.Contains(err.Error(), "unknown command") {
			command := getInvalidCommandName(err.Error())
			showUsageAndExit(RootCmd, []string{command})
		}
	}
	return err
}

// getInvalidCommandName extracts the invalid command name from an error message.
func getInvalidCommandName(input string) string {
	// Regular expression to match the command name inside quotes.
	re := regexp.MustCompile(`unknown command "([^"]+)"`)

	// Find the match.
	match := re.FindStringSubmatch(input)

	// Check if a match is found.
	if len(match) > 1 {
		command := match[1] // The first capturing group contains the command
		return command
	}
	return ""
}

// displayPerformanceHeatmap shows the performance heatmap visualization.
//
//nolint:unparam // cmd parameter reserved for future use
func displayPerformanceHeatmap(cmd *cobra.Command, mode string) error {
	// Print performance summary to console, filtering out zero-time functions.
	snap := perf.SnapshotTopFiltered("total", defaultTopFunctionsMax)
	utils.PrintfMessageToTUI("\n=== Atmos Performance Summary ===\n")
	utils.PrintfMessageToTUI("Elapsed: %s  Functions: %d  Calls: %d\n", snap.Elapsed, snap.TotalFuncs, snap.TotalCalls)
	utils.PrintfMessageToTUI("%-50s %6s %10s %10s %10s %8s\n", "Function", "Count", "Total", "Avg", "Max", "P95")
	for _, r := range snap.Rows {
		p95 := "-"
		if r.P95 > 0 {
			p95 = heatmap.FormatDuration(r.P95)
		}
		utils.PrintfMessageToTUI("%-50s %6d %10s %10s %10s %8s\n",
			r.Name, r.Count, heatmap.FormatDuration(r.Total), heatmap.FormatDuration(r.Avg), heatmap.FormatDuration(r.Max), p95)
	}

	// Check if we have a TTY for interactive mode.
	if !term.IsTTYSupportForStderr() {
		utils.PrintfMessageToTUI("\n⚠️  No TTY available for interactive visualization. Summary displayed above.\n")
		return nil
	}

	// Create an empty heat model for now (we'll enhance this later to track actual execution steps).
	heatModel := heatmap.NewHeatModel()

	// Create context that cancels on SIGINT/SIGTERM.
	base := context.Background()
	sigCtx, stop := signal.NotifyContext(base, syscall.SIGINT, syscall.SIGTERM)
	defer stop()

	// Start Bubble Tea UI with the collected data.
	return heatmap.StartBubbleTeaUI(sigCtx, heatModel, mode)
}

func init() {
	// Register all global flags as persistent flags using builder pattern.
	// IMPORTANT: This MUST happen BEFORE registering commands, so commands inherit the persistent flags.
	// Global flags are registered as persistent so they're inherited by all subcommands.
	// This provides:
	//   - Single source of truth for defaults (NewGlobalFlags())
	//   - Automatic environment variable binding
	//   - Consistent with other command builders
	//   - Testable flag precedence
	globalParser := flags.NewGlobalOptionsBuilder().Build()
	globalParser.RegisterPersistentFlags(RootCmd)
	if err := globalParser.BindToViper(viper.GetViper()); err != nil {
		log.Error("Failed to bind global flags to viper", "error", err)
	}

	// Register built-in commands from the registry.
	// This must happen AFTER persistent flags are registered so commands inherit them.
	// Commands register themselves via init() functions when their packages
	// are imported with blank imports (e.g., _ "github.com/cloudposse/atmos/cmd/about").
	if err := internal.RegisterAll(RootCmd); err != nil {
		log.Error("Failed to register built-in commands", "error", err)
	}

	// Add the template function for wrapped flag usages.
	cobra.AddTemplateFunc("wrappedFlagUsages", templates.WrappedFlagUsages)

	// Special handling for version flag: clear DefValue for cleaner --help output.
	if versionFlag := RootCmd.PersistentFlags().Lookup("version"); versionFlag != nil {
		versionFlag.DefValue = ""
	}
	// Configure viper for automatic environment variable binding.
	// This must happen before setupColorProfileFromEnv() uses viper.GetBool("FORCE_COLOR").
	viper.SetEnvPrefix("ATMOS")
	viper.AutomaticEnv()

	// Bind verbose flag to environment variable.
	if err := viper.BindEnv(verboseFlagName, "ATMOS_VERBOSE"); err != nil {
		log.Error("Failed to bind ATMOS_VERBOSE environment variable", "error", err)
	}

	// Setup color profile early for Cobra/Boa styling.
	// This must happen before initCobraConfig() creates Boa styles.
	setupColorProfileFromEnv()

	// Bind environment variables for GitHub authentication.
	// ATMOS_GITHUB_TOKEN takes precedence over GITHUB_TOKEN.
	if err := viper.BindEnv("ATMOS_GITHUB_TOKEN", "ATMOS_GITHUB_TOKEN", "GITHUB_TOKEN"); err != nil {
		log.Error("Failed to bind ATMOS_GITHUB_TOKEN environment variable", "error", err)
	}

	// Set custom usage template.
	err := templates.SetCustomUsageFunc(RootCmd)
	if err != nil {
		errUtils.CheckErrorPrintAndExit(err, "", "")
	}

	// Initialize I/O context and global formatter early in init().
	// This ensures I/O is available for help commands and other early operations.
	// Note: Flags are not yet parsed at this point, so this uses default/env settings.
	// PersistentPreRun will re-initialize with flag overrides if needed.
	ioCtx, ioErr := iolib.NewContext()
	if ioErr != nil {
		log.Error("Failed to initialize I/O context", "error", ioErr)
		// Fail fast: I/O context is critical for all output operations.
		// Without it, ui.Format and data.Writer are unset, risking nil-pointer panics.
		errUtils.CheckErrorPrintAndExit(ioErr, "Failed to initialize I/O context", "")
	}
	ui.InitFormatter(ioCtx)
	data.InitWriter(ioCtx)
	data.SetMarkdownRenderer(ui.Format) // Connect markdown rendering to data channel

	initCobraConfig()
}

// initCobraConfig initializes Cobra command configuration and styling.
func initCobraConfig() {
	RootCmd.SetOut(os.Stdout)
	styles := boa.DefaultStyles()
	b := boa.New(boa.WithStyles(styles))
	RootCmd.SetFlagErrorFunc(func(c *cobra.Command, err error) error {
		return showFlagUsageAndExit(c, err)
	})
	RootCmd.SetUsageFunc(func(c *cobra.Command) error {
		if c.Use == "atmos" {
			return b.UsageFunc(c)
		}
		// Get actual arguments (handles DisableFlagParsing=true case).
		arguments := flags.GetActualArgs(c, os.Args)

		// IMPORTANT: Check if command has Args validator and args are valid.
		// If args pass validation, they're positional args, not unknown subcommands.
		// This prevents "Unknown command component1" errors for valid positional args.
		if len(arguments) > 0 {
			if err := flags.ValidateArgsOrNil(c, arguments); err == nil {
				// Args are valid positional arguments - show usage without "Unknown command" error
				showErrorExampleFromMarkdown(c, "")
				errUtils.Exit(1)
				return nil
			}
			// Args validation failed - fall through to show error with first arg as unknown command
		}

		showUsageAndExit(c, arguments)
		return nil
	})
	RootCmd.SetHelpFunc(func(command *cobra.Command, args []string) {
		contentName := strings.ReplaceAll(strings.ReplaceAll(command.CommandPath(), " ", "_"), "-", "_")
		if exampleContent, ok := examples[contentName]; ok {
			command.Example = exampleContent.Content
		}

		if !(Contains(os.Args, "help") || Contains(os.Args, "--help") || Contains(os.Args, "-h")) {
			// Get actual arguments (handles DisableFlagParsing=true case).
			arguments := flags.GetActualArgs(command, os.Args)
			showUsageAndExit(command, arguments)
		}

		// Distinguish between interactive 'atmos help' and flag-based '--help':
		// - 'atmos help' (Contains "help" but NOT "--help" or "-h") → interactive, may use pager
		// - 'atmos --help' or 'atmos cmd --help' → simple output, NO pager unless --pager explicitly set
		isInteractiveHelp := Contains(os.Args, "help") && !Contains(os.Args, "--help") && !Contains(os.Args, "-h")
		isFlagHelp := Contains(os.Args, "--help") || Contains(os.Args, "-h")

		// Logo and version are now printed by customRenderAtmosHelp
		telemetry.PrintTelemetryDisclosure()

		// For flag-based help (--help), render directly to stdout without buffering or pager.
		// Only use pager if --pager flag is explicitly set.
		switch {
		case isFlagHelp:
			// Check if --pager flag was explicitly set.
			pagerExplicitlySet := false
			pagerEnabled := false
			if pagerFlag, err := command.Flags().GetString("pager"); err == nil && pagerFlag != "" {
				pagerExplicitlySet = true
				switch pagerFlag {
				case "true", "on", "yes", "1":
					pagerEnabled = true
				case "false", "off", "no", "0":
					pagerEnabled = false
				default:
					// Assume it's a pager command like "less" or "more".
					pagerEnabled = true
				}
			}

			if pagerExplicitlySet && pagerEnabled {
				// User explicitly requested pager for flag help.
				var buf bytes.Buffer
				command.SetOut(&buf)
				applyColoredHelpTemplate(command)
				_ = command.Help()
				pager := pager.NewWithAtmosConfig(true)
				_ = pager.Run("Atmos CLI Help", buf.String())
			} else {
				// Default: render help directly to stdout without pager.
				applyColoredHelpTemplate(command)
				_ = command.Help()
			}
		case isInteractiveHelp:
			// Interactive 'atmos help' command - use pager if configured.
			var buf bytes.Buffer
			command.SetOut(&buf)
			applyColoredHelpTemplate(command)
			_ = command.Help()

			// Check pager configuration from flag, env, or config.
			pagerEnabled := atmosConfig.Settings.Terminal.IsPagerEnabled()
			if pagerFlag, err := command.Flags().GetString("pager"); err == nil && pagerFlag != "" {
				switch pagerFlag {
				case "true", "on", "yes", "1":
					pagerEnabled = true
				case "false", "off", "no", "0":
					pagerEnabled = false
				default:
					pagerEnabled = true
				}
			}

			pager := pager.NewWithAtmosConfig(pagerEnabled)
			if err := pager.Run("Atmos CLI Help", buf.String()); err != nil {
				// Pager already falls back to direct output (pkg/pager/pager.go:88-92).
				// Just log a warning - help was still shown successfully.
				log.Warn("Pager unavailable, content printed directly", "error", err)
			}
		default:
			// Fallback for other cases.
			applyColoredHelpTemplate(command)
			_ = command.Help()
		}

		CheckForAtmosUpdateAndPrintMessage(atmosConfig)
	})
}

// https://www.sobyte.net/post/2021-12/create-cli-app-with-cobra/
// https://github.com/spf13/cobra/blob/master/user_guide.md
// https://blog.knoldus.com/create-kubectl-like-cli-with-go-and-cobra/
// https://pkg.go.dev/github.com/c-bata/go-prompt
// https://pkg.go.dev/github.com/spf13/cobra
// https://scene-si.org/2017/04/20/managing-configuration-with-viper/<|MERGE_RESOLUTION|>--- conflicted
+++ resolved
@@ -1005,7 +1005,6 @@
 	return nil
 }
 
-<<<<<<< HEAD
 // ExecuteVersion prints the version information.
 // This is called by main.main() when --version flag is detected at the application entry point.
 // Handling version here (instead of in PersistentPreRun) eliminates the deep exit,
@@ -1018,7 +1017,8 @@
 	SetupLogger(&tmpConfig)
 
 	return e.NewVersionExec(&tmpConfig).Execute(false, "")
-=======
+}
+
 // handleConfigInitError processes config initialization errors and enriches them for display.
 // Returns nil if the error can be ignored (e.g., for version command), or an enriched error.
 func handleConfigInitError(initErr error, atmosConfig *schema.AtmosConfiguration) error {
@@ -1055,7 +1055,6 @@
 
 	// Return other errors as-is.
 	return initErr
->>>>>>> f70da2fa
 }
 
 // Execute adds all child commands to the root command and sets flags appropriately.
@@ -1072,21 +1071,11 @@
 	version.SetAtmosConfig(&atmosConfig)
 	themeCmd.SetAtmosConfig(&atmosConfig)
 
-<<<<<<< HEAD
-	utils.InitializeMarkdown(&atmosConfig)
-	errUtils.InitializeMarkdown(&atmosConfig)
-
-	if initErr != nil && !errors.Is(initErr, cfg.NotFound) {
-		if !isVersionCommand() {
-			return initErr
-=======
 	if initErr != nil {
 		// Handle config initialization errors based on command context.
 		if err := handleConfigInitError(initErr, &atmosConfig); err != nil {
 			return err
->>>>>>> f70da2fa
-		}
-		log.Debug("Warning: failed to initialize CLI configuration", "error", initErr)
+		}
 	}
 
 	// Initialize markdown renderers only if config loaded successfully
