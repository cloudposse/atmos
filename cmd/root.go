--- conflicted
+++ resolved
@@ -410,17 +410,13 @@
 		}
 	}
 
-<<<<<<< HEAD
 	// Print telemetry disclosure if needed (skip for completion commands)
 	// We need to show this before command execution
 	if !isCompletionCommand() {
 		telemetry.PrintTelemetryDisclosure()
 	}
 
-	// Cobra for some reason handles root command in such a way that custom usage and help command don't work as per expectations
-=======
 	// Cobra for some reason handles root command in such a way that custom usage and help command don't work as per expectations.
->>>>>>> dc0f8129
 	RootCmd.SilenceErrors = true
 	cmd, err := RootCmd.ExecuteC()
 
@@ -434,7 +430,6 @@
 	return err
 }
 
-<<<<<<< HEAD
 // isCompletionCommand checks if the current invocation is for shell completion.
 // This includes both user-visible completion commands and Cobra's internal
 // hidden completion commands (__complete, __completeNoDesc).
@@ -463,9 +458,7 @@
 	return false
 }
 
-=======
 // getInvalidCommandName extracts the invalid command name from an error message.
->>>>>>> dc0f8129
 func getInvalidCommandName(input string) string {
 	// Regular expression to match the command name inside quotes.
 	re := regexp.MustCompile(`unknown command "([^"]+)"`)
