package cmd

import (
	"errors"
	"fmt"
	"io"
	"os"
	"regexp"
	"strings"

	"github.com/charmbracelet/log"
	"github.com/elewis787/boa"
	"github.com/spf13/cobra"

	"github.com/cloudposse/atmos/cmd/colored"
	e "github.com/cloudposse/atmos/internal/exec"
	"github.com/cloudposse/atmos/internal/tui/templates"
	tuiUtils "github.com/cloudposse/atmos/internal/tui/utils"
	cfg "github.com/cloudposse/atmos/pkg/config"
	"github.com/cloudposse/atmos/pkg/schema"
	u "github.com/cloudposse/atmos/pkg/utils"
)

// atmosConfig This is initialized before everything in the Execute function. So we can directly use this.
var atmosConfig schema.AtmosConfiguration

// RootCmd represents the base command when called without any subcommands
var RootCmd = &cobra.Command{
	Use:                "atmos",
	Short:              "Universal Tool for DevOps and Cloud Automation",
	Long:               `Atmos is a universal tool for DevOps and cloud automation used for provisioning, managing and orchestrating workflows across various toolchains`,
	FParseErrWhitelist: cobra.FParseErrWhitelist{UnknownFlags: true},
	PersistentPreRun: func(cmd *cobra.Command, args []string) {
		// Determine if the command is a help command or if the help flag is set
		isHelpCommand := cmd.Name() == "help"
		helpFlag := cmd.Flags().Changed("help")

		isHelpRequested := isHelpCommand || helpFlag

		if isHelpRequested {
			// Do not silence usage or errors when help is invoked
			cmd.SilenceUsage = false
			cmd.SilenceErrors = false
		} else {
			cmd.SilenceUsage = true
			cmd.SilenceErrors = true
		}

		logsLevel, _ := cmd.Flags().GetString("logs-level")
		logsFile, _ := cmd.Flags().GetString("logs-file")

		configAndStacksInfo := schema.ConfigAndStacksInfo{
			LogsLevel: logsLevel,
			LogsFile:  logsFile,
		}

		// Only validate the config, don't store it yet since commands may need to add more info
		_, err := cfg.InitCliConfig(configAndStacksInfo, false)
		if err != nil {
			if errors.Is(err, cfg.NotFound) {
				// For help commands or when help flag is set, we don't want to show the error
				if !isHelpRequested {
					u.LogWarning(err.Error())
				}
			} else {
				u.LogErrorAndExit(err)
			}
		}
	},
	Run: func(cmd *cobra.Command, args []string) {
		// Check Atmos configuration
		checkAtmosConfig()

		// Print a styled Atmos logo to the terminal
		fmt.Println()
		err := tuiUtils.PrintStyledText("ATMOS")
		if err != nil {
			u.LogErrorAndExit(err)
		}

		err = e.ExecuteAtmosCmd()
		if err != nil {
			u.LogErrorAndExit(err)
		}
	},
}

func setupLogger(atmosConfig *schema.AtmosConfiguration) {
	switch atmosConfig.Logs.Level {
	case "Trace":
		log.SetLevel(log.DebugLevel)
	case "Debug":
		log.SetLevel(log.DebugLevel)
	case "Info":
		log.SetLevel(log.InfoLevel)
	case "Warning":
		log.SetLevel(log.WarnLevel)
	case "Off":
		log.SetOutput(io.Discard)
	default:
		log.SetLevel(log.InfoLevel)
	}

	if atmosConfig.Logs.File != "/dev/stderr" {
		logFile, err := os.OpenFile(atmosConfig.Logs.File, os.O_CREATE|os.O_WRONLY|os.O_APPEND, 0o666)
		if err != nil {
			log.Fatal("Failed to open log file:", err)
		}
		defer logFile.Close()
		log.SetOutput(logFile)
	}
}

// Execute adds all child commands to the root command and sets flags appropriately.
// This is called by main.main(). It only needs to happen once to the RootCmd.
func Execute() error {
	colored.Init(&colored.Config{
		RootCmd: RootCmd,
	})

	// InitCliConfig finds and merges CLI configurations in the following order:
	// system dir, home dir, current dir, ENV vars, command-line arguments
	// Here we need the custom commands from the config
	var initErr error
	atmosConfig, initErr = cfg.InitCliConfig(schema.ConfigAndStacksInfo{}, false)
	if initErr != nil && !errors.Is(initErr, cfg.NotFound) {
		if isVersionCommand() {
			log.Debug("warning: CLI configuration 'atmos.yaml' file not found", "error", initErr)
		} else {
			u.LogErrorAndExit(initErr)
		}
	}

<<<<<<< HEAD
=======
	// Set the log level for the charmbracelet/log package based on the atmosConfig
	setupLogger(&atmosConfig)

>>>>>>> a6fb9e63
	var err error
	// If CLI configuration was found, process its custom commands and command aliases
	if initErr == nil {
		err = processCustomCommands(atmosConfig, atmosConfig.Commands, RootCmd, true)
		if err != nil {
			u.LogErrorAndExit(err)
		}

		err = processCommandAliases(atmosConfig, atmosConfig.CommandAliases, RootCmd, true)
		if err != nil {
			u.LogErrorAndExit(err)
		}
	}

	// Cobra for some reason handles root command in such a way that custom usage and help command don't work as per expectations
	RootCmd.SilenceErrors = true
	err = RootCmd.Execute()
	if err != nil {
		if strings.Contains(err.Error(), "unknown command") {
			command := getInvalidCommandName(err.Error())
			showUsageAndExit(RootCmd, []string{command})
		}
	}
	return err
}

func getInvalidCommandName(input string) string {
	// Regular expression to match the command name inside quotes
	re := regexp.MustCompile(`unknown command "([^"]+)"`)

	// Find the match
	match := re.FindStringSubmatch(input)

	// Check if a match is found
	if len(match) > 1 {
		command := match[1] // The first capturing group contains the command
		return command
	}
	return ""
}

func init() {
	// Add template function for wrapped flag usages
	cobra.AddTemplateFunc("wrappedFlagUsages", templates.WrappedFlagUsages)

	RootCmd.PersistentFlags().String("redirect-stderr", "", "File descriptor to redirect 'stderr' to. "+
		"Errors can be redirected to any file or any standard file descriptor (including '/dev/null'): atmos <command> --redirect-stderr /dev/stdout")

	RootCmd.PersistentFlags().String("logs-level", "Info", "Logs level. Supported log levels are Trace, Debug, Info, Warning, Off. If the log level is set to Off, Atmos will not log any messages")
	RootCmd.PersistentFlags().String("logs-file", "/dev/stdout", "The file to write Atmos logs to. Logs can be written to any file or any standard file descriptor, including '/dev/stdout', '/dev/stderr' and '/dev/null'")

	// Set custom usage template
	err := templates.SetCustomUsageFunc(RootCmd)
	if err != nil {
		u.LogErrorAndExit(err)
	}

	initCobraConfig()
}

func initCobraConfig() {
	RootCmd.SetOut(os.Stdout)
	styles := boa.DefaultStyles()
	b := boa.New(boa.WithStyles(styles))
	oldUsageFunc := RootCmd.UsageFunc()
	RootCmd.SetUsageFunc(func(c *cobra.Command) error {
		if c.Use == "atmos" {
			return b.UsageFunc(c)
		}
		showUsageAndExit(c, c.Flags().Args())
		return nil
	})
	RootCmd.SetHelpFunc(func(command *cobra.Command, args []string) {
		if !(Contains(os.Args, "help") || Contains(os.Args, "--help") || Contains(os.Args, "-h")) {
			arguments := os.Args[len(strings.Split(command.CommandPath(), " ")):]
			if len(command.Flags().Args()) > 0 {
				arguments = command.Flags().Args()
			}
			showUsageAndExit(command, arguments)
		}
		// Print a styled Atmos logo to the terminal
		fmt.Println()
		if command.Use != "atmos" || command.Flags().Changed("help") {
			err := tuiUtils.PrintStyledText("ATMOS")
			if err != nil {
				u.LogErrorAndExit(err)
			}
			if err := oldUsageFunc(command); err != nil {
				u.LogErrorAndExit(err)
			}
		} else {
			err := tuiUtils.PrintStyledText("ATMOS")
			if err != nil {
				u.LogErrorAndExit(err)
			}
			b.HelpFunc(command, args)
			if err := command.Usage(); err != nil {
				u.LogErrorAndExit(err)
			}
		}
		CheckForAtmosUpdateAndPrintMessage(atmosConfig)
	})
}

// https://www.sobyte.net/post/2021-12/create-cli-app-with-cobra/
// https://github.com/spf13/cobra/blob/master/user_guide.md
// https://blog.knoldus.com/create-kubectl-like-cli-with-go-and-cobra/
// https://pkg.go.dev/github.com/c-bata/go-prompt
// https://pkg.go.dev/github.com/spf13/cobra
// https://scene-si.org/2017/04/20/managing-configuration-with-viper/<|MERGE_RESOLUTION|>--- conflicted
+++ resolved
@@ -131,12 +131,9 @@
 		}
 	}
 
-<<<<<<< HEAD
-=======
 	// Set the log level for the charmbracelet/log package based on the atmosConfig
 	setupLogger(&atmosConfig)
 
->>>>>>> a6fb9e63
 	var err error
 	// If CLI configuration was found, process its custom commands and command aliases
 	if initErr == nil {
