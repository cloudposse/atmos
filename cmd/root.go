--- conflicted
+++ resolved
@@ -57,20 +57,16 @@
 	Long:          `Atmos is a universal tool for DevOps and cloud automation used for provisioning, managing and orchestrating workflows across various toolchains`,
 	SilenceErrors: true,
 	SilenceUsage:  true,
-<<<<<<< HEAD
 	PersistentPreRunE: func(cmd *cobra.Command, args []string) error {
-=======
-	PersistentPreRun: func(cmd *cobra.Command, args []string) {
-		// Set verbose flag for error formatting before any command execution or fatal exits.
+		// Set verbose flag for error formatting before any command execution.
 		if cmd.Flags().Changed("verbose") {
 			verbose, flagErr := cmd.Flags().GetBool("verbose")
 			if flagErr != nil {
-				errUtils.CheckErrorPrintAndExit(flagErr, "", "")
+				return flagErr
 			}
 			errUtils.SetVerboseFlag(verbose)
 		}
 
->>>>>>> 8be53632
 		// Determine if the command is a help command or if the help flag is set.
 		isHelpCommand := cmd.Name() == "help"
 		helpFlag := cmd.Flags().Changed("help")
