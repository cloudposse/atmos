--- conflicted
+++ resolved
@@ -57,17 +57,13 @@
 		printErrorAndExit(err, cmd)
 		describe := &exec.DescribeStacksArgs{}
 		err = setCliArgsForDescribeStackCli(cmd.Flags(), describe)
-<<<<<<< HEAD
 		printErrorAndExit(err, cmd)
-=======
-		printErrorAndExit(err)
 		if cmd.Flags().Changed("pager") {
 			// TODO: update this post pr:https://github.com/cloudposse/atmos/pull/1174 is merged
 			atmosConfig.Settings.Terminal.Pager, err = cmd.Flags().GetString("pager")
+  		printErrorAndExit(err, cmd)    
 		}
 
-		printErrorAndExit(err)
->>>>>>> 80f5f5ce
 		err = g.newDescribeStacksExec.Execute(&atmosConfig, describe)
 		printErrorAndExit(err, cmd)
 		telemetry.CaptureCmd(cmd)
