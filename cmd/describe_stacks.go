package cmd

import (
	"fmt"
	"strings"

	"github.com/spf13/cobra"

	e "github.com/cloudposse/atmos/internal/exec"
<<<<<<< HEAD
	"github.com/cloudposse/atmos/pkg/config"
	"github.com/cloudposse/atmos/pkg/schema"
	"github.com/cloudposse/atmos/pkg/ui/theme"
=======
>>>>>>> a6fb9e63
	u "github.com/cloudposse/atmos/pkg/utils"
)

// describeStacksCmd describes atmos stacks with rich formatting options
var describeStacksCmd = &cobra.Command{
	Use:   "stacks",
	Short: "Show detailed information about Atmos stacks",
	Long:  "This command shows detailed information about Atmos stacks with rich formatting options for output customization. It supports filtering by stack, selecting specific fields, and transforming output using YQ expressions.",
	Example: "# Show detailed information for all stacks (colored YAML output)\n" +
		"atmos describe stacks\n\n" +
		"# Filter by a specific stack\n" +
		"atmos describe stacks -s dev\n\n" +
		"# Show specific fields in JSON format\n" +
		"atmos describe stacks --json name,components\n\n" +
		"# Show vars for a specific stack\n" +
		"atmos describe stacks -s dev --json name,components --jq '.dev.components.terraform.myapp.vars'\n\n" +
		"# Transform JSON output using YQ expressions\n" +
		"atmos describe stacks --json name,components --jq '.dev'\n\n" +
		"# List available JSON fields\n" +
		"atmos describe stacks --json",
	FParseErrWhitelist: struct{ UnknownFlags bool }{UnknownFlags: false},
	Args:              cobra.NoArgs,
	Run: func(cmd *cobra.Command, args []string) {
		// Check Atmos configuration
		checkAtmosConfig()

<<<<<<< HEAD
		jsonFlag, _ := cmd.Flags().GetString("json")
		jqFlag, _ := cmd.Flags().GetString("jq")
		templateFlag, _ := cmd.Flags().GetString("template")
		stackFlag, _ := cmd.Flags().GetString("stack")
=======
		err := e.ExecuteDescribeStacksCmd(cmd, args)
		if err != nil {
			u.LogErrorAndExit(err)
		}
	},
}

func init() {
	describeStacksCmd.DisableFlagParsing = false

	describeStacksCmd.PersistentFlags().String("file", "", "Write the result to file: atmos describe stacks --file=stacks.yaml")
>>>>>>> a6fb9e63

		// Validate that --json is provided when using --jq or --template
		if (jqFlag != "" || templateFlag != "") && jsonFlag == "" {
			u.PrintMessageInColor("Error: --json flag is required when using --jq or --template", theme.Colors.Error)
			return
		}

		// Validate that only one of --jq or --template is used
		if jqFlag != "" && templateFlag != "" {
			u.PrintMessageInColor("Error: cannot use both --jq and --template flags at the same time", theme.Colors.Error)
			return
		}

		configAndStacksInfo := schema.ConfigAndStacksInfo{}
		atmosConfig, err := config.InitCliConfig(configAndStacksInfo, true)
		if err != nil {
			u.PrintMessageInColor(fmt.Sprintf("Error initializing CLI config: %v", err), theme.Colors.Error)
			return
		}

		stacksMap, err := e.ExecuteDescribeStacks(atmosConfig, stackFlag, nil, nil, nil, false, false, false)
		if err != nil {
			u.PrintMessageInColor(fmt.Sprintf("Error describing stacks: %v", err), theme.Colors.Error)
			return
		}

		// If --json is provided with no value, show available fields
		if jsonFlag == "" && (cmd.Flags().Changed("json") || jqFlag != "" || templateFlag != "") {
			availableFields := []string{
				"name",
				"components",
				"terraform",
				"helmfile",
				"description",
				"namespace",
				"base_component",
				"vars",
				"env",
				"backend",
			}
			u.PrintMessageInColor("Available JSON fields:\n"+strings.Join(availableFields, "\n"), theme.Colors.Info)
			return
		}

		output, err := e.FormatStacksOutput(stacksMap, jsonFlag, jqFlag, templateFlag)
		if err != nil {
			u.PrintMessageInColor(fmt.Sprintf("Error formatting output: %v", err), theme.Colors.Error)
			return
		}

		// Only use colored output for non-JSON/template formats
		if jsonFlag == "" && jqFlag == "" && templateFlag == "" {
			u.PrintMessageInColor(output, theme.Colors.Success)
		} else {
			fmt.Println(output)
		}
	},
}

func init() {
	describeStacksCmd.DisableFlagParsing = false
	describeStacksCmd.PersistentFlags().StringP("stack", "s", "", "Filter by a specific stack")
	describeStacksCmd.PersistentFlags().String("json", "", "Comma-separated list of fields to include in JSON output")
	describeStacksCmd.PersistentFlags().String("jq", "", "JQ query to transform JSON output (requires --json)")
	describeStacksCmd.PersistentFlags().String("template", "", "Go template to format JSON output (requires --json)")
	describeCmd.AddCommand(describeStacksCmd)
}<|MERGE_RESOLUTION|>--- conflicted
+++ resolved
@@ -7,12 +7,9 @@
 	"github.com/spf13/cobra"
 
 	e "github.com/cloudposse/atmos/internal/exec"
-<<<<<<< HEAD
 	"github.com/cloudposse/atmos/pkg/config"
 	"github.com/cloudposse/atmos/pkg/schema"
 	"github.com/cloudposse/atmos/pkg/ui/theme"
-=======
->>>>>>> a6fb9e63
 	u "github.com/cloudposse/atmos/pkg/utils"
 )
 
@@ -39,24 +36,10 @@
 		// Check Atmos configuration
 		checkAtmosConfig()
 
-<<<<<<< HEAD
 		jsonFlag, _ := cmd.Flags().GetString("json")
 		jqFlag, _ := cmd.Flags().GetString("jq")
 		templateFlag, _ := cmd.Flags().GetString("template")
 		stackFlag, _ := cmd.Flags().GetString("stack")
-=======
-		err := e.ExecuteDescribeStacksCmd(cmd, args)
-		if err != nil {
-			u.LogErrorAndExit(err)
-		}
-	},
-}
-
-func init() {
-	describeStacksCmd.DisableFlagParsing = false
-
-	describeStacksCmd.PersistentFlags().String("file", "", "Write the result to file: atmos describe stacks --file=stacks.yaml")
->>>>>>> a6fb9e63
 
 		// Validate that --json is provided when using --jq or --template
 		if (jqFlag != "" || templateFlag != "") && jsonFlag == "" {
@@ -112,6 +95,7 @@
 			u.PrintMessageInColor(output, theme.Colors.Success)
 		} else {
 			fmt.Println(output)
+			u.LogErrorAndExit(err)
 		}
 	},
 }
