package cmd

import (
<<<<<<< HEAD
	"context"
=======
	"fmt"
	"os"
>>>>>>> b9e8e597

	"github.com/spf13/cobra"
	"github.com/spf13/viper"

	"github.com/cloudposse/atmos/internal/exec"
	cfg "github.com/cloudposse/atmos/pkg/config"
	"github.com/cloudposse/atmos/pkg/flags"
	"github.com/cloudposse/atmos/pkg/schema"
)

var describeStacksParser = flags.NewDescribeStacksParser()

// describeStacksCmd describes configuration for stacks and components in the stacks.
var describeStacksCmd = &cobra.Command{
	Use:   "stacks",
	Short: "Display configuration for Atmos stacks and their components",
	Long:  "This command shows the configuration details for Atmos stacks and the components within those stacks.",
	Args:  cobra.NoArgs,
	RunE: getRunnableDescribeStacksCmd(getRunnableDescribeStacksCmdProps{
		checkAtmosConfig,
		exec.ProcessCommandLineArgs,
		cfg.InitCliConfig, exec.ValidateStacks,
		exec.NewDescribeStacksExec(),
	}),
}

type getRunnableDescribeStacksCmdProps struct {
	checkAtmosConfig       func(opts ...AtmosValidateOption)
	processCommandLineArgs func(
		componentType string,
		cmd *cobra.Command,
		args []string,
		additionalArgsAndFlags []string,
	) (schema.ConfigAndStacksInfo, error)
	initCliConfig         func(configAndStacksInfo schema.ConfigAndStacksInfo, processStacks bool) (schema.AtmosConfiguration, error)
	validateStacks        func(atmosConfig *schema.AtmosConfiguration) error
	newDescribeStacksExec exec.DescribeStacksExec
}

func getRunnableDescribeStacksCmd(
	g getRunnableDescribeStacksCmdProps,
) func(cmd *cobra.Command, args []string) error {
	return func(cmd *cobra.Command, args []string) error {
		// Check Atmos configuration.
		g.checkAtmosConfig()

		// Parse flags using DescribeStacksOptions.
		opts, err := describeStacksParser.Parse(context.Background(), args)
		if err != nil {
			return err
		}

		info, err := g.processCommandLineArgs("", cmd, args, nil)
		if err != nil {
			return err
		}

		atmosConfig, err := g.initCliConfig(info, true)
		if err != nil {
			return err
		}

		err = g.validateStacks(&atmosConfig)
		if err != nil {
			return err
		}

		// Build DescribeStacksArgs from parsed options.
		describe := &exec.DescribeStacksArgs{
			FilterByStack:        opts.Stack,
			Format:               opts.Format,
			File:                 opts.File,
			Components:           opts.Components,
			ComponentTypes:       opts.ComponentTypes,
			Sections:             opts.Sections,
			IncludeEmptyStacks:   opts.IncludeEmptyStacks,
			ProcessTemplates:     opts.ProcessTemplates,
			ProcessYamlFunctions: opts.ProcessFunctions,
			Skip:                 opts.Skip,
			Query:                opts.Query,
		}

<<<<<<< HEAD
		// Format validation is now handled by the parser at parse time.
		// Default format is set in the parser as well.

		// Global --pager flag is now handled in cfg.InitCliConfig.
=======
		// Get identity from flag and create AuthManager if provided.
		identityName := GetIdentityFromFlags(cmd, os.Args)
		authManager, err := CreateAuthManagerFromIdentity(identityName, &atmosConfig.Auth)
		if err != nil {
			return err
		}
		describe.AuthManager = authManager

		// Global --pager flag is now handled in cfg.InitCliConfig
>>>>>>> b9e8e597

		err = g.newDescribeStacksExec.Execute(&atmosConfig, describe)
		return err
	}
}

func init() {
	describeStacksCmd.DisableFlagParsing = false

	// Register DescribeStacksOptions flags.
	describeStacksParser.RegisterFlags(describeStacksCmd)
	_ = describeStacksParser.BindToViper(viper.GetViper())

	// Add stack completion.
	AddStackCompletion(describeStacksCmd)

	describeCmd.AddCommand(describeStacksCmd)
}<|MERGE_RESOLUTION|>--- conflicted
+++ resolved
@@ -1,12 +1,8 @@
 package cmd
 
 import (
-<<<<<<< HEAD
 	"context"
-=======
-	"fmt"
 	"os"
->>>>>>> b9e8e597
 
 	"github.com/spf13/cobra"
 	"github.com/spf13/viper"
@@ -89,13 +85,7 @@
 			Query:                opts.Query,
 		}
 
-<<<<<<< HEAD
-		// Format validation is now handled by the parser at parse time.
-		// Default format is set in the parser as well.
-
-		// Global --pager flag is now handled in cfg.InitCliConfig.
-=======
-		// Get identity from flag and create AuthManager if provided.
+		// Get identity from parsed options (respects CLI → ENV → config → defaults precedence).
 		identityName := GetIdentityFromFlags(cmd, os.Args)
 		authManager, err := CreateAuthManagerFromIdentity(identityName, &atmosConfig.Auth)
 		if err != nil {
@@ -103,8 +93,7 @@
 		}
 		describe.AuthManager = authManager
 
-		// Global --pager flag is now handled in cfg.InitCliConfig
->>>>>>> b9e8e597
+		// Global --pager flag is now handled in cfg.InitCliConfig.
 
 		err = g.newDescribeStacksExec.Execute(&atmosConfig, describe)
 		return err
