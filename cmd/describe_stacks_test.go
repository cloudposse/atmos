package cmd

import (
	"fmt"
	"testing"

	"github.com/spf13/cobra"
	"github.com/spf13/pflag"
	"github.com/spf13/viper"
	"github.com/stretchr/testify/assert"
	"go.uber.org/mock/gomock"

	"github.com/cloudposse/atmos/internal/exec"
	"github.com/cloudposse/atmos/pkg/schema"
)

func TestDescribeStacksRunnable(t *testing.T) {
	_ = NewTestKit(t)

<<<<<<< HEAD
	// Disable authentication for this test to prevent validation errors.
	// Set both environment variable and viper value to ensure it's recognized.
	t.Setenv("ATMOS_IDENTITY", "false")
	viper.Set("identity", "false")
=======
	// Reset Viper to clear any environment variable bindings from previous tests.
	// This prevents ATMOS_IDENTITY or IDENTITY env vars from interfering with the test.
	viper.Reset()

	// Clear identity environment variables to prevent Viper from reading them.
	// In CI, these might be set and cause auth validation to fail when no auth is configured.
	t.Setenv("ATMOS_IDENTITY", "")
	t.Setenv("IDENTITY", "")
>>>>>>> 20f428ff

	ctrl := gomock.NewController(t)
	defer ctrl.Finish()

	mockExec := exec.NewMockDescribeStacksExec(ctrl)
	mockExec.EXPECT().Execute(gomock.Any(), gomock.Any()).Return(nil).Times(1)

	run := getRunnableDescribeStacksCmd(getRunnableDescribeStacksCmdProps{
		func(opts ...AtmosValidateOption) {},
		func(componentType string, cmd *cobra.Command, args, additionalArgsAndFlags []string) (schema.ConfigAndStacksInfo, error) {
			return schema.ConfigAndStacksInfo{}, nil
		},
		func(configAndStacksInfo schema.ConfigAndStacksInfo, processStacks bool) (schema.AtmosConfiguration, error) {
			return schema.AtmosConfiguration{}, nil
		},
		func(atmosConfig *schema.AtmosConfiguration) error {
			return nil
		},
		func(flags *pflag.FlagSet, describe *exec.DescribeStacksArgs) error {
			return nil
		},
		mockExec,
	})

	err := run(describeStacksCmd, []string{})

	// Verify command executed without errors. The mock expectations verify
	// that Execute() was called with the correct arguments.
	assert.NoError(t, err, "describeStacksCmd should execute without error")
}

func TestSetFlagValueInDescribeStacksCliArgs(t *testing.T) {
	_ = NewTestKit(t)

	// Initialize test cases
	tests := []struct {
		name          string
		setFlags      func(*pflag.FlagSet)
		describe      *exec.DescribeStacksArgs
		expected      *exec.DescribeStacksArgs
		expectedPanic bool
		panicMessage  string
	}{
		{
			name: "Set string and bool flags",
			setFlags: func(fs *pflag.FlagSet) {
				fs.Parse([]string{
					"--format", "json",
					"--skip", "tests",
					"--process-templates",
				})
			},
			describe: &exec.DescribeStacksArgs{},
			expected: &exec.DescribeStacksArgs{
				Format:               "json",
				ProcessTemplates:     true,
				ProcessYamlFunctions: true,
				Skip:                 []string{"tests"},
			},
		},
		{
			name: "No flags changed, set default format",
			setFlags: func(fs *pflag.FlagSet) {
				// No flags set
			},
			describe: &exec.DescribeStacksArgs{},
			expected: &exec.DescribeStacksArgs{
				Format:               "yaml",
				ProcessTemplates:     true,
				ProcessYamlFunctions: true,
			},
		},
		{
			name: "Set format explicitly, no override",
			setFlags: func(fs *pflag.FlagSet) {
				fs.Set("format", "json")
			},
			describe: &exec.DescribeStacksArgs{},
			expected: &exec.DescribeStacksArgs{
				Format:               "json",
				ProcessTemplates:     true,
				ProcessYamlFunctions: true,
			},
		},
	}

	for _, tt := range tests {
		t.Run(tt.name, func(t *testing.T) {
			_ = NewTestKit(t)

			// Create a new flag set
			fs := pflag.NewFlagSet("test", pflag.ContinueOnError)

			// Define all flags to match the flagsKeyValue map
			fs.String("file", "", "Write the result to file")
			fs.String("format", "yaml", "Specify the output format (`yaml` is default)")
			fs.StringP("stack", "s", "", "Filter by a specific stack\nThe filter supports names of the top-level stack manifests (including subfolder paths), and `atmos` stack names (derived from the context vars)")
			fs.String("components", "", "Filter by specific `atmos` components")
			fs.String("component-types", "", "Filter by specific component types. Supported component types: terraform, helmfile")
			fs.String("sections", "", "Output only the specified component sections. Available component sections: `backend`, `backend_type`, `deps`, `env`, `inheritance`, `metadata`, `remote_state_backend`, `remote_state_backend_type`, `settings`, `vars`")
			fs.Bool("process-templates", true, "Enable/disable Go template processing in Atmos stack manifests when executing the command")
			fs.Bool("process-functions", true, "Enable/disable YAML functions processing in Atmos stack manifests when executing the command")
			fs.Bool("include-empty-stacks", false, "Include stacks with no components in the output")
			fs.StringSlice("skip", nil, "Skip executing a YAML function in the Atmos stack manifests when executing the command")

			// Set flags as specified in the test case
			tt.setFlags(fs)

			// Call the function
			if tt.expectedPanic {
				defer func() {
					if r := recover(); r != nil {
						if fmt.Sprintf("%v", r) != tt.panicMessage {
							t.Errorf("Expected panic message %q, got %v", tt.panicMessage, r)
						}
					} else {
						t.Error("Expected panic but none occurred")
					}
				}()
			}

			err := setCliArgsForDescribeStackCli(fs, tt.describe)
			assert.NoError(t, err)

			// Assert the struct matches the expected values
			assert.Equal(t, tt.expected, tt.describe, "Describe struct does not match expected")
		})
	}
}

func TestSetCliArgs_ComponentTypes_StringSlice(t *testing.T) {
	_ = NewTestKit(t)

	fs := pflag.NewFlagSet("test", pflag.ContinueOnError)
	// Define only the flags we plan to change
	fs.StringSlice("component-types", nil, "Filter by specific component types")

	// Provide slice-style input (CSV is supported by pflag for StringSlice)
	err := fs.Parse([]string{"--component-types=terraform,helmfile"})
	assert.NoError(t, err)

	args := &exec.DescribeStacksArgs{}
	err = setCliArgsForDescribeStackCli(fs, args)
	assert.NoError(t, err)
	assert.Equal(t, []string{"terraform", "helmfile"}, args.ComponentTypes)
}

func TestDescribeStacksCmd_Error(t *testing.T) {
	_ = NewTestKit(t)

	stacksPath := "../tests/fixtures/scenarios/terraform-apply-affected"

	t.Setenv("ATMOS_CLI_CONFIG_PATH", stacksPath)
	t.Setenv("ATMOS_BASE_PATH", stacksPath)

	err := describeStacksCmd.RunE(describeStacksCmd, []string{"--invalid-flag"})
	assert.Error(t, err, "describe stacks command should return an error when called with invalid flags")
}<|MERGE_RESOLUTION|>--- conflicted
+++ resolved
@@ -17,12 +17,6 @@
 func TestDescribeStacksRunnable(t *testing.T) {
 	_ = NewTestKit(t)
 
-<<<<<<< HEAD
-	// Disable authentication for this test to prevent validation errors.
-	// Set both environment variable and viper value to ensure it's recognized.
-	t.Setenv("ATMOS_IDENTITY", "false")
-	viper.Set("identity", "false")
-=======
 	// Reset Viper to clear any environment variable bindings from previous tests.
 	// This prevents ATMOS_IDENTITY or IDENTITY env vars from interfering with the test.
 	viper.Reset()
@@ -31,7 +25,6 @@
 	// In CI, these might be set and cause auth validation to fail when no auth is configured.
 	t.Setenv("ATMOS_IDENTITY", "")
 	t.Setenv("IDENTITY", "")
->>>>>>> 20f428ff
 
 	ctrl := gomock.NewController(t)
 	defer ctrl.Finish()
