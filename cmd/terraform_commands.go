package cmd

import (
	"fmt"
	"log"
	"os"

<<<<<<< HEAD
	cfg "github.com/cloudposse/atmos/pkg/config"
=======
	"github.com/spf13/cobra"

>>>>>>> e4ff11c0
	h "github.com/cloudposse/atmos/pkg/hooks"
	"github.com/cloudposse/atmos/pkg/version"
)

// getTerraformCommands returns an array of statically defined Terraform commands with flags
func getTerraformCommands() []*cobra.Command {
	// List of Terraform commands
	return []*cobra.Command{
		{
			Use:   "plan",
			Short: "Show changes required by the current configuration",
			Long:  "Generate an execution plan, which shows what actions Terraform will take to reach the desired state of the configuration.",
			Annotations: map[string]string{
				"nativeCommand": "true",
			},
		},
		{
			Use:   "plan-diff",
			Short: "Compare two Terraform plans and show the differences",
			Long: `The 'atmos terraform plan-diff' command compares two Terraform plans and shows the differences between them.

It takes an original plan file (--orig) and optionally a new plan file (--new). If the new plan file is not provided,
it will generate one by running 'terraform plan' with the current configuration.

The command shows differences in variables, resources, and outputs between the two plans.

Example usage:
  atmos terraform plan-diff myapp -s dev --orig=orig.plan
  atmos terraform plan-diff myapp -s dev --orig=orig.plan --new=new.plan`,
		},
		{
			Use:   "apply",
			Short: "Apply changes to infrastructure",
			Long:  "Apply the changes required to reach the desired state of the configuration. This will prompt for confirmation before making changes.",
			Annotations: map[string]string{
				"nativeCommand": "true",
			},
			PostRunE: func(cmd *cobra.Command, args []string) error {
				return runHooks(h.AfterTerraformApply, cmd, args)
			},
		},
		{
			Use:   "workspace",
			Short: "Manage Terraform workspaces",
			Long: `The 'atmos terraform workspace' command initializes Terraform for the current configuration, selects the specified workspace, and creates it if it does not already exist.

It runs the following sequence of Terraform commands:
1. 'terraform init -reconfigure' to initialize the working directory.
2. 'terraform workspace select' to switch to the specified workspace.
3. If the workspace does not exist, it runs 'terraform workspace new' to create and select it.

This ensures that the workspace is properly set up for Terraform operations.`,
			Annotations: map[string]string{
				"nativeCommand": "true",
			},
		},
		{
			Use:   "clean",
			Short: "Clean up Terraform state and artifacts.",
			Long: `The 'atmos terraform clean' command removes temporary files, state locks, and other artifacts created during Terraform operations. This helps reset the environment and ensures no leftover data interferes with subsequent runs.

Common use cases:
- Releasing locks on Terraform state files.
- Cleaning up temporary workspaces or plans.
- Preparing the environment for a fresh deployment.`,
		},
		{
			Use:   "deploy",
			Short: "Deploy the specified infrastructure using Terraform",
			Long:  `Deploys infrastructure by running the Terraform apply command with automatic approval. This ensures that the changes defined in your Terraform configuration are applied without requiring manual confirmation, streamlining the deployment process.`,
			PostRunE: func(cmd *cobra.Command, args []string) error {
				return runHooks(h.AfterTerraformApply, cmd, args)
			},
		},
		{
			Use:   "shell",
			Short: "Configure an environment for an Atmos component and start a new shell.",
			Long:  `The 'atmos terraform shell' command configures an environment for a specific Atmos component in a stack and then starts a new shell. In this shell, you can execute all native Terraform commands directly without the need to use Atmos-specific arguments and flags. This allows you to interact with Terraform as you would in a typical setup, but within the configured Atmos environment.`,
		},
		{
			Use:   "version",
			Short: "Show the current Terraform version",
			Long:  "Displays the current version of Terraform installed on the system.",
			Annotations: map[string]string{
				"nativeCommand": "true",
			},
		},
		{
			Use:   "varfile",
			Short: "Load variables from a file",
			Long:  "Load variable definitions from a specified file and use them in the configuration.",
		},
		{
			Use:   "write varfile",
			Short: "Write variables to a file",
			Long:  "Write the variables used in the configuration to a specified file for later use or modification.",
		},
		{
			Use:   "destroy",
			Short: "Destroy previously-created infrastructure",
			Long:  "Destroy all the infrastructure managed by Terraform, removing resources as defined in the state file.",
			Annotations: map[string]string{
				"nativeCommand": "true",
			},
		},
		{
			Use:   "refresh",
			Short: "Update the state to match remote systems",
			Long:  "Refresh the Terraform state, reconciling the local state with the actual infrastructure state.",
			Annotations: map[string]string{
				"nativeCommand": "true",
			},
		},
		{
			Use:   "init",
			Short: "Prepare your working directory for other commands",
			Long:  "Initialize the working directory containing Terraform configuration files. It will download necessary provider plugins and set up the backend. Note, that Atmos will automatically call init for you, when running `plan` and `apply` commands.",
			Annotations: map[string]string{
				"nativeCommand": "true",
			},
		},
		{
			Use:   "validate",
			Short: "Check whether the configuration is valid",
			Annotations: map[string]string{
				"nativeCommand": "true",
			},
		},
		{
			Use:   "console",
			Short: "Try Terraform expressions at an interactive command prompt",
			Annotations: map[string]string{
				"nativeCommand": "true",
			},
		},
		{
			Use:   "fmt",
			Short: "Reformat your configuration in the standard style",
			Annotations: map[string]string{
				"nativeCommand": "true",
			},
		},
		{
			Use:   "force-unlock",
			Short: "Release a stuck lock on the current workspace",
			Annotations: map[string]string{
				"nativeCommand": "true",
			},
		},
		{
			Use:   "get",
			Short: "Install or upgrade remote Terraform modules",
			Annotations: map[string]string{
				"nativeCommand": "true",
			},
		},
		{
			Use:   "graph",
			Short: "Generate a Graphviz graph of the steps in an operation",
			Annotations: map[string]string{
				"nativeCommand": "true",
			},
		},
		{
			Use:   "import",
			Short: "Import existing infrastructure into Terraform state.",
			Long: `The 'atmos terraform import' command imports existing infrastructure resources into Terraform's state.

Before executing the command, it searches for the 'region' variable in the specified component and stack configuration.
If the 'region' variable is found, it sets the 'AWS_REGION' environment variable with the corresponding value before executing the import command.

The import command runs: 'terraform import [ADDRESS] [ID]'

Arguments:
- ADDRESS: The Terraform address of the resource to import.
- ID: The ID of the resource to import.`,
			Annotations: map[string]string{
				"nativeCommand": "true",
			},
		},
		{
			Use:   "login",
			Short: "Obtain and save credentials for a remote host",
			Annotations: map[string]string{
				"nativeCommand": "true",
			},
		},
		{
			Use:   "logout",
			Short: "Remove locally-stored credentials for a remote host",
			Annotations: map[string]string{
				"nativeCommand": "true",
			},
		},
		{
			Use:   "metadata",
			Short: "Metadata related commands",
			Annotations: map[string]string{
				"nativeCommand": "true",
			},
		},
		{
			Use:   "modules",
			Short: "Show all declared modules in a working directory",
			Annotations: map[string]string{
				"nativeCommand": "true",
			},
		},
		{
			Use:   "output",
			Short: "Show output values from your root module",
			Annotations: map[string]string{
				"nativeCommand": "true",
			},
		},
		{
			Use:   "providers",
			Short: "Show the providers required for this configuration",
			Annotations: map[string]string{
				"nativeCommand": "true",
			},
		},
		{
			Use:   "show",
			Short: "Show the current state or a saved plan",
			Annotations: map[string]string{
				"nativeCommand": "true",
			},
		},
		{
			Use:   "state",
			Short: "Advanced state management",
			Annotations: map[string]string{
				"nativeCommand": "true",
			},
		},
		{
			Use:   "taint",
			Short: "Mark a resource instance as not fully functional",
			Annotations: map[string]string{
				"nativeCommand": "true",
			},
		},
		{
			Use:   "test",
			Short: "Execute integration tests for Terraform modules",
			Annotations: map[string]string{
				"nativeCommand": "true",
			},
		},
		{
			Use:   "untaint",
			Short: "Remove the 'tainted' state from a resource instance",
			Annotations: map[string]string{
				"nativeCommand": "true",
			},
		},
	}
}

// attachTerraformCommands attaches static Terraform commands to a provided parent command
func attachTerraformCommands(parentCmd *cobra.Command) {
	parentCmd.PersistentFlags().String("append-user-agent", "", fmt.Sprintf("Sets the TF_APPEND_USER_AGENT environment variable to customize the User-Agent string in Terraform provider requests. Example: `Atmos/%s (Cloud Posse; +https://atmos.tools)`. This flag works with almost all commands.", version.Version))
	parentCmd.PersistentFlags().Bool("skip-init", false, "Skip running `terraform init` before executing terraform commands")
	parentCmd.PersistentFlags().Bool("process-templates", true, "Enable/disable Go template processing in Atmos stack manifests when executing terraform commands")
	parentCmd.PersistentFlags().Bool("process-functions", true, "Enable/disable YAML functions processing in Atmos stack manifests when executing terraform commands")
	parentCmd.PersistentFlags().StringSlice("skip", nil, "Skip executing specific YAML functions in the Atmos stack manifests when executing terraform commands")

	parentCmd.PersistentFlags().StringP("query", "q", "", "Execute `atmos terraform <command>` on the components filtered by a YQ expression, in all stacks or in a specific stack")
	parentCmd.PersistentFlags().StringSlice("components", nil, "Filter by specific components")
	parentCmd.PersistentFlags().Bool("dry-run", false, "Simulate the command without making any changes")

	// Flags related to `--affected` (similar to `atmos describe affected`)
	// These flags are only used then executing `atmos terraform <command> --affected`
	parentCmd.PersistentFlags().String("repo-path", "", "Filesystem path to the already cloned target repository with which to compare the current branch: atmos terraform <sub-command> --affected --repo-path <path_to_already_cloned_repo>")
	parentCmd.PersistentFlags().String("ref", "", "Git reference with which to compare the current branch: atmos terraform <sub-command> --affected --ref refs/heads/main. Refer to https://git-scm.com/book/en/v2/Git-Internals-Git-References for more details")
	parentCmd.PersistentFlags().String("sha", "", "Git commit SHA with which to compare the current branch: atmos terraform <sub-command> --affected --sha 3a5eafeab90426bd82bf5899896b28cc0bab3073")
	parentCmd.PersistentFlags().String("ssh-key", "", "Path to PEM-encoded private key to clone private repos using SSH: atmos terraform <sub-command> --affected --ssh-key <path_to_ssh_key>")
	parentCmd.PersistentFlags().String("ssh-key-password", "", "Encryption password for the PEM-encoded private key if the key contains a password-encrypted PEM block: atmos terraform <sub-command> --affected --ssh-key <path_to_ssh_key> --ssh-key-password <password>")
	parentCmd.PersistentFlags().Bool("include-dependents", false, "For each affected component, detect the dependent components and process them in the dependency order, recursively: atmos terraform <sub-command> --affected --include-dependents")
	parentCmd.PersistentFlags().Bool("clone-target-ref", false, "Clone the target reference with which to compare the current branch: atmos terraform <sub-command> --affected --clone-target-ref=true\n"+
		"If set to 'false' (default), the target reference will be checked out instead\n"+
		"This requires that the target reference is already cloned by Git, and the information about it exists in the '.git' directory")

	commands := getTerraformCommands()

	for _, cmd := range commands {
		cmd.FParseErrWhitelist.UnknownFlags = true
		cmd.DisableFlagParsing = true
		if setFlags, ok := commandMaps[cmd.Use]; ok {
			setFlags(cmd)
		}
		cmd.ValidArgsFunction = ComponentsArgCompletion
		cmd.Run = func(cmd_ *cobra.Command, args []string) {
			// Because we disable flag parsing we require manual handle help Request
			handleHelpRequest(cmd, args)
			if len(os.Args) > 2 {
				args = os.Args[2:]
			}

			err := terraformRun(parentCmd, cmd_, args)
			if err != nil {
				// Let the main function handle errors like ErrPlanHasDiff
				// by simply propagating them without exiting here
				return
			}
		}
		parentCmd.AddCommand(cmd)
	}
}

var commandMaps = map[string]func(cmd *cobra.Command){
	"plan": func(cmd *cobra.Command) {
<<<<<<< HEAD
		cmd.PersistentFlags().Bool(cfg.UploadDeploymentStatusFlag, false, "If set atmos will upload the plan result to the pro API")
=======
		cmd.PersistentFlags().Bool("affected", false, "Plan the affected components in dependency order")
		cmd.PersistentFlags().Bool("all", false, "Plan all components in all stacks")
>>>>>>> e4ff11c0
	},
	"deploy": func(cmd *cobra.Command) {
		cmd.PersistentFlags().Bool("deploy-run-init", false, "If set atmos will run `terraform init` before executing the command")
		cmd.PersistentFlags().Bool("from-plan", false, "If set atmos will use the previously generated plan file")
		cmd.PersistentFlags().String("planfile", "", "Set the plan file to use")
		cmd.PersistentFlags().Bool("affected", false, "Deploy the affected components in dependency order")
		cmd.PersistentFlags().Bool("all", false, "Deploy all components in all stacks")
	},
	"apply": func(cmd *cobra.Command) {
		cmd.PersistentFlags().Bool("from-plan", false, "If set atmos will use the previously generated plan file")
		cmd.PersistentFlags().String("planfile", "", "Set the plan file to use")
		cmd.PersistentFlags().Bool("affected", false, "Apply the affected components in dependency order")
		cmd.PersistentFlags().Bool("all", false, "Apply all components in all stacks")
	},
	"clean": func(cmd *cobra.Command) {
		cmd.PersistentFlags().Bool("everything", false, "If set atmos will also delete the Terraform state files and directories for the component.")
		cmd.PersistentFlags().Bool("force", false, "Forcefully delete Terraform state files and directories without interaction")
		cmd.PersistentFlags().Bool("skip-lock-file", false, "Skip deleting the `.terraform.lock.hcl` file")
	},
	"plan-diff": func(cmd *cobra.Command) {
		cmd.PersistentFlags().String("orig", "", "Path to the original Terraform plan file (required)")
		cmd.PersistentFlags().String("new", "", "Path to the new Terraform plan file (optional)")
		err := cmd.MarkPersistentFlagRequired("orig")
		if err != nil {
			//nolint:revive // intentional exit for initialization error
			log.Fatalf("Error marking 'orig' flag as required: %v", err)
		}
	},
}<|MERGE_RESOLUTION|>--- conflicted
+++ resolved
@@ -5,12 +5,8 @@
 	"log"
 	"os"
 
-<<<<<<< HEAD
 	cfg "github.com/cloudposse/atmos/pkg/config"
-=======
 	"github.com/spf13/cobra"
-
->>>>>>> e4ff11c0
 	h "github.com/cloudposse/atmos/pkg/hooks"
 	"github.com/cloudposse/atmos/pkg/version"
 )
@@ -324,12 +320,9 @@
 
 var commandMaps = map[string]func(cmd *cobra.Command){
 	"plan": func(cmd *cobra.Command) {
-<<<<<<< HEAD
 		cmd.PersistentFlags().Bool(cfg.UploadDeploymentStatusFlag, false, "If set atmos will upload the plan result to the pro API")
-=======
 		cmd.PersistentFlags().Bool("affected", false, "Plan the affected components in dependency order")
 		cmd.PersistentFlags().Bool("all", false, "Plan all components in all stacks")
->>>>>>> e4ff11c0
 	},
 	"deploy": func(cmd *cobra.Command) {
 		cmd.PersistentFlags().Bool("deploy-run-init", false, "If set atmos will run `terraform init` before executing the command")
