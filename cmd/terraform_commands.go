package cmd

import (
	"fmt"
	"os"

	cfg "github.com/cloudposse/atmos/pkg/config"
	h "github.com/cloudposse/atmos/pkg/hooks"
	"github.com/cloudposse/atmos/pkg/version"
	"github.com/spf13/cobra"
)

// getTerraformCommands returns an array of statically defined Terraform commands with flags.
func getTerraformCommands() []*cobra.Command {
	// List of Terraform commands
	return []*cobra.Command{
		{
			Use:   "plan",
			Short: "Show changes required by the current configuration",
			Long:  "Generate an execution plan, which shows what actions Terraform will take to reach the desired state of the configuration.",
			Annotations: map[string]string{
				"nativeCommand": "true",
			},
		},
		{
			Use:   "plan-diff",
			Short: "Compare two Terraform plans and show the differences",
			Long: `The 'atmos terraform plan-diff' command compares two Terraform plans and shows the differences between them.

It takes an original plan file (--orig) and optionally a new plan file (--new). If the new plan file is not provided,
it will generate one by running 'terraform plan' with the current configuration.

The command shows differences in variables, resources, and outputs between the two plans.

Example usage:
  atmos terraform plan-diff myapp -s dev --orig=orig.plan
  atmos terraform plan-diff myapp -s dev --orig=orig.plan --new=new.plan`,
		},
		{
			Use:   "apply",
			Short: "Apply changes to infrastructure",
			Long:  "Apply the changes required to reach the desired state of the configuration. This will prompt for confirmation before making changes.",
			Annotations: map[string]string{
				"nativeCommand": "true",
			},
			PostRunE: func(cmd *cobra.Command, args []string) error {
				return runHooks(h.AfterTerraformApply, cmd, args)
			},
		},
		{
			Use:   "workspace",
			Short: "Manage Terraform workspaces",
			Long: `The 'atmos terraform workspace' command initializes Terraform for the current configuration, selects the specified workspace, and creates it if it does not already exist.

It runs the following sequence of Terraform commands:
1. 'terraform init -reconfigure' to initialize the working directory.
2. 'terraform workspace select' to switch to the specified workspace.
3. If the workspace does not exist, it runs 'terraform workspace new' to create and select it.

This ensures that the workspace is properly set up for Terraform operations.`,
			Annotations: map[string]string{
				"nativeCommand": "true",
			},
		},
		{
			Use:   "clean",
			Short: "Clean up Terraform state and artifacts.",
			Long: `The 'atmos terraform clean' command removes temporary files, state locks, and other artifacts created during Terraform operations. This helps reset the environment and ensures no leftover data interferes with subsequent runs.

Common use cases:
- Releasing locks on Terraform state files.
- Cleaning up temporary workspaces or plans.
- Preparing the environment for a fresh deployment.`,
		},
		{
			Use:   "deploy",
			Short: "Deploy the specified infrastructure using Terraform",
			Long:  `Deploys infrastructure by running the Terraform apply command with automatic approval. This ensures that the changes defined in your Terraform configuration are applied without requiring manual confirmation, streamlining the deployment process.`,
			PostRunE: func(cmd *cobra.Command, args []string) error {
				return runHooks(h.AfterTerraformApply, cmd, args)
			},
		},
		{
			Use:   "shell",
			Short: "Configure an environment for an Atmos component and start a new shell.",
			Long:  `The 'atmos terraform shell' command configures an environment for a specific Atmos component in a stack and then starts a new shell. In this shell, you can execute all native Terraform commands directly without the need to use Atmos-specific arguments and flags. This allows you to interact with Terraform as you would in a typical setup, but within the configured Atmos environment.`,
		},
		{
			Use:   "version",
			Short: "Show the current Terraform version",
			Long:  "Displays the current version of Terraform installed on the system.",
			Annotations: map[string]string{
				"nativeCommand": "true",
			},
		},
		{
			Use:   "varfile",
			Short: "Load variables from a file",
			Long:  "Load variable definitions from a specified file and use them in the configuration.",
		},
		{
			Use:   "write varfile",
			Short: "Write variables to a file",
			Long:  "Write the variables used in the configuration to a specified file for later use or modification.",
		},
		{
			Use:   "destroy",
			Short: "Destroy previously-created infrastructure",
			Long:  "Destroy all the infrastructure managed by Terraform, removing resources as defined in the state file.",
			Annotations: map[string]string{
				"nativeCommand": "true",
			},
		},
		{
			Use:   "refresh",
			Short: "Update the state to match remote systems",
			Long:  "Refresh the Terraform state, reconciling the local state with the actual infrastructure state.",
			Annotations: map[string]string{
				"nativeCommand": "true",
			},
		},
		{
			Use:   "init",
			Short: "Prepare your working directory for other commands",
			Long:  "Initialize the working directory containing Terraform configuration files. It will download necessary provider plugins and set up the backend. Note, that Atmos will automatically call init for you, when running `plan` and `apply` commands.",
			Annotations: map[string]string{
				"nativeCommand": "true",
			},
		},
		{
			Use:   "validate",
			Short: "Check whether the configuration is valid",
			Annotations: map[string]string{
				"nativeCommand": "true",
			},
		},
		{
			Use:   "console",
			Short: "Try Terraform expressions at an interactive command prompt",
			Annotations: map[string]string{
				"nativeCommand": "true",
			},
		},
		{
			Use:   "fmt",
			Short: "Reformat your configuration in the standard style",
			Annotations: map[string]string{
				"nativeCommand": "true",
			},
		},
		{
			Use:   "force-unlock",
			Short: "Release a stuck lock on the current workspace",
			Annotations: map[string]string{
				"nativeCommand": "true",
			},
		},
		{
			Use:   "get",
			Short: "Install or upgrade remote Terraform modules",
			Annotations: map[string]string{
				"nativeCommand": "true",
			},
		},
		{
			Use:   "graph",
			Short: "Generate a Graphviz graph of the steps in an operation",
			Annotations: map[string]string{
				"nativeCommand": "true",
			},
		},
		{
			Use:   "import",
			Short: "Import existing infrastructure into Terraform state.",
			Long: `The 'atmos terraform import' command imports existing infrastructure resources into Terraform's state.

Before executing the command, it searches for the 'region' variable in the specified component and stack configuration.
If the 'region' variable is found, it sets the 'AWS_REGION' environment variable with the corresponding value before executing the import command.

The import command runs: 'terraform import [ADDRESS] [ID]'

Arguments:
- ADDRESS: The Terraform address of the resource to import.
- ID: The ID of the resource to import.`,
			Annotations: map[string]string{
				"nativeCommand": "true",
			},
		},
		{
			Use:   "login",
			Short: "Obtain and save credentials for a remote host",
			Annotations: map[string]string{
				"nativeCommand": "true",
			},
		},
		{
			Use:   "logout",
			Short: "Remove locally-stored credentials for a remote host",
			Annotations: map[string]string{
				"nativeCommand": "true",
			},
		},
		{
			Use:   "metadata",
			Short: "Metadata related commands",
			Annotations: map[string]string{
				"nativeCommand": "true",
			},
		},
		{
			Use:   "modules",
			Short: "Show all declared modules in a working directory",
			Annotations: map[string]string{
				"nativeCommand": "true",
			},
		},
		{
			Use:   "output",
			Short: "Show output values from your root module",
			Annotations: map[string]string{
				"nativeCommand": "true",
			},
		},
		{
			Use:   "providers",
			Short: "Show the providers required for this configuration",
			Annotations: map[string]string{
				"nativeCommand": "true",
			},
		},
		{
			Use:   "show",
			Short: "Show the current state or a saved plan",
			Annotations: map[string]string{
				"nativeCommand": "true",
			},
		},
		{
			Use:   "state",
			Short: "Advanced state management",
			Annotations: map[string]string{
				"nativeCommand": "true",
			},
		},
		{
			Use:   "taint",
			Short: "Mark a resource instance as not fully functional",
			Annotations: map[string]string{
				"nativeCommand": "true",
			},
		},
		{
			Use:   "test",
			Short: "Execute integration tests for Terraform modules",
			Annotations: map[string]string{
				"nativeCommand": "true",
			},
		},
		{
			Use:   "untaint",
			Short: "Remove the 'tainted' state from a resource instance",
			Annotations: map[string]string{
				"nativeCommand": "true",
			},
		},
	}
}

// attachTerraformCommands attaches static Terraform commands to a provided parent command.
func attachTerraformCommands(parentCmd *cobra.Command) {
	parentCmd.PersistentFlags().String("append-user-agent", "", fmt.Sprintf("Sets the TF_APPEND_USER_AGENT environment variable to customize the User-Agent string in Terraform provider requests. Example: `Atmos/%s (Cloud Posse; +https://atmos.tools)`. This flag works with almost all commands.", version.Version))
	parentCmd.PersistentFlags().Bool("skip-init", false, "Skip running `terraform init` before executing terraform commands")
	parentCmd.PersistentFlags().Bool("init-pass-vars", false, "Pass the generated varfile to `terraform init` using the `--var-file` flag. OpenTofu supports passing a varfile to `init` to dynamically configure backends")
	parentCmd.PersistentFlags().Bool("process-templates", true, "Enable/disable Go template processing in Atmos stack manifests when executing terraform commands")
	parentCmd.PersistentFlags().Bool("process-functions", true, "Enable/disable YAML functions processing in Atmos stack manifests when executing terraform commands")
	parentCmd.PersistentFlags().StringSlice("skip", nil, "Skip executing specific YAML functions in the Atmos stack manifests when executing terraform commands")
	parentCmd.PersistentFlags().StringP("identity", "i", "", "Specify the identity to authenticate to before running Terraform commands")

	parentCmd.PersistentFlags().StringP("query", "q", "", "Execute `atmos terraform <command>` on the components filtered by a YQ expression, in all stacks or in a specific stack")
	parentCmd.PersistentFlags().StringSlice("components", nil, "Filter by specific components")
	parentCmd.PersistentFlags().Bool("dry-run", false, "Simulate the command without making any changes")

	// Flags related to `--affected` (similar to `atmos describe affected`)
	// These flags are only used then executing `atmos terraform <command> --affected`
	parentCmd.PersistentFlags().String("repo-path", "", "Filesystem path to the already cloned target repository with which to compare the current branch: atmos terraform <sub-command> --affected --repo-path <path_to_already_cloned_repo>")
	parentCmd.PersistentFlags().String("ref", "", "Git reference with which to compare the current branch: atmos terraform <sub-command> --affected --ref refs/heads/main. Refer to [10.3 Git Internals Git References](https://git-scm.com/book/en/v2/Git-Internals-Git-References) for more details")
	parentCmd.PersistentFlags().String("sha", "", "Git commit SHA with which to compare the current branch: atmos terraform <sub-command> --affected --sha 3a5eafeab90426bd82bf5899896b28cc0bab3073")
	parentCmd.PersistentFlags().String("ssh-key", "", "Path to PEM-encoded private key to clone private repos using SSH: atmos terraform <sub-command> --affected --ssh-key <path_to_ssh_key>")
	parentCmd.PersistentFlags().String("ssh-key-password", "", "Encryption password for the PEM-encoded private key if the key contains a password-encrypted PEM block: atmos terraform <sub-command> --affected --ssh-key <path_to_ssh_key> --ssh-key-password <password>")
	parentCmd.PersistentFlags().Bool("include-dependents", false, "For each affected component, detect the dependent components and process them in the dependency order, recursively: atmos terraform <sub-command> --affected --include-dependents")
	parentCmd.PersistentFlags().Bool("clone-target-ref", false, "Clone the target reference with which to compare the current branch: atmos terraform <sub-command> --affected --clone-target-ref=true\n"+
		"If set to 'false' (default), the target reference will be checked out instead\n"+
		"This requires that the target reference is already cloned by Git, and the information about it exists in the '.git' directory")

	commands := getTerraformCommands()

	for _, cmd := range commands {
		cmd.FParseErrWhitelist.UnknownFlags = true
		cmd.DisableFlagParsing = true
		if setFlags, ok := commandMaps[cmd.Use]; ok {
			setFlags(cmd)
		}
		cmd.ValidArgsFunction = ComponentsArgCompletion
		cmd.RunE = func(cmd_ *cobra.Command, args []string) error {
			// Because we disable flag parsing we require manual handle help Request
<<<<<<< HEAD
			if err := handleHelpRequest(cmd, args); err != nil {
				return err
			}
=======
			handleHelpRequest(cmd, args)
			// Enable heatmap tracking if --heatmap flag is present in os.Args
			// (needed because flag parsing is disabled for terraform commands).
			enableHeatmapIfRequested()
>>>>>>> 6ddfd3f5
			if len(os.Args) > 2 {
				args = os.Args[2:]
			}

			err := terraformRun(parentCmd, cmd_, args)
			if err != nil {
				return err
			}

			return nil
		}
		parentCmd.AddCommand(cmd)
	}
}

var commandMaps = map[string]func(cmd *cobra.Command){
	"plan": func(cmd *cobra.Command) {
		cmd.PersistentFlags().Bool(cfg.UploadStatusFlag, false, "If set atmos will upload the plan result to the pro API")
		cmd.PersistentFlags().Bool("affected", false, "Plan the affected components in dependency order")
		cmd.PersistentFlags().Bool("all", false, "Plan all components in all stacks")
		cmd.PersistentFlags().Bool("skip-planfile", false, "Skip writing the plan to a file by not passing the `-out` flag to Terraform when executing the command. Set it to `true` when using Terraform Cloud since the `-out` flag is not supported. Terraform Cloud automatically stores plans in its backend")
	},
	"deploy": func(cmd *cobra.Command) {
		cmd.PersistentFlags().Bool("deploy-run-init", false, "If set atmos will run `terraform init` before executing the command")
		cmd.PersistentFlags().Bool("from-plan", false, "If set atmos will use the previously generated plan file")
		cmd.PersistentFlags().String("planfile", "", "Set the plan file to use")
		cmd.PersistentFlags().Bool("affected", false, "Deploy the affected components in dependency order")
		cmd.PersistentFlags().Bool("all", false, "Deploy all components in all stacks")
	},
	"apply": func(cmd *cobra.Command) {
		cmd.PersistentFlags().Bool("from-plan", false, "If set atmos will use the previously generated plan file")
		cmd.PersistentFlags().String("planfile", "", "Set the plan file to use")
		cmd.PersistentFlags().Bool("affected", false, "Apply the affected components in dependency order")
		cmd.PersistentFlags().Bool("all", false, "Apply all components in all stacks")
	},
	"clean": func(cmd *cobra.Command) {
		cmd.PersistentFlags().Bool("everything", false, "If set atmos will also delete the Terraform state files and directories for the component.")
		cmd.PersistentFlags().Bool("force", false, "Forcefully delete Terraform state files and directories without interaction")
		cmd.PersistentFlags().Bool("skip-lock-file", false, "Skip deleting the `.terraform.lock.hcl` file")
	},
	"plan-diff": func(cmd *cobra.Command) {
		cmd.PersistentFlags().String("orig", "", "Path to the original Terraform plan file (required)")
		cmd.PersistentFlags().String("new", "", "Path to the new Terraform plan file (optional)")
		if err := cmd.MarkPersistentFlagRequired("orig"); err != nil {
			panic(err)
		}
	},
}<|MERGE_RESOLUTION|>--- conflicted
+++ resolved
@@ -303,16 +303,12 @@
 		cmd.ValidArgsFunction = ComponentsArgCompletion
 		cmd.RunE = func(cmd_ *cobra.Command, args []string) error {
 			// Because we disable flag parsing we require manual handle help Request
-<<<<<<< HEAD
 			if err := handleHelpRequest(cmd, args); err != nil {
 				return err
 			}
-=======
-			handleHelpRequest(cmd, args)
 			// Enable heatmap tracking if --heatmap flag is present in os.Args
 			// (needed because flag parsing is disabled for terraform commands).
 			enableHeatmapIfRequested()
->>>>>>> 6ddfd3f5
 			if len(os.Args) > 2 {
 				args = os.Args[2:]
 			}
