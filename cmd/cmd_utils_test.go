--- conflicted
+++ resolved
@@ -3,17 +3,11 @@
 import (
 	"errors"
 	"os"
-<<<<<<< HEAD
+	"os/exec"
 	"path/filepath"
 	"testing"
 
 	"github.com/spf13/cobra"
-=======
-	"os/exec"
-	"testing"
-
-	"github.com/cloudposse/atmos/pkg/schema"
->>>>>>> 09a21889
 	"github.com/stretchr/testify/assert"
 
 	errUtils "github.com/cloudposse/atmos/errors"
@@ -178,11 +172,6 @@
 			expected: true,
 		},
 		{
-			name:     "--version flag",
-			args:     []string{"--version"},
-			expected: true,
-		},
-		{
 			name:     "not version command",
 			args:     []string{"help"},
 			expected: false,
@@ -210,7 +199,6 @@
 	}
 }
 
-<<<<<<< HEAD
 func TestPreCustomCommand(t *testing.T) {
 	tests := []struct {
 		name          string
@@ -550,7 +538,38 @@
 			arg:         "",
 			hasCommands: false,
 			errContains: "is not valid usage",
-=======
+		},
+	}
+
+	for _, tt := range tests {
+		t.Run(tt.name, func(t *testing.T) {
+			cmd := &cobra.Command{
+				Use:   "test",
+				Short: "Test command",
+			}
+
+			if tt.hasCommands {
+				cmd.AddCommand(&cobra.Command{
+					Use:   "subcommand",
+					Short: "Test subcommand",
+				})
+			}
+
+			err := showErrorExampleFromMarkdown(cmd, tt.arg)
+			assert.Error(t, err)
+			assert.Equal(t, 1, errUtils.GetExitCode(err))
+			assert.Contains(t, err.Error(), tt.errContains)
+		})
+	}
+}
+
+func TestGetConfigAndStacksInfo(t *testing.T) {
+	// This function is complex and requires full Atmos setup with proper fixtures
+	// The error paths are tested through checkAtmosConfig which is already tested
+	// Skip this test as it requires extensive integration test setup
+	t.Skip("getConfigAndStacksInfo requires full integration test setup with proper Atmos fixtures and command flags")
+}
+
 // skipIfPackerNotInstalled skips the test if packer is not available in PATH.
 func skipIfPackerNotInstalled(t *testing.T) {
 	t.Helper()
@@ -565,81 +584,4 @@
 	if _, err := exec.LookPath("helmfile"); err != nil {
 		t.Skipf("helmfile not installed: %v", err)
 	}
-}
-
-// TestPrintMessageForMissingAtmosConfig tests the printMessageForMissingAtmosConfig function.
-func TestPrintMessageForMissingAtmosConfig(t *testing.T) {
-	tests := []struct {
-		name             string
-		atmosConfig      schema.AtmosConfiguration
-		expectedContains []string
-	}{
-		{
-			name: "default config missing",
-			atmosConfig: schema.AtmosConfiguration{
-				BasePath: "/test",
-				Stacks: schema.Stacks{
-					BasePath: "stacks",
-				},
-				Default: true,
-			},
-			expectedContains: []string{
-				"stacks", // Should contain the stacks directory path
-			},
-		},
-		{
-			name: "custom config with invalid paths",
-			atmosConfig: schema.AtmosConfiguration{
-				BasePath: "/custom",
-				Stacks: schema.Stacks{
-					BasePath: "my-stacks",
-				},
-				Default: false,
-			},
-			expectedContains: []string{
-				"my-stacks", // Should contain the custom stacks directory
-			},
->>>>>>> 09a21889
-		},
-	}
-
-	for _, tt := range tests {
-		t.Run(tt.name, func(t *testing.T) {
-<<<<<<< HEAD
-			cmd := &cobra.Command{
-				Use:   "test",
-				Short: "Test command",
-			}
-
-			if tt.hasCommands {
-				cmd.AddCommand(&cobra.Command{
-					Use:   "subcommand",
-					Short: "Test subcommand",
-				})
-			}
-
-			err := showErrorExampleFromMarkdown(cmd, tt.arg)
-			assert.Error(t, err)
-			assert.Equal(t, 1, errUtils.GetExitCode(err))
-			assert.Contains(t, err.Error(), tt.errContains)
-		})
-	}
-}
-
-func TestGetConfigAndStacksInfo(t *testing.T) {
-	// This function is complex and requires full Atmos setup with proper fixtures
-	// The error paths are tested through checkAtmosConfig which is already tested
-	// Skip this test as it requires extensive integration test setup
-	t.Skip("getConfigAndStacksInfo requires full integration test setup with proper Atmos fixtures and command flags")
-=======
-			// This function writes to both stdout (logo) and stderr (markdown messages)
-			// We'll just verify it doesn't panic and exercises both code paths
-			// The actual markdown rendering is tested in markdown_utils_test.go
-			printMessageForMissingAtmosConfig(tt.atmosConfig)
-
-			// If we get here without panic, both code paths work
-			// (Default=true uses missingConfigDefaultMarkdown, Default=false uses missingConfigFoundMarkdown)
-		})
-	}
->>>>>>> 09a21889
 }