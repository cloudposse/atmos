package cmd

import (
	"embed"
	"io/fs"
	"path/filepath"
	"strings"

	"github.com/charmbracelet/log"
)

//go:embed markdown/*
var usageFiles embed.FS

type ExampleContent struct {
	Content    string
	Suggestion string
}

const (
	doubleDashHint string = "Use double dashes to separate Atmos-specific options from native arguments and flags for the command."
	stackHint      string = "The `stack` flag specifies the environment or configuration set for deployment in Atmos CLI."
	componentHint  string = "The `component` flag specifies the name of the component to be managed or deployed in Atmos CLI."
)

var examples map[string]ExampleContent = map[string]ExampleContent{
	"atmos_terraform": {
		Suggestion: "https://atmos.tools/cli/commands/terraform/usage",
	},
	"atmos_terraform_plan": {
		// TODO: We should update this once we have a page for terraform plan
		Suggestion: "https://atmos.tools/cli/commands/terraform/usage",
	},
	"atmos_terraform_apply": {
		// TODO: We should update this once we have a page for terraform plan
		Suggestion: "https://atmos.tools/cli/commands/terraform/usage",
	},
	"atmos_workflow": {
		Suggestion: "https://atmos.tools/cli/commands/workflow/",
	},
	"atmos_aws_eks_update_kubeconfig": {
		Suggestion: "https://atmos.tools/cli/commands/aws/eks-update-kubeconfig",
	},
}

func init() {
	files, err := fs.ReadDir(usageFiles, "markdown")
	if err != nil {
		log.Fatal(err)
	}

	for _, file := range files {
<<<<<<< HEAD

=======
>>>>>>> 1a27cd22
		if !file.IsDir() { // Skip directories
			filename := "markdown/" + file.Name() // Full path inside embed.FS
			data, err := usageFiles.ReadFile(filename)
			if err != nil {
				continue
			}
			if val, ok := examples[removeExtension(file.Name())]; ok {
				examples[removeExtension(file.Name())] = ExampleContent{
					Content:    string(data),
					Suggestion: val.Suggestion,
				}
			} else {
				examples[removeExtension(file.Name())] = ExampleContent{
					Content: string(data),
				}
			}
		}
	}
}

func removeExtension(filename string) string {
	return strings.TrimSuffix(strings.TrimSuffix(filename, filepath.Ext(filename)), "_usage")
}<|MERGE_RESOLUTION|>--- conflicted
+++ resolved
@@ -50,10 +50,6 @@
 	}
 
 	for _, file := range files {
-<<<<<<< HEAD
-
-=======
->>>>>>> 1a27cd22
 		if !file.IsDir() { // Skip directories
 			filename := "markdown/" + file.Name() // Full path inside embed.FS
 			data, err := usageFiles.ReadFile(filename)
