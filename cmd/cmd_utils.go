--- conflicted
+++ resolved
@@ -166,10 +166,8 @@
 	commandConfig *schema.Command,
 ) {
 	if len(args) != len(commandConfig.Arguments) {
-<<<<<<< HEAD
 		var sb strings.Builder
 		missingArgCount := 0
-=======
 		if len(commandConfig.Arguments) == 0 {
 			u.LogError(schema.CliConfiguration{}, errors.New("invalid command"))
 			sb.WriteString("Available command(s):\n")
@@ -179,7 +177,6 @@
 			u.LogInfo(schema.CliConfiguration{}, sb.String())
 			os.Exit(1)
 		}
->>>>>>> ffb64eb4
 		sb.WriteString(fmt.Sprintf("Command requires %d argument(s):\n", len(commandConfig.Arguments)))
 		for _, arg := range commandConfig.Arguments {
 			if !arg.Required || arg.Default != "" {
