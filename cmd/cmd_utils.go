--- conflicted
+++ resolved
@@ -513,10 +513,7 @@
 		atmosConfigExists, err := u.IsDirectory(atmosConfig.StacksBaseAbsolutePath)
 		if !atmosConfigExists || err != nil {
 			printMessageForMissingAtmosConfig(atmosConfig)
-<<<<<<< HEAD
 			return errUtils.WithExitCode(errors.New("atmos config not found"), 1)
-=======
->>>>>>> 1465bbc0
 		}
 	}
 	return nil
@@ -561,7 +558,8 @@
 		WithExitCode(1).
 		Err()
 
-	errUtils.CheckErrorPrintAndExit(enrichedErr, "", "")
+	errUtils.HandleError(enrichedErr)
+	os.Exit(1)
 }
 
 // CheckForAtmosUpdateAndPrintMessage checks if a version update is needed and prints a message if a newer version is found.
