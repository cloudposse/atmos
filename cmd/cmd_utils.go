package cmd

import (
	_ "embed"
	"encoding/json"
	"fmt"
	"os"
<<<<<<< HEAD
=======
	"path/filepath"
	"sort"
>>>>>>> 6e041053
	"strings"
	"time"

	"github.com/cockroachdb/errors"
	"github.com/go-git/go-git/v5"
	"github.com/samber/lo"
	"github.com/spf13/cobra"

	errUtils "github.com/cloudposse/atmos/errors"
	e "github.com/cloudposse/atmos/internal/exec"
	tuiUtils "github.com/cloudposse/atmos/internal/tui/utils"
	cfg "github.com/cloudposse/atmos/pkg/config"
	log "github.com/cloudposse/atmos/pkg/logger"
	"github.com/cloudposse/atmos/pkg/perf"
	"github.com/cloudposse/atmos/pkg/schema"
	u "github.com/cloudposse/atmos/pkg/utils"
	"github.com/cloudposse/atmos/pkg/version"
)

//go:embed markdown/getting_started.md
var gettingStartedMarkdown string

//go:embed markdown/missing_config_default.md
var missingConfigDefaultMarkdown string

//go:embed markdown/missing_config_found.md
var missingConfigFoundMarkdown string

// Define a constant for the dot string that appears multiple times.
const currentDirPath = "."

// ValidateConfig holds configuration options for Atmos validation.
// CheckStack determines whether stack configuration validation should be performed.
type ValidateConfig struct {
	CheckStack bool
	// Other configuration fields
}

type AtmosValidateOption func(*ValidateConfig)

func WithStackValidation(check bool) AtmosValidateOption {
	return func(cfg *ValidateConfig) {
		cfg.CheckStack = check
	}
}

// processCustomCommands processes and executes custom commands.
func processCustomCommands(
	atmosConfig schema.AtmosConfiguration,
	commands []schema.Command,
	parentCommand *cobra.Command,
	topLevel bool,
) error {
	var command *cobra.Command
	existingTopLevelCommands := make(map[string]*cobra.Command)

	// Build commands and their hierarchy from the alias map
	for alias, fullCmd := range atmosConfig.CommandAliases {
		parts := strings.Fields(fullCmd)
		addCommandWithAlias(RootCmd, alias, parts)
	}

	if topLevel {
		existingTopLevelCommands = getTopLevelCommands()
	}

	for _, commandCfg := range commands {
		// Clone the 'commandCfg' struct into a local variable because of the automatic closure in the `Run` function of the Cobra command.
		// Cloning will make a closure over the local variable 'commandConfig' which is different in each iteration.
		// https://www.calhoun.io/gotchas-and-common-mistakes-with-closures-in-go/
		commandConfig, err := cloneCommand(&commandCfg)
		if err != nil {
			return err
		}

		if _, exist := existingTopLevelCommands[commandConfig.Name]; exist && topLevel {
			command = existingTopLevelCommands[commandConfig.Name]
		} else {
			customCommand := &cobra.Command{
				Use:   commandConfig.Name,
				Short: commandConfig.Description,
				Long:  commandConfig.Description,
				PreRun: func(cmd *cobra.Command, args []string) {
					preCustomCommand(cmd, args, parentCommand, commandConfig)
				},
				Run: func(cmd *cobra.Command, args []string) {
					executeCustomCommand(atmosConfig, cmd, args, parentCommand, commandConfig)
				},
			}
			customCommand.PersistentFlags().Bool("", false, doubleDashHint)
			// Process and add flags to the command
			for _, flag := range commandConfig.Flags {
				if flag.Type == "bool" {
					defaultVal := false
					if flag.Shorthand != "" {
						customCommand.PersistentFlags().BoolP(flag.Name, flag.Shorthand, defaultVal, flag.Usage)
					} else {
						customCommand.PersistentFlags().Bool(flag.Name, defaultVal, flag.Usage)
					}
				} else {
					defaultVal := ""
					if flag.Shorthand != "" {
						customCommand.PersistentFlags().StringP(flag.Name, flag.Shorthand, defaultVal, flag.Usage)
					} else {
						customCommand.PersistentFlags().String(flag.Name, defaultVal, flag.Usage)
					}
				}

				if flag.Required {
					err := customCommand.MarkPersistentFlagRequired(flag.Name)
					if err != nil {
						return err
					}
				}
			}

			// Add the command to the parent command
			parentCommand.AddCommand(customCommand)
			command = customCommand
		}

		err = processCustomCommands(atmosConfig, commandConfig.Commands, command, false)
		if err != nil {
			return err
		}
	}

	return nil
}

// addCommandWithAlias adds a command hierarchy based on the full command.
func addCommandWithAlias(parentCmd *cobra.Command, alias string, parts []string) {
	if len(parts) == 0 {
		return
	}

	// Check if a command with the current part already exists
	var cmd *cobra.Command
	for _, c := range parentCmd.Commands() {
		if c.Use == parts[0] {
			cmd = c
			break
		}
	}

	// If the command doesn't exist, create it
	if cmd == nil {
		err := errUtils.Build(errUtils.ErrInvalidArguments).
			WithHintf("Subcommand `%s` not found for alias `%s`.", parts[0], alias).
			WithExitCode(2).
			Err()
		errUtils.CheckErrorPrintAndExit(err, "", "")
	}

	// If there are more parts, recurse for the next level
	if len(parts) > 1 {
		addCommandWithAlias(cmd, alias, parts[1:])
	} else if !Contains(cmd.Aliases, alias) {
		// This is the last part of the command, add the alias
		cmd.Aliases = append(cmd.Aliases, alias)
	}
}

// processCommandAliases processes the command aliases.
func processCommandAliases(
	atmosConfig schema.AtmosConfiguration,
	aliases schema.CommandAliases,
	parentCommand *cobra.Command,
	topLevel bool,
) error {
	existingTopLevelCommands := make(map[string]*cobra.Command)

	if topLevel {
		existingTopLevelCommands = getTopLevelCommands()
	}

	for k, v := range aliases {
		alias := strings.TrimSpace(k)

		if _, exist := existingTopLevelCommands[alias]; !exist && topLevel {
			aliasCmd := strings.TrimSpace(v)
			aliasFor := fmt.Sprintf("alias for `%s`", aliasCmd)

			aliasCommand := &cobra.Command{
				Use:                alias,
				Short:              aliasFor,
				Long:               aliasFor,
				FParseErrWhitelist: struct{ UnknownFlags bool }{UnknownFlags: true},
				Run: func(cmd *cobra.Command, args []string) {
					err := cmd.ParseFlags(args)
					errUtils.CheckErrorPrintAndExit(err, "", "")

					commandToRun := fmt.Sprintf("%s %s %s", os.Args[0], aliasCmd, strings.Join(args, " "))
					err = e.ExecuteShell(commandToRun, commandToRun, currentDirPath, nil, false)
					errUtils.CheckErrorPrintAndExit(err, "", "")
				},
			}

			aliasCommand.DisableFlagParsing = true

			// Add the alias to the parent command
			parentCommand.AddCommand(aliasCommand)
		}
	}

	return nil
}

// preCustomCommand is run before a custom command is executed.
func preCustomCommand(
	cmd *cobra.Command,
	args []string,
	parentCommand *cobra.Command,
	commandConfig *schema.Command,
) {
	var sb strings.Builder

	// checking for zero arguments in config
	if len(commandConfig.Arguments) == 0 {
		if len(commandConfig.Steps) > 0 {
			// do nothing here; let the code proceed
		} else if len(commandConfig.Commands) > 0 {
			// show sub-commands
			sb.WriteString("Available command(s):\n")
			for i, c := range commandConfig.Commands {
				sb.WriteString(
					fmt.Sprintf("%d. %s %s %s\n", i+1, parentCommand.Use, commandConfig.Name, c.Name),
				)
			}
			log.Info(sb.String())
			errUtils.Exit(1)
		} else {
			// truly invalid, nothing to do
			baseErr := fmt.Errorf("%w: The `%s` command has no steps or subcommands configured", errUtils.ErrInvalidArguments, cmd.CommandPath())
			er := errUtils.Build(baseErr).
				WithTitle("Invalid Command").
				WithHint("For more information, refer to the docs at https://atmos.tools/cli/configuration/commands").
				Err()
			errUtils.CheckErrorPrintAndExit(er, "", "")
		}
	}

	// Check on many arguments required and have no default value
	requiredNoDefaultCount := 0
	for _, arg := range commandConfig.Arguments {
		if arg.Required && arg.Default == "" {
			requiredNoDefaultCount++
		}
	}

	// Check if the number of arguments provided is less than the required number of arguments
	if len(args) < requiredNoDefaultCount {
		sb.WriteString(
			fmt.Sprintf("Command requires at least %d argument(s) (no defaults provided for them):\n",
				requiredNoDefaultCount))

		// List out which arguments are missing
		missingIndex := 1
		for _, arg := range commandConfig.Arguments {
			if arg.Required && arg.Default == "" {
				sb.WriteString(fmt.Sprintf("  %d. %s\n", missingIndex, arg.Name))
				missingIndex++
			}
		}
		if len(args) > 0 {
			sb.WriteString(fmt.Sprintf("\nReceived %d argument(s): %s\n", len(args), strings.Join(args, ", ")))
		}
		err := errUtils.Build(errUtils.ErrInvalidArguments).
			WithHint(sb.String()).
			WithExitCode(2).
			Err()
		errUtils.CheckErrorPrintAndExit(err, "", "")
	}

	// Merge user-supplied arguments with defaults
	finalArgs := make([]string, len(commandConfig.Arguments))

	for i, arg := range commandConfig.Arguments {
		if i < len(args) {
			finalArgs[i] = args[i]
		} else {
			if arg.Default != "" {
				finalArgs[i] = fmt.Sprintf("%v", arg.Default)
			} else {
				// This theoretically shouldn't happen:
				sb.WriteString(fmt.Sprintf("Missing required argument '%s' with no default!\n", arg.Name))
				err := errUtils.Build(errUtils.ErrInvalidArguments).
					WithHint(sb.String()).
					WithExitCode(2).
					Err()
				errUtils.CheckErrorPrintAndExit(err, "", "")
			}
		}
	}
	// Set the resolved arguments as annotations on the command
	if cmd.Annotations == nil {
		cmd.Annotations = make(map[string]string)
	}
	cmd.Annotations["resolvedArgs"] = strings.Join(finalArgs, ",")

	// no "steps" means a sub command should be specified
	if len(commandConfig.Steps) == 0 {
		if err := cmd.Help(); err != nil {
			log.Trace("Failed to display command help", "error", err, "command", cmd.Name())
		}
		errUtils.Exit(0)
	}
}

// getTopLevelCommands returns the top-level commands.
func getTopLevelCommands() map[string]*cobra.Command {
	existingTopLevelCommands := make(map[string]*cobra.Command)

	for _, c := range RootCmd.Commands() {
		existingTopLevelCommands[c.Name()] = c
	}

	return existingTopLevelCommands
}

// executeCustomCommand executes a custom command.
func executeCustomCommand(
	atmosConfig schema.AtmosConfiguration,
	cmd *cobra.Command,
	args []string,
	parentCommand *cobra.Command,
	commandConfig *schema.Command,
) {
	var err error
	args, trailingArgs := extractTrailingArgs(args, os.Args)
	if commandConfig.Verbose {
		atmosConfig.Logs.Level = u.LogLevelTrace
	}

	mergedArgsStr := cmd.Annotations["resolvedArgs"]
	finalArgs := strings.Split(mergedArgsStr, ",")
	if mergedArgsStr == "" {
		// If for some reason no annotation was set, just fallback
		finalArgs = args
	}

	// Execute custom command's steps
	for i, step := range commandConfig.Steps {
		// Prepare template data for arguments
		argumentsData := map[string]string{}
		for ix, arg := range commandConfig.Arguments {
			argumentsData[arg.Name] = finalArgs[ix]
		}

		// Prepare template data for flags
		flags := cmd.Flags()
		flagsData := map[string]any{}
		for _, fl := range commandConfig.Flags {
			if fl.Type == "" || fl.Type == "string" {
				providedFlag, err := flags.GetString(fl.Name)
				errUtils.CheckErrorPrintAndExit(err, "", "")
				flagsData[fl.Name] = providedFlag
			} else if fl.Type == "bool" {
				boolFlag, err := flags.GetBool(fl.Name)
				errUtils.CheckErrorPrintAndExit(err, "", "")
				flagsData[fl.Name] = boolFlag
			}
		}

		// Prepare template data
		data := map[string]any{
			"Arguments":    argumentsData,
			"Flags":        flagsData,
			"TrailingArgs": trailingArgs,
		}

		// If the custom command defines 'component_config' section with 'component' and 'stack' attributes,
		// process the component stack config and expose it in {{ .ComponentConfig.xxx.yyy.zzz }} Go template variables
		if commandConfig.ComponentConfig.Component != "" && commandConfig.ComponentConfig.Stack != "" {
			// Process Go templates in the command's 'component_config.component'
			component, err := e.ProcessTmpl(&atmosConfig, fmt.Sprintf("component-config-component-%d", i), commandConfig.ComponentConfig.Component, data, false)
			errUtils.CheckErrorPrintAndExit(err, "", "")
			if component == "" || component == "<no value>" {
				err := errUtils.Build(errUtils.ErrInvalidArguments).
					WithHintf("Invalid `component_config.component`: %s in %s.", commandConfig.ComponentConfig.Component, cfg.CliConfigFileName+u.DefaultStackConfigFileExtension).
					WithExitCode(2).
					Err()
				errUtils.CheckErrorPrintAndExit(err, "", "")
			}

			// Process Go templates in the command's 'component_config.stack'
			stack, err := e.ProcessTmpl(&atmosConfig, fmt.Sprintf("component-config-stack-%d", i), commandConfig.ComponentConfig.Stack, data, false)
			errUtils.CheckErrorPrintAndExit(err, "", "")
			if stack == "" || stack == "<no value>" {
				err := errUtils.Build(errUtils.ErrInvalidArguments).
					WithHintf("Invalid `component_config.stack`: %s in %s.", commandConfig.ComponentConfig.Stack, cfg.CliConfigFileName+u.DefaultStackConfigFileExtension).
					WithExitCode(2).
					Err()
				errUtils.CheckErrorPrintAndExit(err, "", "")
			}

			// Get the config for the component in the stack
			componentConfig, err := e.ExecuteDescribeComponent(component, stack, true, true, nil)
			errUtils.CheckErrorPrintAndExit(err, "", "")
			data["ComponentConfig"] = componentConfig
		}

		// Prepare ENV vars
		// ENV var values support Go templates and have access to {{ .ComponentConfig.xxx.yyy.zzz }} Go template variables
		// Start with current environment to inherit PATH and other variables.
		env := os.Environ()
		for _, v := range commandConfig.Env {
			key := strings.TrimSpace(v.Key)
			value := v.Value
			valCommand := v.ValueCommand

			if value != "" && valCommand != "" {
				err = fmt.Errorf("either 'value' or 'valueCommand' can be specified for the ENV var, but not both.\n"+
					"Custom command '%s %s' defines 'value=%s' and 'valueCommand=%s' for the ENV var '%s'",
					parentCommand.Name(), commandConfig.Name, value, valCommand, key)
				errUtils.CheckErrorPrintAndExit(err, "", "")
			}

			// If the command to get the value for the ENV var is provided, execute it
			if valCommand != "" {
				valCommandName := fmt.Sprintf("env-var-%s-valcommand", key)
				res, err := u.ExecuteShellAndReturnOutput(valCommand, valCommandName, currentDirPath, env, false)
				errUtils.CheckErrorPrintAndExit(err, "", "")
				value = strings.TrimRight(res, "\r\n")
			} else {
				// Process Go templates in the values of the command's ENV vars
				value, err = e.ProcessTmpl(&atmosConfig, fmt.Sprintf("env-var-%d", i), value, data, false)
				errUtils.CheckErrorPrintAndExit(err, "", "")
			}

			// Add or update the environment variable in the env slice
			env = u.UpdateEnvVar(env, key, value)
		}

		if len(commandConfig.Env) > 0 && commandConfig.Verbose {
			var envVarsList []string
			for _, v := range commandConfig.Env {
				envVarsList = append(envVarsList, fmt.Sprintf("%s=%s", strings.TrimSpace(v.Key), "***"))
			}
			log.Debug("Using custom ENV vars", "env", envVarsList)
		}

		// Process Go templates in the command's steps.
		// Steps support Go templates and have access to {{ .ComponentConfig.xxx.yyy.zzz }} Go template variables
		commandToRun, err := e.ProcessTmpl(&atmosConfig, fmt.Sprintf("step-%d", i), step, data, false)
		errUtils.CheckErrorPrintAndExit(err, "", "")

		// Execute the command step
		commandName := fmt.Sprintf("%s-step-%d", commandConfig.Name, i)

		// Pass the prepared environment with custom variables to the subprocess
		err = e.ExecuteShell(commandToRun, commandName, currentDirPath, env, false)
		errUtils.CheckErrorPrintAndExit(err, "", "")
	}
}

// Extracts native arguments (everything after "--") signifying the end of Atmos-specific arguments.
// Because of the flag hint for double dash, args is already consumed by Cobra.
// So we need to perform manual parsing of os.Args to extract the "trailing args" after the "--" end of args marker.
func extractTrailingArgs(args []string, osArgs []string) ([]string, string) {
	doubleDashIndex := lo.IndexOf(osArgs, "--")
	mainArgs := args
	trailingArgs := ""
	if doubleDashIndex > 0 {
		mainArgs = lo.Slice(osArgs, 0, doubleDashIndex)
		trailingArgs = strings.Join(lo.Slice(osArgs, doubleDashIndex+1, len(osArgs)), " ")
		result := []string{}
		lookup := make(map[string]bool)

		// Populate a lookup map for quick existence check
		for _, val := range mainArgs {
			lookup[val] = true
		}

		// Iterate over leftArr and collect matching elements in order
		for _, val := range args {
			if lookup[val] {
				result = append(result, val)
			}
		}
		mainArgs = result
	}
	return mainArgs, trailingArgs
}

// cloneCommand clones a custom command config into a new struct.
func cloneCommand(orig *schema.Command) (*schema.Command, error) {
	origJSON, err := json.Marshal(orig)
	if err != nil {
		return nil, err
	}

	clone := schema.Command{}
	if err = json.Unmarshal(origJSON, &clone); err != nil {
		return nil, err
	}

	return &clone, nil
}

// checkAtmosConfig checks Atmos config.
func checkAtmosConfig(opts ...AtmosValidateOption) {
	vCfg := &ValidateConfig{
		CheckStack: true, // Default value true to check the stack
	}

	// Apply options
	for _, opt := range opts {
		opt(vCfg)
	}

	atmosConfig, err := cfg.InitCliConfig(schema.ConfigAndStacksInfo{}, false)
	errUtils.CheckErrorPrintAndExit(err, "", "")

	if vCfg.CheckStack {
		atmosConfigExists, err := u.IsDirectory(atmosConfig.StacksBaseAbsolutePath)
		if !atmosConfigExists || err != nil {
			printMessageForMissingAtmosConfig(atmosConfig)
		}
	}
}

// buildMissingAtmosConfigError builds an enhanced error when Atmos stacks directory doesn't exist.
func buildMissingAtmosConfigError(atmosConfig *schema.AtmosConfiguration) error {
	// Create structured error with context and hints
	stacksErr := errUtils.ErrStacksDirectoryDoesNotExist

	// Add explanation with resolved path
	stacksErr = errors.WithDetail(stacksErr, fmt.Sprintf(
		"The `atmos.yaml` config file specifies the stacks directory as `%s`, "+
			"but the resolved absolute path does not exist:\n\n    %s",
		atmosConfig.Stacks.BasePath,
		atmosConfig.StacksBaseAbsolutePath))

	// Get current directory
	cwd, _ := os.Getwd()

	// Build with context using ErrorBuilder
	return errUtils.Build(stacksErr).
		WithTitle("Missing Configuration").
		WithContext("config_file", atmosConfig.CliConfigPath).
		WithContext("base_path", atmosConfig.BasePath).
		WithContext("stacks_base_path", atmosConfig.Stacks.BasePath).
		WithContext("cwd", cwd).
		WithContext("resolved_path", atmosConfig.StacksBaseAbsolutePath).
		WithHint("Unset `base_path` in `atmos.yaml` to use auto-detection (recommended)").
		WithHint("Run Atmos from your Git repository root - it will auto-detect paths").
		WithHint("Or set `base_path` to the directory containing your `atmos.yaml`").
		WithExitCode(2).
		Err()
}

// printMessageForMissingAtmosConfig prints Atmos logo and error message when stacks directory doesn't exist.
func printMessageForMissingAtmosConfig(atmosConfig schema.AtmosConfiguration) {
	fmt.Println()
	err := tuiUtils.PrintStyledText("ATMOS")
	errUtils.CheckErrorPrintAndExit(err, "", "")

	// Check if we're in a git repo. Warn if not.
	verifyInsideGitRepo()

	// Build the error and print it with exit.
	enrichedErr := buildMissingAtmosConfigError(&atmosConfig)
	errUtils.CheckErrorPrintAndExit(enrichedErr, "", "")
}

// CheckForAtmosUpdateAndPrintMessage checks if a version update is needed and prints a message if a newer version is found.
// It loads the cache, decides if it's time to check for updates, compares the current version to the latest available release,
// and if newer, prints the update message. It also updates the cache's timestamp after printing.
func CheckForAtmosUpdateAndPrintMessage(atmosConfig schema.AtmosConfiguration) {
	// If version checking is disabled in the configuration, do nothing
	if !atmosConfig.Version.Check.Enabled {
		return
	}

	// Load the cache
	cacheCfg, err := cfg.LoadCache()
	if err != nil {
		log.Warn("Could not load cache", "error", err)
		return
	}

	// Determine if it's time to check for updates based on frequency and last_checked
	if !cfg.ShouldCheckForUpdates(cacheCfg.LastChecked, atmosConfig.Version.Check.Frequency) {
		// Not due for another check yet, so return without printing anything
		return
	}

	// Get the latest Atmos release from GitHub
	latestReleaseTag, err := u.GetLatestGitHubRepoRelease("cloudposse", "atmos")
	if err != nil {
		log.Warn("Failed to retrieve latest Atmos release info", "error", err)
		return
	}

	if latestReleaseTag == "" {
		log.Warn("No release information available")
		return
	}

	// Trim "v" prefix to compare versions
	latestVersion := strings.TrimPrefix(latestReleaseTag, "v")
	currentVersion := strings.TrimPrefix(version.Version, "v")

	// If the versions differ, print the update message
	if latestVersion != currentVersion {
		u.PrintMessageToUpgradeToAtmosLatestRelease(latestVersion)
	}

	// Update the cache to mark the current timestamp
	cacheCfg.LastChecked = time.Now().Unix()
	if saveErr := cfg.SaveCache(cacheCfg); saveErr != nil {
		log.Warn("Unable to save cache", "error", saveErr)
	}
}

// Check Atmos is version command.
func isVersionCommand() bool {
	return len(os.Args) > 1 && (os.Args[1] == "version" || os.Args[1] == "--version")
}

// handleHelpRequest shows help content and exits only if the first argument is "help" or "--help" or "-h".
func handleHelpRequest(cmd *cobra.Command, args []string) {
	if (len(args) > 0 && args[0] == "help") || Contains(args, "--help") || Contains(args, "-h") {
		cmd.Help()
		errUtils.Exit(0)
	}
}

// showUsageAndExit we display the Markdown usage or fallback to our custom usage.
// Markdown usage is not compatible with all outputs. We should therefore have fallback option.
func showUsageAndExit(cmd *cobra.Command, args []string) {
	if len(args) == 0 {
		showErrorExampleFromMarkdown(cmd, "")
	}
	if len(args) > 0 {
		showErrorExampleFromMarkdown(cmd, args[0])
	}
	errUtils.Exit(1)
}

func showFlagUsageAndExit(cmd *cobra.Command, err error) error {
	// Build error message with hint using cockroachdb/errors.
	flagErr := fmt.Errorf("%w: %s", errUtils.ErrInvalidFlag, err.Error())
	flagErr = errors.WithHintf(flagErr, "Run `%s --help` for usage", cmd.CommandPath())

	// Use error formatter with markdown support (works even if atmosConfig is nil).
	// Verbose mode is controlled by --verbose flag, ATMOS_VERBOSE env var, or config file.
	formatted := errUtils.Format(flagErr, errUtils.DefaultFormatterConfig())
	u.PrintfMessageToTUI("%s\n", formatted)
	errUtils.Exit(2)
	return nil
}

// getConfigAndStacksInfo processes the CLI config and stacks.
func getConfigAndStacksInfo(commandName string, cmd *cobra.Command, args []string) schema.ConfigAndStacksInfo {
	// Check Atmos configuration
	checkAtmosConfig()

	var argsAfterDoubleDash []string
	finalArgs := args

	doubleDashIndex := lo.IndexOf(args, "--")
	if doubleDashIndex > 0 {
		finalArgs = lo.Slice(args, 0, doubleDashIndex)
		argsAfterDoubleDash = lo.Slice(args, doubleDashIndex+1, len(args))
	}

	info, err := e.ProcessCommandLineArgs(commandName, cmd, finalArgs, argsAfterDoubleDash)
	errUtils.CheckErrorPrintAndExit(err, "", "")
	return info
}

// enableHeatmapIfRequested checks os.Args for --heatmap and --heatmap-mode flags.
// This is needed for commands with DisableFlagParsing=true (terraform, helmfile, packer)
// where Cobra doesn't parse the flags, so PersistentPreRun can't detect them.
// We only enable tracking if --heatmap is present; --heatmap-mode is only relevant when --heatmap is set.
func enableHeatmapIfRequested() {
	for _, arg := range os.Args {
		if arg == "--heatmap" {
			perf.EnableTracking(true)
			return
		}
	}
}

// isGitRepository checks if the current directory is within a git repository.
func isGitRepository() bool {
	_, err := git.PlainOpenWithOptions(currentDirPath, &git.PlainOpenOptions{
		DetectDotGit: true,
	})
	if err != nil {
		if !errors.Is(err, git.ErrRepositoryNotExists) {
			log.Debug("Git check failed", "error", err)
		}
		return false
	}

	return true
}

// verifyInsideGitRepo checks if we're in a git repo.
func verifyInsideGitRepo() bool {
	// Check if we're in a git repo
	if !isGitRepository() {
		log.Warn("You're not inside a git repository. Atmos feels lonely outside - bring it home!")
		return false
	}
	return true
}

func showErrorExampleFromMarkdown(cmd *cobra.Command, arg string) {
	commandPath := cmd.CommandPath()
	suggestions := []string{}
	details := fmt.Sprintf("The command `%s` is not valid usage\n", commandPath)
	if len(arg) > 0 {
		details = fmt.Sprintf("Unknown command `%s` for `%s`\n", arg, commandPath)
	} else if len(cmd.Commands()) != 0 && arg == "" {
		details = fmt.Sprintf("The command `%s` requires a subcommand\n", commandPath)
	}
	if len(arg) > 0 {
		suggestions = cmd.SuggestionsFor(arg)
	}
	if len(suggestions) > 0 {
		details = details + "Did you mean this?\n"
		for _, suggestion := range suggestions {
			details += "* " + suggestion + "\n"
		}
	} else {
		if len(cmd.Commands()) > 0 {
			details += "\nValid subcommands are:\n"
			// Retrieve valid subcommands dynamically
			for _, subCmd := range cmd.Commands() {
				details = details + "* " + subCmd.Name() + "\n"
			}
		} else {
			// No subcommands available for this command
			details += "\nThis command does not accept subcommands.\n"
		}
	}
	showUsageExample(cmd, details)
}

func showUsageExample(cmd *cobra.Command, details string) {
	contentName := strings.ReplaceAll(strings.ReplaceAll(cmd.CommandPath(), " ", "_"), "-", "_")

	// Build error message - details already contains formatted content
	// We wrap it to preserve the sentinel error type
	baseErr := fmt.Errorf("%w\n\n%s", errUtils.ErrInvalidArguments, strings.TrimSpace(details))

	// Build error with title and exit code
	errBuilder := errUtils.Build(baseErr).
		WithTitle("Incorrect Usage").
		WithExitCode(2)

	// Add usage examples or default help hint
	if exampleContent, ok := examples[contentName]; ok {
		if exampleContent.Content != "" {
			errBuilder = errBuilder.WithExample(exampleContent.Content)
		}
		if exampleContent.Suggestion != "" {
			// If suggestion is a URL, add "For more information" prefix
			suggestion := exampleContent.Suggestion
			if strings.HasPrefix(suggestion, "http://") || strings.HasPrefix(suggestion, "https://") {
				suggestion = fmt.Sprintf("For more information, refer to the docs at %s", suggestion)
			}
			errBuilder = errBuilder.WithHint(suggestion)
		} else {
			// No suggestion provided, add default help hint using current command
			errBuilder = errBuilder.WithHintf("Run `%s --help` for usage", cmd.CommandPath())
		}
	} else {
		// No example found, add default help hint using current command
		errBuilder = errBuilder.WithHintf("Run `%s --help` for usage", cmd.CommandPath())
	}

	// Use CheckErrorPrintAndExit - pass empty strings since we're using error builder
	err := errBuilder.Err()
	errUtils.CheckErrorPrintAndExit(err, "", "")
}

func stackFlagCompletion(cmd *cobra.Command, args []string, toComplete string) ([]string, cobra.ShellCompDirective) {
	output, err := listStacks(cmd)
	if err != nil {
		return nil, cobra.ShellCompDirectiveNoFileComp
	}
	return output, cobra.ShellCompDirectiveNoFileComp
}

func AddStackCompletion(cmd *cobra.Command) {
	if cmd.Flag("stack") == nil {
		cmd.PersistentFlags().StringP("stack", "s", "", stackHint)
	}
	cmd.RegisterFlagCompletionFunc("stack", stackFlagCompletion)
}

// identityFlagCompletion provides shell completion for identity flags by fetching
// available identities from the Atmos configuration.
func identityFlagCompletion(cmd *cobra.Command, args []string, toComplete string) ([]string, cobra.ShellCompDirective) {
	atmosConfig, err := cfg.InitCliConfig(schema.ConfigAndStacksInfo{}, false)
	if err != nil {
		return nil, cobra.ShellCompDirectiveNoFileComp
	}

	var identities []string
	if atmosConfig.Auth.Identities != nil {
		for name := range atmosConfig.Auth.Identities {
			identities = append(identities, name)
		}
	}

	sort.Strings(identities)

	return identities, cobra.ShellCompDirectiveNoFileComp
}

// AddIdentityCompletion registers shell completion for the identity flag if present on the command.
func AddIdentityCompletion(cmd *cobra.Command) {
	if cmd.Flag("identity") != nil {
		if err := cmd.RegisterFlagCompletionFunc("identity", identityFlagCompletion); err != nil {
			log.Trace("Failed to register identity flag completion", "error", err)
		}
	}
}

func ComponentsArgCompletion(cmd *cobra.Command, args []string, toComplete string) ([]string, cobra.ShellCompDirective) {
	if len(args) == 0 {
		output, err := listComponents(cmd)
		if err != nil {
			return nil, cobra.ShellCompDirectiveNoFileComp
		}
		return output, cobra.ShellCompDirectiveNoFileComp
	}
	if len(args) > 0 {
		flagName := args[len(args)-1]
		if strings.HasPrefix(flagName, "--") {
			flagName = strings.ReplaceAll(flagName, "--", "")
		}
		if strings.HasPrefix(toComplete, "--") {
			flagName = strings.ReplaceAll(toComplete, "--", "")
		}
		flagName = strings.ReplaceAll(flagName, "=", "")
		if option, ok := cmd.GetFlagCompletionFunc(flagName); ok {
			return option(cmd, args, toComplete)
		}
	}
	return nil, cobra.ShellCompDirectiveNoFileComp
}

// Contains checks if a slice of strings contains an exact match for the target string.
func Contains(slice []string, target string) bool {
	for _, item := range slice {
		if item == target {
			return true
		}
	}
	return false
}<|MERGE_RESOLUTION|>--- conflicted
+++ resolved
@@ -5,11 +5,7 @@
 	"encoding/json"
 	"fmt"
 	"os"
-<<<<<<< HEAD
-=======
-	"path/filepath"
 	"sort"
->>>>>>> 6e041053
 	"strings"
 	"time"
 
