--- conflicted
+++ resolved
@@ -634,7 +634,6 @@
 	return info
 }
 
-<<<<<<< HEAD
 func showErrorExampleFromMarkdown(cmd *cobra.Command, arg string) {
 	commandPath := cmd.CommandPath()
 	suggestions := []string{}
@@ -672,7 +671,8 @@
 		details += "\n## Usage Examples:\n" + exampleContent.Content
 	}
 	u.PrintInvalidUsageErrorAndExit(errors.New(details), suggestion)
-=======
+}
+
 func stackFlagCompletion(cmd *cobra.Command, args []string, toComplete string) ([]string, cobra.ShellCompDirective) {
 	output, err := listStacks(cmd)
 	if err != nil {
@@ -707,7 +707,6 @@
 		}
 	}
 	return nil, cobra.ShellCompDirectiveNoFileComp
->>>>>>> d6fc8fe8
 }
 
 // Contains checks if a slice of strings contains an exact match for the target string.
