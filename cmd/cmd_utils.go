--- conflicted
+++ resolved
@@ -301,213 +301,6 @@
 	return existingTopLevelCommands
 }
 
-<<<<<<< HEAD
-=======
-// executeCustomCommand executes a custom command.
-func executeCustomCommand(
-	atmosConfig schema.AtmosConfiguration,
-	cmd *cobra.Command,
-	args []string,
-	parentCommand *cobra.Command,
-	commandConfig *schema.Command,
-) {
-	var err error
-
-	// Extract arguments after "--" separator using safe shell quoting.
-	separated := ExtractSeparatedArgs(cmd, args, os.Args)
-	args = separated.BeforeSeparator
-	trailingArgs, err := separated.GetAfterSeparatorAsQuotedString()
-	if err != nil {
-		errUtils.CheckErrorPrintAndExit(fmt.Errorf("%w: failed to quote trailing arguments: %w",
-			errUtils.ErrFailedToProcessArgs, err), "", "")
-	}
-
-	if commandConfig.Verbose {
-		atmosConfig.Logs.Level = u.LogLevelTrace
-	}
-
-	mergedArgsStr := cmd.Annotations["resolvedArgs"]
-	finalArgs := strings.Split(mergedArgsStr, ",")
-	if mergedArgsStr == "" {
-		// If for some reason no annotation was set, just fallback
-		finalArgs = args
-	}
-
-	// Create auth manager if identity is specified for this custom command.
-	// Check for --identity flag first (it overrides the config).
-	var authManager auth.AuthManager
-	var authStackInfo *schema.ConfigAndStacksInfo
-	identityFlag, _ := cmd.Flags().GetString("identity")
-	commandIdentity := strings.TrimSpace(identityFlag)
-	if commandIdentity == "" {
-		// Fall back to identity from command config
-		commandIdentity = strings.TrimSpace(commandConfig.Identity)
-	}
-
-	if commandIdentity != "" {
-		// Create a ConfigAndStacksInfo for the auth manager to populate with AuthContext.
-		// This enables YAML template functions to access authenticated credentials.
-		authStackInfo = &schema.ConfigAndStacksInfo{
-			AuthContext: &schema.AuthContext{},
-		}
-
-		credStore := credentials.NewCredentialStore()
-		validator := validation.NewValidator()
-		authManager, err = auth.NewAuthManager(&atmosConfig.Auth, credStore, validator, authStackInfo)
-		if err != nil {
-			errUtils.CheckErrorPrintAndExit(fmt.Errorf("%w: %w", errUtils.ErrFailedToInitializeAuthManager, err), "", "")
-		}
-
-		ctx := context.Background()
-
-		// Try to use cached credentials first (passive check, no prompts).
-		// Only authenticate if cached credentials are not available or expired.
-		_, err = authManager.GetCachedCredentials(ctx, commandIdentity)
-		if err != nil {
-			log.Debug("No valid cached credentials found, authenticating", "identity", commandIdentity, "error", err)
-			// No valid cached credentials - perform full authentication.
-			_, err = authManager.Authenticate(ctx, commandIdentity)
-			if err != nil {
-				// Check for user cancellation - return clean error without wrapping.
-				if errors.Is(err, errUtils.ErrUserAborted) {
-					errUtils.CheckErrorPrintAndExit(errUtils.ErrUserAborted, "", "")
-				}
-				errUtils.CheckErrorPrintAndExit(fmt.Errorf("%w for identity %q in custom command %q: %w",
-					errUtils.ErrAuthenticationFailed, commandIdentity, commandConfig.Name, err), "", "")
-			}
-		}
-
-		log.Debug("Authenticated with identity for custom command", "identity", commandIdentity, "command", commandConfig.Name)
-	}
-
-	// Execute custom command's steps
-	for i, step := range commandConfig.Steps {
-		// Prepare template data for arguments
-		argumentsData := map[string]string{}
-		for ix, arg := range commandConfig.Arguments {
-			argumentsData[arg.Name] = finalArgs[ix]
-		}
-
-		// Prepare template data for flags
-		flags := cmd.Flags()
-		flagsData := map[string]any{}
-		for _, fl := range commandConfig.Flags {
-			if fl.Type == "" || fl.Type == "string" {
-				providedFlag, err := flags.GetString(fl.Name)
-				errUtils.CheckErrorPrintAndExit(err, "", "")
-				flagsData[fl.Name] = providedFlag
-			} else if fl.Type == "bool" {
-				boolFlag, err := flags.GetBool(fl.Name)
-				errUtils.CheckErrorPrintAndExit(err, "", "")
-				flagsData[fl.Name] = boolFlag
-			}
-		}
-
-		// Prepare template data
-		data := map[string]any{
-			"Arguments":    argumentsData,
-			"Flags":        flagsData,
-			"TrailingArgs": trailingArgs,
-		}
-
-		// If the custom command defines 'component_config' section with 'component' and 'stack' attributes,
-		// process the component stack config and expose it in {{ .ComponentConfig.xxx.yyy.zzz }} Go template variables
-		if commandConfig.ComponentConfig.Component != "" && commandConfig.ComponentConfig.Stack != "" {
-			// Process Go templates in the command's 'component_config.component'
-			component, err := e.ProcessTmpl(&atmosConfig, fmt.Sprintf("component-config-component-%d", i), commandConfig.ComponentConfig.Component, data, false)
-			errUtils.CheckErrorPrintAndExit(err, "", "")
-			if component == "" || component == "<no value>" {
-				errUtils.CheckErrorPrintAndExit(fmt.Errorf("the command defines an invalid 'component_config.component: %s' in '%s'",
-					commandConfig.ComponentConfig.Component, cfg.CliConfigFileName+u.DefaultStackConfigFileExtension), "", "")
-			}
-
-			// Process Go templates in the command's 'component_config.stack'
-			stack, err := e.ProcessTmpl(&atmosConfig, fmt.Sprintf("component-config-stack-%d", i), commandConfig.ComponentConfig.Stack, data, false)
-			errUtils.CheckErrorPrintAndExit(err, "", "")
-			if stack == "" || stack == "<no value>" {
-				errUtils.CheckErrorPrintAndExit(fmt.Errorf("the command defines an invalid 'component_config.stack: %s' in '%s'",
-					commandConfig.ComponentConfig.Stack, cfg.CliConfigFileName+u.DefaultStackConfigFileExtension), "", "")
-			}
-
-			// Get the config for the component in the stack
-			componentConfig, err := e.ExecuteDescribeComponent(&e.ExecuteDescribeComponentParams{
-				Component:            component,
-				Stack:                stack,
-				ProcessTemplates:     true,
-				ProcessYamlFunctions: true,
-				Skip:                 nil,
-				AuthManager:          authManager,
-			})
-			errUtils.CheckErrorPrintAndExit(err, "", "")
-			data["ComponentConfig"] = componentConfig
-		}
-
-		// Prepare ENV vars
-		// ENV var values support Go templates and have access to {{ .ComponentConfig.xxx.yyy.zzz }} Go template variables
-		// Start with current environment to inherit PATH and other variables.
-		env := os.Environ()
-		for _, v := range commandConfig.Env {
-			key := strings.TrimSpace(v.Key)
-			value := v.Value
-			valCommand := v.ValueCommand
-
-			if value != "" && valCommand != "" {
-				err = fmt.Errorf("either 'value' or 'valueCommand' can be specified for the ENV var, but not both.\n"+
-					"Custom command '%s %s' defines 'value=%s' and 'valueCommand=%s' for the ENV var '%s'",
-					parentCommand.Name(), commandConfig.Name, value, valCommand, key)
-				errUtils.CheckErrorPrintAndExit(err, "", "")
-			}
-
-			// If the command to get the value for the ENV var is provided, execute it
-			if valCommand != "" {
-				valCommandName := fmt.Sprintf("env-var-%s-valcommand", key)
-				res, err := u.ExecuteShellAndReturnOutput(valCommand, valCommandName, currentDirPath, env, false)
-				errUtils.CheckErrorPrintAndExit(err, "", "")
-				value = strings.TrimRight(res, "\r\n")
-			} else {
-				// Process Go templates in the values of the command's ENV vars
-				value, err = e.ProcessTmpl(&atmosConfig, fmt.Sprintf("env-var-%d", i), value, data, false)
-				errUtils.CheckErrorPrintAndExit(err, "", "")
-			}
-
-			// Add or update the environment variable in the env slice
-			env = u.UpdateEnvVar(env, key, value)
-		}
-
-		if len(commandConfig.Env) > 0 && commandConfig.Verbose {
-			var envVarsList []string
-			for _, v := range commandConfig.Env {
-				envVarsList = append(envVarsList, fmt.Sprintf("%s=%s", strings.TrimSpace(v.Key), "***"))
-			}
-			log.Debug("Using custom ENV vars", "env", envVarsList)
-		}
-
-		// Prepare shell environment with authentication credentials if identity is specified.
-		if commandIdentity != "" && authManager != nil {
-			ctx := context.Background()
-			env, err = authManager.PrepareShellEnvironment(ctx, commandIdentity, env)
-			if err != nil {
-				errUtils.CheckErrorPrintAndExit(fmt.Errorf("failed to prepare shell environment for identity %q in custom command %q step %d: %w",
-					commandIdentity, commandConfig.Name, i, err), "", "")
-			}
-			log.Debug("Prepared environment with identity for custom command step", "identity", commandIdentity, "command", commandConfig.Name, "step", i)
-		}
-
-		// Process Go templates in the command's steps.
-		// Steps support Go templates and have access to {{ .ComponentConfig.xxx.yyy.zzz }} Go template variables
-		commandToRun, err := e.ProcessTmpl(&atmosConfig, fmt.Sprintf("step-%d", i), step, data, false)
-		errUtils.CheckErrorPrintAndExit(err, "", "")
-
-		// Execute the command step
-		commandName := fmt.Sprintf("%s-step-%d", commandConfig.Name, i)
-
-		// Pass the prepared environment with custom variables to the subprocess
-		err = e.ExecuteShell(commandToRun, commandName, currentDirPath, env, false)
-		errUtils.CheckErrorPrintAndExit(err, "", "")
-	}
-}
-
->>>>>>> b9e8e597
 // cloneCommand clones a custom command config into a new struct.
 func cloneCommand(orig *schema.Command) (*schema.Command, error) {
 	origJSON, err := json.Marshal(orig)
@@ -1075,8 +868,15 @@
 					commandConfig.ComponentConfig.Stack, cfg.CliConfigFileName+u.DefaultStackConfigFileExtension), "", "")
 			}
 
-			// Get the config for the component in the stack
-			componentConfig, err := e.ExecuteDescribeComponent(component, stack, true, true, nil)
+			// Get the config for the component in the stack.
+			componentConfig, err := e.ExecuteDescribeComponent(&e.ExecuteDescribeComponentParams{
+				Component:            component,
+				Stack:                stack,
+				ProcessTemplates:     true,
+				ProcessYamlFunctions: true,
+				Skip:                 nil,
+				AuthManager:          authManager,
+			})
 			errUtils.CheckErrorPrintAndExit(err, "", "")
 			data["ComponentConfig"] = componentConfig
 		}
