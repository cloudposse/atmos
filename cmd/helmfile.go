package cmd

import (
	e "github.com/cloudposse/atmos/internal/exec"
	u "github.com/cloudposse/atmos/pkg/utils"
	"github.com/spf13/cobra"
)

// helmfileCmd represents the base command for all helmfile sub-commands
var helmfileCmd = &cobra.Command{
	Use:                "helmfile",
	Aliases:            []string{"hf"},
	Short:              "Manage Helmfile-based Kubernetes deployments",
	Long:               `This command runs Helmfile commands to manage Kubernetes deployments using Helmfile.`,
	FParseErrWhitelist: struct{ UnknownFlags bool }{UnknownFlags: true},
<<<<<<< HEAD
	Run: func(cmd *cobra.Command, args []string) {

		var argsAfterDoubleDash []string
		var finalArgs = args

		doubleDashIndex := lo.IndexOf(args, "--")
		if doubleDashIndex > 0 {
			finalArgs = lo.Slice(args, 0, doubleDashIndex)
			argsAfterDoubleDash = lo.Slice(args, doubleDashIndex+1, len(args))
		}

		info, err := e.ProcessCommandLineArgs("helmfile", cmd, finalArgs, argsAfterDoubleDash)
		if err != nil {
			u.LogErrorAndExit(err)
		}
		// Exit on help
		if info.NeedHelp || (info.SubCommand == "" && info.SubCommand2 == "") {
			// Check for the latest Atmos release on GitHub and print update message
			if err := cmd.Help(); err != nil {
				u.LogErrorAndExit(err)
			}
			return
		}
		// Check Atmos configuration
		checkAtmosConfig()

		err = e.ExecuteHelmfile(info)
		if err != nil {
			u.LogErrorAndExit(err)
		}
	},
=======
	Args:               cobra.NoArgs,
>>>>>>> 255a05a2
}

func init() {
	// https://github.com/spf13/cobra/issues/739
	helmfileCmd.DisableFlagParsing = true
	helmfileCmd.PersistentFlags().StringP("stack", "s", "", "atmos helmfile <helmfile_command> <component> -s <stack>")
	RootCmd.AddCommand(helmfileCmd)
}

func helmfileRun(cmd *cobra.Command, commandName string, args []string) {
	handleHelpRequest(cmd, args)
	diffArgs := []string{commandName}
	diffArgs = append(diffArgs, args...)
	info := getConfigAndStacksInfo("helmfile", cmd, diffArgs)
	err := e.ExecuteHelmfile(info)
	if err != nil {
		u.LogErrorAndExit(atmosConfig, err)
	}
}<|MERGE_RESOLUTION|>--- conflicted
+++ resolved
@@ -13,41 +13,7 @@
 	Short:              "Manage Helmfile-based Kubernetes deployments",
 	Long:               `This command runs Helmfile commands to manage Kubernetes deployments using Helmfile.`,
 	FParseErrWhitelist: struct{ UnknownFlags bool }{UnknownFlags: true},
-<<<<<<< HEAD
-	Run: func(cmd *cobra.Command, args []string) {
-
-		var argsAfterDoubleDash []string
-		var finalArgs = args
-
-		doubleDashIndex := lo.IndexOf(args, "--")
-		if doubleDashIndex > 0 {
-			finalArgs = lo.Slice(args, 0, doubleDashIndex)
-			argsAfterDoubleDash = lo.Slice(args, doubleDashIndex+1, len(args))
-		}
-
-		info, err := e.ProcessCommandLineArgs("helmfile", cmd, finalArgs, argsAfterDoubleDash)
-		if err != nil {
-			u.LogErrorAndExit(err)
-		}
-		// Exit on help
-		if info.NeedHelp || (info.SubCommand == "" && info.SubCommand2 == "") {
-			// Check for the latest Atmos release on GitHub and print update message
-			if err := cmd.Help(); err != nil {
-				u.LogErrorAndExit(err)
-			}
-			return
-		}
-		// Check Atmos configuration
-		checkAtmosConfig()
-
-		err = e.ExecuteHelmfile(info)
-		if err != nil {
-			u.LogErrorAndExit(err)
-		}
-	},
-=======
 	Args:               cobra.NoArgs,
->>>>>>> 255a05a2
 }
 
 func init() {
@@ -64,6 +30,6 @@
 	info := getConfigAndStacksInfo("helmfile", cmd, diffArgs)
 	err := e.ExecuteHelmfile(info)
 	if err != nil {
-		u.LogErrorAndExit(atmosConfig, err)
+		u.LogErrorAndExit(err)
 	}
 }