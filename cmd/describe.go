--- conflicted
+++ resolved
@@ -13,11 +13,7 @@
 }
 
 func init() {
-<<<<<<< HEAD
 	addUsageCommand(describeCmd, false)
-=======
 	describeCmd.PersistentFlags().StringP("query", "q", "", "Query the results of an 'atmos describe' command using 'yq' expressions: atmos describe <subcommand> --query <yq-expression>")
-
->>>>>>> 059eccb0
 	RootCmd.AddCommand(describeCmd)
 }