package cmd

import (
<<<<<<< HEAD
	"context"
=======
	"os"
>>>>>>> b9e8e597

	"github.com/spf13/cobra"
	"github.com/spf13/viper"

	"github.com/cloudposse/atmos/internal/exec"
	cfg "github.com/cloudposse/atmos/pkg/config"
	"github.com/cloudposse/atmos/pkg/flags"
	"github.com/cloudposse/atmos/pkg/schema"
)

var describeDependentsParser = flags.NewStandardOptionsBuilder().
	WithStack(true).
	WithFormat("json", "json", "yaml").
	WithFile().
	WithQuery().
	WithProcessTemplates(true).
	WithProcessFunctions(true).
	WithSkip().
	Build()

type describeDependentExecCreator func(atmosConfig *schema.AtmosConfiguration) exec.DescribeDependentsExec

// describeDependentsCmd produces a list of Atmos components in Atmos stacks that depend on the provided Atmos component
var describeDependentsCmd = &cobra.Command{
	Use:               "dependents",
	Aliases:           []string{"dependants"},
	Short:             "List Atmos components that depend on a given component",
	Long:              "This command generates a list of Atmos components within stacks that depend on the specified Atmos component.",
	Args:              cobra.ExactArgs(1),
	ValidArgsFunction: ComponentsArgCompletion,
	RunE: getRunnableDescribeDependentsCmd(
		checkAtmosConfig,
		cfg.InitCliConfig,
		exec.NewDescribeDependentsExec),
}

func getRunnableDescribeDependentsCmd(
	checkAtmosConfig func(opts ...AtmosValidateOption),
	initCliConfig func(info schema.ConfigAndStacksInfo, validate bool) (schema.AtmosConfiguration, error),
	newDescribeDependentsExec describeDependentExecCreator,
) func(cmd *cobra.Command, args []string) error {
	return func(cmd *cobra.Command, args []string) error {
		// Check Atmos configuration
		checkAtmosConfig()

		opts, err := describeDependentsParser.Parse(context.Background(), args)
		if err != nil {
			return err
		}

		info := schema.ConfigAndStacksInfo{}
		atmosConfig, err := initCliConfig(info, true)
		if err != nil {
			return err
		}

		// Format validation is now handled by the parser at parse time.

		describe := &exec.DescribeDependentsExecProps{
			Format:               opts.Format,
			File:                 opts.File,
			Stack:                opts.Stack,
			Query:                opts.Query,
			ProcessTemplates:     opts.ProcessTemplates,
			ProcessYamlFunctions: opts.ProcessYamlFunctions,
			Skip:                 opts.Skip,
			Component:            opts.GetPositionalArgs()[0],
		}

		// Get identity from flag and create AuthManager if provided.
		identityName := GetIdentityFromFlags(cmd, os.Args)
		authManager, err := CreateAuthManagerFromIdentity(identityName, &atmosConfig.Auth)
		if err != nil {
			return err
		}
		describe.AuthManager = authManager

		// Global --pager flag is now handled in cfg.InitCliConfig

		err = newDescribeDependentsExec(&atmosConfig).Execute(describe)
		return err
	}
}

func init() {
	describeDependentsCmd.DisableFlagParsing = false

	// Register StandardOptions flags (includes required stack flag via WithStack(true)).
	describeDependentsParser.RegisterFlags(describeDependentsCmd)
	_ = describeDependentsParser.BindToViper(viper.GetViper())

	// Register stack completion after flags are registered.
	_ = describeDependentsCmd.RegisterFlagCompletionFunc("stack", stackFlagCompletion)

	describeCmd.AddCommand(describeDependentsCmd)
}<|MERGE_RESOLUTION|>--- conflicted
+++ resolved
@@ -1,11 +1,8 @@
 package cmd
 
 import (
-<<<<<<< HEAD
 	"context"
-=======
 	"os"
->>>>>>> b9e8e597
 
 	"github.com/spf13/cobra"
 	"github.com/spf13/viper"
@@ -64,6 +61,13 @@
 
 		// Format validation is now handled by the parser at parse time.
 
+		// Get identity from flag and create AuthManager if provided.
+		identityName := GetIdentityFromFlags(cmd, os.Args)
+		authManager, err := CreateAuthManagerFromIdentity(identityName, &atmosConfig.Auth)
+		if err != nil {
+			return err
+		}
+
 		describe := &exec.DescribeDependentsExecProps{
 			Format:               opts.Format,
 			File:                 opts.File,
@@ -73,17 +77,10 @@
 			ProcessYamlFunctions: opts.ProcessYamlFunctions,
 			Skip:                 opts.Skip,
 			Component:            opts.GetPositionalArgs()[0],
+			AuthManager:          authManager,
 		}
 
-		// Get identity from flag and create AuthManager if provided.
-		identityName := GetIdentityFromFlags(cmd, os.Args)
-		authManager, err := CreateAuthManagerFromIdentity(identityName, &atmosConfig.Auth)
-		if err != nil {
-			return err
-		}
-		describe.AuthManager = authManager
-
-		// Global --pager flag is now handled in cfg.InitCliConfig
+		// Global --pager flag is now handled in cfg.InitCliConfig.
 
 		err = newDescribeDependentsExec(&atmosConfig).Execute(describe)
 		return err
