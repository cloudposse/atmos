package cmd

import (
	"fmt"
	"runtime"
	"strings"

	"github.com/spf13/cobra"

	tuiUtils "github.com/cloudposse/atmos/internal/tui/utils"
	u "github.com/cloudposse/atmos/pkg/utils"
	"github.com/cloudposse/atmos/pkg/version"
)

var checkFlag bool

var versionCmd = &cobra.Command{
	Use:     "version",
	Short:   "Display the version of Atmos you are running and check for updates",
	Long:    `This command shows the version of the Atmos CLI you are currently running and checks if a newer version is available. Use this command to verify your installation and ensure you are up to date.`,
	Example: "atmos version",
	Args:    cobra.NoArgs,
	Run: func(cmd *cobra.Command, args []string) {
		// Print a styled Atmos logo to the terminal
		fmt.Println()
		err := tuiUtils.PrintStyledText("ATMOS")
		if err != nil {
<<<<<<< HEAD
			u.LogErrorAndExit(atmosConfig, err)
=======
			u.LogErrorAndExit(err)
>>>>>>> a6fb9e63
		}

		atmosIcon := "\U0001F47D"

		u.PrintMessage(fmt.Sprintf("%s Atmos %s on %s/%s", atmosIcon, version.Version, runtime.GOOS, runtime.GOARCH))
		fmt.Println()

		// Only check for updates when explicitly requested
		if checkFlag {
			u.LogDebug(atmosConfig, "Checking for latest Atmos release on Github")
			// Check for the latest Atmos release on GitHub
			latestReleaseTag, err := u.GetLatestGitHubRepoRelease(atmosConfig, "cloudposse", "atmos")
			if err == nil && latestReleaseTag != "" {
				if err != nil {
<<<<<<< HEAD
					u.LogWarning(atmosConfig, fmt.Sprintf("Failed to check for updates: %v", err))
					return
				}
				if latestReleaseTag == "" {
					u.LogWarning(atmosConfig, "No release information available")
=======
					u.LogWarning(fmt.Sprintf("Failed to check for updates: %v", err))
					return
				}
				if latestReleaseTag == "" {
					u.LogWarning("No release information available")
>>>>>>> a6fb9e63
					return
				}
				latestRelease := strings.TrimPrefix(latestReleaseTag, "v")
				currentRelease := strings.TrimPrefix(version.Version, "v")

				u.LogDebug(atmosConfig, fmt.Sprintf("Latest release tag: v%s", latestRelease))
				u.LogDebug(atmosConfig, fmt.Sprintf("Current version: %s, Latest version: %s", currentRelease, latestRelease))

				if latestRelease == currentRelease {
					u.PrintMessage(fmt.Sprintf("You are running the latest version of Atmos (%s)", latestRelease))
				} else {
					u.PrintMessageToUpgradeToAtmosLatestRelease(latestRelease)
				}
			}

			// Check for the cache and print update message
			u.LogDebug(atmosConfig, "Checking for updates from cache...")
			CheckForAtmosUpdateAndPrintMessage(atmosConfig)
		}
	},
}

func init() {
	versionCmd.Flags().BoolVarP(&checkFlag, "check", "c", false, "Run additional checks after displaying version info")
	RootCmd.AddCommand(versionCmd)
}<|MERGE_RESOLUTION|>--- conflicted
+++ resolved
@@ -25,11 +25,7 @@
 		fmt.Println()
 		err := tuiUtils.PrintStyledText("ATMOS")
 		if err != nil {
-<<<<<<< HEAD
-			u.LogErrorAndExit(atmosConfig, err)
-=======
 			u.LogErrorAndExit(err)
->>>>>>> a6fb9e63
 		}
 
 		atmosIcon := "\U0001F47D"
@@ -44,19 +40,11 @@
 			latestReleaseTag, err := u.GetLatestGitHubRepoRelease(atmosConfig, "cloudposse", "atmos")
 			if err == nil && latestReleaseTag != "" {
 				if err != nil {
-<<<<<<< HEAD
-					u.LogWarning(atmosConfig, fmt.Sprintf("Failed to check for updates: %v", err))
-					return
-				}
-				if latestReleaseTag == "" {
-					u.LogWarning(atmosConfig, "No release information available")
-=======
 					u.LogWarning(fmt.Sprintf("Failed to check for updates: %v", err))
 					return
 				}
 				if latestReleaseTag == "" {
 					u.LogWarning("No release information available")
->>>>>>> a6fb9e63
 					return
 				}
 				latestRelease := strings.TrimPrefix(latestReleaseTag, "v")
