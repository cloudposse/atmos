--- conflicted
+++ resolved
@@ -1,23 +1,18 @@
 package cmd
 
 import (
-<<<<<<< HEAD
 	"context"
-=======
 	"errors"
 	"os"
->>>>>>> b9e8e597
 
 	"github.com/spf13/cobra"
 	"github.com/spf13/viper"
 
+	errUtils "github.com/cloudposse/atmos/errors"
 	e "github.com/cloudposse/atmos/internal/exec"
-<<<<<<< HEAD
+	cfg "github.com/cloudposse/atmos/pkg/config"
 	"github.com/cloudposse/atmos/pkg/flags"
-=======
-	cfg "github.com/cloudposse/atmos/pkg/config"
 	"github.com/cloudposse/atmos/pkg/schema"
->>>>>>> b9e8e597
 )
 
 // describeComponentParser is created once at package initialization using builder pattern.
@@ -60,35 +55,10 @@
 		}
 		component := positionalArgs[0]
 
-<<<<<<< HEAD
-		// Execute command with strongly-typed parameters.
-		err = e.NewDescribeComponentExec().ExecuteDescribeComponentCmd(e.DescribeComponentParams{
-			Component:            component,
-			Stack:                opts.Stack,
-			ProcessTemplates:     opts.ProcessTemplates,
-			ProcessYamlFunctions: opts.ProcessYamlFunctions,
-			Skip:                 opts.Skip,
-			Query:                opts.Query,
-			Format:               opts.Format,
-			File:                 opts.File,
-			Provenance:           opts.Provenance,
-=======
-		skip, err := flags.GetStringSlice("skip")
-		if err != nil {
-			return err
-		}
-
-		provenance, err := flags.GetBool("provenance")
-		if err != nil {
-			return err
-		}
-
-		component := args[0]
-
 		// Load atmos configuration to get auth config.
 		atmosConfig, err := cfg.InitCliConfig(schema.ConfigAndStacksInfo{
 			ComponentFromArg: component,
-			Stack:            stack,
+			Stack:            opts.Stack,
 		}, false)
 		if err != nil {
 			return errors.Join(errUtils.ErrFailedToInitConfig, err)
@@ -101,18 +71,18 @@
 			return err
 		}
 
+		// Execute command with strongly-typed parameters.
 		err = e.NewDescribeComponentExec().ExecuteDescribeComponentCmd(e.DescribeComponentParams{
 			Component:            component,
-			Stack:                stack,
-			ProcessTemplates:     processTemplates,
-			ProcessYamlFunctions: processYamlFunctions,
-			Skip:                 skip,
-			Query:                query,
-			Format:               format,
-			File:                 file,
-			Provenance:           provenance,
+			Stack:                opts.Stack,
+			ProcessTemplates:     opts.ProcessTemplates,
+			ProcessYamlFunctions: opts.ProcessYamlFunctions,
+			Skip:                 opts.Skip,
+			Query:                opts.Query,
+			Format:               opts.Format,
+			File:                 opts.File,
+			Provenance:           opts.Provenance,
 			AuthManager:          authManager,
->>>>>>> b9e8e597
 		})
 		return err
 	},
