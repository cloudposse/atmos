package cmd

import (
	"errors"
	"os"

	"github.com/spf13/cobra"

	errUtils "github.com/cloudposse/atmos/errors"
	e "github.com/cloudposse/atmos/internal/exec"
<<<<<<< HEAD
	comp "github.com/cloudposse/atmos/pkg/component"
=======
	"github.com/cloudposse/atmos/pkg/auth"
>>>>>>> aaf83339
	cfg "github.com/cloudposse/atmos/pkg/config"
	"github.com/cloudposse/atmos/pkg/schema"
	u "github.com/cloudposse/atmos/pkg/utils"
)

// describeComponentCmd describes configuration for components
var describeComponentCmd = &cobra.Command{
	Use:                "component",
	Short:              "Show configuration details for an Atmos component in a stack",
	Long:               `Display the configuration details for a specific Atmos component within a designated Atmos stack, including its dependencies, settings, and overrides.`,
	FParseErrWhitelist: struct{ UnknownFlags bool }{UnknownFlags: false},
	Args:               cobra.ExactArgs(1),
	RunE: func(cmd *cobra.Command, args []string) error {
		// Check Atmos configuration
		if err := checkAtmosConfigE(); err != nil {
			return err
		}

		if len(args) != 1 {
			return errors.New("invalid arguments. The command requires one argument `component`")
		}

		flags := cmd.Flags()

		stack, err := flags.GetString("stack")
		if err != nil {
			return err
		}

		format, err := flags.GetString("format")
		if err != nil {
			return err
		}

		file, err := flags.GetString("file")
		if err != nil {
			return err
		}

		processTemplates, err := flags.GetBool("process-templates")
		if err != nil {
			return err
		}

		processYamlFunctions, err := flags.GetBool("process-functions")
		if err != nil {
			return err
		}

		query, err := flags.GetString("query")
		if err != nil {
			return err
		}

		skip, err := flags.GetStringSlice("skip")
		if err != nil {
			return err
		}

		provenance, err := flags.GetBool("provenance")
		if err != nil {
			return err
		}

		component := args[0]

		// Determine if we need path resolution.
		// Only resolve as a filesystem path if the argument explicitly indicates a path.
		// Otherwise, treat it as a component name (even if it contains slashes).
		needsPathResolution := comp.IsExplicitComponentPath(component)

		// Load atmos configuration to get auth config.
		atmosConfig, err := cfg.InitCliConfig(schema.ConfigAndStacksInfo{
			ComponentFromArg: component,
			Stack:            stack,
		}, false)
		if err != nil {
			// If config loading failed and we're trying to resolve a path,
			// try to give a more specific error about the path.
			if needsPathResolution {
				// Try to determine if the path is outside component directories.
				// Since we don't have config, we can't determine base paths,
				// so we just indicate that path resolution requires valid config.
				pathErr := errUtils.Build(errUtils.ErrPathResolutionFailed).
					WithHintf("Failed to initialize config for path: `%s`\n\nPath resolution requires valid Atmos configuration", component).
					WithHint("Verify `atmos.yaml` exists in your repository root or `.atmos/` directory\nRun `atmos describe config` to validate your configuration").
					WithContext("component_arg", component).
					WithContext("stack", stack).
					WithContext("config_error", err.Error()).
					WithExitCode(2).
					Err()
				return pathErr
			}
			return errors.Join(errUtils.ErrFailedToInitConfig, err)
		}

<<<<<<< HEAD
		// Resolve path-based component arguments to component names
		if needsPathResolution {
			// We don't know the component type yet - describe component detects it.
			// Extract component info from path without type checking or stack validation.
			// Stack validation will happen later in ExecuteDescribeComponent.
			componentInfo, err := u.ExtractComponentInfoFromPath(&atmosConfig, component)
			if err != nil {
				// Return the error directly to preserve detailed hints and exit codes.
				// ExtractComponentInfoFromPath already provides detailed error messages with hints.
				return err
			}
			component = componentInfo.FullComponent
		}

		// Get identity from flag and create AuthManager if provided.
=======
		// Get identity flag value.
>>>>>>> aaf83339
		identityName := GetIdentityFromFlags(cmd, os.Args)

		// Get component-specific auth config and merge with global auth config.
		// This follows the same pattern as terraform.go to handle stack-level default identities.
		// Start with global config.
		mergedAuthConfig := auth.CopyGlobalAuthConfig(&atmosConfig.Auth)

		// Get component config to extract auth section (without processing YAML functions to avoid circular dependency).
		componentConfig, componentErr := e.ExecuteDescribeComponent(&e.ExecuteDescribeComponentParams{
			Component:            component,
			Stack:                stack,
			ProcessTemplates:     false,
			ProcessYamlFunctions: false, // Avoid circular dependency with YAML functions that need auth.
			Skip:                 nil,
			AuthManager:          nil, // No auth manager yet - we're determining which identity to use.
		})
		if componentErr != nil {
			// If component doesn't exist, exit immediately before attempting authentication.
			// This prevents prompting for identity when the component is invalid.
			if errors.Is(componentErr, errUtils.ErrInvalidComponent) {
				return componentErr
			}
			// For other errors (e.g., permission issues), continue with global auth config.
		} else {
			// Merge component-specific auth with global auth.
			mergedAuthConfig, err = auth.MergeComponentAuthFromConfig(&atmosConfig.Auth, componentConfig, &atmosConfig, cfg.AuthSectionName)
			if err != nil {
				return err
			}
		}

		// Create and authenticate AuthManager using merged auth config.
		// This enables stack-level default identity to be recognized.
		authManager, err := CreateAuthManagerFromIdentity(identityName, mergedAuthConfig)
		if err != nil {
			return err
		}

		err = e.NewDescribeComponentExec().ExecuteDescribeComponentCmd(e.DescribeComponentParams{
			Component:            component,
			Stack:                stack,
			ProcessTemplates:     processTemplates,
			ProcessYamlFunctions: processYamlFunctions,
			Skip:                 skip,
			Query:                query,
			Format:               format,
			File:                 file,
			Provenance:           provenance,
			AuthManager:          authManager,
		})
		return err
	},
	ValidArgsFunction: ComponentsArgCompletion,
}

func init() {
	describeComponentCmd.DisableFlagParsing = false
	AddStackCompletion(describeComponentCmd)
	describeComponentCmd.PersistentFlags().StringP("format", "f", "yaml", "The output format")
	describeComponentCmd.PersistentFlags().String("file", "", "Write the result to the file")
	describeComponentCmd.PersistentFlags().Bool("process-templates", true, "Enable/disable Go template processing in Atmos stack manifests when executing the command")
	describeComponentCmd.PersistentFlags().Bool("process-functions", true, "Enable/disable YAML functions processing in Atmos stack manifests when executing the command")
	describeComponentCmd.PersistentFlags().StringSlice("skip", nil, "Skip executing a YAML function in the Atmos stack manifests when executing the command")
	describeComponentCmd.PersistentFlags().Bool("provenance", false, "Enable provenance tracking to show where configuration values originated")

	err := describeComponentCmd.MarkPersistentFlagRequired("stack")
	if err != nil {
		errUtils.CheckErrorPrintAndExit(err, "", "")
	}

	describeCmd.AddCommand(describeComponentCmd)
}<|MERGE_RESOLUTION|>--- conflicted
+++ resolved
@@ -8,11 +8,8 @@
 
 	errUtils "github.com/cloudposse/atmos/errors"
 	e "github.com/cloudposse/atmos/internal/exec"
-<<<<<<< HEAD
+	"github.com/cloudposse/atmos/pkg/auth"
 	comp "github.com/cloudposse/atmos/pkg/component"
-=======
-	"github.com/cloudposse/atmos/pkg/auth"
->>>>>>> aaf83339
 	cfg "github.com/cloudposse/atmos/pkg/config"
 	"github.com/cloudposse/atmos/pkg/schema"
 	u "github.com/cloudposse/atmos/pkg/utils"
@@ -109,8 +106,7 @@
 			return errors.Join(errUtils.ErrFailedToInitConfig, err)
 		}
 
-<<<<<<< HEAD
-		// Resolve path-based component arguments to component names
+		// Resolve path-based component arguments to component names.
 		if needsPathResolution {
 			// We don't know the component type yet - describe component detects it.
 			// Extract component info from path without type checking or stack validation.
@@ -124,10 +120,7 @@
 			component = componentInfo.FullComponent
 		}
 
-		// Get identity from flag and create AuthManager if provided.
-=======
 		// Get identity flag value.
->>>>>>> aaf83339
 		identityName := GetIdentityFromFlags(cmd, os.Args)
 
 		// Get component-specific auth config and merge with global auth config.
