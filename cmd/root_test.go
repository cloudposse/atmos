--- conflicted
+++ resolved
@@ -469,10 +469,10 @@
 		}()
 
 		// Set ATMOS_CLI_CONFIG_PATH to a test directory to avoid loading real config.
-		os.Setenv("ATMOS_CLI_CONFIG_PATH", "testdata/pager")
+		t.Setenv("ATMOS_CLI_CONFIG_PATH", "testdata/pager")
 
 		// Set ATMOS_PAGER=false to explicitly disable the pager.
-		os.Setenv("ATMOS_PAGER", "false")
+		t.Setenv("ATMOS_PAGER", "false")
 
 		// Set os.Args so our custom Execute() function can parse them.
 		// This is required because Execute() needs to initialize atmosConfig from environment variables.
@@ -506,7 +506,7 @@
 
 		// Set ATMOS_PAGER=true to try to enable pager, but there's no TTY.
 		// The pager should detect no TTY and fall back to direct output.
-		os.Setenv("ATMOS_PAGER", "true")
+		t.Setenv("ATMOS_PAGER", "true")
 
 		// Set os.Args so our custom Execute() function can parse them.
 		os.Args = []string{"atmos", "--help"}
@@ -597,7 +597,6 @@
 	}
 }
 
-<<<<<<< HEAD
 func TestFindAnsiCodeEnd(t *testing.T) {
 	tests := []struct {
 		name     string
@@ -708,91 +707,12 @@
 		{
 			name:     "empty string",
 			input:    "",
-=======
-// TestParseChdirFromArgs tests the parseChdirFromArgs function that manually parses --chdir or -C flags.
-// This function is critical for commands with DisableFlagParsing=true (terraform, helmfile, packer).
-func TestParseChdirFromArgs(t *testing.T) {
-	tests := []struct {
-		name     string
-		args     []string
-		expected string
-	}{
-		{
-			name:     "--chdir with equals sign",
-			args:     []string{"atmos", "--chdir=/tmp/foo", "terraform", "plan"},
-			expected: "/tmp/foo",
-		},
-		{
-			name:     "--chdir with space",
-			args:     []string{"atmos", "--chdir", "/tmp/bar", "terraform", "plan"},
-			expected: "/tmp/bar",
-		},
-		{
-			name:     "-C with equals sign",
-			args:     []string{"atmos", "-C=/tmp/baz", "terraform", "plan"},
-			expected: "/tmp/baz",
-		},
-		{
-			name:     "-C with space",
-			args:     []string{"atmos", "-C", "/tmp/qux", "terraform", "plan"},
-			expected: "/tmp/qux",
-		},
-		{
-			name:     "-C concatenated (no space or equals)",
-			args:     []string{"atmos", "-C/tmp/concat", "terraform", "plan"},
-			expected: "/tmp/concat",
-		},
-		{
-			name:     "-C concatenated with relative path",
-			args:     []string{"atmos", "-C../foo", "terraform", "plan"},
-			expected: "../foo",
-		},
-		{
-			name:     "no chdir flag",
-			args:     []string{"atmos", "terraform", "plan"},
 			expected: "",
 		},
-		{
-			name:     "--chdir at end without value",
-			args:     []string{"atmos", "terraform", "plan", "--chdir"},
-			expected: "",
-		},
-		{
-			name:     "-C at end without value",
-			args:     []string{"atmos", "terraform", "plan", "-C"},
-			expected: "",
-		},
-		{
-			name:     "multiple --chdir flags (first wins)",
-			args:     []string{"atmos", "--chdir=/first", "--chdir=/second", "terraform", "plan"},
-			expected: "/first",
-		},
-		{
-			name:     "mixed -C and --chdir (first wins)",
-			args:     []string{"atmos", "-C/first", "--chdir=/second", "terraform", "plan"},
-			expected: "/first",
-		},
-		{
-			name:     "--chdir with tilde",
-			args:     []string{"atmos", "--chdir=~/mydir", "terraform", "plan"},
-			expected: "~/mydir",
-		},
-		{
-			name:     "empty args",
-			args:     []string{},
-			expected: "",
-		},
-		{
-			name:     "single arg",
-			args:     []string{"atmos"},
->>>>>>> ca9898c4
-			expected: "",
-		},
-	}
-
-	for _, tt := range tests {
-		t.Run(tt.name, func(t *testing.T) {
-<<<<<<< HEAD
+	}
+
+	for _, tt := range tests {
+		t.Run(tt.name, func(t *testing.T) {
 			result := stripBackgroundCodes(tt.input)
 			if result != tt.expected {
 				t.Errorf("stripBackgroundCodes(%q) = %q, want %q", tt.input, result, tt.expected)
@@ -831,7 +751,92 @@
 			if layout.maxFlagWidth != tt.maxFlagWidth {
 				t.Errorf("newFlagRenderLayout() maxFlagWidth = %d, want %d", layout.maxFlagWidth, tt.maxFlagWidth)
 			}
-=======
+		})
+	}
+}
+
+// TestParseChdirFromArgs tests the parseChdirFromArgs function that manually parses --chdir or -C flags.
+// This function is critical for commands with DisableFlagParsing=true (terraform, helmfile, packer).
+func TestParseChdirFromArgs(t *testing.T) {
+	tests := []struct {
+		name     string
+		args     []string
+		expected string
+	}{
+		{
+			name:     "--chdir with equals sign",
+			args:     []string{"atmos", "--chdir=/tmp/foo", "terraform", "plan"},
+			expected: "/tmp/foo",
+		},
+		{
+			name:     "--chdir with space",
+			args:     []string{"atmos", "--chdir", "/tmp/bar", "terraform", "plan"},
+			expected: "/tmp/bar",
+		},
+		{
+			name:     "-C with equals sign",
+			args:     []string{"atmos", "-C=/tmp/baz", "terraform", "plan"},
+			expected: "/tmp/baz",
+		},
+		{
+			name:     "-C with space",
+			args:     []string{"atmos", "-C", "/tmp/qux", "terraform", "plan"},
+			expected: "/tmp/qux",
+		},
+		{
+			name:     "-C concatenated (no space or equals)",
+			args:     []string{"atmos", "-C/tmp/concat", "terraform", "plan"},
+			expected: "/tmp/concat",
+		},
+		{
+			name:     "-C concatenated with relative path",
+			args:     []string{"atmos", "-C../foo", "terraform", "plan"},
+			expected: "../foo",
+		},
+		{
+			name:     "no chdir flag",
+			args:     []string{"atmos", "terraform", "plan"},
+			expected: "",
+		},
+		{
+			name:     "--chdir at end without value",
+			args:     []string{"atmos", "terraform", "plan", "--chdir"},
+			expected: "",
+		},
+		{
+			name:     "-C at end without value",
+			args:     []string{"atmos", "terraform", "plan", "-C"},
+			expected: "",
+		},
+		{
+			name:     "multiple --chdir flags (first wins)",
+			args:     []string{"atmos", "--chdir=/first", "--chdir=/second", "terraform", "plan"},
+			expected: "/first",
+		},
+		{
+			name:     "mixed -C and --chdir (first wins)",
+			args:     []string{"atmos", "-C/first", "--chdir=/second", "terraform", "plan"},
+			expected: "/first",
+		},
+		{
+			name:     "--chdir with tilde",
+			args:     []string{"atmos", "--chdir=~/mydir", "terraform", "plan"},
+			expected: "~/mydir",
+		},
+		{
+			name:     "empty args",
+			args:     []string{},
+			expected: "",
+		},
+		{
+			name:     "single arg",
+			args:     []string{"atmos"},
+			expected: "",
+		},
+	}
+
+	for _, tt := range tests {
+		t.Run(tt.name, func(t *testing.T) {
 			// Save and restore os.Args.
 			originalArgs := os.Args
 			defer func() { os.Args = originalArgs }()
@@ -846,7 +851,6 @@
 			assert.Equal(t, tt.expected, result,
 				"parseChdirFromArgs() with args %v should return %q, got %q",
 				tt.args, tt.expected, result)
->>>>>>> ca9898c4
 		})
 	}
 }