package cmd

import (
	"fmt"
	"strings"

	"github.com/spf13/cobra"

	e "github.com/cloudposse/atmos/internal/exec"
	"github.com/cloudposse/atmos/pkg/config"
	l "github.com/cloudposse/atmos/pkg/list"
	"github.com/cloudposse/atmos/pkg/schema"
	"github.com/cloudposse/atmos/pkg/ui/theme"
	u "github.com/cloudposse/atmos/pkg/utils"
)

// listStacksCmd lists atmos stacks
var listStacksCmd = &cobra.Command{
	Use:   "stacks",
	Short: "List all Atmos stacks or stacks for a specific component",
	Long:  "This command lists all Atmos stacks, or filters the list to show only the stacks associated with a specified component.",
	Example: "atmos list stacks\n" +
		"atmos list stacks -c <component>\n" +
		"atmos list stacks --format json\n" +
		"atmos list stacks --format csv --delimiter ','\n" +
		"atmos list stacks --format table",
	FParseErrWhitelist: struct{ UnknownFlags bool }{UnknownFlags: false},
	Args:               cobra.NoArgs,
	Run: func(cmd *cobra.Command, args []string) {
		// Check Atmos configuration
		checkAtmosConfig()

<<<<<<< HEAD
		componentFlag, _ := cmd.Flags().GetString("component")
		formatFlag, _ := cmd.Flags().GetString("format")
		delimiterFlag, _ := cmd.Flags().GetString("delimiter")

		configAndStacksInfo := schema.ConfigAndStacksInfo{}
		atmosConfig, err := config.InitCliConfig(configAndStacksInfo, true)
		if err != nil {
			u.PrintMessageInColor(fmt.Sprintf("Error initializing CLI config: %v", err), theme.Colors.Error)
			return
		}

		stacksMap, err := e.ExecuteDescribeStacks(atmosConfig, "", nil, nil, nil, false, true, true, false, nil)
		if err != nil {
			u.PrintMessageInColor(fmt.Sprintf("Error describing stacks: %v", err), theme.Colors.Error)
			return
		}

		output, err := l.FilterAndListStacks(stacksMap, componentFlag, atmosConfig.Stacks.List, formatFlag, delimiterFlag)
=======
		output, err := listStacks(cmd)
>>>>>>> 28781cec
		if err != nil {
			u.PrintMessageInColor(fmt.Sprintf("Error filtering stacks: %v", err), theme.Colors.Error)
			return
		}
		u.PrintMessageInColor(strings.Join(output, "\n")+"\n", theme.Colors.Success)
	},
}

func init() {
	listStacksCmd.DisableFlagParsing = false
	listStacksCmd.PersistentFlags().StringP("component", "c", "", "Filter stacks by component")
	listStacksCmd.PersistentFlags().StringP("format", "f", "", "Output format (table, json, csv)")
	listStacksCmd.PersistentFlags().StringP("delimiter", "d", "\t", "Delimiter for table and csv formats")
	listCmd.AddCommand(listStacksCmd)
}

func listStacks(cmd *cobra.Command) ([]string, error) {
	componentFlag, _ := cmd.Flags().GetString("component")
	configAndStacksInfo := schema.ConfigAndStacksInfo{}
	atmosConfig, err := config.InitCliConfig(configAndStacksInfo, true)
	if err != nil {
		return nil, fmt.Errorf("Error initializing CLI config: %v", err)
	}
	stacksMap, err := e.ExecuteDescribeStacks(atmosConfig, "", nil, nil, nil, false, false, false, false, nil)
	if err != nil {
		return nil, fmt.Errorf("Error describing stacks: %v", err)
	}

	output, err := l.FilterAndListStacks(stacksMap, componentFlag)
	return output, err
}<|MERGE_RESOLUTION|>--- conflicted
+++ resolved
@@ -30,28 +30,7 @@
 		// Check Atmos configuration
 		checkAtmosConfig()
 
-<<<<<<< HEAD
-		componentFlag, _ := cmd.Flags().GetString("component")
-		formatFlag, _ := cmd.Flags().GetString("format")
-		delimiterFlag, _ := cmd.Flags().GetString("delimiter")
-
-		configAndStacksInfo := schema.ConfigAndStacksInfo{}
-		atmosConfig, err := config.InitCliConfig(configAndStacksInfo, true)
-		if err != nil {
-			u.PrintMessageInColor(fmt.Sprintf("Error initializing CLI config: %v", err), theme.Colors.Error)
-			return
-		}
-
-		stacksMap, err := e.ExecuteDescribeStacks(atmosConfig, "", nil, nil, nil, false, true, true, false, nil)
-		if err != nil {
-			u.PrintMessageInColor(fmt.Sprintf("Error describing stacks: %v", err), theme.Colors.Error)
-			return
-		}
-
-		output, err := l.FilterAndListStacks(stacksMap, componentFlag, atmosConfig.Stacks.List, formatFlag, delimiterFlag)
-=======
 		output, err := listStacks(cmd)
->>>>>>> 28781cec
 		if err != nil {
 			u.PrintMessageInColor(fmt.Sprintf("Error filtering stacks: %v", err), theme.Colors.Error)
 			return
@@ -70,16 +49,20 @@
 
 func listStacks(cmd *cobra.Command) ([]string, error) {
 	componentFlag, _ := cmd.Flags().GetString("component")
+	formatFlag, _ := cmd.Flags().GetString("format")
+	delimiterFlag, _ := cmd.Flags().GetString("delimiter")
+
 	configAndStacksInfo := schema.ConfigAndStacksInfo{}
 	atmosConfig, err := config.InitCliConfig(configAndStacksInfo, true)
 	if err != nil {
 		return nil, fmt.Errorf("Error initializing CLI config: %v", err)
 	}
-	stacksMap, err := e.ExecuteDescribeStacks(atmosConfig, "", nil, nil, nil, false, false, false, false, nil)
+
+	stacksMap, err := e.ExecuteDescribeStacks(atmosConfig, "", nil, nil, nil, false, true, true, false, nil)
 	if err != nil {
 		return nil, fmt.Errorf("Error describing stacks: %v", err)
 	}
 
-	output, err := l.FilterAndListStacks(stacksMap, componentFlag)
-	return output, err
+	output, err := l.FilterAndListStacks(stacksMap, componentFlag, atmosConfig.Stacks.List, formatFlag, delimiterFlag)
+	return []string{output}, err
 }