package cmd

import (
<<<<<<< HEAD
=======
	"fmt"
	"strings"

>>>>>>> d6fc8fe8
	"github.com/spf13/cobra"

	e "github.com/cloudposse/atmos/internal/exec"
	"github.com/cloudposse/atmos/pkg/config"
	l "github.com/cloudposse/atmos/pkg/list"
	"github.com/cloudposse/atmos/pkg/schema"
	"github.com/cloudposse/atmos/pkg/ui/theme"
	u "github.com/cloudposse/atmos/pkg/utils"
)

// listStacksCmd lists atmos stacks
var listStacksCmd = &cobra.Command{
	Use:   "stacks",
	Short: "List all Atmos stacks or stacks for a specific component",
	Long:  "This command lists all Atmos stacks, or filters the list to show only the stacks associated with a specified component.",
	Example: "atmos list stacks\n" +
		"atmos list stacks -c <component>",
	FParseErrWhitelist: struct{ UnknownFlags bool }{UnknownFlags: false},
	Args:               cobra.NoArgs,
	Run: func(cmd *cobra.Command, args []string) {
		// Check Atmos configuration
		checkAtmosConfig()

<<<<<<< HEAD
		componentFlag, _ := cmd.Flags().GetString("component")

		configAndStacksInfo := schema.ConfigAndStacksInfo{}
		atmosConfig, err := config.InitCliConfig(configAndStacksInfo, true)
		if err != nil {
			u.PrintErrorMarkdownAndExit("Error initializing CLI config", err, "")
			return
		}

		stacksMap, err := e.ExecuteDescribeStacks(atmosConfig, "", nil, nil, nil, false, false, false, false, nil)
		if err != nil {
			u.PrintErrorMarkdownAndExit("Error describing stacks", err, "")
			return
		}

		output, err := l.FilterAndListStacks(stacksMap, componentFlag)
=======
		output, err := listStacks(cmd)
>>>>>>> d6fc8fe8
		if err != nil {
			u.PrintErrorMarkdownAndExit("Error filtering stacks", err, "")
			return
		}
		u.PrintMessageInColor(strings.Join(output, "\n")+"\n", theme.Colors.Success)
	},
}

func init() {
	listStacksCmd.DisableFlagParsing = false
	listStacksCmd.PersistentFlags().StringP("component", "c", "", "atmos list stacks -c <component>")
	listCmd.AddCommand(listStacksCmd)
}

func listStacks(cmd *cobra.Command) ([]string, error) {
	componentFlag, _ := cmd.Flags().GetString("component")
	configAndStacksInfo := schema.ConfigAndStacksInfo{}
	atmosConfig, err := config.InitCliConfig(configAndStacksInfo, true)
	if err != nil {
		return nil, fmt.Errorf("Error initializing CLI config: %v", err)
	}
	stacksMap, err := e.ExecuteDescribeStacks(atmosConfig, "", nil, nil, nil, false, false, false, false, nil)
	if err != nil {
		return nil, fmt.Errorf("Error describing stacks: %v", err)
	}

	output, err := l.FilterAndListStacks(stacksMap, componentFlag)
	return output, err
}<|MERGE_RESOLUTION|>--- conflicted
+++ resolved
@@ -1,12 +1,8 @@
 package cmd
 
 import (
-<<<<<<< HEAD
-=======
 	"fmt"
 	"strings"
-
->>>>>>> d6fc8fe8
 	"github.com/spf13/cobra"
 
 	e "github.com/cloudposse/atmos/internal/exec"
@@ -29,27 +25,7 @@
 	Run: func(cmd *cobra.Command, args []string) {
 		// Check Atmos configuration
 		checkAtmosConfig()
-
-<<<<<<< HEAD
-		componentFlag, _ := cmd.Flags().GetString("component")
-
-		configAndStacksInfo := schema.ConfigAndStacksInfo{}
-		atmosConfig, err := config.InitCliConfig(configAndStacksInfo, true)
-		if err != nil {
-			u.PrintErrorMarkdownAndExit("Error initializing CLI config", err, "")
-			return
-		}
-
-		stacksMap, err := e.ExecuteDescribeStacks(atmosConfig, "", nil, nil, nil, false, false, false, false, nil)
-		if err != nil {
-			u.PrintErrorMarkdownAndExit("Error describing stacks", err, "")
-			return
-		}
-
-		output, err := l.FilterAndListStacks(stacksMap, componentFlag)
-=======
-		output, err := listStacks(cmd)
->>>>>>> d6fc8fe8
+    output, err := listStacks(cmd)
 		if err != nil {
 			u.PrintErrorMarkdownAndExit("Error filtering stacks", err, "")
 			return
