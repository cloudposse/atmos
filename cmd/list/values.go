package list

import (
	"errors"
	"fmt"

	log "github.com/cloudposse/atmos/pkg/logger"
	pkgerrors "github.com/pkg/errors"
	"github.com/spf13/cobra"
	"github.com/spf13/viper"

	e "github.com/cloudposse/atmos/internal/exec"
	"github.com/cloudposse/atmos/pkg/config"
	"github.com/cloudposse/atmos/pkg/flags"
	"github.com/cloudposse/atmos/pkg/flags/global"
	l "github.com/cloudposse/atmos/pkg/list"
	listerrors "github.com/cloudposse/atmos/pkg/list/errors"
	f "github.com/cloudposse/atmos/pkg/list/format"
	listutils "github.com/cloudposse/atmos/pkg/list/utils"
	"github.com/cloudposse/atmos/pkg/schema"
	"github.com/cloudposse/atmos/pkg/ui"
	u "github.com/cloudposse/atmos/pkg/utils"
)

var (
	ErrGettingCommonFlags    = pkgerrors.New("error getting common flags")
	ErrGettingAbstractFlag   = pkgerrors.New("error getting abstract flag")
	ErrGettingVarsFlag       = pkgerrors.New("error getting vars flag")
	ErrInitializingCLIConfig = pkgerrors.New("error initializing CLI config")
	ErrDescribingStacks      = pkgerrors.New("error describing stacks")
	ErrComponentNameRequired = pkgerrors.New("component name is required")
	ErrInvalidArguments      = pkgerrors.New("invalid arguments: the command requires one argument 'component'")
)

// Error format strings.
const (
	ErrFmtWrapErr = "%w: %v" // Format for wrapping errors.
)

// Flag name constants.
const (
	flagAbstract         = "abstract"
	flagProcessTemplates = "process-templates"
	flagProcessFunctions = "process-functions"
)

var (
	valuesParser *flags.StandardParser
	varsParser   *flags.StandardParser
)

// ValuesOptions contains parsed flags for the values command.
type ValuesOptions struct {
	global.Flags
	Format           string
	MaxColumns       int
	Delimiter        string
	Stack            string
	Query            string
	Abstract         bool
	Vars             bool
	ProcessTemplates bool
	ProcessFunctions bool
}

// valuesCmd lists component values across stacks.
var valuesCmd = &cobra.Command{
	Use:   "values [component]",
	Short: "List component values across stacks",
	Long:  "List values for a component across all stacks where it is used",
	Example: "atmos list values vpc\n" +
		"atmos list values vpc --abstract\n" +
		"atmos list values vpc --query '.vars'\n" +
		"atmos list values vpc --query '.vars.region'\n" +
		"atmos list values vpc --format json\n" +
		"atmos list values vpc --format yaml\n" +
		"atmos list values vpc --format csv",
	Args: cobra.ExactArgs(1),
	RunE: func(cmd *cobra.Command, args []string) error {
		if len(args) != 1 {
			return ErrInvalidArguments
		}

		// Check Atmos configuration
		if err := checkAtmosConfig(); err != nil {
			return err
		}

		// Parse flags using StandardParser with Viper precedence
		v := viper.GetViper()
		if err := valuesParser.BindFlagsToViper(cmd, v); err != nil {
			return err
		}

		opts := &ValuesOptions{
			Flags:            flags.ParseGlobalFlags(cmd, v),
			Format:           v.GetString("format"),
			MaxColumns:       v.GetInt("max-columns"),
			Delimiter:        v.GetString("delimiter"),
			Stack:            v.GetString("stack"),
			Query:            v.GetString("query"),
			Abstract:         v.GetBool("abstract"),
			Vars:             v.GetBool("vars"),
			ProcessTemplates: v.GetBool("process-templates"),
			ProcessFunctions: v.GetBool("process-functions"),
		}

		output, err := listValuesWithOptions(cmd, opts, args)
		if err != nil {
			return err
		}

		u.PrintMessage(output)
		return nil
	},
}

// varsCmd is an alias for 'list values --query .vars'.
var varsCmd = &cobra.Command{
	Use:   "vars [component]",
	Short: "List component vars across stacks (alias for `list values --query .vars`)",
	Long:  "List vars for a component across all stacks where it is used",
	Example: "atmos list vars vpc\n" +
		"atmos list vars vpc --abstract\n" +
		"atmos list vars vpc --max-columns 5\n" +
		"atmos list vars vpc --format json\n" +
		"atmos list vars vpc --format yaml\n" +
		"atmos list vars vpc --format csv",
	Args: cobra.ExactArgs(1),
	RunE: func(cmd *cobra.Command, args []string) error {
		// Check Atmos configuration
		if err := checkAtmosConfig(); err != nil {
			return err
		}

		// Parse flags using StandardParser with Viper precedence
		v := viper.GetViper()
		if err := varsParser.BindFlagsToViper(cmd, v); err != nil {
			return err
		}

		opts := &ValuesOptions{
			Flags:            flags.ParseGlobalFlags(cmd, v),
			Format:           v.GetString("format"),
			MaxColumns:       v.GetInt("max-columns"),
			Delimiter:        v.GetString("delimiter"),
			Stack:            v.GetString("stack"),
			Query:            ".vars", // Always set to .vars for vars command
			Abstract:         v.GetBool("abstract"),
			Vars:             false,
			ProcessTemplates: v.GetBool("process-templates"),
			ProcessFunctions: v.GetBool("process-functions"),
		}

		output, err := listValuesWithOptions(cmd, opts, args)
		if err != nil {
			var componentVarsNotFoundErr *listerrors.ComponentVarsNotFoundError
			if errors.As(err, &componentVarsNotFoundErr) {
				_ = ui.Info("No vars found for component: " + componentVarsNotFoundErr.Component)
				return nil
			}

			var noValuesErr *listerrors.NoValuesFoundError
			if errors.As(err, &noValuesErr) {
				_ = ui.Info("No values found for query '.vars' for component: " + args[0])
				return nil
			}

			return err
		}

		u.PrintMessage(output)
		return nil
	},
}

func init() {
<<<<<<< HEAD
	// Create parser for values command with all flags
	valuesParser = newCommonListParser(
		flags.WithBoolFlag(flagAbstract, "", false, "Include abstract components"),
		flags.WithBoolFlag("vars", "", false, "Show only vars (equivalent to --query .vars)"),
		flags.WithBoolFlag(flagProcessTemplates, "", true, "Enable/disable Go template processing in Atmos stack manifests when executing the command"),
		flags.WithBoolFlag(flagProcessFunctions, "", true, "Enable/disable YAML functions processing in Atmos stack manifests when executing the command"),
		flags.WithEnvVars(flagAbstract, "ATMOS_LIST_ABSTRACT"),
		flags.WithEnvVars("vars", "ATMOS_LIST_VARS"),
		flags.WithEnvVars(flagProcessTemplates, "ATMOS_PROCESS_TEMPLATES"),
		flags.WithEnvVars(flagProcessFunctions, "ATMOS_PROCESS_FUNCTIONS"),
=======
	// Create parser for values command using flag wrappers.
	valuesParser = NewListParser(
		WithFormatFlag,
		WithDelimiterFlag,
		WithStackFlag,
		WithQueryFlag,
		WithMaxColumnsFlag,
		WithAbstractFlag,
		WithProcessTemplatesFlag,
		WithProcessFunctionsFlag,
		// Add vars flag only for values command.
		func(options *[]flags.Option) {
			*options = append(*options,
				flags.WithBoolFlag("vars", "", false, "Show only vars (equivalent to --query .vars)"),
				flags.WithEnvVars("vars", "ATMOS_LIST_VARS"),
			)
		},
>>>>>>> 448d4055
	)

	// Register flags for values command.
	valuesParser.RegisterFlags(valuesCmd)

	// Customize query flag usage for values command.
	if queryFlag := valuesCmd.PersistentFlags().Lookup("query"); queryFlag != nil {
		queryFlag.Usage = "Filter the results using YQ expressions"
	}

	// Add stack completion.
	addStackCompletion(valuesCmd)

	// Bind flags to Viper for environment variable support.
	if err := valuesParser.BindToViper(viper.GetViper()); err != nil {
		panic(err)
	}

<<<<<<< HEAD
	// Create parser for vars command (no vars flag, as it's always .vars)
	varsParser = newCommonListParser(
		flags.WithBoolFlag(flagAbstract, "", false, "Include abstract components"),
		flags.WithBoolFlag(flagProcessTemplates, "", true, "Enable/disable Go template processing in Atmos stack manifests when executing the command"),
		flags.WithBoolFlag(flagProcessFunctions, "", true, "Enable/disable YAML functions processing in Atmos stack manifests when executing the command"),
		flags.WithEnvVars(flagAbstract, "ATMOS_LIST_ABSTRACT"),
		flags.WithEnvVars(flagProcessTemplates, "ATMOS_PROCESS_TEMPLATES"),
		flags.WithEnvVars(flagProcessFunctions, "ATMOS_PROCESS_FUNCTIONS"),
=======
	// Create parser for vars command (no vars flag, as it's always .vars).
	varsParser = NewListParser(
		WithFormatFlag,
		WithDelimiterFlag,
		WithStackFlag,
		WithQueryFlag,
		WithMaxColumnsFlag,
		WithAbstractFlag,
		WithProcessTemplatesFlag,
		WithProcessFunctionsFlag,
>>>>>>> 448d4055
	)

	// Register flags for vars command.
	varsParser.RegisterFlags(varsCmd)

	// Customize query flag usage for vars command.
	if queryFlag := varsCmd.PersistentFlags().Lookup("query"); queryFlag != nil {
		queryFlag.Usage = "Filter the results using YQ expressions"
	}

	// Add stack completion.
	addStackCompletion(varsCmd)

	// Bind flags to Viper for environment variable support.
	if err := varsParser.BindToViper(viper.GetViper()); err != nil {
		panic(err)
	}
}

// getBoolFlagWithDefault gets a boolean flag value or returns the default if error.
func getBoolFlagWithDefault(cmd *cobra.Command, flagName string, defaultValue bool) bool {
	if cmd.Flags().Lookup(flagName) == nil {
		return defaultValue
	}

	value, err := cmd.Flags().GetBool(flagName)
	if err != nil {
		log.Warn("Failed to get flag, using default",
			"flag", flagName,
			"default", defaultValue,
			"error", err)
		return defaultValue
	}

	return value
}

// getFilterOptionsFromValues converts ValuesOptions to FilterOptions.
func getFilterOptionsFromValues(opts *ValuesOptions) *l.FilterOptions {
	query := opts.Query
	if opts.Vars {
		query = ".vars"
	}

	// Set appropriate default delimiter based on format
	delimiter := opts.Delimiter
	if f.Format(opts.Format) == f.FormatCSV && delimiter == f.DefaultTSVDelimiter {
		delimiter = f.DefaultCSVDelimiter
	}

	return &l.FilterOptions{
		Query:           query,
		IncludeAbstract: opts.Abstract,
		MaxColumns:      opts.MaxColumns,
		FormatStr:       opts.Format,
		Delimiter:       delimiter,
		StackPattern:    opts.Stack,
	}
}

// displayNoValuesFoundMessage displays an appropriate message when no values or vars are found.
func displayNoValuesFoundMessage(componentName string, query string) {
	if query == ".vars" {
		_ = ui.Info("No vars found for component: " + componentName)
	} else {
		_ = ui.Info("No values found for component: " + componentName)
	}
}

// prepareListValuesOptions prepares filter options based on component name and ValuesOptions.
func prepareListValuesOptions(opts *ValuesOptions, componentName string) *l.FilterOptions {
	filterOptions := getFilterOptionsFromValues(opts)

	// Use ComponentFilter instead of Component for filtering by component name
	// This allows the extractComponentValues function to handle it properly
	filterOptions.ComponentFilter = componentName

	// For vars command (using .vars query), we clear the Component field
	// to let the system determine the correct query path
	if filterOptions.Query == ".vars" {
		// Using ComponentFilter with empty Component
		// lets the system build the correct YQ expression
		filterOptions.Component = ""
	} else {
		// For other cases where we're not querying vars, use the standard approach
		filterOptions.Component = componentName
	}

	// Log the component name
	log.Debug("Processing component",
		"component", componentName,
		"component_field", filterOptions.Component,
		"component_filter", filterOptions.ComponentFilter)

	return filterOptions
}

func listValuesWithOptions(cmd *cobra.Command, opts *ValuesOptions, args []string) (string, error) {
	// Ensure we have a component name
	if len(args) == 0 {
		return "", ErrComponentNameRequired
	}
	componentName := args[0]

	// Initialize CLI config
	configAndStacksInfo := schema.ConfigAndStacksInfo{}
	atmosConfig, err := config.InitCliConfig(configAndStacksInfo, true)
	if err != nil {
		return "", fmt.Errorf(ErrFmtWrapErr, ErrInitializingCLIConfig, err)
	}

	// Create AuthManager for authentication support.
	authManager, err := createAuthManagerForList(cmd, &atmosConfig)
	if err != nil {
		return "", err
	}

	// Check if the component exists
	if !listutils.CheckComponentExists(&atmosConfig, componentName) {
		return "", &listerrors.ComponentDefinitionNotFoundError{Component: componentName}
	}

	// Get all stacks
	stacksMap, err := e.ExecuteDescribeStacks(&atmosConfig, "", nil, nil, nil, false, opts.ProcessTemplates, opts.ProcessFunctions, false, nil, authManager)
	if err != nil {
		return "", fmt.Errorf(ErrFmtWrapErr, ErrDescribingStacks, err)
	}

	// Prepare filter options
	filterOptions := prepareListValuesOptions(opts, componentName)

	// Log the filter options
	log.Debug("Filtering values",
		"component", componentName,
		"componentFilter", filterOptions.ComponentFilter,
		"query", filterOptions.Query,
		"includeAbstract", filterOptions.IncludeAbstract,
		"maxColumns", filterOptions.MaxColumns,
		"format", filterOptions.FormatStr,
		"stackPattern", filterOptions.StackPattern,
		"processTemplates", opts.ProcessTemplates,
		"processYamlFunctions", opts.ProcessFunctions)

	// Filter and list component values across stacks
	output, err := l.FilterAndListValues(stacksMap, filterOptions)
	if err != nil {
		var noValuesErr *listerrors.NoValuesFoundError
		if errors.As(err, &noValuesErr) {
			displayNoValuesFoundMessage(componentName, filterOptions.Query)
			return "", nil
		}
		return "", err
	}

	return output, nil
}<|MERGE_RESOLUTION|>--- conflicted
+++ resolved
@@ -35,13 +35,6 @@
 // Error format strings.
 const (
 	ErrFmtWrapErr = "%w: %v" // Format for wrapping errors.
-)
-
-// Flag name constants.
-const (
-	flagAbstract         = "abstract"
-	flagProcessTemplates = "process-templates"
-	flagProcessFunctions = "process-functions"
 )
 
 var (
@@ -175,18 +168,6 @@
 }
 
 func init() {
-<<<<<<< HEAD
-	// Create parser for values command with all flags
-	valuesParser = newCommonListParser(
-		flags.WithBoolFlag(flagAbstract, "", false, "Include abstract components"),
-		flags.WithBoolFlag("vars", "", false, "Show only vars (equivalent to --query .vars)"),
-		flags.WithBoolFlag(flagProcessTemplates, "", true, "Enable/disable Go template processing in Atmos stack manifests when executing the command"),
-		flags.WithBoolFlag(flagProcessFunctions, "", true, "Enable/disable YAML functions processing in Atmos stack manifests when executing the command"),
-		flags.WithEnvVars(flagAbstract, "ATMOS_LIST_ABSTRACT"),
-		flags.WithEnvVars("vars", "ATMOS_LIST_VARS"),
-		flags.WithEnvVars(flagProcessTemplates, "ATMOS_PROCESS_TEMPLATES"),
-		flags.WithEnvVars(flagProcessFunctions, "ATMOS_PROCESS_FUNCTIONS"),
-=======
 	// Create parser for values command using flag wrappers.
 	valuesParser = NewListParser(
 		WithFormatFlag,
@@ -204,7 +185,6 @@
 				flags.WithEnvVars("vars", "ATMOS_LIST_VARS"),
 			)
 		},
->>>>>>> 448d4055
 	)
 
 	// Register flags for values command.
@@ -223,16 +203,6 @@
 		panic(err)
 	}
 
-<<<<<<< HEAD
-	// Create parser for vars command (no vars flag, as it's always .vars)
-	varsParser = newCommonListParser(
-		flags.WithBoolFlag(flagAbstract, "", false, "Include abstract components"),
-		flags.WithBoolFlag(flagProcessTemplates, "", true, "Enable/disable Go template processing in Atmos stack manifests when executing the command"),
-		flags.WithBoolFlag(flagProcessFunctions, "", true, "Enable/disable YAML functions processing in Atmos stack manifests when executing the command"),
-		flags.WithEnvVars(flagAbstract, "ATMOS_LIST_ABSTRACT"),
-		flags.WithEnvVars(flagProcessTemplates, "ATMOS_PROCESS_TEMPLATES"),
-		flags.WithEnvVars(flagProcessFunctions, "ATMOS_PROCESS_FUNCTIONS"),
-=======
 	// Create parser for vars command (no vars flag, as it's always .vars).
 	varsParser = NewListParser(
 		WithFormatFlag,
@@ -243,7 +213,6 @@
 		WithAbstractFlag,
 		WithProcessTemplatesFlag,
 		WithProcessFunctionsFlag,
->>>>>>> 448d4055
 	)
 
 	// Register flags for vars command.
