package list

import (
	"fmt"

	"github.com/spf13/cobra"
	"github.com/spf13/viper"

	errUtils "github.com/cloudposse/atmos/errors"
	e "github.com/cloudposse/atmos/internal/exec"
	"github.com/cloudposse/atmos/pkg/config"
	"github.com/cloudposse/atmos/pkg/flags"
	"github.com/cloudposse/atmos/pkg/flags/global"
	"github.com/cloudposse/atmos/pkg/list/column"
	"github.com/cloudposse/atmos/pkg/list/extract"
	"github.com/cloudposse/atmos/pkg/list/filter"
	"github.com/cloudposse/atmos/pkg/list/format"
	"github.com/cloudposse/atmos/pkg/list/renderer"
	listSort "github.com/cloudposse/atmos/pkg/list/sort"
	perf "github.com/cloudposse/atmos/pkg/perf"
	"github.com/cloudposse/atmos/pkg/schema"
	"github.com/cloudposse/atmos/pkg/ui"
)

var componentsParser *flags.StandardParser

// ComponentsOptions contains parsed flags for the components command.
type ComponentsOptions struct {
	global.Flags
	Stack    string
	Type     string
	Enabled  *bool
	Locked   *bool
	Format   string
	Columns  []string
	Sort     string
	Abstract bool
}

// componentsCmd lists atmos components.
var componentsCmd = &cobra.Command{
	Use:   "components",
	Short: "List all Atmos components with filtering, sorting, and formatting options",
	Long:  `List Atmos components with support for filtering by stack, type, enabled/locked status, custom column selection, sorting, and multiple output formats.`,
	Args:  cobra.NoArgs,
	RunE: func(cmd *cobra.Command, args []string) error {
		// Check Atmos configuration.
		if err := checkAtmosConfig(); err != nil {
			return err
		}

		// Parse flags using StandardParser with Viper precedence.
		v := viper.GetViper()
		if err := componentsParser.BindFlagsToViper(cmd, v); err != nil {
			return err
		}

		// Parse enabled/locked flags as tri-state (*bool).
		// nil = unset (show all), true = filter for true, false = filter for false.
		var enabledPtr *bool
		if v.IsSet("enabled") {
			val := v.GetBool("enabled")
			enabledPtr = &val
		}
<<<<<<< HEAD
		var lockedPtr *bool
		if v.IsSet("locked") {
			val := v.GetBool("locked")
			lockedPtr = &val
=======

		output, err := listComponentsWithOptions(cmd, opts)
		if err != nil {
			return err
>>>>>>> 40a0d1c0
		}

		opts := &ComponentsOptions{
			Flags:    flags.ParseGlobalFlags(cmd, v),
			Stack:    v.GetString("stack"),
			Type:     v.GetString("type"),
			Enabled:  enabledPtr,
			Locked:   lockedPtr,
			Format:   v.GetString("format"),
			Columns:  v.GetStringSlice("columns"),
			Sort:     v.GetString("sort"),
			Abstract: v.GetBool("abstract"),
		}

		return listComponentsWithOptions(opts)
	},
}

// columnsCompletionForComponents provides dynamic tab completion for --columns flag.
// Returns column names from atmos.yaml components.list.columns configuration.
func columnsCompletionForComponents(cmd *cobra.Command, args []string, toComplete string) ([]string, cobra.ShellCompDirective) {
	defer perf.Track(nil, "list.components.columnsCompletionForComponents")()

	// Load atmos configuration.
	configAndStacksInfo := schema.ConfigAndStacksInfo{}
	atmosConfig, err := config.InitCliConfig(configAndStacksInfo, false)
	if err != nil {
		return nil, cobra.ShellCompDirectiveNoFileComp
	}

	// Extract column names from atmos.yaml configuration.
	if len(atmosConfig.Components.List.Columns) > 0 {
		var columnNames []string
		for _, col := range atmosConfig.Components.List.Columns {
			columnNames = append(columnNames, col.Name)
		}
		return columnNames, cobra.ShellCompDirectiveNoFileComp
	}

	// If no custom columns configured, return empty list.
	return nil, cobra.ShellCompDirectiveNoFileComp
}

func init() {
	// Create parser with components-specific flags using flag wrappers.
	componentsParser = NewListParser(
		WithFormatFlag,
		WithComponentsColumnsFlag,
		WithSortFlag,
		WithStackFlag,
		WithTypeFlag,
		WithEnabledFlag,
		WithLockedFlag,
		WithAbstractFlag,
	)

	// Register flags.
	componentsParser.RegisterFlags(componentsCmd)

	// Register dynamic tab completion for --columns flag.
	if err := componentsCmd.RegisterFlagCompletionFunc("columns", columnsCompletionForComponents); err != nil {
		panic(err)
	}

	// Bind flags to Viper for environment variable support.
	if err := componentsParser.BindToViper(viper.GetViper()); err != nil {
		panic(err)
	}
}

<<<<<<< HEAD
func listComponentsWithOptions(opts *ComponentsOptions) error {
	defer perf.Track(nil, "list.components.listComponentsWithOptions")()

=======
func listComponentsWithOptions(cmd *cobra.Command, opts *ComponentsOptions) ([]string, error) {
>>>>>>> 40a0d1c0
	configAndStacksInfo := schema.ConfigAndStacksInfo{}
	atmosConfig, err := config.InitCliConfig(configAndStacksInfo, true)
	if err != nil {
		return fmt.Errorf("%w: %w", errUtils.ErrInitializingCLIConfig, err)
	}

	// If format is empty, check command-specific config.
	if opts.Format == "" && atmosConfig.Components.List.Format != "" {
		opts.Format = atmosConfig.Components.List.Format
	}

	// Create AuthManager for authentication support.
	authManager, err := createAuthManagerForList(cmd, &atmosConfig)
	if err != nil {
		return nil, err
	}

	stacksMap, err := e.ExecuteDescribeStacks(&atmosConfig, "", nil, nil, nil, false, false, false, false, nil, authManager)
	if err != nil {
		return fmt.Errorf("%w: %w", errUtils.ErrExecuteDescribeStacks, err)
	}

	// Extract components into structured data.
	components, err := extract.Components(stacksMap)
	if err != nil {
		return err
	}

	if len(components) == 0 {
		_ = ui.Info("No components found")
		return nil
	}

	// Build filters.
	filters := buildComponentFilters(opts)

	// Get column configuration.
	columns := getComponentColumns(&atmosConfig, opts.Columns)

	// Build column selector.
	selector, err := column.NewSelector(columns, column.BuildColumnFuncMap())
	if err != nil {
		return fmt.Errorf("error creating column selector: %w", err)
	}

	// Build sorters.
	sorters, err := buildComponentSorters(opts.Sort)
	if err != nil {
		return fmt.Errorf("error parsing sort specification: %w", err)
	}

	// Create renderer and execute pipeline.
	outputFormat := format.Format(opts.Format)
	r := renderer.New(filters, selector, sorters, outputFormat, "")

	return r.Render(components)
}

// buildComponentFilters creates filters based on command options.
func buildComponentFilters(opts *ComponentsOptions) []filter.Filter {
	defer perf.Track(nil, "list.components.buildComponentFilters")()

	var filters []filter.Filter

	// Stack filter (glob pattern).
	if opts.Stack != "" {
		globFilter, err := filter.NewGlobFilter("stack", opts.Stack)
		if err == nil {
			filters = append(filters, globFilter)
		}
	}

	// Type filter (authoritative when provided, targets component_type field).
	if opts.Type != "" && opts.Type != "all" {
		filters = append(filters, filter.NewColumnFilter("component_type", opts.Type))
	} else if opts.Type == "" && !opts.Abstract {
		// Only apply default abstract filter when Type is not set.
		filters = append(filters, filter.NewColumnFilter("component_type", "real"))
	}

	// Enabled filter (tri-state: nil = all, true = enabled only, false = disabled only).
	if opts.Enabled != nil {
		filters = append(filters, filter.NewBoolFilter("enabled", opts.Enabled))
	}

	// Locked filter (tri-state: nil = all, true = locked only, false = unlocked only).
	if opts.Locked != nil {
		filters = append(filters, filter.NewBoolFilter("locked", opts.Locked))
	}

	return filters
}

// getComponentColumns returns column configuration.
func getComponentColumns(atmosConfig *schema.AtmosConfiguration, columnsFlag []string) []column.Config {
	defer perf.Track(nil, "list.components.getComponentColumns")()

	// If --columns flag is provided, parse it and return.
	if len(columnsFlag) > 0 {
		return parseColumnsFlag(columnsFlag)
	}

	// Check atmos.yaml for components.list.columns configuration.
	if len(atmosConfig.Components.List.Columns) > 0 {
		var configs []column.Config
		for _, col := range atmosConfig.Components.List.Columns {
			configs = append(configs, column.Config{
				Name:  col.Name,
				Value: col.Value,
				Width: col.Width,
			})
		}
		return configs
	}

	// Default columns for components.
	return []column.Config{
		{Name: "Component", Value: "{{ .component }}"},
		{Name: "Stack", Value: "{{ .stack }}"},
		{Name: "Type", Value: "{{ .type }}"},
	}
}

// buildComponentSorters creates sorters from sort specification.
func buildComponentSorters(sortSpec string) ([]*listSort.Sorter, error) {
	defer perf.Track(nil, "list.components.buildComponentSorters")()

	if sortSpec == "" {
		// Default sort: by component ascending.
		return []*listSort.Sorter{
			listSort.NewSorter("Component", listSort.Ascending),
		}, nil
	}

	return listSort.ParseSortSpec(sortSpec)
}

// parseColumnsFlag parses column names from CLI flag.
//
//nolint:unparam // columnsFlag will be used when column parsing is implemented
func parseColumnsFlag(columnsFlag []string) []column.Config {
	defer perf.Track(nil, "list.components.parseColumnsFlag")()

	// TODO: Implement parsing of column specifications from CLI.
	// For now, return default columns as placeholder.
	// The flag is registered but parsing is not yet implemented.
	return []column.Config{
		{Name: "Component", Value: "{{ .component }}"},
		{Name: "Stack", Value: "{{ .stack }}"},
		{Name: "Type", Value: "{{ .type }}"},
	}
}<|MERGE_RESOLUTION|>--- conflicted
+++ resolved
@@ -62,17 +62,10 @@
 			val := v.GetBool("enabled")
 			enabledPtr = &val
 		}
-<<<<<<< HEAD
 		var lockedPtr *bool
 		if v.IsSet("locked") {
 			val := v.GetBool("locked")
 			lockedPtr = &val
-=======
-
-		output, err := listComponentsWithOptions(cmd, opts)
-		if err != nil {
-			return err
->>>>>>> 40a0d1c0
 		}
 
 		opts := &ComponentsOptions{
@@ -87,7 +80,7 @@
 			Abstract: v.GetBool("abstract"),
 		}
 
-		return listComponentsWithOptions(opts)
+		return listComponentsWithOptions(cmd, opts)
 	},
 }
 
@@ -143,13 +136,9 @@
 	}
 }
 
-<<<<<<< HEAD
-func listComponentsWithOptions(opts *ComponentsOptions) error {
+func listComponentsWithOptions(cmd *cobra.Command, opts *ComponentsOptions) error {
 	defer perf.Track(nil, "list.components.listComponentsWithOptions")()
 
-=======
-func listComponentsWithOptions(cmd *cobra.Command, opts *ComponentsOptions) ([]string, error) {
->>>>>>> 40a0d1c0
 	configAndStacksInfo := schema.ConfigAndStacksInfo{}
 	atmosConfig, err := config.InitCliConfig(configAndStacksInfo, true)
 	if err != nil {
@@ -164,7 +153,7 @@
 	// Create AuthManager for authentication support.
 	authManager, err := createAuthManagerForList(cmd, &atmosConfig)
 	if err != nil {
-		return nil, err
+		return err
 	}
 
 	stacksMap, err := e.ExecuteDescribeStacks(&atmosConfig, "", nil, nil, nil, false, false, false, false, nil, authManager)
