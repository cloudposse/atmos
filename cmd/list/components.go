package list

import (
	"fmt"
	"strings"

	"github.com/spf13/cobra"
	"github.com/spf13/viper"

	errUtils "github.com/cloudposse/atmos/errors"
	e "github.com/cloudposse/atmos/internal/exec"
	"github.com/cloudposse/atmos/pkg/config"
	"github.com/cloudposse/atmos/pkg/flags"
	"github.com/cloudposse/atmos/pkg/flags/global"
	"github.com/cloudposse/atmos/pkg/list/column"
	"github.com/cloudposse/atmos/pkg/list/extract"
	"github.com/cloudposse/atmos/pkg/list/filter"
	"github.com/cloudposse/atmos/pkg/list/format"
	"github.com/cloudposse/atmos/pkg/list/renderer"
	listSort "github.com/cloudposse/atmos/pkg/list/sort"
	perf "github.com/cloudposse/atmos/pkg/perf"
	"github.com/cloudposse/atmos/pkg/schema"
	"github.com/cloudposse/atmos/pkg/ui"
)

var componentsParser *flags.StandardParser

// ComponentsOptions contains parsed flags for the components command.
type ComponentsOptions struct {
	global.Flags
	Stack    string
	Type     string
	Enabled  *bool
	Locked   *bool
	Format   string
	Columns  []string
	Sort     string
	Abstract bool
}

// componentsCmd lists atmos components.
var componentsCmd = &cobra.Command{
	Use:   "components",
	Short: "List all Atmos components with filtering, sorting, and formatting options",
	Long:  `List Atmos components with support for filtering by stack, type, enabled/locked status, custom column selection, sorting, and multiple output formats.`,
	Args:  cobra.NoArgs,
	RunE: func(cmd *cobra.Command, args []string) error {
		// Check Atmos configuration.
		if err := checkAtmosConfig(); err != nil {
			return err
		}

		// Parse flags using StandardParser with Viper precedence.
		v := viper.GetViper()
		if err := componentsParser.BindFlagsToViper(cmd, v); err != nil {
			return err
		}

		// Parse enabled/locked flags as tri-state (*bool).
		// nil = unset (show all), true = filter for true, false = filter for false.
		// Use cmd.Flags().Changed() instead of v.IsSet() because IsSet returns true
		// when a default value is registered, but we only want to filter when
		// the user explicitly provided the flag.
		var enabledPtr *bool
		if cmd.Flags().Changed("enabled") {
			val := v.GetBool("enabled")
			enabledPtr = &val
		}
		var lockedPtr *bool
		if cmd.Flags().Changed("locked") {
			val := v.GetBool("locked")
			lockedPtr = &val
		}

<<<<<<< HEAD
		if len(output) == 0 {
			_ = ui.Info("No components found")
			return nil
=======
		opts := &ComponentsOptions{
			Flags:    flags.ParseGlobalFlags(cmd, v),
			Stack:    v.GetString("stack"),
			Type:     v.GetString("type"),
			Enabled:  enabledPtr,
			Locked:   lockedPtr,
			Format:   v.GetString("format"),
			Columns:  v.GetStringSlice("columns"),
			Sort:     v.GetString("sort"),
			Abstract: v.GetBool("abstract"),
>>>>>>> 448d4055
		}

		return listComponentsWithOptions(cmd, args, opts)
	},
}

// columnsCompletionForComponents provides dynamic tab completion for --columns flag.
// Returns column names from atmos.yaml components.list.columns configuration.
func columnsCompletionForComponents(cmd *cobra.Command, args []string, toComplete string) ([]string, cobra.ShellCompDirective) {
	defer perf.Track(nil, "list.components.columnsCompletionForComponents")()

	// Load atmos configuration with CLI flags.
	configAndStacksInfo, err := e.ProcessCommandLineArgs("list", cmd, args, nil)
	if err != nil {
		return nil, cobra.ShellCompDirectiveNoFileComp
	}

	atmosConfig, err := config.InitCliConfig(configAndStacksInfo, false)
	if err != nil {
		return nil, cobra.ShellCompDirectiveNoFileComp
	}

	// Extract column names from atmos.yaml configuration.
	if len(atmosConfig.Components.List.Columns) > 0 {
		var columnNames []string
		for _, col := range atmosConfig.Components.List.Columns {
			columnNames = append(columnNames, col.Name)
		}
		return columnNames, cobra.ShellCompDirectiveNoFileComp
	}

	// If no custom columns configured, return empty list.
	return nil, cobra.ShellCompDirectiveNoFileComp
}

func init() {
	// Create parser with components-specific flags using flag wrappers.
	componentsParser = NewListParser(
		WithFormatFlag,
		WithComponentsColumnsFlag,
		WithSortFlag,
		WithStackFlag,
		WithTypeFlag,
		WithEnabledFlag,
		WithLockedFlag,
		WithAbstractFlag,
	)

	// Register flags.
	componentsParser.RegisterFlags(componentsCmd)

	// Register dynamic tab completion for --columns flag.
	if err := componentsCmd.RegisterFlagCompletionFunc("columns", columnsCompletionForComponents); err != nil {
		panic(err)
	}

	// Bind flags to Viper for environment variable support.
	if err := componentsParser.BindToViper(viper.GetViper()); err != nil {
		panic(err)
	}
}

func listComponentsWithOptions(cmd *cobra.Command, args []string, opts *ComponentsOptions) error {
	defer perf.Track(nil, "list.components.listComponentsWithOptions")()

	// Initialize configuration and extract components.
	atmosConfig, components, err := initAndExtractComponents(cmd, args, opts)
	if err != nil {
		return err
	}

	if len(components) == 0 {
		_ = ui.Info("No components found")
		return nil
	}

	// Build and execute render pipeline.
	return renderComponents(atmosConfig, opts, components)
}

// initAndExtractComponents initializes config and extracts components from stacks.
func initAndExtractComponents(cmd *cobra.Command, args []string, opts *ComponentsOptions) (*schema.AtmosConfiguration, []map[string]any, error) {
	defer perf.Track(nil, "list.components.initAndExtractComponents")()

	// Process command line args to get ConfigAndStacksInfo with CLI flags.
	configAndStacksInfo, err := e.ProcessCommandLineArgs("list", cmd, args, nil)
	if err != nil {
		return nil, nil, err
	}

	atmosConfig, err := config.InitCliConfig(configAndStacksInfo, true)
	if err != nil {
<<<<<<< HEAD
		return nil, fmt.Errorf("error initializing CLI config: %w", err)
=======
		return nil, nil, fmt.Errorf("%w: %w", errUtils.ErrInitializingCLIConfig, err)
	}

	// If format is empty, check command-specific config.
	if opts.Format == "" && atmosConfig.Components.List.Format != "" {
		opts.Format = atmosConfig.Components.List.Format
>>>>>>> 448d4055
	}

	// Create AuthManager for authentication support.
	authManager, err := createAuthManagerForList(cmd, &atmosConfig)
	if err != nil {
		return nil, nil, err
	}

	stacksMap, err := e.ExecuteDescribeStacks(&atmosConfig, "", nil, nil, nil, false, false, false, false, nil, authManager)
	if err != nil {
<<<<<<< HEAD
		return nil, fmt.Errorf("error describing stacks: %w", err)
=======
		return nil, nil, fmt.Errorf("%w: %w", errUtils.ErrExecuteDescribeStacks, err)
	}

	// Extract components into structured data.
	components, err := extract.Components(stacksMap)
	if err != nil {
		return nil, nil, err
	}

	return &atmosConfig, components, nil
}

// renderComponents builds the render pipeline and renders components.
func renderComponents(atmosConfig *schema.AtmosConfiguration, opts *ComponentsOptions, components []map[string]any) error {
	defer perf.Track(nil, "list.components.renderComponents")()

	// Build filters.
	filters := buildComponentFilters(opts)

	// Get column configuration.
	columns := getComponentColumns(atmosConfig, opts.Columns)

	// Build column selector.
	selector, err := column.NewSelector(columns, column.BuildColumnFuncMap())
	if err != nil {
		return fmt.Errorf("error creating column selector: %w", err)
	}

	// Build sorters.
	sorters, err := buildComponentSorters(opts.Sort)
	if err != nil {
		return fmt.Errorf("error parsing sort specification: %w", err)
>>>>>>> 448d4055
	}

	// Create renderer and execute pipeline.
	outputFormat := format.Format(opts.Format)
	r := renderer.New(filters, selector, sorters, outputFormat, "")

	return r.Render(components)
}

// buildComponentFilters creates filters based on command options.
func buildComponentFilters(opts *ComponentsOptions) []filter.Filter {
	defer perf.Track(nil, "list.components.buildComponentFilters")()

	var filters []filter.Filter

	// Stack filter (glob pattern).
	if opts.Stack != "" {
		globFilter, err := filter.NewGlobFilter("stack", opts.Stack)
		if err != nil {
			_ = ui.Warning(fmt.Sprintf("Invalid glob pattern '%s': %v, filter will be ignored", opts.Stack, err))
		} else {
			filters = append(filters, globFilter)
		}
	}

	// Type filter (authoritative when provided, targets component_type field).
	if opts.Type != "" && opts.Type != "all" {
		filters = append(filters, filter.NewColumnFilter("component_type", opts.Type))
	} else if opts.Type == "" && !opts.Abstract {
		// Only apply default abstract filter when Type is not set.
		filters = append(filters, filter.NewColumnFilter("component_type", "real"))
	}

	// Enabled filter (tri-state: nil = all, true = enabled only, false = disabled only).
	if opts.Enabled != nil {
		filters = append(filters, filter.NewBoolFilter("enabled", opts.Enabled))
	}

	// Locked filter (tri-state: nil = all, true = locked only, false = unlocked only).
	if opts.Locked != nil {
		filters = append(filters, filter.NewBoolFilter("locked", opts.Locked))
	}

	return filters
}

// getComponentColumns returns column configuration.
func getComponentColumns(atmosConfig *schema.AtmosConfiguration, columnsFlag []string) []column.Config {
	defer perf.Track(nil, "list.components.getComponentColumns")()

	// If --columns flag is provided, parse it and return.
	if len(columnsFlag) > 0 {
		return parseColumnsFlag(columnsFlag)
	}

	// Check atmos.yaml for components.list.columns configuration.
	if len(atmosConfig.Components.List.Columns) > 0 {
		var configs []column.Config
		for _, col := range atmosConfig.Components.List.Columns {
			configs = append(configs, column.Config{
				Name:  col.Name,
				Value: col.Value,
				Width: col.Width,
			})
		}
		return configs
	}

	// Default columns: show all standard component fields.
	return []column.Config{
		{Name: "Component", Value: "{{ .component }}"},
		{Name: "Stack", Value: "{{ .stack }}"},
		{Name: "Type", Value: "{{ .type }}"},
		{Name: "Component Type", Value: "{{ .component_type }}"},
		{Name: "Enabled", Value: "{{ .enabled }}"},
		{Name: "Locked", Value: "{{ .locked }}"},
	}
}

// buildComponentSorters creates sorters from sort specification.
func buildComponentSorters(sortSpec string) ([]*listSort.Sorter, error) {
	defer perf.Track(nil, "list.components.buildComponentSorters")()

	if sortSpec == "" {
		// Default sort: by component ascending.
		return []*listSort.Sorter{
			listSort.NewSorter("Component", listSort.Ascending),
		}, nil
	}

	return listSort.ParseSortSpec(sortSpec)
}

// parseColumnsFlag parses column specifications from CLI flag.
// Supports two formats:
//   - Simple field name: "component" → Name: "component", Value: "{{ .component }}"
//   - Named column with template: "Name=template" → Name: "Name", Value: "template"
//
// Examples:
//
//	--columns component,stack,type
//	--columns "Component={{ .component }},Stack={{ .stack }}"
//	--columns component --columns stack
func parseColumnsFlag(columnsFlag []string) []column.Config {
	defer perf.Track(nil, "list.components.parseColumnsFlag")()

	var configs []column.Config

	for _, spec := range columnsFlag {
		cfg := parseColumnSpec(spec)
		if cfg.Name != "" {
			configs = append(configs, cfg)
		}
	}

	return configs
}

// parseColumnSpec parses a single column specification.
// Format: "name" or "Name=template".
func parseColumnSpec(spec string) column.Config {
	defer perf.Track(nil, "list.components.parseColumnSpec")()

	spec = strings.TrimSpace(spec)
	if spec == "" {
		return column.Config{}
	}

	// Check for Name=template format.
	if idx := strings.Index(spec, "="); idx > 0 {
		name := strings.TrimSpace(spec[:idx])
		value := strings.TrimSpace(spec[idx+1:])

		// If value doesn't contain template syntax, wrap it.
		if !strings.Contains(value, "{{") {
			value = "{{ ." + value + " }}"
		}

		return column.Config{
			Name:  name,
			Value: value,
		}
	}

	// Simple field name: auto-generate template.
	// Use title case for display name.
	name := strings.Title(spec) //nolint:staticcheck // strings.Title is deprecated but works for simple ASCII column names
	value := "{{ ." + spec + " }}"

	return column.Config{
		Name:  name,
		Value: value,
	}
}<|MERGE_RESOLUTION|>--- conflicted
+++ resolved
@@ -72,11 +72,6 @@
 			lockedPtr = &val
 		}
 
-<<<<<<< HEAD
-		if len(output) == 0 {
-			_ = ui.Info("No components found")
-			return nil
-=======
 		opts := &ComponentsOptions{
 			Flags:    flags.ParseGlobalFlags(cmd, v),
 			Stack:    v.GetString("stack"),
@@ -87,7 +82,6 @@
 			Columns:  v.GetStringSlice("columns"),
 			Sort:     v.GetString("sort"),
 			Abstract: v.GetBool("abstract"),
->>>>>>> 448d4055
 		}
 
 		return listComponentsWithOptions(cmd, args, opts)
@@ -180,16 +174,12 @@
 
 	atmosConfig, err := config.InitCliConfig(configAndStacksInfo, true)
 	if err != nil {
-<<<<<<< HEAD
-		return nil, fmt.Errorf("error initializing CLI config: %w", err)
-=======
 		return nil, nil, fmt.Errorf("%w: %w", errUtils.ErrInitializingCLIConfig, err)
 	}
 
 	// If format is empty, check command-specific config.
 	if opts.Format == "" && atmosConfig.Components.List.Format != "" {
 		opts.Format = atmosConfig.Components.List.Format
->>>>>>> 448d4055
 	}
 
 	// Create AuthManager for authentication support.
@@ -200,9 +190,6 @@
 
 	stacksMap, err := e.ExecuteDescribeStacks(&atmosConfig, "", nil, nil, nil, false, false, false, false, nil, authManager)
 	if err != nil {
-<<<<<<< HEAD
-		return nil, fmt.Errorf("error describing stacks: %w", err)
-=======
 		return nil, nil, fmt.Errorf("%w: %w", errUtils.ErrExecuteDescribeStacks, err)
 	}
 
@@ -235,7 +222,6 @@
 	sorters, err := buildComponentSorters(opts.Sort)
 	if err != nil {
 		return fmt.Errorf("error parsing sort specification: %w", err)
->>>>>>> 448d4055
 	}
 
 	// Create renderer and execute pipeline.
