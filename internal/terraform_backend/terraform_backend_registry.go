--- conflicted
+++ resolved
@@ -24,17 +24,8 @@
 
 	terraformBackends[cfg.BackendTypeLocal] = ReadTerraformBackendLocal
 	terraformBackends[cfg.BackendTypeS3] = ReadTerraformBackendS3
-<<<<<<< HEAD
 	terraformBackends[cfg.BackendTypeGCS] = ReadTerraformBackendGCS
-
-	// Add other backends once they are implemented.
-	terraformBackends[cfg.BackendTypeAzurerm] = nil
-=======
 	terraformBackends[cfg.BackendTypeAzurerm] = ReadTerraformBackendAzurerm
-
-	// Add other backends once they are implemented.
-	terraformBackends[cfg.BackendTypeGCS] = nil
->>>>>>> 1eda3a2e
 }
 
 // GetTerraformBackendReadFunc accepts a backend type and returns a function to read the state file from the backend.
