--- conflicted
+++ resolved
@@ -33,66 +33,60 @@
 		return `{{if .HasHelpSubCommands}}
 
 
-{{HeadingStyle "Additional help topics"}}
+{{HeadingStyle "Additional help topics:"}}
 
 {{formatCommands .Commands "additionalHelpTopics"}}{{end}}`
 	case Aliases:
 		return `{{if gt (len .Aliases) 0}}
 
-{{HeadingStyle "Aliases"}}
+{{HeadingStyle "Aliases:"}}
 
   {{.NameAndAliases}}{{end}}`
 	case SubCommandAliases:
 		return `{{if (isAliasesPresent .Commands)}}
 
-{{HeadingStyle "Subcommand Aliases"}}
+{{HeadingStyle "Subcommand Aliases:"}}
 
 {{formatCommands .Commands "subcommandAliases"}}{{end}}`
 	case AvailableCommands:
 		return `{{if .HasAvailableSubCommands}}
 
 
-{{HeadingStyle "Available Commands"}}
+{{HeadingStyle "Available Commands:"}}
 
 {{formatCommands .Commands "availableCommands"}}{{end}}`
 	case Examples:
 		return `{{if .HasExample}}
 
 
-<<<<<<< HEAD
-{{HeadingStyle "Examples"}}
-
-{{ExampleBlock (renderMarkdown .Example)}}{{end}}`
-=======
 {{HeadingStyle "Examples:"}}
 {{renderMarkdown .Example}}{{end}}`
->>>>>>> 9e4489c9
 	case Flags:
 		return `{{if .HasAvailableLocalFlags}}
 
 
-{{HeadingStyle "Flags"}}
+{{HeadingStyle "Flags:"}}
 
 {{wrappedFlagUsages .LocalFlags | trimTrailingWhitespaces}}{{end}}`
 	case GlobalFlags:
 		return `{{if .HasAvailableInheritedFlags}}
 
 
-{{HeadingStyle "Global Flags"}}
+{{HeadingStyle "Global Flags:"}}
 
 {{wrappedFlagUsages .InheritedFlags | trimTrailingWhitespaces}}{{end}}`
 	case NativeCommands:
 		return `{{if (isNativeCommandsAvailable .Commands)}}
 
-{{HeadingStyle "Native "}}{{HeadingStyle .Use}}{{HeadingStyle " Commands"}}
+{{HeadingStyle "Native "}}{{HeadingStyle .Use}}{{HeadingStyle " Commands:"}}
 
 {{formatCommands .Commands "native"}}{{end}}`
 	case Usage:
 		return `
-{{HeadingStyle "Usage"}}
+{{HeadingStyle "Usage:"}}
 {{if .Runnable}}
-{{UsageBlock .UseLine}}{{end}}{{if .HasAvailableSubCommands}}
-{{UsageBlock (printf "%s [sub-command] [flags]" .CommandPath)}}{{end}}`
+  {{.UseLine}}{{end}}{{if .HasAvailableSubCommands}}
+  {{.CommandPath}} [sub-command] [flags]{{end}}`
 	case Footer:
 		return `
 
