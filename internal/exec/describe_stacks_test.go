package exec

import (
	"testing"

	"github.com/cloudposse/atmos/pkg/pager"
	"github.com/cloudposse/atmos/pkg/schema"
	"github.com/golang/mock/gomock"
	"github.com/stretchr/testify/assert"
)

func TestDescribeStacksExec(t *testing.T) {
	ctrl := gomock.NewController(t)
<<<<<<< HEAD
	d := &DescribeStacksExec{
=======
	d := &describeStacksExec{
>>>>>>> 8957ff67
		pageCreator: pager.NewMockPageCreator(ctrl),
		isTTYSupportForStdout: func() bool {
			return false
		},
		printOrWriteToFile: func(atmosConfig *schema.AtmosConfiguration, format, file string, data any) error {
			return nil
		},
		executeDescribeStacks: func(atmosConfig schema.AtmosConfiguration, filterByStack string, components, componentTypes, sections []string, ignoreMissingFiles, processTemplates, processYamlFunctions, includeEmptyStacks bool, skip []string) (map[string]any, error) {
			return map[string]any{
				"hello": "test",
			}, nil
		},
	}
<<<<<<< HEAD
	err := d.Execute(schema.AtmosConfiguration{}, &DescribeStacksArgs{})
=======
	err := d.Execute(&schema.AtmosConfiguration{}, &DescribeStacksArgs{})
>>>>>>> 8957ff67
	assert.NoError(t, err)
}<|MERGE_RESOLUTION|>--- conflicted
+++ resolved
@@ -11,11 +11,7 @@
 
 func TestDescribeStacksExec(t *testing.T) {
 	ctrl := gomock.NewController(t)
-<<<<<<< HEAD
-	d := &DescribeStacksExec{
-=======
 	d := &describeStacksExec{
->>>>>>> 8957ff67
 		pageCreator: pager.NewMockPageCreator(ctrl),
 		isTTYSupportForStdout: func() bool {
 			return false
@@ -29,10 +25,6 @@
 			}, nil
 		},
 	}
-<<<<<<< HEAD
-	err := d.Execute(schema.AtmosConfiguration{}, &DescribeStacksArgs{})
-=======
 	err := d.Execute(&schema.AtmosConfiguration{}, &DescribeStacksArgs{})
->>>>>>> 8957ff67
 	assert.NoError(t, err)
 }