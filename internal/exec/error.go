package exec

import (
	"errors"
)

const ErrWrappingFormat = "%w: %w"

var (
	ErrDownloadPackage                       = errors.New("failed to download package")
	ErrProcessOCIImage                       = errors.New("failed to process OCI image")
	ErrCopyPackage                           = errors.New("failed to copy package")
	ErrCreateTempDir                         = errors.New("failed to create temp directory")
	ErrUnknownPackageType                    = errors.New("unknown package type")
	ErrLocalMixinURICannotBeEmpty            = errors.New("local mixin URI cannot be empty")
	ErrLocalMixinInstallationNotImplemented  = errors.New("local mixin installation not implemented")
	ErrFailedToInitializeTUIModel            = errors.New("failed to initialize TUI model: verify terminal capabilities and permissions")
	ErrSetTempDirPermissions                 = errors.New("failed to set temp directory permissions")
	ErrCopyPackageToTarget                   = errors.New("failed to copy package to target")
	ErrNoValidInstallerPackage               = errors.New("no valid installer package provided")
	ErrFailedToInitializeTUIModelWithDetails = errors.New("failed to initialize TUI model: verify terminal capabilities and permissions")
	ErrValidPackage                          = errors.New("no valid installer package provided for")
	ErrTUIModel                              = errors.New("failed to initialize TUI model")
<<<<<<< HEAD
	ErrNoFilesFound                          = errors.New("no files found in directory")
	ErrMultipleFilesFound                    = errors.New("multiple files found in directory")
	ErrSourceDirNotExist                     = errors.New("source directory does not exist")
	ErrEmptyPath                             = errors.New("path is empty, expected a valid file path")
	ErrPathResolution                        = errors.New("failed to resolve absolute path")
=======
	ErrInvalidTemplateFunc                   = errors.New("invalid template function")
>>>>>>> b4203b67
)<|MERGE_RESOLUTION|>--- conflicted
+++ resolved
@@ -21,13 +21,10 @@
 	ErrFailedToInitializeTUIModelWithDetails = errors.New("failed to initialize TUI model: verify terminal capabilities and permissions")
 	ErrValidPackage                          = errors.New("no valid installer package provided for")
 	ErrTUIModel                              = errors.New("failed to initialize TUI model")
-<<<<<<< HEAD
 	ErrNoFilesFound                          = errors.New("no files found in directory")
 	ErrMultipleFilesFound                    = errors.New("multiple files found in directory")
 	ErrSourceDirNotExist                     = errors.New("source directory does not exist")
 	ErrEmptyPath                             = errors.New("path is empty, expected a valid file path")
 	ErrPathResolution                        = errors.New("failed to resolve absolute path")
-=======
 	ErrInvalidTemplateFunc                   = errors.New("invalid template function")
->>>>>>> b4203b67
 )