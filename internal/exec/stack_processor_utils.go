package exec

import (
	"encoding/json"
	"fmt"
	"os"
	"path/filepath"
	"reflect"
	"sort"
	"strings"
	"sync"

	"github.com/mitchellh/mapstructure"
	"github.com/pkg/errors"
	"github.com/santhosh-tekuri/jsonschema/v5"

	errUtils "github.com/cloudposse/atmos/errors"
	cfg "github.com/cloudposse/atmos/pkg/config"
	m "github.com/cloudposse/atmos/pkg/merge"
	"github.com/cloudposse/atmos/pkg/schema"
	u "github.com/cloudposse/atmos/pkg/utils"
)

var (
	// File content sync map.
	getFileContentSyncMap = sync.Map{}

	// Mutex to serialize updates of the result map of ProcessYAMLConfigFiles function.
	processYAMLConfigFilesLock = &sync.Mutex{}
)

// ProcessYAMLConfigFiles takes a list of paths to stack manifests, processes and deep-merges all imports, and returns a list of stack configs.
func ProcessYAMLConfigFiles(
	atmosConfig *schema.AtmosConfiguration,
	stacksBasePath string,
	terraformComponentsBasePath string,
	helmfileComponentsBasePath string,
	packerComponentsBasePath string,
	filePaths []string,
	processStackDeps bool,
	processComponentDeps bool,
	ignoreMissingFiles bool,
) (
	[]string,
	map[string]any,
	map[string]map[string]any,
	error,
) {
	count := len(filePaths)
	listResult := make([]string, count)
	mapResult := map[string]any{}
	rawStackConfigs := map[string]map[string]any{}
	var errorResult error
	var wg sync.WaitGroup
	wg.Add(count)

	for i, filePath := range filePaths {
		go func(i int, p string) {
			defer wg.Done()

			stackBasePath := stacksBasePath
			if len(stackBasePath) < 1 {
				stackBasePath = filepath.Dir(p)
			}

			stackFileName := strings.TrimSuffix(
				strings.TrimSuffix(
					u.TrimBasePathFromPath(stackBasePath+"/", p),
					u.DefaultStackConfigFileExtension),
				".yml",
			)

			deepMergedStackConfig, importsConfig, stackConfig, _, _, _, _, err := ProcessYAMLConfigFileWithContext(
				atmosConfig,
				stackBasePath,
				p,
				map[string]map[string]any{},
				nil,
				ignoreMissingFiles,
				false,
				false,
				false,
				map[string]any{},
				map[string]any{},
				map[string]any{},
				map[string]any{},
				"",
				m.NewMergeContext(), // Add merge context for enhanced error reporting
			)
			if err != nil {
				errorResult = err
				return
			}

			var imports []string
			for k := range importsConfig {
				imports = append(imports, k)
			}

			uniqueImports := u.UniqueStrings(imports)
			sort.Strings(uniqueImports)

			componentStackMap := map[string]map[string][]string{}

			finalConfig, err := ProcessStackConfig(
				atmosConfig,
				stackBasePath,
				terraformComponentsBasePath,
				helmfileComponentsBasePath,
				packerComponentsBasePath,
				p,
				deepMergedStackConfig,
				processStackDeps,
				processComponentDeps,
				"",
				componentStackMap,
				importsConfig,
				true)
			if err != nil {
				errorResult = err
				return
			}

			finalConfig["imports"] = uniqueImports

			yamlConfig, err := u.ConvertToYAML(finalConfig)
			if err != nil {
				errorResult = err
				return
			}

			processYAMLConfigFilesLock.Lock()
			defer processYAMLConfigFilesLock.Unlock()

			listResult[i] = yamlConfig
			mapResult[stackFileName] = finalConfig
			rawStackConfigs[stackFileName] = map[string]any{}
			rawStackConfigs[stackFileName]["stack"] = stackConfig
			rawStackConfigs[stackFileName]["imports"] = importsConfig
			rawStackConfigs[stackFileName]["import_files"] = uniqueImports
		}(i, filePath)
	}

	wg.Wait()

	if errorResult != nil {
		return nil, nil, nil, errorResult
	}

	return listResult, mapResult, rawStackConfigs, nil
}

// ProcessYAMLConfigFile takes a path to a YAML stack manifest,
// recursively processes and deep-merges all the imports,
// and returns the final stack config.
func ProcessYAMLConfigFile(
	atmosConfig *schema.AtmosConfiguration,
	basePath string,
	filePath string,
	importsConfig map[string]map[string]any,
	context map[string]any,
	ignoreMissingFiles bool,
	skipTemplatesProcessingInImports bool,
	ignoreMissingTemplateValues bool,
	skipIfMissing bool,
	parentTerraformOverridesInline map[string]any,
	parentTerraformOverridesImports map[string]any,
	parentHelmfileOverridesInline map[string]any,
	parentHelmfileOverridesImports map[string]any,
	atmosManifestJsonSchemaFilePath string,
) (
	map[string]any,
	map[string]map[string]any,
	map[string]any,
	map[string]any,
	map[string]any,
	map[string]any,
	map[string]any,
	error,
) {
	// Call the context-aware version with a nil context for backward compatibility
	return ProcessYAMLConfigFileWithContext(
		atmosConfig,
		basePath,
		filePath,
		importsConfig,
		context,
		ignoreMissingFiles,
		skipTemplatesProcessingInImports,
		ignoreMissingTemplateValues,
		skipIfMissing,
		parentTerraformOverridesInline,
		parentTerraformOverridesImports,
		parentHelmfileOverridesInline,
		parentHelmfileOverridesImports,
		atmosManifestJsonSchemaFilePath,
		nil, // mergeContext
	)
}

// ProcessYAMLConfigFileWithContext takes a path to a YAML stack manifest,
// recursively processes and deep-merges all the imports with context tracking,
// and returns the final stack config.
//
//nolint:gocognit,revive,cyclop,funlen
func ProcessYAMLConfigFileWithContext(
	atmosConfig *schema.AtmosConfiguration,
	basePath string,
	filePath string,
	importsConfig map[string]map[string]any,
	context map[string]any,
	ignoreMissingFiles bool,
	skipTemplatesProcessingInImports bool,
	ignoreMissingTemplateValues bool,
	skipIfMissing bool,
	parentTerraformOverridesInline map[string]any,
	parentTerraformOverridesImports map[string]any,
	parentHelmfileOverridesInline map[string]any,
	parentHelmfileOverridesImports map[string]any,
	atmosManifestJsonSchemaFilePath string,
	mergeContext *m.MergeContext,
) (
	map[string]any,
	map[string]map[string]any,
	map[string]any,
	map[string]any,
	map[string]any,
	map[string]any,
	map[string]any,
	error,
) {
	var stackConfigs []map[string]any
	relativeFilePath := u.TrimBasePathFromPath(basePath+"/", filePath)

	// Initialize or update merge context with current file
	if mergeContext == nil {
		mergeContext = m.NewMergeContext()
	}
	mergeContext = mergeContext.WithFile(relativeFilePath)

	globalTerraformSection := map[string]any{}
	globalHelmfileSection := map[string]any{}
	globalOverrides := map[string]any{}
	terraformOverrides := map[string]any{}
	helmfileOverrides := map[string]any{}
	finalTerraformOverrides := map[string]any{}
	finalHelmfileOverrides := map[string]any{}

	stackYamlConfig, err := GetFileContent(filePath)
	// If the file does not exist (`err != nil`), and `ignoreMissingFiles = true`, don't return the error.
	//
	// `ignoreMissingFiles = true` is used when executing `atmos describe affected` command.
	// If we add a new stack manifest with some component configurations to the current branch, then the new file will not be present in
	// the remote branch (with which the current branch is compared), and Atmos would throw an error.
	//
	// `skipIfMissing` is used in Atmos imports (https://atmos.tools/core-concepts/stacks/imports).
	// Set it to `true` to ignore the imported manifest if it does not exist, and don't throw an error.
	// This is useful when generating Atmos manifests using other tools, but the imported files are not present yet at the generation time.
	if err != nil {
		if ignoreMissingFiles || skipIfMissing {
			return map[string]any{}, map[string]map[string]any{}, map[string]any{}, map[string]any{}, map[string]any{}, map[string]any{}, map[string]any{}, nil
		} else {
			return nil, nil, nil, nil, nil, nil, nil, err
		}
	}
	if stackYamlConfig == "" {
		return map[string]any{}, map[string]map[string]any{}, map[string]any{}, map[string]any{}, map[string]any{}, map[string]any{}, map[string]any{}, nil
	}

	stackManifestTemplatesProcessed := stackYamlConfig
	stackManifestTemplatesErrorMessage := ""

	// Process `Go` templates in the imported stack manifest using the provided `context`
	// https://atmos.tools/core-concepts/stacks/imports#go-templates-in-imports
	if !skipTemplatesProcessingInImports && len(context) > 0 {
		stackManifestTemplatesProcessed, err = ProcessTmpl(relativeFilePath, stackYamlConfig, context, ignoreMissingTemplateValues)
		if err != nil {
			if atmosConfig.Logs.Level == u.LogLevelTrace || atmosConfig.Logs.Level == u.LogLevelDebug {
				stackManifestTemplatesErrorMessage = fmt.Sprintf("\n\n%s", stackYamlConfig)
			}
<<<<<<< HEAD
			e := fmt.Errorf("%w: %s\n%v%s", errUtils.ErrInvalidStackManifest, relativeFilePath, err, stackManifestTemplatesErrorMessage)
			return nil, nil, nil, nil, nil, nil, nil, e
=======
			// Check if we have merge context to provide enhanced error formatting
			if mergeContext != nil {
				// Wrap the error with the sentinel first to preserve it
				wrappedErr := fmt.Errorf("%w: %v", errUtils.ErrInvalidStackManifest, err)
				// Then format it with context information
				e := mergeContext.FormatError(wrappedErr, fmt.Sprintf("stack manifest '%s'%s", relativeFilePath, stackManifestTemplatesErrorMessage))
				return nil, nil, nil, nil, nil, nil, nil, e
			} else {
				e := fmt.Errorf("%w: stack manifest '%s'\n%v%s", errUtils.ErrInvalidStackManifest, relativeFilePath, err, stackManifestTemplatesErrorMessage)
				return nil, nil, nil, nil, nil, nil, nil, e
			}
>>>>>>> 6274d756
		}
	}

	stackConfigMap, err := u.UnmarshalYAMLFromFile[schema.AtmosSectionMapType](atmosConfig, stackManifestTemplatesProcessed, filePath)
	if err != nil {
		if atmosConfig.Logs.Level == u.LogLevelTrace || atmosConfig.Logs.Level == u.LogLevelDebug {
			stackManifestTemplatesErrorMessage = fmt.Sprintf("\n\n%s", stackYamlConfig)
		}
<<<<<<< HEAD
		e := fmt.Errorf("%w: %s\n%v%s", errUtils.ErrInvalidStackManifest, relativeFilePath, err, stackManifestTemplatesErrorMessage)
		return nil, nil, nil, nil, nil, nil, nil, e
=======
		// Check if we have merge context to provide enhanced error formatting
		if mergeContext != nil {
			// Wrap the error with the sentinel first to preserve it
			wrappedErr := fmt.Errorf("%w: %v", errUtils.ErrInvalidStackManifest, err)
			// Then format it with context information
			e := mergeContext.FormatError(wrappedErr, fmt.Sprintf("stack manifest '%s'%s", relativeFilePath, stackManifestTemplatesErrorMessage))
			return nil, nil, nil, nil, nil, nil, nil, e
		} else {
			e := fmt.Errorf("%w: stack manifest '%s'\n%v%s", errUtils.ErrInvalidStackManifest, relativeFilePath, err, stackManifestTemplatesErrorMessage)
			return nil, nil, nil, nil, nil, nil, nil, e
		}
>>>>>>> 6274d756
	}

	// If the path to the Atmos manifest JSON Schema is provided, validate the stack manifest against it
	if atmosManifestJsonSchemaFilePath != "" {
		// Convert the data to JSON and back to Go map to prevent the error:
		// jsonschema: invalid jsonType: map[interface {}]interface {}
		dataJson, err := u.ConvertToJSONFast(stackConfigMap)
		if err != nil {
			return nil, nil, nil, nil, nil, nil, nil, err
		}

		dataFromJson, err := u.ConvertFromJSON(dataJson)
		if err != nil {
			return nil, nil, nil, nil, nil, nil, nil, err
		}

		compiler := jsonschema.NewCompiler()

		atmosManifestJsonSchemaValidationErrorFormat := "Atmos manifest JSON Schema validation error in the file '%s':\n%v"

		atmosManifestJsonSchemaFileReader, err := os.Open(atmosManifestJsonSchemaFilePath)
		if err != nil {
			return nil, nil, nil, nil, nil, nil, nil, errors.Errorf(atmosManifestJsonSchemaValidationErrorFormat, relativeFilePath, err)
		}

		if err := compiler.AddResource(atmosManifestJsonSchemaFilePath, atmosManifestJsonSchemaFileReader); err != nil {
			return nil, nil, nil, nil, nil, nil, nil, errors.Errorf(atmosManifestJsonSchemaValidationErrorFormat, relativeFilePath, err)
		}

		compiler.Draft = jsonschema.Draft2020

		compiledSchema, err := compiler.Compile(atmosManifestJsonSchemaFilePath)
		if err != nil {
			return nil, nil, nil, nil, nil, nil, nil, errors.Errorf(atmosManifestJsonSchemaValidationErrorFormat, relativeFilePath, err)
		}

		if err = compiledSchema.Validate(dataFromJson); err != nil {
			switch e := err.(type) {
			case *jsonschema.ValidationError:
				b, err2 := json.MarshalIndent(e.BasicOutput(), "", "  ")
				if err2 != nil {
					return nil, nil, nil, nil, nil, nil, nil, errors.Errorf(atmosManifestJsonSchemaValidationErrorFormat, relativeFilePath, err2)
				}
				return nil, nil, nil, nil, nil, nil, nil, errors.Errorf(atmosManifestJsonSchemaValidationErrorFormat, relativeFilePath, string(b))
			default:
				return nil, nil, nil, nil, nil, nil, nil, errors.Errorf(atmosManifestJsonSchemaValidationErrorFormat, relativeFilePath, err)
			}
		}
	}

	// Check if the `overrides` sections exist and if we need to process overrides for the components in this stack manifest and its imports

	// Global overrides in this stack manifest
	if i, ok := stackConfigMap[cfg.OverridesSectionName]; ok {
		if globalOverrides, ok = i.(map[string]any); !ok {
			return nil, nil, nil, nil, nil, nil, nil, fmt.Errorf("invalid 'overrides' section in the stack manifest '%s'", relativeFilePath)
		}
	}

	// Terraform overrides in this stack manifest
	if o, ok := stackConfigMap[cfg.TerraformSectionName]; ok {
		if globalTerraformSection, ok = o.(map[string]any); !ok {
			return nil, nil, nil, nil, nil, nil, nil, fmt.Errorf("invalid 'terraform' section in the stack manifest '%s'", relativeFilePath)
		}

		if i, ok := globalTerraformSection[cfg.OverridesSectionName]; ok {
			if terraformOverrides, ok = i.(map[string]any); !ok {
				return nil, nil, nil, nil, nil, nil, nil, fmt.Errorf("invalid 'terraform.overrides' section in the stack manifest '%s'", relativeFilePath)
			}
		}
	}

	// Helmfile overrides in this stack manifest
	if o, ok := stackConfigMap[cfg.HelmfileSectionName]; ok {
		if globalHelmfileSection, ok = o.(map[string]any); !ok {
			return nil, nil, nil, nil, nil, nil, nil, fmt.Errorf("invalid 'helmfile' section in the stack manifest '%s'", relativeFilePath)
		}

		if i, ok := globalHelmfileSection[cfg.OverridesSectionName]; ok {
			if helmfileOverrides, ok = i.(map[string]any); !ok {
				return nil, nil, nil, nil, nil, nil, nil, fmt.Errorf("invalid 'terraform.overrides' section in the stack manifest '%s'", relativeFilePath)
			}
		}
	}

	parentTerraformOverridesInline, err = m.MergeWithContext(
		atmosConfig,
		[]map[string]any{globalOverrides, terraformOverrides, parentTerraformOverridesInline},
		mergeContext,
	)
	if err != nil {
		return nil, nil, nil, nil, nil, nil, nil, err
	}

	parentHelmfileOverridesInline, err = m.MergeWithContext(
		atmosConfig,
		[]map[string]any{globalOverrides, helmfileOverrides, parentHelmfileOverridesInline},
		mergeContext,
	)
	if err != nil {
		return nil, nil, nil, nil, nil, nil, nil, err
	}

	// Find and process all imports
	importStructs, err := ProcessImportSection(stackConfigMap, relativeFilePath)
	if err != nil {
		return nil, nil, nil, nil, nil, nil, nil, err
	}

	for _, importStruct := range importStructs {
		imp := importStruct.Path

		if imp == "" {
			return nil, nil, nil, nil, nil, nil, nil, fmt.Errorf("invalid empty import in the manifest '%s'", relativeFilePath)
		}

		// If the import file is specified without extension, use `.yaml` as default
		impWithExt := imp
		ext := filepath.Ext(imp)
		if ext == "" {
			extensions := []string{
				u.YamlFileExtension,
				u.YmlFileExtension,
				u.YamlTemplateExtension,
				u.YmlTemplateExtension,
			}

			found := false
			for _, extension := range extensions {
				testPath := filepath.Join(basePath, imp+extension)
				if _, err := os.Stat(testPath); err == nil {
					impWithExt = imp + extension
					found = true
					break
				}
			}

			if !found {
				// Default to .yaml if no file is found
				impWithExt = imp + u.DefaultStackConfigFileExtension
			}
		} else if ext == u.YamlFileExtension || ext == u.YmlFileExtension {
			// Check if there's a template version of this file
			templatePath := impWithExt + u.TemplateExtension
			if _, err := os.Stat(filepath.Join(basePath, templatePath)); err == nil {
				impWithExt = templatePath
			}
		}

		impWithExtPath := filepath.Join(basePath, impWithExt)

		if impWithExtPath == filePath {
			errorMessage := fmt.Sprintf("invalid import in the manifest '%s'\nThe file imports itself in '%s'",
				relativeFilePath,
				imp)
			return nil, nil, nil, nil, nil, nil, nil, errors.New(errorMessage)
		}

		// Find all import matches in the glob
		importMatches, err := u.GetGlobMatches(impWithExtPath)
		if err != nil || len(importMatches) == 0 {
			// Retry (b/c we are using `doublestar` library and it sometimes has issues reading many files in a Docker container)
			// TODO: review `doublestar` library

			importMatches, err = u.GetGlobMatches(impWithExtPath)
			if err != nil || len(importMatches) == 0 {
				// The import was not found -> check if the import is a Go template; if not, return the error
				isGolangTemplate, err2 := IsGolangTemplate(imp)
				if err2 != nil {
					return nil, nil, nil, nil, nil, nil, nil, err2
				}

				// If the import is not a Go template and SkipIfMissing is false, return the error
				if !isGolangTemplate && !importStruct.SkipIfMissing {
					if err != nil {
						errorMessage := fmt.Sprintf("no matches found for the import '%s' in the file '%s'\nError: %s",
							imp,
							relativeFilePath,
							err,
						)
						return nil, nil, nil, nil, nil, nil, nil, errors.New(errorMessage)
					} else if importMatches == nil {
						errorMessage := fmt.Sprintf("no matches found for the import '%s' in the file '%s'",
							imp,
							relativeFilePath,
						)
						return nil, nil, nil, nil, nil, nil, nil, errors.New(errorMessage)
					}
				}
			}
		}

		// Process `context` in hierarchical imports.
		// Deep-merge the parent `context` with the current `context` and propagate the result to the entire chain of imports.
		// The parent `context` takes precedence over the current (imported) `context` and will override items with the same keys.
		// TODO: instead of calling the conversion functions, we need to switch to generics and update everything to support it
		listOfMaps := []map[string]any{importStruct.Context, context}
		mergedContext, err := m.MergeWithContext(atmosConfig, listOfMaps, mergeContext)
		if err != nil {
			return nil, nil, nil, nil, nil, nil, nil, err
		}

		// Process the imports in the current manifest
		for _, importFile := range importMatches {
			yamlConfig,
				_,
				yamlConfigRaw,
				terraformOverridesInline,
				terraformOverridesImports,
				helmfileOverridesInline,
				helmfileOverridesImports, err2 := ProcessYAMLConfigFileWithContext(
				atmosConfig,
				basePath,
				importFile,
				importsConfig,
				mergedContext,
				ignoreMissingFiles,
				importStruct.SkipTemplatesProcessing,
				true, // importStruct.IgnoreMissingTemplateValues,
				importStruct.SkipIfMissing,
				parentTerraformOverridesInline,
				parentTerraformOverridesImports,
				parentHelmfileOverridesInline,
				parentHelmfileOverridesImports,
				"",
				mergeContext,
			)
			if err2 != nil {
				return nil, nil, nil, nil, nil, nil, nil, err2
			}

			// From the imported manifest, get the `overrides` sections and merge them with the parent `overrides` section.
			// The inline `overrides` section takes precedence over the imported `overrides` section inside the imported manifest.
			parentTerraformOverridesImports, err = m.MergeWithContext(
				atmosConfig,
				[]map[string]any{parentTerraformOverridesImports, terraformOverridesImports, terraformOverridesInline},
				mergeContext,
			)
			if err != nil {
				return nil, nil, nil, nil, nil, nil, nil, err
			}

			// From the imported manifest, get the `overrides` sections and merge them with the parent `overrides` section.
			// The inline `overrides` section takes precedence over the imported `overrides` section inside the imported manifest.
			parentHelmfileOverridesImports, err = m.MergeWithContext(
				atmosConfig,
				[]map[string]any{parentHelmfileOverridesImports, helmfileOverridesImports, helmfileOverridesInline},
				mergeContext,
			)
			if err != nil {
				return nil, nil, nil, nil, nil, nil, nil, err
			}

			stackConfigs = append(stackConfigs, yamlConfig)

			importRelativePathWithExt := strings.Replace(filepath.ToSlash(importFile), filepath.ToSlash(basePath)+"/", "", 1)
			ext2 := filepath.Ext(importRelativePathWithExt)
			if ext2 == "" {
				ext2 = u.DefaultStackConfigFileExtension
			}

			importRelativePathWithoutExt := strings.TrimSuffix(importRelativePathWithExt, ext2)
			importsConfig[importRelativePathWithoutExt] = yamlConfigRaw
		}
	}

	// Terraform `overrides`
	finalTerraformOverrides, err = m.MergeWithContext(
		atmosConfig,
		[]map[string]any{parentTerraformOverridesImports, parentTerraformOverridesInline},
		mergeContext,
	)
	if err != nil {
		return nil, nil, nil, nil, nil, nil, nil, err
	}

	// Helmfile `overrides`
	finalHelmfileOverrides, err = m.MergeWithContext(
		atmosConfig,
		[]map[string]any{parentHelmfileOverridesImports, parentHelmfileOverridesInline},
		mergeContext,
	)
	if err != nil {
		return nil, nil, nil, nil, nil, nil, nil, err
	}

	// Add the `overrides` section to all components in this stack manifest
	if len(finalTerraformOverrides) > 0 || len(finalHelmfileOverrides) > 0 {
		if componentsSection, ok := stackConfigMap[cfg.ComponentsSectionName].(map[string]any); ok {
			// Terraform
			if len(finalTerraformOverrides) > 0 {
				if terraformSection, ok := componentsSection[cfg.TerraformSectionName].(map[string]any); ok {
					for _, compSection := range terraformSection {
						if componentSection, ok := compSection.(map[string]any); ok {
							componentSection[cfg.OverridesSectionName] = finalTerraformOverrides
						}
					}
				}
			}

			// Helmfile
			if len(finalHelmfileOverrides) > 0 {
				if helmfileSection, ok := componentsSection[cfg.HelmfileSectionName].(map[string]any); ok {
					for _, compSection := range helmfileSection {
						if componentSection, ok := compSection.(map[string]any); ok {
							componentSection[cfg.OverridesSectionName] = finalHelmfileOverrides
						}
					}
				}
			}
		}
	}

	if len(stackConfigMap) > 0 {
		stackConfigs = append(stackConfigs, stackConfigMap)
	}

	// Deep-merge the stack manifest and all the imports
	stackConfigsDeepMerged, err := m.MergeWithContext(atmosConfig, stackConfigs, mergeContext)
	if err != nil {
<<<<<<< HEAD
		err2 := fmt.Errorf("%w: ProcessYAMLConfigFile: Merge: %v", errUtils.ErrDeepMergeStackConfigs, err)
		return nil, nil, nil, nil, nil, nil, nil, err2
=======
		// The error already contains context information from MergeWithContext
		return nil, nil, nil, nil, nil, nil, nil, err
>>>>>>> 6274d756
	}

	return stackConfigsDeepMerged,
		importsConfig,
		stackConfigMap,
		parentTerraformOverridesInline,
		parentTerraformOverridesImports,
		parentHelmfileOverridesInline,
		parentHelmfileOverridesImports,
		nil
}

// ProcessStackConfig takes a stack manifest, deep-merges all variables, settings, environments and backends, and returns the final stack configuration for all Terraform/Helmfile/Packer components.
func ProcessStackConfig(
	atmosConfig *schema.AtmosConfiguration,
	stacksBasePath string,
	terraformComponentsBasePath string,
	helmfileComponentsBasePath string,
	packerComponentsBasePath string,
	stack string,
	config map[string]any,
	processStackDeps bool,
	processComponentDeps bool,
	componentTypeFilter string,
	componentStackMap map[string]map[string][]string,
	importsConfig map[string]map[string]any,
	checkBaseComponentExists bool,
) (map[string]any, error) {
	stackName := strings.TrimSuffix(
		strings.TrimSuffix(
			u.TrimBasePathFromPath(stacksBasePath+"/", stack),
			u.DefaultStackConfigFileExtension),
		".yml",
	)

	globalVarsSection := map[string]any{}
	globalHooksSection := map[string]any{}
	globalSettingsSection := map[string]any{}
	globalEnvSection := map[string]any{}
	globalTerraformSection := map[string]any{}
	globalHelmfileSection := map[string]any{}
	globalPackerSection := map[string]any{}
	globalComponentsSection := map[string]any{}

	terraformVars := map[string]any{}
	terraformSettings := map[string]any{}
	terraformEnv := map[string]any{}
	terraformCommand := ""
	terraformProviders := map[string]any{}
	terraformHooks := map[string]any{}

	helmfileVars := map[string]any{}
	helmfileSettings := map[string]any{}
	helmfileEnv := map[string]any{}
	helmfileCommand := ""

	packerVars := map[string]any{}
	packerSettings := map[string]any{}
	packerEnv := map[string]any{}
	packerCommand := ""

	terraformComponents := map[string]any{}
	helmfileComponents := map[string]any{}
	packerComponents := map[string]any{}
	allComponents := map[string]any{}

	// Global sections
	if i, ok := config["vars"]; ok {
		globalVarsSection, ok = i.(map[string]any)
		if !ok {
			return nil, fmt.Errorf("invalid 'vars' section in the file '%s'", stackName)
		}
	}

	if i, ok := config["hooks"]; ok {
		globalHooksSection, ok = i.(map[string]any)
		if !ok {
			return nil, errors.Wrapf(errUtils.ErrInvalidHooksSection, " '%s'", stackName)
		}
	}

	if i, ok := config["settings"]; ok {
		globalSettingsSection, ok = i.(map[string]any)
		if !ok {
			return nil, fmt.Errorf("invalid 'settings' section in the file '%s'", stackName)
		}
	}

	if i, ok := config["env"]; ok {
		globalEnvSection, ok = i.(map[string]any)
		if !ok {
			return nil, fmt.Errorf("invalid 'env' section in the file '%s'", stackName)
		}
	}

	if i, ok := config[cfg.TerraformSectionName]; ok {
		globalTerraformSection, ok = i.(map[string]any)
		if !ok {
			return nil, fmt.Errorf("invalid 'terraform' section in the file '%s'", stackName)
		}
	}

	if i, ok := config[cfg.HelmfileSectionName]; ok {
		globalHelmfileSection, ok = i.(map[string]any)
		if !ok {
			return nil, fmt.Errorf("invalid 'helmfile' section in the file '%s'", stackName)
		}
	}

	if i, ok := config[cfg.PackerSectionName]; ok {
		globalPackerSection, ok = i.(map[string]any)
		if !ok {
			return nil, fmt.Errorf("invalid 'packer' section in the file '%s'", stackName)
		}
	}

	if i, ok := config["components"]; ok {
		globalComponentsSection, ok = i.(map[string]any)
		if !ok {
			return nil, fmt.Errorf("invalid 'components' section in the file '%s'", stackName)
		}
	}

	// Terraform section
	if i, ok := globalTerraformSection[cfg.CommandSectionName]; ok {
		terraformCommand, ok = i.(string)
		if !ok {
			return nil, fmt.Errorf("invalid 'terraform.command' section in the file '%s'", stackName)
		}
	}

	if i, ok := globalTerraformSection["vars"]; ok {
		terraformVars, ok = i.(map[string]any)
		if !ok {
			return nil, fmt.Errorf("invalid 'terraform.vars' section in the file '%s'", stackName)
		}
	}

	if i, ok := globalTerraformSection["hooks"]; ok {
		terraformHooks, ok = i.(map[string]any)
		if !ok {
			return nil, errors.Wrapf(errUtils.ErrInvalidTerraformHooksSection, "in file '%s'", stackName)
		}
	}

	globalAndTerraformVars, err := m.Merge(atmosConfig, []map[string]any{globalVarsSection, terraformVars})
	if err != nil {
		return nil, err
	}

	globalAndTerraformHooks, err := m.Merge(atmosConfig, []map[string]any{globalHooksSection, terraformHooks})
	if err != nil {
		return nil, err
	}

	if i, ok := globalTerraformSection["settings"]; ok {
		terraformSettings, ok = i.(map[string]any)
		if !ok {
			return nil, fmt.Errorf("invalid 'terraform.settings' section in the file '%s'", stackName)
		}
	}

	globalAndTerraformSettings, err := m.Merge(atmosConfig, []map[string]any{globalSettingsSection, terraformSettings})
	if err != nil {
		return nil, err
	}

	if i, ok := globalTerraformSection["env"]; ok {
		terraformEnv, ok = i.(map[string]any)
		if !ok {
			return nil, fmt.Errorf("invalid 'terraform.env' section in the file '%s'", stackName)
		}
	}

	globalAndTerraformEnv, err := m.Merge(atmosConfig, []map[string]any{globalEnvSection, terraformEnv})
	if err != nil {
		return nil, err
	}

	if i, ok := globalTerraformSection[cfg.ProvidersSectionName]; ok {
		terraformProviders, ok = i.(map[string]any)
		if !ok {
			return nil, fmt.Errorf("invalid 'terraform.providers' section in the file '%s'", stackName)
		}
	}

	if i, ok := globalTerraformSection[cfg.HooksSectionName]; ok {
		terraformHooks, ok = i.(map[string]any)
		if !ok {
			return nil, fmt.Errorf("invalid 'terraform.hooks' section in the file '%s'", stackName)
		}
	}

	// Global backend
	globalBackendType := ""
	globalBackendSection := map[string]any{}

	if i, ok := globalTerraformSection["backend_type"]; ok {
		globalBackendType, ok = i.(string)
		if !ok {
			return nil, fmt.Errorf("invalid 'terraform.backend_type' section in the file '%s'", stackName)
		}
	}

	if i, ok := globalTerraformSection["backend"]; ok {
		globalBackendSection, ok = i.(map[string]any)
		if !ok {
			return nil, fmt.Errorf("invalid 'terraform.backend' section in the file '%s'", stackName)
		}
	}

	// Global remote state backend
	globalRemoteStateBackendType := ""
	globalRemoteStateBackendSection := map[string]any{}

	if i, ok := globalTerraformSection["remote_state_backend_type"]; ok {
		globalRemoteStateBackendType, ok = i.(string)
		if !ok {
			return nil, fmt.Errorf("invalid 'terraform.remote_state_backend_type' section in the file '%s'", stackName)
		}
	}

	if i, ok := globalTerraformSection["remote_state_backend"]; ok {
		globalRemoteStateBackendSection, ok = i.(map[string]any)
		if !ok {
			return nil, fmt.Errorf("invalid 'terraform.remote_state_backend' section in the file '%s'", stackName)
		}
	}

	// Helmfile section
	if i, ok := globalHelmfileSection[cfg.CommandSectionName]; ok {
		helmfileCommand, ok = i.(string)
		if !ok {
			return nil, fmt.Errorf("invalid 'helmfile.command' section in the file '%s'", stackName)
		}
	}

	if i, ok := globalHelmfileSection["vars"]; ok {
		helmfileVars, ok = i.(map[string]any)
		if !ok {
			return nil, fmt.Errorf("invalid 'helmfile.vars' section in the file '%s'", stackName)
		}
	}

	globalAndHelmfileVars, err := m.Merge(atmosConfig, []map[string]any{globalVarsSection, helmfileVars})
	if err != nil {
		return nil, err
	}

	if i, ok := globalHelmfileSection["settings"]; ok {
		helmfileSettings, ok = i.(map[string]any)
		if !ok {
			return nil, fmt.Errorf("invalid 'helmfile.settings' section in the file '%s'", stackName)
		}
	}

	globalAndHelmfileSettings, err := m.Merge(atmosConfig, []map[string]any{globalSettingsSection, helmfileSettings})
	if err != nil {
		return nil, err
	}

	if i, ok := globalHelmfileSection["env"]; ok {
		helmfileEnv, ok = i.(map[string]any)
		if !ok {
			return nil, fmt.Errorf("invalid 'helmfile.env' section in the file '%s'", stackName)
		}
	}

	globalAndHelmfileEnv, err := m.Merge(atmosConfig, []map[string]any{globalEnvSection, helmfileEnv})
	if err != nil {
		return nil, err
	}

	// Packer section
	if i, ok := globalPackerSection[cfg.CommandSectionName]; ok {
		packerCommand, ok = i.(string)
		if !ok {
			return nil, fmt.Errorf("invalid 'packer.command' section in the file '%s'", stackName)
		}
	}

	if i, ok := globalPackerSection["vars"]; ok {
		packerVars, ok = i.(map[string]any)
		if !ok {
			return nil, fmt.Errorf("invalid 'packer.vars' section in the file '%s'", stackName)
		}
	}

	globalAndPackerVars, err := m.Merge(atmosConfig, []map[string]any{globalVarsSection, packerVars})
	if err != nil {
		return nil, err
	}

	if i, ok := globalPackerSection["settings"]; ok {
		packerSettings, ok = i.(map[string]any)
		if !ok {
			return nil, fmt.Errorf("invalid 'packer.settings' section in the file '%s'", stackName)
		}
	}

	globalAndPackerSettings, err := m.Merge(atmosConfig, []map[string]any{globalSettingsSection, packerSettings})
	if err != nil {
		return nil, err
	}

	if i, ok := globalPackerSection["env"]; ok {
		packerEnv, ok = i.(map[string]any)
		if !ok {
			return nil, fmt.Errorf("invalid 'packer.env' section in the file '%s'", stackName)
		}
	}

	globalAndPackerEnv, err := m.Merge(atmosConfig, []map[string]any{globalEnvSection, packerEnv})
	if err != nil {
		return nil, err
	}

	// Process all Terraform components
	if componentTypeFilter == "" || componentTypeFilter == cfg.TerraformComponentType {
		if allTerraformComponents, ok := globalComponentsSection[cfg.TerraformComponentType]; ok {

			allTerraformComponentsMap, ok := allTerraformComponents.(map[string]any)
			if !ok {
				return nil, fmt.Errorf("invalid 'components.terraform' section in the file '%s'", stackName)
			}

			for cmp, v := range allTerraformComponentsMap {
				component := cmp

				componentMap, ok := v.(map[string]any)
				if !ok {
					return nil, fmt.Errorf("invalid 'components.terraform.%s' section in the file '%s'", component, stackName)
				}

				componentVars := map[string]any{}
				if i, ok := componentMap[cfg.VarsSectionName]; ok {
					componentVars, ok = i.(map[string]any)
					if !ok {
						return nil, fmt.Errorf("invalid 'components.terraform.%s.vars' section in the file '%s'", component, stackName)
					}
				}

				componentSettings := map[string]any{}
				if i, ok := componentMap[cfg.SettingsSectionName]; ok {
					componentSettings, ok = i.(map[string]any)
					if !ok {
						return nil, fmt.Errorf("invalid 'components.terraform.%s.settings' section in the file '%s'", component, stackName)
					}

					if i, ok := componentSettings["spacelift"]; ok {
						_, ok = i.(map[string]any)
						if !ok {
							return nil, fmt.Errorf("invalid 'components.terraform.%s.settings.spacelift' section in the file '%s'", component, stackName)
						}
					}
				}

				componentEnv := map[string]any{}
				if i, ok := componentMap[cfg.EnvSectionName]; ok {
					componentEnv, ok = i.(map[string]any)
					if !ok {
						return nil, fmt.Errorf("invalid 'components.terraform.%s.env' section in the file '%s'", component, stackName)
					}
				}

				componentProviders := map[string]any{}
				if i, ok := componentMap[cfg.ProvidersSectionName]; ok {
					componentProviders, ok = i.(map[string]any)
					if !ok {
						return nil, fmt.Errorf("invalid 'components.terraform.%s.providers' section in the file '%s'", component, stackName)
					}
				}

				componentHooks := map[string]any{}
				if i, ok := componentMap[cfg.HooksSectionName]; ok {
					componentHooks, ok = i.(map[string]any)
					if !ok {
						return nil, fmt.Errorf("invalid 'components.terraform.%s.hooks' section in the file '%s'", component, stackName)
					}
				}

				// Component metadata.
				// This is per component, not deep-merged and not inherited from base components and globals.
				componentMetadata := map[string]any{}
				if i, ok := componentMap[cfg.MetadataSectionName]; ok {
					componentMetadata, ok = i.(map[string]any)
					if !ok {
						return nil, fmt.Errorf("invalid 'components.terraform.%s.metadata' section in the file '%s'", component, stackName)
					}
				}

				// Component backend
				componentBackendType := ""
				componentBackendSection := map[string]any{}

				if i, ok := componentMap[cfg.BackendTypeSectionName]; ok {
					componentBackendType, ok = i.(string)
					if !ok {
						return nil, fmt.Errorf("invalid 'components.terraform.%s.backend_type' attribute in the file '%s'", component, stackName)
					}
				}

				if i, ok := componentMap[cfg.BackendSectionName]; ok {
					componentBackendSection, ok = i.(map[string]any)
					if !ok {
						return nil, fmt.Errorf("invalid 'components.terraform.%s.backend' section in the file '%s'", component, stackName)
					}
				}

				// Component remote state backend
				componentRemoteStateBackendType := ""
				componentRemoteStateBackendSection := map[string]any{}

				if i, ok := componentMap["remote_state_backend_type"]; ok {
					componentRemoteStateBackendType, ok = i.(string)
					if !ok {
						return nil, fmt.Errorf("invalid 'components.terraform.%s.remote_state_backend_type' attribute in the file '%s'", component, stackName)
					}
				}

				if i, ok := componentMap["remote_state_backend"]; ok {
					componentRemoteStateBackendSection, ok = i.(map[string]any)
					if !ok {
						return nil, fmt.Errorf("invalid 'components.terraform.%s.remote_state_backend' section in the file '%s'", component, stackName)
					}
				}

				componentTerraformCommand := ""
				if i, ok := componentMap[cfg.CommandSectionName]; ok {
					componentTerraformCommand, ok = i.(string)
					if !ok {
						return nil, fmt.Errorf("invalid 'components.terraform.%s.command' attribute in the file '%s'", component, stackName)
					}
				}

				// Process overrides
				componentOverrides := map[string]any{}
				componentOverridesVars := map[string]any{}
				componentOverridesSettings := map[string]any{}
				componentOverridesEnv := map[string]any{}
				componentOverridesProviders := map[string]any{}
				componentOverridesHooks := map[string]any{}
				componentOverridesTerraformCommand := ""

				if i, ok := componentMap[cfg.OverridesSectionName]; ok {
					if componentOverrides, ok = i.(map[string]any); !ok {
						return nil, fmt.Errorf("invalid 'components.terraform.%s.overrides' in the manifest '%s'", component, stackName)
					}

					if i, ok = componentOverrides[cfg.VarsSectionName]; ok {
						if componentOverridesVars, ok = i.(map[string]any); !ok {
							return nil, fmt.Errorf("invalid 'components.terraform.%s.overrides.vars' in the manifest '%s'", component, stackName)
						}
					}

					if i, ok = componentOverrides[cfg.SettingsSectionName]; ok {
						if componentOverridesSettings, ok = i.(map[string]any); !ok {
							return nil, fmt.Errorf("invalid 'components.terraform.%s.overrides.settings' in the manifest '%s'", component, stackName)
						}
					}

					if i, ok = componentOverrides[cfg.EnvSectionName]; ok {
						if componentOverridesEnv, ok = i.(map[string]any); !ok {
							return nil, fmt.Errorf("invalid 'components.terraform.%s.overrides.env' in the manifest '%s'", component, stackName)
						}
					}

					if i, ok = componentOverrides[cfg.CommandSectionName]; ok {
						if componentOverridesTerraformCommand, ok = i.(string); !ok {
							return nil, fmt.Errorf("invalid 'components.terraform.%s.overrides.command' in the manifest '%s'", component, stackName)
						}
					}

					if i, ok = componentOverrides[cfg.ProvidersSectionName]; ok {
						if componentOverridesProviders, ok = i.(map[string]any); !ok {
							return nil, fmt.Errorf("invalid 'components.terraform.%s.overrides.providers' in the manifest '%s'", component, stackName)
						}
					}

					if i, ok = componentOverrides[cfg.HooksSectionName]; ok {
						if componentOverridesHooks, ok = i.(map[string]any); !ok {
							return nil, fmt.Errorf("invalid 'components.terraform.%s.overrides.hooks' in the manifest '%s'", component, stackName)
						}
					}
				}

				// Process base component(s)
				baseComponentName := ""
				baseComponentVars := map[string]any{}
				baseComponentSettings := map[string]any{}
				baseComponentEnv := map[string]any{}
				baseComponentProviders := map[string]any{}
				baseComponentHooks := map[string]any{}
				baseComponentTerraformCommand := ""
				baseComponentBackendType := ""
				baseComponentBackendSection := map[string]any{}
				baseComponentRemoteStateBackendType := ""
				baseComponentRemoteStateBackendSection := map[string]any{}
				var baseComponentConfig schema.BaseComponentConfig
				var componentInheritanceChain []string
				var baseComponents []string

				// Inheritance using the top-level `component` attribute
				if baseComponent, baseComponentExist := componentMap[cfg.ComponentSectionName]; baseComponentExist {
					baseComponentName, ok = baseComponent.(string)
					if !ok {
						return nil, fmt.Errorf("invalid 'components.terraform.%s.component' attribute in the file '%s'", component, stackName)
					}

					// Process the base components recursively to find `componentInheritanceChain`
					err = ProcessBaseComponentConfig(
						atmosConfig,
						&baseComponentConfig,
						allTerraformComponentsMap,
						component,
						stack,
						baseComponentName,
						terraformComponentsBasePath,
						checkBaseComponentExists,
						&baseComponents,
					)
					if err != nil {
						return nil, err
					}

					baseComponentVars = baseComponentConfig.BaseComponentVars
					baseComponentSettings = baseComponentConfig.BaseComponentSettings
					baseComponentEnv = baseComponentConfig.BaseComponentEnv
					baseComponentProviders = baseComponentConfig.BaseComponentProviders
					baseComponentHooks = baseComponentConfig.BaseComponentHooks
					baseComponentName = baseComponentConfig.FinalBaseComponentName
					baseComponentTerraformCommand = baseComponentConfig.BaseComponentCommand
					baseComponentBackendType = baseComponentConfig.BaseComponentBackendType
					baseComponentBackendSection = baseComponentConfig.BaseComponentBackendSection
					baseComponentRemoteStateBackendType = baseComponentConfig.BaseComponentRemoteStateBackendType
					baseComponentRemoteStateBackendSection = baseComponentConfig.BaseComponentRemoteStateBackendSection
					componentInheritanceChain = baseComponentConfig.ComponentInheritanceChain
				}

				// Multiple inheritance (and multiple-inheritance chain) using `metadata.component` and `metadata.inherit`.
				// `metadata.component` points to the component implementation (e.g. in `components/terraform` folder),
				// it does not specify inheritance (it overrides the deprecated top-level `component` attribute).
				// `metadata.inherit` is a list of component names from which the current component inherits.
				// It uses a method similar to Method Resolution Order (MRO), which is how Python supports multiple inheritance.
				//
				// In the case of multiple base components, it is processed left to right, in the order by which it was declared.
				// For example: `metadata.inherits: [componentA, componentB]`
				// will deep-merge all the base components of `componentA` (each component overriding its base),
				// then all the base components of `componentB` (each component overriding its base),
				// then the two results are deep-merged together (`componentB` inheritance chain will override values from 'componentA' inheritance chain).
				if baseComponentFromMetadata, baseComponentFromMetadataExist := componentMetadata[cfg.ComponentSectionName]; baseComponentFromMetadataExist {
					baseComponentName, ok = baseComponentFromMetadata.(string)
					if !ok {
						return nil, fmt.Errorf("invalid 'components.terraform.%s.metadata.component' attribute in the file '%s'", component, stackName)
					}
				}

				baseComponents = append(baseComponents, baseComponentName)

				if inheritList, inheritListExist := componentMetadata["inherits"].([]any); inheritListExist {
					for _, v := range inheritList {
						baseComponentFromInheritList, ok := v.(string)
						if !ok {
							return nil, fmt.Errorf("invalid 'components.terraform.%s.metadata.inherits' section in the file '%s'", component, stackName)
						}

						if _, ok := allTerraformComponentsMap[baseComponentFromInheritList]; !ok {
							if checkBaseComponentExists {
								errorMessage := fmt.Sprintf("The component '%[1]s' in the stack manifest '%[2]s' inherits from '%[3]s' "+
									"(using 'metadata.inherits'), but '%[3]s' is not defined in any of the config files for the stack '%[2]s'",
									component,
									stackName,
									baseComponentFromInheritList,
								)
								return nil, errors.New(errorMessage)
							}
						}

						// Process the baseComponentFromInheritList components recursively to find `componentInheritanceChain`
						err = ProcessBaseComponentConfig(
							atmosConfig,
							&baseComponentConfig,
							allTerraformComponentsMap,
							component,
							stack,
							baseComponentFromInheritList,
							terraformComponentsBasePath,
							checkBaseComponentExists,
							&baseComponents,
						)
						if err != nil {
							return nil, err
						}

						baseComponentVars = baseComponentConfig.BaseComponentVars
						baseComponentSettings = baseComponentConfig.BaseComponentSettings
						baseComponentEnv = baseComponentConfig.BaseComponentEnv
						baseComponentProviders = baseComponentConfig.BaseComponentProviders
						baseComponentHooks = baseComponentConfig.BaseComponentHooks
						baseComponentTerraformCommand = baseComponentConfig.BaseComponentCommand
						baseComponentBackendType = baseComponentConfig.BaseComponentBackendType
						baseComponentBackendSection = baseComponentConfig.BaseComponentBackendSection
						baseComponentRemoteStateBackendType = baseComponentConfig.BaseComponentRemoteStateBackendType
						baseComponentRemoteStateBackendSection = baseComponentConfig.BaseComponentRemoteStateBackendSection
						componentInheritanceChain = baseComponentConfig.ComponentInheritanceChain
					}
				}

				baseComponents = u.UniqueStrings(baseComponents)
				sort.Strings(baseComponents)

				// Final configs
				finalComponentVars, err := m.Merge(
					atmosConfig,
					[]map[string]any{
						globalAndTerraformVars,
						baseComponentVars,
						componentVars,
						componentOverridesVars,
					})
				if err != nil {
					return nil, err
				}

				finalComponentSettings, err := m.Merge(
					atmosConfig,
					[]map[string]any{
						globalAndTerraformSettings,
						baseComponentSettings,
						componentSettings,
						componentOverridesSettings,
					})
				if err != nil {
					return nil, err
				}

				finalComponentEnv, err := m.Merge(
					atmosConfig,
					[]map[string]any{
						globalAndTerraformEnv,
						baseComponentEnv,
						componentEnv,
						componentOverridesEnv,
					})
				if err != nil {
					return nil, err
				}

				finalComponentProviders, err := m.Merge(
					atmosConfig,
					[]map[string]any{
						terraformProviders,
						baseComponentProviders,
						componentProviders,
						componentOverridesProviders,
					})
				if err != nil {
					return nil, err
				}

				finalComponentHooks, err := m.Merge(
					atmosConfig,
					[]map[string]any{
						globalAndTerraformHooks,
						baseComponentHooks,
						componentHooks,
						componentOverridesHooks,
					})
				if err != nil {
					return nil, err
				}

				// Final backend
				finalComponentBackendType := globalBackendType
				if len(baseComponentBackendType) > 0 {
					finalComponentBackendType = baseComponentBackendType
				}
				if len(componentBackendType) > 0 {
					finalComponentBackendType = componentBackendType
				}

				finalComponentBackendSection, err := m.Merge(
					atmosConfig,
					[]map[string]any{
						globalBackendSection,
						baseComponentBackendSection,
						componentBackendSection,
					})
				if err != nil {
					return nil, err
				}

				finalComponentBackend := map[string]any{}
				if i, ok := finalComponentBackendSection[finalComponentBackendType]; ok {
					finalComponentBackend, ok = i.(map[string]any)
					if !ok {
						return nil, fmt.Errorf("invalid 'terraform.backend' section for the component '%s'", component)
					}
				}

				// AWS S3 backend
				// Check if `backend` section has `workspace_key_prefix` for `s3` backend type
				// If it does not, use the component name instead
				// It will also be propagated to `remote_state_backend` section of `s3` type
				if finalComponentBackendType == "s3" {
					if p, ok := finalComponentBackend["workspace_key_prefix"].(string); !ok || p == "" {
						workspaceKeyPrefix := component
						if baseComponentName != "" {
							workspaceKeyPrefix = baseComponentName
						}
						finalComponentBackend["workspace_key_prefix"] = strings.Replace(workspaceKeyPrefix, "/", "-", -1)
					}
				}

				// Google GSC backend
				// Check if `backend` section has `prefix` for `gcs` backend type
				// If it does not, use the component name instead
				// https://developer.hashicorp.com/terraform/language/settings/backends/gcs
				// https://developer.hashicorp.com/terraform/language/settings/backends/gcs#prefix
				if finalComponentBackendType == "gcs" {
					if p, ok := finalComponentBackend["prefix"].(string); !ok || p == "" {
						prefix := component
						if baseComponentName != "" {
							prefix = baseComponentName
						}
						finalComponentBackend["prefix"] = strings.Replace(prefix, "/", "-", -1)
					}
				}

				// Azure backend
				// Check if component `backend` section has `key` for `azurerm` backend type
				// If it does not, use the component name instead and format it with the global backend key name to auto generate a unique Terraform state key
				// The backend state file will be formatted like so: {global key name}/{component name}.terraform.tfstate
				if finalComponentBackendType == "azurerm" {
					if componentAzurerm, componentAzurermExists := componentBackendSection["azurerm"].(map[string]any); !componentAzurermExists {
						if _, componentAzurermKeyExists := componentAzurerm["key"].(string); !componentAzurermKeyExists {
							azureKeyPrefixComponent := component
							var keyName []string
							if baseComponentName != "" {
								azureKeyPrefixComponent = baseComponentName
							}
							if globalAzurerm, globalAzurermExists := globalBackendSection["azurerm"].(map[string]any); globalAzurermExists {
								if _, globalAzurermKeyExists := globalAzurerm["key"].(string); globalAzurermKeyExists {
									keyName = append(keyName, globalAzurerm["key"].(string))
								}
							}
							componentKeyName := strings.Replace(azureKeyPrefixComponent, "/", "-", -1)
							keyName = append(keyName, fmt.Sprintf("%s.terraform.tfstate", componentKeyName))
							finalComponentBackend["key"] = strings.Join(keyName, "/")
						}
					}
				}

				// Final remote state backend
				finalComponentRemoteStateBackendType := finalComponentBackendType
				if len(globalRemoteStateBackendType) > 0 {
					finalComponentRemoteStateBackendType = globalRemoteStateBackendType
				}
				if len(baseComponentRemoteStateBackendType) > 0 {
					finalComponentRemoteStateBackendType = baseComponentRemoteStateBackendType
				}
				if len(componentRemoteStateBackendType) > 0 {
					finalComponentRemoteStateBackendType = componentRemoteStateBackendType
				}

				finalComponentRemoteStateBackendSection, err := m.Merge(
					atmosConfig,
					[]map[string]any{
						globalRemoteStateBackendSection,
						baseComponentRemoteStateBackendSection,
						componentRemoteStateBackendSection,
					})
				if err != nil {
					return nil, err
				}

				// Merge `backend` and `remote_state_backend` sections
				// This will allow keeping `remote_state_backend` section DRY
				finalComponentRemoteStateBackendSectionMerged, err := m.Merge(
					atmosConfig,
					[]map[string]any{
						finalComponentBackendSection,
						finalComponentRemoteStateBackendSection,
					})
				if err != nil {
					return nil, err
				}

				finalComponentRemoteStateBackend := map[string]any{}
				if i, ok := finalComponentRemoteStateBackendSectionMerged[finalComponentRemoteStateBackendType]; ok {
					finalComponentRemoteStateBackend, ok = i.(map[string]any)
					if !ok {
						return nil, fmt.Errorf("invalid 'terraform.remote_state_backend' section for the component '%s'", component)
					}
				}

				// Final binary to execute
				// Check for the binary in the following order:
				// - `components.terraform.command` section in `atmos.yaml` CLI config file
				// - global `terraform.command` section
				// - base component(s) `command` section
				// - component `command` section
				// - `overrides.command` section
				finalComponentTerraformCommand := "terraform"
				if atmosConfig.Components.Terraform.Command != "" {
					finalComponentTerraformCommand = atmosConfig.Components.Terraform.Command
				}
				if terraformCommand != "" {
					finalComponentTerraformCommand = terraformCommand
				}
				if baseComponentTerraformCommand != "" {
					finalComponentTerraformCommand = baseComponentTerraformCommand
				}
				if componentTerraformCommand != "" {
					finalComponentTerraformCommand = componentTerraformCommand
				}
				if componentOverridesTerraformCommand != "" {
					finalComponentTerraformCommand = componentOverridesTerraformCommand
				}

				// If the component is not deployable (`metadata.type: abstract`), remove `settings.spacelift.workspace_enabled` from the map).
				// This will prevent the derived components from inheriting `settings.spacelift.workspace_enabled=false` of not-deployable components.
				// Also, removing `settings.spacelift.workspace_enabled` will effectively make it `false`
				// and `spacelift_stack_processor` will not create a Spacelift stack for the abstract component
				// even if `settings.spacelift.workspace_enabled` was set to `true`.
				// This is per component, not deep-merged and not inherited from base components and globals.
				componentIsAbstract := false
				if componentType, componentTypeAttributeExists := componentMetadata["type"].(string); componentTypeAttributeExists {
					if componentType == "abstract" {
						componentIsAbstract = true
					}
				}
				if componentIsAbstract {
					if i, ok := finalComponentSettings["spacelift"]; ok {
						spaceliftSettings, ok := i.(map[string]any)
						if !ok {
							return nil, fmt.Errorf("invalid 'components.terraform.%s.settings.spacelift' section in the file '%s'", component, stackName)
						}
						delete(spaceliftSettings, "workspace_enabled")
					}
				}

				finalSettings, err := processSettingsIntegrationsGithub(atmosConfig, finalComponentSettings)
				if err != nil {
					return nil, err
				}

				comp := map[string]any{}
				comp[cfg.VarsSectionName] = finalComponentVars
				comp[cfg.SettingsSectionName] = finalSettings
				comp[cfg.EnvSectionName] = finalComponentEnv
				comp[cfg.BackendTypeSectionName] = finalComponentBackendType
				comp[cfg.BackendSectionName] = finalComponentBackend
				comp[cfg.RemoteStateBackendTypeSectionName] = finalComponentRemoteStateBackendType
				comp[cfg.RemoteStateBackendSectionName] = finalComponentRemoteStateBackend
				comp[cfg.CommandSectionName] = finalComponentTerraformCommand
				comp[cfg.InheritanceSectionName] = componentInheritanceChain
				comp[cfg.MetadataSectionName] = componentMetadata
				comp[cfg.OverridesSectionName] = componentOverrides
				comp[cfg.ProvidersSectionName] = finalComponentProviders
				comp[cfg.HooksSectionName] = finalComponentHooks

				if baseComponentName != "" {
					comp[cfg.ComponentSectionName] = baseComponentName
				}

				terraformComponents[component] = comp
			}
		}
	}

	// Process all Helmfile components
	if componentTypeFilter == "" || componentTypeFilter == cfg.HelmfileComponentType {
		if allHelmfileComponents, ok := globalComponentsSection[cfg.HelmfileComponentType]; ok {

			allHelmfileComponentsMap, ok := allHelmfileComponents.(map[string]any)
			if !ok {
				return nil, fmt.Errorf("invalid 'components.helmfile' section in the file '%s'", stackName)
			}

			for cmp, v := range allHelmfileComponentsMap {
				component := cmp

				componentMap, ok := v.(map[string]any)
				if !ok {
					return nil, fmt.Errorf("invalid 'components.helmfile.%s' section in the file '%s'", component, stackName)
				}

				componentVars := map[string]any{}
				if i2, ok := componentMap[cfg.VarsSectionName]; ok {
					componentVars, ok = i2.(map[string]any)
					if !ok {
						return nil, fmt.Errorf("invalid 'components.helmfile.%s.vars' section in the file '%s'", component, stackName)
					}
				}

				componentSettings := map[string]any{}
				if i, ok := componentMap[cfg.SettingsSectionName]; ok {
					componentSettings, ok = i.(map[string]any)
					if !ok {
						return nil, fmt.Errorf("invalid 'components.helmfile.%s.settings' section in the file '%s'", component, stackName)
					}
				}

				componentEnv := map[string]any{}
				if i, ok := componentMap[cfg.EnvSectionName]; ok {
					componentEnv, ok = i.(map[string]any)
					if !ok {
						return nil, fmt.Errorf("invalid 'components.helmfile.%s.env' section in the file '%s'", component, stackName)
					}
				}

				// Component metadata.
				// This is per component, not deep-merged and not inherited from base components and globals.
				componentMetadata := map[string]any{}
				if i, ok := componentMap[cfg.MetadataSectionName]; ok {
					componentMetadata, ok = i.(map[string]any)
					if !ok {
						return nil, fmt.Errorf("invalid 'components.helmfile.%s.metadata' section in the file '%s'", component, stackName)
					}
				}

				componentHelmfileCommand := ""
				if i, ok := componentMap[cfg.CommandSectionName]; ok {
					componentHelmfileCommand, ok = i.(string)
					if !ok {
						return nil, fmt.Errorf("invalid 'components.helmfile.%s.command' attribute in the file '%s'", component, stackName)
					}
				}

				// Process overrides
				componentOverrides := map[string]any{}
				componentOverridesVars := map[string]any{}
				componentOverridesSettings := map[string]any{}
				componentOverridesEnv := map[string]any{}
				componentOverridesHelmfileCommand := ""

				if i, ok := componentMap[cfg.OverridesSectionName]; ok {
					if componentOverrides, ok = i.(map[string]any); !ok {
						return nil, fmt.Errorf("invalid 'components.helmfile.%s.overrides' in the manifest '%s'", component, stackName)
					}

					if i, ok = componentOverrides[cfg.VarsSectionName]; ok {
						if componentOverridesVars, ok = i.(map[string]any); !ok {
							return nil, fmt.Errorf("invalid 'components.helmfile.%s.overrides.vars' in the manifest '%s'", component, stackName)
						}
					}

					if i, ok = componentOverrides[cfg.SettingsSectionName]; ok {
						if componentOverridesSettings, ok = i.(map[string]any); !ok {
							return nil, fmt.Errorf("invalid 'components.helmfile.%s.overrides.settings' in the manifest '%s'", component, stackName)
						}
					}

					if i, ok = componentOverrides[cfg.EnvSectionName]; ok {
						if componentOverridesEnv, ok = i.(map[string]any); !ok {
							return nil, fmt.Errorf("invalid 'components.helmfile.%s.overrides.env' in the manifest '%s'", component, stackName)
						}
					}

					if i, ok = componentOverrides[cfg.CommandSectionName]; ok {
						if componentOverridesHelmfileCommand, ok = i.(string); !ok {
							return nil, fmt.Errorf("invalid 'components.helmfile.%s.overrides.command' in the manifest '%s'", component, stackName)
						}
					}
				}

				// Process base component(s)
				baseComponentVars := map[string]any{}
				baseComponentSettings := map[string]any{}
				baseComponentEnv := map[string]any{}
				baseComponentName := ""
				baseComponentHelmfileCommand := ""
				var baseComponentConfig schema.BaseComponentConfig
				var componentInheritanceChain []string
				var baseComponents []string

				// Inheritance using the top-level `component` attribute
				if baseComponent, baseComponentExist := componentMap[cfg.ComponentSectionName]; baseComponentExist {
					baseComponentName, ok = baseComponent.(string)
					if !ok {
						return nil, fmt.Errorf("invalid 'components.helmfile.%s.component' attribute in the file '%s'", component, stackName)
					}

					// Process the base components recursively to find `componentInheritanceChain`
					err = ProcessBaseComponentConfig(
						atmosConfig,
						&baseComponentConfig,
						allHelmfileComponentsMap,
						component,
						stack,
						baseComponentName,
						helmfileComponentsBasePath,
						checkBaseComponentExists,
						&baseComponents,
					)
					if err != nil {
						return nil, err
					}

					baseComponentVars = baseComponentConfig.BaseComponentVars
					baseComponentSettings = baseComponentConfig.BaseComponentSettings
					baseComponentEnv = baseComponentConfig.BaseComponentEnv
					baseComponentName = baseComponentConfig.FinalBaseComponentName
					baseComponentHelmfileCommand = baseComponentConfig.BaseComponentCommand
					componentInheritanceChain = baseComponentConfig.ComponentInheritanceChain
				}

				// Multiple inheritance (and multiple-inheritance chain) using `metadata.component` and `metadata.inherit`.
				// `metadata.component` points to the component implementation (e.g. in `components/terraform` folder),
				// it does not specify inheritance (it overrides the deprecated top-level `component` attribute).
				// `metadata.inherit` is a list of component names from which the current component inherits.
				// It uses a method similar to Method Resolution Order (MRO), which is how Python supports multiple inheritance.
				//
				// In the case of multiple base components, it is processed left to right, in the order by which it was declared.
				// For example: `metadata.inherits: [componentA, componentB]`
				// will deep-merge all the base components of `componentA` (each component overriding its base),
				// then all the base components of `componentB` (each component overriding its base),
				// then the two results are deep-merged together (`componentB` inheritance chain will override values from 'componentA' inheritance chain).
				if baseComponentFromMetadata, baseComponentFromMetadataExist := componentMetadata[cfg.ComponentSectionName]; baseComponentFromMetadataExist {
					baseComponentName, ok = baseComponentFromMetadata.(string)
					if !ok {
						return nil, fmt.Errorf("invalid 'components.helmfile.%s.metadata.component' attribute in the file '%s'", component, stackName)
					}
				}

				baseComponents = append(baseComponents, baseComponentName)

				if inheritList, inheritListExist := componentMetadata["inherits"].([]any); inheritListExist {
					for _, v := range inheritList {
						baseComponentFromInheritList, ok := v.(string)
						if !ok {
							return nil, fmt.Errorf("invalid 'components.helmfile.%s.metadata.inherits' section in the file '%s'", component, stackName)
						}

						if _, ok := allHelmfileComponentsMap[baseComponentFromInheritList]; !ok {
							if checkBaseComponentExists {
								errorMessage := fmt.Sprintf("The component '%[1]s' in the stack manifest '%[2]s' inherits from '%[3]s' "+
									"(using 'metadata.inherits'), but '%[3]s' is not defined in any of the config files for the stack '%[2]s'",
									component,
									stackName,
									baseComponentFromInheritList,
								)
								return nil, errors.New(errorMessage)
							}
						}

						// Process the baseComponentFromInheritList components recursively to find `componentInheritanceChain`
						err = ProcessBaseComponentConfig(
							atmosConfig,
							&baseComponentConfig,
							allHelmfileComponentsMap,
							component,
							stack,
							baseComponentFromInheritList,
							helmfileComponentsBasePath,
							checkBaseComponentExists,
							&baseComponents,
						)
						if err != nil {
							return nil, err
						}

						baseComponentVars = baseComponentConfig.BaseComponentVars
						baseComponentSettings = baseComponentConfig.BaseComponentSettings
						baseComponentEnv = baseComponentConfig.BaseComponentEnv
						baseComponentName = baseComponentConfig.FinalBaseComponentName
						baseComponentHelmfileCommand = baseComponentConfig.BaseComponentCommand
						componentInheritanceChain = baseComponentConfig.ComponentInheritanceChain
					}
				}

				baseComponents = u.UniqueStrings(baseComponents)
				sort.Strings(baseComponents)

				// Final configs
				finalComponentVars, err := m.Merge(
					atmosConfig,
					[]map[string]any{
						globalAndHelmfileVars,
						baseComponentVars,
						componentVars,
						componentOverridesVars,
					})
				if err != nil {
					return nil, err
				}

				finalComponentSettings, err := m.Merge(
					atmosConfig,
					[]map[string]any{
						globalAndHelmfileSettings,
						baseComponentSettings,
						componentSettings,
						componentOverridesSettings,
					})
				if err != nil {
					return nil, err
				}

				finalComponentEnv, err := m.Merge(
					atmosConfig,
					[]map[string]any{
						globalAndHelmfileEnv,
						baseComponentEnv,
						componentEnv,
						componentOverridesEnv,
					})
				if err != nil {
					return nil, err
				}

				// Final binary to execute
				// Check for the binary in the following order:
				// - `components.helmfile.command` section in `atmos.yaml` CLI config file
				// - global `helmfile.command` section
				// - base component(s) `command` section
				// - component `command` section
				// - `overrides.command` section
				finalComponentHelmfileCommand := "helmfile"
				if atmosConfig.Components.Helmfile.Command != "" {
					finalComponentHelmfileCommand = atmosConfig.Components.Helmfile.Command
				}
				if helmfileCommand != "" {
					finalComponentHelmfileCommand = helmfileCommand
				}
				if baseComponentHelmfileCommand != "" {
					finalComponentHelmfileCommand = baseComponentHelmfileCommand
				}
				if componentHelmfileCommand != "" {
					finalComponentHelmfileCommand = componentHelmfileCommand
				}
				if componentOverridesHelmfileCommand != "" {
					finalComponentHelmfileCommand = componentOverridesHelmfileCommand
				}

				finalSettings, err := processSettingsIntegrationsGithub(atmosConfig, finalComponentSettings)
				if err != nil {
					return nil, err
				}

				comp := map[string]any{}
				comp[cfg.VarsSectionName] = finalComponentVars
				comp[cfg.SettingsSectionName] = finalSettings
				comp[cfg.EnvSectionName] = finalComponentEnv
				comp[cfg.CommandSectionName] = finalComponentHelmfileCommand
				comp["inheritance"] = componentInheritanceChain
				comp[cfg.MetadataSectionName] = componentMetadata
				comp[cfg.OverridesSectionName] = componentOverrides

				if baseComponentName != "" {
					comp[cfg.ComponentSectionName] = baseComponentName
				}

				helmfileComponents[component] = comp
			}
		}
	}

	// Process all Packer components
	if componentTypeFilter == "" || componentTypeFilter == cfg.PackerComponentType {
		if allPackerComponents, ok := globalComponentsSection[cfg.PackerComponentType]; ok {

			allPackerComponentsMap, ok := allPackerComponents.(map[string]any)
			if !ok {
				return nil, fmt.Errorf("invalid 'components.packer' section in the file '%s'", stackName)
			}

			for cmp, v := range allPackerComponentsMap {
				component := cmp

				componentMap, ok := v.(map[string]any)
				if !ok {
					return nil, fmt.Errorf("invalid 'components.packer.%s' section in the file '%s'", component, stackName)
				}

				componentVars := map[string]any{}
				if i2, ok := componentMap[cfg.VarsSectionName]; ok {
					componentVars, ok = i2.(map[string]any)
					if !ok {
						return nil, fmt.Errorf("invalid 'components.packer.%s.vars' section in the file '%s'", component, stackName)
					}
				}

				componentSettings := map[string]any{}
				if i, ok := componentMap[cfg.SettingsSectionName]; ok {
					componentSettings, ok = i.(map[string]any)
					if !ok {
						return nil, fmt.Errorf("invalid 'components.packer.%s.settings' section in the file '%s'", component, stackName)
					}
				}

				componentEnv := map[string]any{}
				if i, ok := componentMap[cfg.EnvSectionName]; ok {
					componentEnv, ok = i.(map[string]any)
					if !ok {
						return nil, fmt.Errorf("invalid 'components.packer.%s.env' section in the file '%s'", component, stackName)
					}
				}

				// Component metadata.
				// This is per component, not deep-merged and not inherited from base components and globals.
				componentMetadata := map[string]any{}
				if i, ok := componentMap[cfg.MetadataSectionName]; ok {
					componentMetadata, ok = i.(map[string]any)
					if !ok {
						return nil, fmt.Errorf("invalid 'components.packer.%s.metadata' section in the file '%s'", component, stackName)
					}
				}

				componentPackerCommand := ""
				if i, ok := componentMap[cfg.CommandSectionName]; ok {
					componentPackerCommand, ok = i.(string)
					if !ok {
						return nil, fmt.Errorf("invalid 'components.packer.%s.command' attribute in the file '%s'", component, stackName)
					}
				}

				// Process overrides
				componentOverrides := map[string]any{}
				componentOverridesVars := map[string]any{}
				componentOverridesSettings := map[string]any{}
				componentOverridesEnv := map[string]any{}
				componentOverridesPackerCommand := ""

				if i, ok := componentMap[cfg.OverridesSectionName]; ok {
					if componentOverrides, ok = i.(map[string]any); !ok {
						return nil, fmt.Errorf("invalid 'components.packer.%s.overrides' in the manifest '%s'", component, stackName)
					}

					if i, ok = componentOverrides[cfg.VarsSectionName]; ok {
						if componentOverridesVars, ok = i.(map[string]any); !ok {
							return nil, fmt.Errorf("invalid 'components.packer.%s.overrides.vars' in the manifest '%s'", component, stackName)
						}
					}

					if i, ok = componentOverrides[cfg.SettingsSectionName]; ok {
						if componentOverridesSettings, ok = i.(map[string]any); !ok {
							return nil, fmt.Errorf("invalid 'components.packer.%s.overrides.settings' in the manifest '%s'", component, stackName)
						}
					}

					if i, ok = componentOverrides[cfg.EnvSectionName]; ok {
						if componentOverridesEnv, ok = i.(map[string]any); !ok {
							return nil, fmt.Errorf("invalid 'components.packer.%s.overrides.env' in the manifest '%s'", component, stackName)
						}
					}

					if i, ok = componentOverrides[cfg.CommandSectionName]; ok {
						if componentOverridesPackerCommand, ok = i.(string); !ok {
							return nil, fmt.Errorf("invalid 'components.packer.%s.overrides.command' in the manifest '%s'", component, stackName)
						}
					}
				}

				// Process base component(s)
				baseComponentVars := map[string]any{}
				baseComponentSettings := map[string]any{}
				baseComponentEnv := map[string]any{}
				baseComponentName := ""
				baseComponentPackerCommand := ""
				var baseComponentConfig schema.BaseComponentConfig
				var componentInheritanceChain []string
				var baseComponents []string

				// Inheritance using the top-level `component` attribute
				if baseComponent, baseComponentExist := componentMap[cfg.ComponentSectionName]; baseComponentExist {
					baseComponentName, ok = baseComponent.(string)
					if !ok {
						return nil, fmt.Errorf("invalid 'components.packer.%s.component' attribute in the file '%s'", component, stackName)
					}

					// Process the base components recursively to find `componentInheritanceChain`
					err = ProcessBaseComponentConfig(
						atmosConfig,
						&baseComponentConfig,
						allPackerComponentsMap,
						component,
						stack,
						baseComponentName,
						packerComponentsBasePath,
						checkBaseComponentExists,
						&baseComponents,
					)
					if err != nil {
						return nil, err
					}

					baseComponentVars = baseComponentConfig.BaseComponentVars
					baseComponentSettings = baseComponentConfig.BaseComponentSettings
					baseComponentEnv = baseComponentConfig.BaseComponentEnv
					baseComponentName = baseComponentConfig.FinalBaseComponentName
					baseComponentPackerCommand = baseComponentConfig.BaseComponentCommand
					componentInheritanceChain = baseComponentConfig.ComponentInheritanceChain
				}

				// Multiple inheritance (and multiple-inheritance chain) using `metadata.component` and `metadata.inherit`.
				// `metadata.component` points to the component implementation (e.g. in `components/terraform` folder),
				// it does not specify inheritance (it overrides the deprecated top-level `component` attribute).
				// `metadata.inherit` is a list of component names from which the current component inherits.
				// It uses a method similar to Method Resolution Order (MRO), which is how Python supports multiple inheritance.
				//
				// In the case of multiple base components, it is processed left to right, in the order by which it was declared.
				// For example: `metadata.inherits: [componentA, componentB]`
				// will deep-merge all the base components of `componentA` (each component overriding its base),
				// then all the base components of `componentB` (each component overriding its base),
				// then the two results are deep-merged together (`componentB` inheritance chain will override values from 'componentA' inheritance chain).
				if baseComponentFromMetadata, baseComponentFromMetadataExist := componentMetadata[cfg.ComponentSectionName]; baseComponentFromMetadataExist {
					baseComponentName, ok = baseComponentFromMetadata.(string)
					if !ok {
						return nil, fmt.Errorf("invalid 'components.packer.%s.metadata.component' attribute in the file '%s'", component, stackName)
					}
				}

				baseComponents = append(baseComponents, baseComponentName)

				if inheritList, inheritListExist := componentMetadata["inherits"].([]any); inheritListExist {
					for _, v := range inheritList {
						baseComponentFromInheritList, ok := v.(string)
						if !ok {
							return nil, fmt.Errorf("invalid 'components.packer.%s.metadata.inherits' section in the file '%s'", component, stackName)
						}

						if _, ok := allPackerComponentsMap[baseComponentFromInheritList]; !ok {
							if checkBaseComponentExists {
								errorMessage := fmt.Sprintf("The component '%[1]s' in the stack manifest '%[2]s' inherits from '%[3]s' "+
									"(using 'metadata.inherits'), but '%[3]s' is not defined in any of the config files for the stack '%[2]s'",
									component,
									stackName,
									baseComponentFromInheritList,
								)
								return nil, errors.New(errorMessage)
							}
						}

						// Process the baseComponentFromInheritList components recursively to find `componentInheritanceChain`
						err = ProcessBaseComponentConfig(
							atmosConfig,
							&baseComponentConfig,
							allPackerComponentsMap,
							component,
							stack,
							baseComponentFromInheritList,
							packerComponentsBasePath,
							checkBaseComponentExists,
							&baseComponents,
						)
						if err != nil {
							return nil, err
						}

						baseComponentVars = baseComponentConfig.BaseComponentVars
						baseComponentSettings = baseComponentConfig.BaseComponentSettings
						baseComponentEnv = baseComponentConfig.BaseComponentEnv
						baseComponentName = baseComponentConfig.FinalBaseComponentName
						baseComponentPackerCommand = baseComponentConfig.BaseComponentCommand
						componentInheritanceChain = baseComponentConfig.ComponentInheritanceChain
					}
				}

				baseComponents = u.UniqueStrings(baseComponents)
				sort.Strings(baseComponents)

				// Final configs
				finalComponentVars, err := m.Merge(
					atmosConfig,
					[]map[string]any{
						globalAndPackerVars,
						baseComponentVars,
						componentVars,
						componentOverridesVars,
					})
				if err != nil {
					return nil, err
				}

				finalComponentSettings, err := m.Merge(
					atmosConfig,
					[]map[string]any{
						globalAndPackerSettings,
						baseComponentSettings,
						componentSettings,
						componentOverridesSettings,
					})
				if err != nil {
					return nil, err
				}

				finalComponentEnv, err := m.Merge(
					atmosConfig,
					[]map[string]any{
						globalAndPackerEnv,
						baseComponentEnv,
						componentEnv,
						componentOverridesEnv,
					})
				if err != nil {
					return nil, err
				}

				// Final binary to execute
				// Check for the binary in the following order:
				// - `components.packer.command` section in `atmos.yaml` CLI config file
				// - global `packer.command` section
				// - base component(s) `command` section
				// - component `command` section
				// - `overrides.command` section
				finalComponentPackerCommand := cfg.PackerComponentType
				if atmosConfig.Components.Packer.Command != "" {
					finalComponentPackerCommand = atmosConfig.Components.Packer.Command
				}
				if packerCommand != "" {
					finalComponentPackerCommand = packerCommand
				}
				if baseComponentPackerCommand != "" {
					finalComponentPackerCommand = baseComponentPackerCommand
				}
				if componentPackerCommand != "" {
					finalComponentPackerCommand = componentPackerCommand
				}
				if componentOverridesPackerCommand != "" {
					finalComponentPackerCommand = componentOverridesPackerCommand
				}

				finalSettings, err := processSettingsIntegrationsGithub(atmosConfig, finalComponentSettings)
				if err != nil {
					return nil, err
				}

				comp := map[string]any{}
				comp[cfg.VarsSectionName] = finalComponentVars
				comp[cfg.SettingsSectionName] = finalSettings
				comp[cfg.EnvSectionName] = finalComponentEnv
				comp[cfg.CommandSectionName] = finalComponentPackerCommand
				comp["inheritance"] = componentInheritanceChain
				comp[cfg.MetadataSectionName] = componentMetadata
				comp[cfg.OverridesSectionName] = componentOverrides

				if baseComponentName != "" {
					comp[cfg.ComponentSectionName] = baseComponentName
				}

				packerComponents[component] = comp
			}
		}
	}

	allComponents[cfg.TerraformComponentType] = terraformComponents
	allComponents[cfg.HelmfileComponentType] = helmfileComponents
	allComponents[cfg.PackerComponentType] = packerComponents

	result := map[string]any{
		cfg.ComponentsSectionName: allComponents,
	}

	return result, nil
}

// processSettingsIntegrationsGithub deep-merges the `settings.integrations.github` section from stack manifests with the `integrations.github` section from `atmos.yaml`.
func processSettingsIntegrationsGithub(atmosConfig *schema.AtmosConfiguration, settings map[string]any) (map[string]any, error) {
	settingsIntegrationsSection := make(map[string]any)
	settingsIntegrationsGithubSection := make(map[string]any)

	// Find `settings.integrations.github` section from stack manifests
	if settingsIntegrations, ok := settings[cfg.IntegrationsSectionName]; ok {
		if settingsIntegrationsMap, ok := settingsIntegrations.(map[string]any); ok {
			settingsIntegrationsSection = settingsIntegrationsMap
			if settingsIntegrationsGithub, ok := settingsIntegrationsMap[cfg.GithubSectionName]; ok {
				if settingsIntegrationsGithubMap, ok := settingsIntegrationsGithub.(map[string]any); ok {
					settingsIntegrationsGithubSection = settingsIntegrationsGithubMap
				}
			}
		}
	}

	// deep-merge the `settings.integrations.github` section from stack manifests with  the `integrations.github` section from `atmos.yaml`
	settingsIntegrationsGithubMerged, err := m.Merge(
		atmosConfig,
		[]map[string]any{
			atmosConfig.Integrations.GitHub,
			settingsIntegrationsGithubSection,
		})
	if err != nil {
		return nil, err
	}

	// Update the `settings.integrations.github` section
	if len(settingsIntegrationsGithubMerged) > 0 {
		settingsIntegrationsSection[cfg.GithubSectionName] = settingsIntegrationsGithubMerged
		settings[cfg.IntegrationsSectionName] = settingsIntegrationsSection
	}

	return settings, nil
}

// FindComponentStacks finds all infrastructure stack manifests where the component or the base component is defined.
func FindComponentStacks(
	componentType string,
	component string,
	baseComponent string,
	componentStackMap map[string]map[string][]string,
) ([]string, error) {
	var stacks []string

	if componentStackConfig, componentStackConfigExists := componentStackMap[componentType]; componentStackConfigExists {
		if componentStacks, componentStacksExist := componentStackConfig[component]; componentStacksExist {
			stacks = append(stacks, componentStacks...)
		}

		if baseComponent != "" {
			if baseComponentStacks, baseComponentStacksExist := componentStackConfig[baseComponent]; baseComponentStacksExist {
				stacks = append(stacks, baseComponentStacks...)
			}
		}
	}

	unique := u.UniqueStrings(stacks)
	sort.Strings(unique)
	return unique, nil
}

// FindComponentDependenciesLegacy finds all imports where the component or the base component(s) are defined.
// Component depends on the imported config file if any of the following conditions is true:
//  1. The imported config file has any of the global `backend`, `backend_type`, `env`, `remote_state_backend`, `remote_state_backend_type`,
//     `settings` or `vars` sections which are not empty.
//  2. The imported config file has the component type section, which has any of the `backend`, `backend_type`, `env`, `remote_state_backend`,
//     `remote_state_backend_type`, `settings` or `vars` sections which are not empty.
//  3. The imported config file has the "components" section, which has the component type section, which has the component section.
//  4. The imported config file has the "components" section, which has the component type section, which has the base component(s) section,
//     and the base component section is defined inline (not imported).
func FindComponentDependenciesLegacy(
	stack string,
	componentType string,
	component string,
	baseComponents []string,
	stackImports map[string]map[string]any,
) ([]string, error) {
	var deps []string

	sectionsToCheck := []string{
		"backend",
		"backend_type",
		"env",
		"remote_state_backend",
		"remote_state_backend_type",
		"settings",
		"vars",
	}

	for stackImportName, stackImportMap := range stackImports {

		if sectionContainsAnyNotEmptySections(stackImportMap, sectionsToCheck) {
			deps = append(deps, stackImportName)
			continue
		}

		if sectionContainsAnyNotEmptySections(stackImportMap, []string{componentType}) {
			if sectionContainsAnyNotEmptySections(stackImportMap[componentType].(map[string]any), sectionsToCheck) {
				deps = append(deps, stackImportName)
				continue
			}
		}

		stackImportMapComponentsSection, ok := stackImportMap["components"].(map[string]any)
		if !ok {
			continue
		}

		stackImportMapComponentTypeSection, ok := stackImportMapComponentsSection[componentType].(map[string]any)
		if !ok {
			continue
		}

		if stackImportMapComponentSection, ok := stackImportMapComponentTypeSection[component].(map[string]any); ok {
			if len(stackImportMapComponentSection) > 0 {
				deps = append(deps, stackImportName)
				continue
			}
		}

		// Process base component(s)
		// Only include the imported config file into "deps" if all the following conditions are `true`:
		// 1. The imported config file has the base component(s) section(s)
		// 2. The imported config file does not import other config files (which means that instead it defined the base component sections inline)
		// 3. If the imported config file does import other config files, check that the base component sections in them are different by using
		// `reflect.DeepEqual`. If they are the same, don't include the imported config file since it does not specify anything for the base component
		for _, baseComponent := range baseComponents {
			baseComponentSection, ok := stackImportMapComponentTypeSection[baseComponent].(map[string]any)

			if !ok || len(baseComponentSection) == 0 {
				continue
			}

			importOfStackImportStructs, err := ProcessImportSection(stackImportMap, stack)
			if err != nil {
				return nil, err
			}

			if len(importOfStackImportStructs) == 0 {
				deps = append(deps, stackImportName)
				continue
			}

			for _, importOfStackImportStruct := range importOfStackImportStructs {
				importOfStackImportMap, ok := stackImports[importOfStackImportStruct.Path]
				if !ok {
					continue
				}

				importOfStackImportComponentsSection, ok := importOfStackImportMap["components"].(map[string]any)
				if !ok {
					continue
				}

				importOfStackImportComponentTypeSection, ok := importOfStackImportComponentsSection[componentType].(map[string]any)
				if !ok {
					continue
				}

				importOfStackImportBaseComponentSection, ok := importOfStackImportComponentTypeSection[baseComponent].(map[string]any)
				if !ok {
					continue
				}

				if !reflect.DeepEqual(baseComponentSection, importOfStackImportBaseComponentSection) {
					deps = append(deps, stackImportName)
					break
				}
			}
		}
	}

	deps = append(deps, stack)
	unique := u.UniqueStrings(deps)
	sort.Strings(unique)
	return unique, nil
}

// ProcessImportSection processes the `import` section in stack manifests.
// The `import` section can contain:
// 1. Project-relative paths (e.g. "mixins/region/us-east-2")
// 2. Paths relative to the current stack file (e.g. "./_defaults")
// 3. StackImport structs containing either of the above path types (e.g. "path: mixins/region/us-east-2")
func ProcessImportSection(stackMap map[string]any, filePath string) ([]schema.StackImport, error) {
	stackImports, ok := stackMap[cfg.ImportSectionName]

	// If the stack file does not have the `import` section, return
	if !ok || stackImports == nil {
		return nil, nil
	}

	// Check if the `import` section is a list of objects
	importsList, ok := stackImports.([]any)
	if !ok || len(importsList) == 0 {
		return nil, fmt.Errorf("invalid 'import' section in the file '%s'", filePath)
	}

	var result []schema.StackImport

	for _, imp := range importsList {
		if imp == nil {
			return nil, fmt.Errorf("invalid import in the file '%s'", filePath)
		}

		// 1. Try to decode the import as the `StackImport` struct
		var importObj schema.StackImport
		err := mapstructure.Decode(imp, &importObj)
		if err == nil {
			importObj.Path = u.ResolveRelativePath(importObj.Path, filePath)
			result = append(result, importObj)
			continue
		}

		// 2. Try to cast the import to a string
		s, ok := imp.(string)
		if !ok {
			return nil, fmt.Errorf("invalid import '%v' in the file '%s'", imp, filePath)
		}
		if s == "" {
			return nil, fmt.Errorf("invalid empty import in the file '%s'", filePath)
		}

		s = u.ResolveRelativePath(s, filePath)
		result = append(result, schema.StackImport{Path: s})
	}

	return result, nil
}

// sectionContainsAnyNotEmptySections checks if a section contains any of the provided low-level sections, and it's not empty
func sectionContainsAnyNotEmptySections(section map[string]any, sectionsToCheck []string) bool {
	for _, s := range sectionsToCheck {
		if len(s) > 0 {
			if v, ok := section[s]; ok {
				if v2, ok2 := v.(map[string]any); ok2 && len(v2) > 0 {
					return true
				}
				if v2, ok2 := v.(string); ok2 && len(v2) > 0 {
					return true
				}
			}
		}
	}
	return false
}

// GetFileContent tries to read and return the file content from the sync map if it exists in the map,
// otherwise it reads the file, stores its content in the map and returns the content
func GetFileContent(filePath string) (string, error) {
	existingContent, found := getFileContentSyncMap.Load(filePath)
	if found && existingContent != nil {
		return fmt.Sprintf("%s", existingContent), nil
	}

	content, err := os.ReadFile(filePath)
	if err != nil {
		return "", err
	}
	getFileContentSyncMap.Store(filePath, content)

	return string(content), nil
}

// ProcessBaseComponentConfig processes base component(s) config.
func ProcessBaseComponentConfig(
	atmosConfig *schema.AtmosConfiguration,
	baseComponentConfig *schema.BaseComponentConfig,
	allComponentsMap map[string]any,
	component string,
	stack string,
	baseComponent string,
	componentBasePath string,
	checkBaseComponentExists bool,
	baseComponents *[]string,
) error {
	if component == baseComponent {
		return nil
	}

	var baseComponentVars map[string]any
	var baseComponentSettings map[string]any
	var baseComponentEnv map[string]any
	var baseComponentProviders map[string]any
	var baseComponentHooks map[string]any
	var baseComponentCommand string
	var baseComponentBackendType string
	var baseComponentBackendSection map[string]any
	var baseComponentRemoteStateBackendType string
	var baseComponentRemoteStateBackendSection map[string]any
	var baseComponentMap map[string]any
	var ok bool

	*baseComponents = append(*baseComponents, baseComponent)

	if baseComponentSection, baseComponentSectionExist := allComponentsMap[baseComponent]; baseComponentSectionExist {
		baseComponentMap, ok = baseComponentSection.(map[string]any)
		if !ok {
			// Depending on the code and libraries, the section can have different map types: map[string]any or map[string]any
			// We try to convert to both
			baseComponentMapOfStrings, ok := baseComponentSection.(map[string]any)
			if !ok {
				return fmt.Errorf("invalid config for the base component '%s' of the component '%s' in the stack '%s'",
					baseComponent, component, stack)
			}
			baseComponentMap = baseComponentMapOfStrings
		}

		// First, process the base component(s) of this base component
		if baseComponentOfBaseComponent, baseComponentOfBaseComponentExist := baseComponentMap["component"]; baseComponentOfBaseComponentExist {
			baseComponentOfBaseComponentString, ok := baseComponentOfBaseComponent.(string)
			if !ok {
				return fmt.Errorf("invalid 'component:' section of the component '%s' in the stack '%s'",
					baseComponent, stack)
			}

			err := ProcessBaseComponentConfig(
				atmosConfig,
				baseComponentConfig,
				allComponentsMap,
				baseComponent,
				stack,
				baseComponentOfBaseComponentString,
				componentBasePath,
				checkBaseComponentExists,
				baseComponents,
			)
			if err != nil {
				return err
			}
		}

		// Base component metadata.
		// This is per component, not deep-merged and not inherited from base components and globals.
		componentMetadata := map[string]any{}
		if i, ok := baseComponentMap["metadata"]; ok {
			componentMetadata, ok = i.(map[string]any)
			if !ok {
				return fmt.Errorf("invalid '%s.metadata' section in the stack '%s'", component, stack)
			}

			if inheritList, inheritListExist := componentMetadata["inherits"].([]any); inheritListExist {
				for _, v := range inheritList {
					baseComponentFromInheritList, ok := v.(string)
					if !ok {
						return fmt.Errorf("invalid '%s.metadata.inherits' section in the stack '%s'", component, stack)
					}

					if _, ok := allComponentsMap[baseComponentFromInheritList]; !ok {
						if checkBaseComponentExists {
							errorMessage := fmt.Sprintf("The component '%[1]s' in the stack manifest '%[2]s' inherits from '%[3]s' "+
								"(using 'metadata.inherits'), but '%[3]s' is not defined in any of the config files for the stack '%[2]s'",
								component,
								stack,
								baseComponentFromInheritList,
							)
							return errors.New(errorMessage)
						}
					}

					// Process the baseComponentFromInheritList components recursively to find `componentInheritanceChain`
					err := ProcessBaseComponentConfig(
						atmosConfig,
						baseComponentConfig,
						allComponentsMap,
						component,
						stack,
						baseComponentFromInheritList,
						componentBasePath,
						checkBaseComponentExists,
						baseComponents,
					)
					if err != nil {
						return err
					}
				}
			}
		}

		if baseComponentVarsSection, baseComponentVarsSectionExist := baseComponentMap["vars"]; baseComponentVarsSectionExist {
			baseComponentVars, ok = baseComponentVarsSection.(map[string]any)
			if !ok {
				return fmt.Errorf("invalid '%s.vars' section in the stack '%s'", baseComponent, stack)
			}
		}

		if baseComponentSettingsSection, baseComponentSettingsSectionExist := baseComponentMap["settings"]; baseComponentSettingsSectionExist {
			baseComponentSettings, ok = baseComponentSettingsSection.(map[string]any)
			if !ok {
				return fmt.Errorf("invalid '%s.settings' section in the stack '%s'", baseComponent, stack)
			}
		}

		if baseComponentEnvSection, baseComponentEnvSectionExist := baseComponentMap["env"]; baseComponentEnvSectionExist {
			baseComponentEnv, ok = baseComponentEnvSection.(map[string]any)
			if !ok {
				return fmt.Errorf("invalid '%s.env' section in the stack '%s'", baseComponent, stack)
			}
		}

		if baseComponentProvidersSection, baseComponentProvidersSectionExist := baseComponentMap[cfg.ProvidersSectionName]; baseComponentProvidersSectionExist {
			baseComponentProviders, ok = baseComponentProvidersSection.(map[string]any)
			if !ok {
				return fmt.Errorf("invalid '%s.providers' section in the stack '%s'", baseComponent, stack)
			}
		}

		if baseComponentHooksSection, baseComponentHooksSectionExist := baseComponentMap[cfg.HooksSectionName]; baseComponentHooksSectionExist {
			baseComponentHooks, ok = baseComponentHooksSection.(map[string]any)
			if !ok {
				return fmt.Errorf("invalid '%s.hooks' section in the stack '%s'", baseComponent, stack)
			}
		}

		// Base component backend
		if i, ok2 := baseComponentMap["backend_type"]; ok2 {
			baseComponentBackendType, ok = i.(string)
			if !ok {
				return fmt.Errorf("invalid '%s.backend_type' section in the stack '%s'", baseComponent, stack)
			}
		}

		if i, ok2 := baseComponentMap["backend"]; ok2 {
			baseComponentBackendSection, ok = i.(map[string]any)
			if !ok {
				return fmt.Errorf("invalid '%s.backend' section in the stack '%s'", baseComponent, stack)
			}
		}

		// Base component remote state backend
		if i, ok2 := baseComponentMap["remote_state_backend_type"]; ok2 {
			baseComponentRemoteStateBackendType, ok = i.(string)
			if !ok {
				return fmt.Errorf("invalid '%s.remote_state_backend_type' section in the stack '%s'", baseComponent, stack)
			}
		}

		if i, ok2 := baseComponentMap["remote_state_backend"]; ok2 {
			baseComponentRemoteStateBackendSection, ok = i.(map[string]any)
			if !ok {
				return fmt.Errorf("invalid '%s.remote_state_backend' section in the stack '%s'", baseComponent, stack)
			}
		}

		// Base component `command`
		if baseComponentCommandSection, baseComponentCommandSectionExist := baseComponentMap[cfg.CommandSectionName]; baseComponentCommandSectionExist {
			baseComponentCommand, ok = baseComponentCommandSection.(string)
			if !ok {
				return fmt.Errorf("invalid '%s.command' section in the stack '%s'", baseComponent, stack)
			}
		}

		if len(baseComponentConfig.FinalBaseComponentName) == 0 {
			baseComponentConfig.FinalBaseComponentName = baseComponent
		}

		// Base component `vars`
		merged, err := m.Merge(atmosConfig, []map[string]any{baseComponentConfig.BaseComponentVars, baseComponentVars})
		if err != nil {
			return err
		}
		baseComponentConfig.BaseComponentVars = merged

		// Base component `settings`
		merged, err = m.Merge(atmosConfig, []map[string]any{baseComponentConfig.BaseComponentSettings, baseComponentSettings})
		if err != nil {
			return err
		}
		baseComponentConfig.BaseComponentSettings = merged

		// Base component `env`
		merged, err = m.Merge(atmosConfig, []map[string]any{baseComponentConfig.BaseComponentEnv, baseComponentEnv})
		if err != nil {
			return err
		}
		baseComponentConfig.BaseComponentEnv = merged

		// Base component `providers`
		merged, err = m.Merge(atmosConfig, []map[string]any{baseComponentConfig.BaseComponentProviders, baseComponentProviders})
		if err != nil {
			return err
		}
		baseComponentConfig.BaseComponentProviders = merged

		// Base component `hooks`
		merged, err = m.Merge(atmosConfig, []map[string]any{baseComponentConfig.BaseComponentHooks, baseComponentHooks})
		if err != nil {
			return err
		}
		baseComponentConfig.BaseComponentHooks = merged

		// Base component `command`
		baseComponentConfig.BaseComponentCommand = baseComponentCommand

		// Base component `backend_type`
		baseComponentConfig.BaseComponentBackendType = baseComponentBackendType

		// Base component `backend`
		merged, err = m.Merge(atmosConfig, []map[string]any{baseComponentConfig.BaseComponentBackendSection, baseComponentBackendSection})
		if err != nil {
			return err
		}
		baseComponentConfig.BaseComponentBackendSection = merged

		// Base component `remote_state_backend_type`
		baseComponentConfig.BaseComponentRemoteStateBackendType = baseComponentRemoteStateBackendType

		// Base component `remote_state_backend`
		merged, err = m.Merge(atmosConfig, []map[string]any{baseComponentConfig.BaseComponentRemoteStateBackendSection, baseComponentRemoteStateBackendSection})
		if err != nil {
			return err
		}
		baseComponentConfig.BaseComponentRemoteStateBackendSection = merged

		baseComponentConfig.ComponentInheritanceChain = u.UniqueStrings(append([]string{baseComponent}, baseComponentConfig.ComponentInheritanceChain...))
	} else {
		if checkBaseComponentExists {
			// Check if the base component exists as Terraform/Helmfile component
			// If it does exist, don't throw errors if it is not defined in YAML config
			componentPath := filepath.Join(componentBasePath, baseComponent)
			componentPathExists, err := u.IsDirectory(componentPath)
			if err != nil || !componentPathExists {
				return errors.New("The component '" + component + "' inherits from the base component '" +
					baseComponent + "' (using 'component:' attribute), " + "but `" + baseComponent + "' is not defined in any of the YAML config files for the stack '" + stack + "'")
			}
		}
	}

	return nil
}

// FindComponentsDerivedFromBaseComponents finds all components that derive from the given base components.
func FindComponentsDerivedFromBaseComponents(
	stack string,
	allComponents map[string]any,
	baseComponents []string,
) ([]string, error) {
	res := []string{}

	for component, compSection := range allComponents {
		componentSection, ok := compSection.(map[string]any)
		if !ok {
			return nil, fmt.Errorf("invalid '%s' component section in the file '%s'", component, stack)
		}

		if base, baseComponentExist := componentSection[cfg.ComponentSectionName]; baseComponentExist {
			baseComponent, ok := base.(string)
			if !ok {
				return nil, fmt.Errorf("invalid 'component' attribute in the component '%s' in the file '%s'", component, stack)
			}

			if baseComponent != "" && u.SliceContainsString(baseComponents, baseComponent) {
				res = append(res, component)
			}
		}
	}

	return res, nil
}<|MERGE_RESOLUTION|>--- conflicted
+++ resolved
@@ -278,10 +278,6 @@
 			if atmosConfig.Logs.Level == u.LogLevelTrace || atmosConfig.Logs.Level == u.LogLevelDebug {
 				stackManifestTemplatesErrorMessage = fmt.Sprintf("\n\n%s", stackYamlConfig)
 			}
-<<<<<<< HEAD
-			e := fmt.Errorf("%w: %s\n%v%s", errUtils.ErrInvalidStackManifest, relativeFilePath, err, stackManifestTemplatesErrorMessage)
-			return nil, nil, nil, nil, nil, nil, nil, e
-=======
 			// Check if we have merge context to provide enhanced error formatting
 			if mergeContext != nil {
 				// Wrap the error with the sentinel first to preserve it
@@ -293,7 +289,6 @@
 				e := fmt.Errorf("%w: stack manifest '%s'\n%v%s", errUtils.ErrInvalidStackManifest, relativeFilePath, err, stackManifestTemplatesErrorMessage)
 				return nil, nil, nil, nil, nil, nil, nil, e
 			}
->>>>>>> 6274d756
 		}
 	}
 
@@ -302,10 +297,6 @@
 		if atmosConfig.Logs.Level == u.LogLevelTrace || atmosConfig.Logs.Level == u.LogLevelDebug {
 			stackManifestTemplatesErrorMessage = fmt.Sprintf("\n\n%s", stackYamlConfig)
 		}
-<<<<<<< HEAD
-		e := fmt.Errorf("%w: %s\n%v%s", errUtils.ErrInvalidStackManifest, relativeFilePath, err, stackManifestTemplatesErrorMessage)
-		return nil, nil, nil, nil, nil, nil, nil, e
-=======
 		// Check if we have merge context to provide enhanced error formatting
 		if mergeContext != nil {
 			// Wrap the error with the sentinel first to preserve it
@@ -317,7 +308,6 @@
 			e := fmt.Errorf("%w: stack manifest '%s'\n%v%s", errUtils.ErrInvalidStackManifest, relativeFilePath, err, stackManifestTemplatesErrorMessage)
 			return nil, nil, nil, nil, nil, nil, nil, e
 		}
->>>>>>> 6274d756
 	}
 
 	// If the path to the Atmos manifest JSON Schema is provided, validate the stack manifest against it
@@ -638,13 +628,8 @@
 	// Deep-merge the stack manifest and all the imports
 	stackConfigsDeepMerged, err := m.MergeWithContext(atmosConfig, stackConfigs, mergeContext)
 	if err != nil {
-<<<<<<< HEAD
-		err2 := fmt.Errorf("%w: ProcessYAMLConfigFile: Merge: %v", errUtils.ErrDeepMergeStackConfigs, err)
-		return nil, nil, nil, nil, nil, nil, nil, err2
-=======
 		// The error already contains context information from MergeWithContext
 		return nil, nil, nil, nil, nil, nil, nil, err
->>>>>>> 6274d756
 	}
 
 	return stackConfigsDeepMerged,
