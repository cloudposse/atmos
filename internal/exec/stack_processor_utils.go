--- conflicted
+++ resolved
@@ -282,10 +282,6 @@
 			if atmosConfig.Logs.Level == u.LogLevelTrace || atmosConfig.Logs.Level == u.LogLevelDebug {
 				stackManifestTemplatesErrorMessage = fmt.Sprintf("\n\n%s", stackYamlConfig)
 			}
-<<<<<<< HEAD
-			e := fmt.Errorf("%w: invalid stack manifest '%s'\n%v%s", errUtils.ErrInvalidStackManifest, relativeFilePath, err, stackManifestTemplatesErrorMessage)
-			return nil, nil, nil, nil, nil, nil, nil, e
-=======
 			// Check if we have merge context to provide enhanced error formatting
 			if mergeContext != nil {
 				// Wrap the error with the sentinel first to preserve it
@@ -297,7 +293,6 @@
 				e := fmt.Errorf("%w: stack manifest '%s'\n%v%s", errUtils.ErrInvalidStackManifest, relativeFilePath, err, stackManifestTemplatesErrorMessage)
 				return nil, nil, nil, nil, nil, nil, nil, e
 			}
->>>>>>> e0d7cd7d
 		}
 	}
 
@@ -306,10 +301,6 @@
 		if atmosConfig.Logs.Level == u.LogLevelTrace || atmosConfig.Logs.Level == u.LogLevelDebug {
 			stackManifestTemplatesErrorMessage = fmt.Sprintf("\n\n%s", stackYamlConfig)
 		}
-<<<<<<< HEAD
-		e := fmt.Errorf("%w: invalid stack manifest '%s'\n%v%s", errUtils.ErrInvalidStackManifest, relativeFilePath, err, stackManifestTemplatesErrorMessage)
-		return nil, nil, nil, nil, nil, nil, nil, e
-=======
 		// Check if we have merge context to provide enhanced error formatting
 		if mergeContext != nil {
 			// Wrap the error with the sentinel first to preserve it
@@ -321,7 +312,6 @@
 			e := fmt.Errorf("%w: stack manifest '%s'\n%v%s", errUtils.ErrInvalidStackManifest, relativeFilePath, err, stackManifestTemplatesErrorMessage)
 			return nil, nil, nil, nil, nil, nil, nil, e
 		}
->>>>>>> e0d7cd7d
 	}
 
 	// If the path to the Atmos manifest JSON Schema is provided, validate the stack manifest against it
@@ -642,13 +632,8 @@
 	// Deep-merge the stack manifest and all the imports
 	stackConfigsDeepMerged, err := m.MergeWithContext(atmosConfig, stackConfigs, mergeContext)
 	if err != nil {
-<<<<<<< HEAD
-		err2 := fmt.Errorf("%w: ProcessYAMLConfigFile: Merge: Deep-merge the stack manifest and all the imports: Error: %v", errUtils.ErrProcessingStackManifest, err)
-		return nil, nil, nil, nil, nil, nil, nil, err2
-=======
 		// The error already contains context information from MergeWithContext
 		return nil, nil, nil, nil, nil, nil, nil, err
->>>>>>> e0d7cd7d
 	}
 
 	return stackConfigsDeepMerged,
