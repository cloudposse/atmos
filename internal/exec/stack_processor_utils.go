--- conflicted
+++ resolved
@@ -278,17 +278,10 @@
 	// Files with .yaml.tmpl or .yml.tmpl extensions are always processed as templates
 	// Other .tmpl files are processed only when context is provided (backward compatibility)
 	// https://atmos.tools/core-concepts/stacks/imports#go-templates-in-imports
-<<<<<<< HEAD
-	//nolint:nestif // Pre-existing complexity, refactoring out of scope for error handling PR
-	if !skipTemplatesProcessingInImports && len(context) > 0 {
-		stackManifestTemplatesProcessed, err = ProcessTmpl(relativeFilePath, stackYamlConfig, context, ignoreMissingTemplateValues)
-		if err != nil {
-=======
 	if !skipTemplatesProcessingInImports && (u.IsTemplateFile(filePath) || len(context) > 0) { //nolint:nestif // Template processing error handling requires conditional formatting based on context
 		var tmplErr error
 		stackManifestTemplatesProcessed, tmplErr = ProcessTmpl(relativeFilePath, stackYamlConfig, context, ignoreMissingTemplateValues)
 		if tmplErr != nil {
->>>>>>> f51d0f9a
 			if atmosConfig.Logs.Level == u.LogLevelTrace || atmosConfig.Logs.Level == u.LogLevelDebug {
 				stackManifestTemplatesErrorMessage = fmt.Sprintf("\n\n%s", stackYamlConfig)
 			}
