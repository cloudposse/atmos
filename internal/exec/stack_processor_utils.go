package exec

import (
	"encoding/json"
	"fmt"
	"os"
	"path/filepath"
	"reflect"
	"sort"
	"strings"
	"sync"

	"github.com/go-viper/mapstructure/v2"
	"github.com/pkg/errors"
	"github.com/santhosh-tekuri/jsonschema/v5"

	errUtils "github.com/cloudposse/atmos/errors"
	cfg "github.com/cloudposse/atmos/pkg/config"
	m "github.com/cloudposse/atmos/pkg/merge"
	"github.com/cloudposse/atmos/pkg/perf"
	"github.com/cloudposse/atmos/pkg/schema"
	u "github.com/cloudposse/atmos/pkg/utils"
)

var (
	// File content sync map.
	getFileContentSyncMap = sync.Map{}

	// Mutex to serialize writes to importsConfig maps during parallel import processing.
	importsConfigLock = &sync.Mutex{}

	// The mergeContexts stores MergeContexts keyed by stack file path when provenance tracking is enabled.
	// This is used to capture provenance data for the describe component command.
	mergeContexts   = make(map[string]*m.MergeContext)
	mergeContextsMu sync.RWMutex

	// Deprecated: Use SetMergeContextForStack/GetMergeContextForStack instead.
	lastMergeContext   *m.MergeContext
	lastMergeContextMu sync.RWMutex

	// Base component inheritance cache to avoid re-processing the same inheritance chains.
	// Cache key: "stack:component:baseComponent" -> BaseComponentConfig.
	// No cache invalidation needed - configuration is immutable per command execution.
	baseComponentConfigCache   = make(map[string]*schema.BaseComponentConfig)
	baseComponentConfigCacheMu sync.RWMutex

	// JSON schema compilation cache to avoid re-compiling the same schema for every stack file.
	// Cache key: absolute file path to schema file -> compiled schema.
	// No cache invalidation needed - schemas are immutable per command execution.
	jsonSchemaCache   = make(map[string]*jsonschema.Schema)
	jsonSchemaCacheMu sync.RWMutex
)

// SetMergeContextForStack stores the merge context for a specific stack file.
func SetMergeContextForStack(stackFile string, ctx *m.MergeContext) {
	defer perf.Track(nil, "exec.SetMergeContextForStack")()

	mergeContextsMu.Lock()
	defer mergeContextsMu.Unlock()
	mergeContexts[stackFile] = ctx
}

// GetMergeContextForStack retrieves the merge context for a specific stack file.
func GetMergeContextForStack(stackFile string) *m.MergeContext {
	defer perf.Track(nil, "exec.GetMergeContextForStack")()

	mergeContextsMu.RLock()
	defer mergeContextsMu.RUnlock()
	return mergeContexts[stackFile]
}

// ClearMergeContexts clears all stored merge contexts.
func ClearMergeContexts() {
	defer perf.Track(nil, "exec.ClearMergeContexts")()

	mergeContextsMu.Lock()
	defer mergeContextsMu.Unlock()
	mergeContexts = make(map[string]*m.MergeContext)
}

// SetLastMergeContext stores the merge context for later retrieval.
// Deprecated: Use SetMergeContextForStack instead.
func SetLastMergeContext(ctx *m.MergeContext) {
	defer perf.Track(nil, "exec.SetLastMergeContext")()

	lastMergeContextMu.Lock()
	defer lastMergeContextMu.Unlock()
	lastMergeContext = ctx
}

// GetLastMergeContext retrieves the last stored merge context.
// Deprecated: Use GetMergeContextForStack instead.
func GetLastMergeContext() *m.MergeContext {
	defer perf.Track(nil, "exec.GetLastMergeContext")()

	lastMergeContextMu.RLock()
	defer lastMergeContextMu.RUnlock()
	return lastMergeContext
}

// ClearLastMergeContext clears the stored merge context.
// Deprecated: Use ClearMergeContexts instead.
func ClearLastMergeContext() {
	defer perf.Track(nil, "exec.ClearLastMergeContext")()

	lastMergeContextMu.Lock()
	defer lastMergeContextMu.Unlock()
	lastMergeContext = nil
}

// getCachedBaseComponentConfig retrieves a cached base component config if it exists.
// Returns a deep copy to prevent mutations affecting the cache.
func getCachedBaseComponentConfig(cacheKey string) (*schema.BaseComponentConfig, *[]string, bool) {
	defer perf.Track(nil, "exec.getCachedBaseComponentConfig")()

	baseComponentConfigCacheMu.RLock()
	defer baseComponentConfigCacheMu.RUnlock()

	cached, found := baseComponentConfigCache[cacheKey]
	if !found {
		return nil, nil, false
	}

	// Deep copy to prevent external mutations from affecting the cache.
	// All map fields must be deep copied since they are mutable.
	copyConfig := schema.BaseComponentConfig{
		FinalBaseComponentName:              cached.FinalBaseComponentName,
		BaseComponentCommand:                cached.BaseComponentCommand,
		BaseComponentBackendType:            cached.BaseComponentBackendType,
		BaseComponentRemoteStateBackendType: cached.BaseComponentRemoteStateBackendType,
	}

	// Deep copy all map fields.
	var err error
	if copyConfig.BaseComponentVars, err = m.DeepCopyMap(cached.BaseComponentVars); err != nil {
		// If deep copy fails, return not found to force reprocessing.
		return nil, nil, false
	}
	if copyConfig.BaseComponentSettings, err = m.DeepCopyMap(cached.BaseComponentSettings); err != nil {
		return nil, nil, false
	}
	if copyConfig.BaseComponentEnv, err = m.DeepCopyMap(cached.BaseComponentEnv); err != nil {
		return nil, nil, false
	}
	if copyConfig.BaseComponentAuth, err = m.DeepCopyMap(cached.BaseComponentAuth); err != nil {
		return nil, nil, false
	}
	if copyConfig.BaseComponentProviders, err = m.DeepCopyMap(cached.BaseComponentProviders); err != nil {
		return nil, nil, false
	}
	if copyConfig.BaseComponentHooks, err = m.DeepCopyMap(cached.BaseComponentHooks); err != nil {
		return nil, nil, false
	}
	if copyConfig.BaseComponentBackendSection, err = m.DeepCopyMap(cached.BaseComponentBackendSection); err != nil {
		return nil, nil, false
	}
	if copyConfig.BaseComponentRemoteStateBackendSection, err = m.DeepCopyMap(cached.BaseComponentRemoteStateBackendSection); err != nil {
		return nil, nil, false
	}

	// Deep copy the slice.
	copyBaseComponents := make([]string, len(cached.ComponentInheritanceChain))
	copy(copyBaseComponents, cached.ComponentInheritanceChain)
	copyConfig.ComponentInheritanceChain = copyBaseComponents

	return &copyConfig, &copyBaseComponents, true
}

// cacheBaseComponentConfig stores a base component config in the cache.
// Stores a deep copy to prevent external mutations from affecting the cache.
func cacheBaseComponentConfig(cacheKey string, config *schema.BaseComponentConfig) {
	defer perf.Track(nil, "exec.cacheBaseComponentConfig")()

	baseComponentConfigCacheMu.Lock()
	defer baseComponentConfigCacheMu.Unlock()

	// Deep copy to prevent external mutations from affecting the cache.
	// All map fields must be deep copied since they are mutable.
	copyConfig := schema.BaseComponentConfig{
		FinalBaseComponentName:              config.FinalBaseComponentName,
		BaseComponentCommand:                config.BaseComponentCommand,
		BaseComponentBackendType:            config.BaseComponentBackendType,
		BaseComponentRemoteStateBackendType: config.BaseComponentRemoteStateBackendType,
	}

	// Deep copy all map fields.
	var err error
	if copyConfig.BaseComponentVars, err = m.DeepCopyMap(config.BaseComponentVars); err != nil {
		// If deep copy fails, don't cache - log and return.
		return
	}
	if copyConfig.BaseComponentSettings, err = m.DeepCopyMap(config.BaseComponentSettings); err != nil {
		return
	}
	if copyConfig.BaseComponentEnv, err = m.DeepCopyMap(config.BaseComponentEnv); err != nil {
		return
	}
	if copyConfig.BaseComponentAuth, err = m.DeepCopyMap(config.BaseComponentAuth); err != nil {
		return
	}
	if copyConfig.BaseComponentProviders, err = m.DeepCopyMap(config.BaseComponentProviders); err != nil {
		return
	}
	if copyConfig.BaseComponentHooks, err = m.DeepCopyMap(config.BaseComponentHooks); err != nil {
		return
	}
	if copyConfig.BaseComponentBackendSection, err = m.DeepCopyMap(config.BaseComponentBackendSection); err != nil {
		return
	}
	if copyConfig.BaseComponentRemoteStateBackendSection, err = m.DeepCopyMap(config.BaseComponentRemoteStateBackendSection); err != nil {
		return
	}

	// Deep copy the slice.
	copyBaseComponents := make([]string, len(config.ComponentInheritanceChain))
	copy(copyBaseComponents, config.ComponentInheritanceChain)
	copyConfig.ComponentInheritanceChain = copyBaseComponents

	baseComponentConfigCache[cacheKey] = &copyConfig
}

// getCachedCompiledSchema retrieves a cached compiled JSON schema if it exists.
// The compiled schema is thread-safe for concurrent validation operations.
func getCachedCompiledSchema(schemaPath string) (*jsonschema.Schema, bool) {
	defer perf.Track(nil, "exec.getCachedCompiledSchema")()

	jsonSchemaCacheMu.RLock()
	defer jsonSchemaCacheMu.RUnlock()

	schema, found := jsonSchemaCache[schemaPath]
	return schema, found
}

// cacheCompiledSchema stores a compiled JSON schema in the cache.
// The compiled schema is thread-safe and can be safely shared across goroutines.
func cacheCompiledSchema(schemaPath string, schema *jsonschema.Schema) {
	defer perf.Track(nil, "exec.cacheCompiledSchema")()

	jsonSchemaCacheMu.Lock()
	defer jsonSchemaCacheMu.Unlock()

	jsonSchemaCache[schemaPath] = schema
}

// ClearBaseComponentConfigCache clears the base component config cache.
// This should be called between independent operations (like tests) to ensure fresh processing.
func ClearBaseComponentConfigCache() {
	baseComponentConfigCacheMu.Lock()
	defer baseComponentConfigCacheMu.Unlock()
	baseComponentConfigCache = make(map[string]*schema.BaseComponentConfig)
}

// ClearJsonSchemaCache clears the JSON schema cache.
// This should be called between independent operations (like tests) to ensure fresh processing.
func ClearJsonSchemaCache() {
	jsonSchemaCacheMu.Lock()
	defer jsonSchemaCacheMu.Unlock()
	jsonSchemaCache = make(map[string]*jsonschema.Schema)
}

// ClearFileContentCache clears the file content cache.
// This should be called between independent operations (like tests) to ensure fresh processing.
func ClearFileContentCache() {
	defer perf.Track(nil, "exec.ClearFileContentCache")()

	getFileContentSyncMap.Range(func(key, value interface{}) bool {
		getFileContentSyncMap.Delete(key)
		return true
	})
}

// stackProcessResult holds the result of processing a single stack in parallel.
type stackProcessResult struct {
	index         int
	stackFileName string
	yamlConfig    string
	finalConfig   map[string]any
	stackConfig   map[string]any
	importsConfig map[string]map[string]any
	uniqueImports []string
	mergeContext  *m.MergeContext
	err           error
}

// ProcessYAMLConfigFiles takes a list of paths to stack manifests, processes and deep-merges all imports, and returns a list of stack configs.
func ProcessYAMLConfigFiles(
	atmosConfig *schema.AtmosConfiguration,
	stacksBasePath string,
	terraformComponentsBasePath string,
	helmfileComponentsBasePath string,
	packerComponentsBasePath string,
	filePaths []string,
	processStackDeps bool,
	processComponentDeps bool,
	ignoreMissingFiles bool,
) (
	[]string,
	map[string]any,
	map[string]map[string]any,
	error,
) {
	defer perf.Track(atmosConfig, "exec.ProcessYAMLConfigFiles")()

	count := len(filePaths)
	listResult := make([]string, count)
	mapResult := make(map[string]any, count)
	rawStackConfigs := make(map[string]map[string]any, count)

	// Create channel for results - no locks needed with channels.
	results := make(chan stackProcessResult, count)
	var wg sync.WaitGroup
	wg.Add(count)

	for i, filePath := range filePaths {
		go func(i int, p string) {
			defer wg.Done()

			stackBasePath := stacksBasePath
			if len(stackBasePath) < 1 {
				stackBasePath = filepath.Dir(p)
			}

			stackFileName := strings.TrimSuffix(
				strings.TrimSuffix(
					u.TrimBasePathFromPath(stackBasePath+"/", p),
					u.DefaultStackConfigFileExtension),
				".yml",
			)

			// Each goroutine gets its own merge context to avoid data races.
			// For single-file operations (like describe component), use the
			// SetLastMergeContext/GetLastMergeContext mechanism instead.
			mergeContext := m.NewMergeContext()
			if atmosConfig != nil && atmosConfig.TrackProvenance {
				mergeContext.EnableProvenance()
			}

			deepMergedStackConfig, importsConfig, stackConfig, _, _, _, _, err := ProcessYAMLConfigFileWithContext(
				atmosConfig,
				stackBasePath,
				p,
				map[string]map[string]any{},
				nil,
				ignoreMissingFiles,
				false,
				false,
				false,
				map[string]any{},
				map[string]any{},
				map[string]any{},
				map[string]any{},
				"",
				mergeContext,
			)
			if err != nil {
				results <- stackProcessResult{index: i, err: err}
				return
			}

			var imports []string
			for k := range importsConfig {
				imports = append(imports, k)
			}

			uniqueImports := u.UniqueStrings(imports)
			sort.Strings(uniqueImports)

			componentStackMap := map[string]map[string][]string{}

			finalConfig, err := ProcessStackConfig(
				atmosConfig,
				stackBasePath,
				terraformComponentsBasePath,
				helmfileComponentsBasePath,
				packerComponentsBasePath,
				p,
				deepMergedStackConfig,
				processStackDeps,
				processComponentDeps,
				"",
				componentStackMap,
				importsConfig,
				true)
			if err != nil {
				results <- stackProcessResult{index: i, err: err}
				return
			}

			finalConfig["imports"] = uniqueImports

			yamlConfig, err := u.ConvertToYAML(finalConfig)
			if err != nil {
				results <- stackProcessResult{index: i, err: err}
				return
			}

			// Send result via channel (lock-free).
			results <- stackProcessResult{
				index:         i,
				stackFileName: stackFileName,
				yamlConfig:    yamlConfig,
				finalConfig:   finalConfig,
				stackConfig:   stackConfig,
				importsConfig: importsConfig,
				uniqueImports: uniqueImports,
				mergeContext:  mergeContext,
				err:           nil,
			}
		}(i, filePath)
	}

	// Close results channel when all goroutines complete.
	go func() {
		wg.Wait()
		close(results)
	}()

	// Collect all results from channel (no lock contention).
	for result := range results {
		if result.err != nil {
			return nil, nil, nil, result.err
		}

		// Store merge context for this stack file if provenance tracking is enabled.
		if atmosConfig != nil && atmosConfig.TrackProvenance && result.mergeContext != nil && result.mergeContext.IsProvenanceEnabled() {
			SetMergeContextForStack(result.stackFileName, result.mergeContext)
			// Also set as last merge context for backward compatibility (note: may be overwritten by other results)
			SetLastMergeContext(result.mergeContext)
		}

		listResult[result.index] = result.yamlConfig
		mapResult[result.stackFileName] = result.finalConfig
		rawStackConfigs[result.stackFileName] = map[string]any{
			"stack":        result.stackConfig,
			"imports":      result.importsConfig,
			"import_files": result.uniqueImports,
		}
	}

	return listResult, mapResult, rawStackConfigs, nil
}

// ProcessYAMLConfigFile takes a path to a YAML stack manifest,
// recursively processes and deep-merges all the imports,
// and returns the final stack config.
func ProcessYAMLConfigFile(
	atmosConfig *schema.AtmosConfiguration,
	basePath string,
	filePath string,
	importsConfig map[string]map[string]any,
	context map[string]any,
	ignoreMissingFiles bool,
	skipTemplatesProcessingInImports bool,
	ignoreMissingTemplateValues bool,
	skipIfMissing bool,
	parentTerraformOverridesInline map[string]any,
	parentTerraformOverridesImports map[string]any,
	parentHelmfileOverridesInline map[string]any,
	parentHelmfileOverridesImports map[string]any,
	atmosManifestJsonSchemaFilePath string,
) (
	map[string]any,
	map[string]map[string]any,
	map[string]any,
	map[string]any,
	map[string]any,
	map[string]any,
	map[string]any,
	error,
) {
	defer perf.Track(atmosConfig, "exec.ProcessYAMLConfigFile")()

	// Create merge context for single-file operations
	var mergeContext *m.MergeContext
	if atmosConfig != nil && atmosConfig.TrackProvenance {
		mergeContext = m.NewMergeContext()
		mergeContext.EnableProvenance()
	}

	// Call the context-aware version
	deepMerged, imports, stackConfig, terraformInline, terraformImports, helmfileInline, helmfileImports, err := ProcessYAMLConfigFileWithContext(
		atmosConfig,
		basePath,
		filePath,
		importsConfig,
		context,
		ignoreMissingFiles,
		skipTemplatesProcessingInImports,
		ignoreMissingTemplateValues,
		skipIfMissing,
		parentTerraformOverridesInline,
		parentTerraformOverridesImports,
		parentHelmfileOverridesInline,
		parentHelmfileOverridesImports,
		atmosManifestJsonSchemaFilePath,
		mergeContext,
	)

	// Store merge context if provenance tracking is enabled (for single-file operations like describe component)
	if atmosConfig != nil && atmosConfig.TrackProvenance && mergeContext != nil && mergeContext.IsProvenanceEnabled() {
		SetLastMergeContext(mergeContext)
	}

	return deepMerged, imports, stackConfig, terraformInline, terraformImports, helmfileInline, helmfileImports, err
}

// ProcessYAMLConfigFileWithContext takes a path to a YAML stack manifest,
// recursively processes and deep-merges all the imports with context tracking,
// and returns the final stack config.
func ProcessYAMLConfigFileWithContext(
	atmosConfig *schema.AtmosConfiguration,
	basePath string,
	filePath string,
	importsConfig map[string]map[string]any,
	context map[string]any,
	ignoreMissingFiles bool,
	skipTemplatesProcessingInImports bool,
	ignoreMissingTemplateValues bool,
	skipIfMissing bool,
	parentTerraformOverridesInline map[string]any,
	parentTerraformOverridesImports map[string]any,
	parentHelmfileOverridesInline map[string]any,
	parentHelmfileOverridesImports map[string]any,
	atmosManifestJsonSchemaFilePath string,
	mergeContext *m.MergeContext,
) (
	map[string]any,
	map[string]map[string]any,
	map[string]any,
	map[string]any,
	map[string]any,
	map[string]any,
	map[string]any,
	error,
) {
	defer perf.Track(atmosConfig, "exec.ProcessYAMLConfigFileWithContext")()

	return processYAMLConfigFileWithContextInternal(
		atmosConfig,
		basePath,
		filePath,
		importsConfig,
		context,
		ignoreMissingFiles,
		skipTemplatesProcessingInImports,
		ignoreMissingTemplateValues,
		skipIfMissing,
		parentTerraformOverridesInline,
		parentTerraformOverridesImports,
		parentHelmfileOverridesInline,
		parentHelmfileOverridesImports,
		atmosManifestJsonSchemaFilePath,
		mergeContext,
	)
}

// processYAMLConfigFileWithContextInternal is the internal recursive implementation.
//
//nolint:gocognit,revive,cyclop,funlen
func processYAMLConfigFileWithContextInternal(
	atmosConfig *schema.AtmosConfiguration,
	basePath string,
	filePath string,
	importsConfig map[string]map[string]any,
	context map[string]any,
	ignoreMissingFiles bool,
	skipTemplatesProcessingInImports bool,
	ignoreMissingTemplateValues bool,
	skipIfMissing bool,
	parentTerraformOverridesInline map[string]any,
	parentTerraformOverridesImports map[string]any,
	parentHelmfileOverridesInline map[string]any,
	parentHelmfileOverridesImports map[string]any,
	atmosManifestJsonSchemaFilePath string,
	mergeContext *m.MergeContext,
) (
	map[string]any,
	map[string]map[string]any,
	map[string]any,
	map[string]any,
	map[string]any,
	map[string]any,
	map[string]any,
	error,
) {
	var stackConfigs []map[string]any
	relativeFilePath := u.TrimBasePathFromPath(basePath+"/", filePath)

	// Initialize or update merge context with current file.
	if mergeContext == nil {
		mergeContext = m.NewMergeContext()
		// Enable provenance if configured.
		if atmosConfig != nil && atmosConfig.TrackProvenance {
			mergeContext.EnableProvenance()
		}
	}
	mergeContext = mergeContext.WithFile(relativeFilePath)

	globalTerraformSection := map[string]any{}
	globalHelmfileSection := map[string]any{}
	globalOverrides := map[string]any{}
	terraformOverrides := map[string]any{}
	helmfileOverrides := map[string]any{}
	finalTerraformOverrides := map[string]any{}
	finalHelmfileOverrides := map[string]any{}

	// Use uncached file reads when provenance tracking is enabled to ensure YAML position tracking works correctly.
	var stackYamlConfig string
	var err error
	if atmosConfig != nil && atmosConfig.TrackProvenance {
		stackYamlConfig, err = GetFileContentWithoutCache(filePath)
	} else {
		stackYamlConfig, err = GetFileContent(filePath)
	}
	// If the file does not exist (`err != nil`), and `ignoreMissingFiles = true`, don't return the error.
	//
	// `ignoreMissingFiles = true` is used when executing `atmos describe affected` command.
	// If we add a new stack manifest with some component configurations to the current branch, then the new file will not be present in
	// the remote branch (with which the current branch is compared), and Atmos would throw an error.
	//
	// `skipIfMissing` is used in Atmos imports (https://atmos.tools/core-concepts/stacks/imports).
	// Set it to `true` to ignore the imported manifest if it does not exist, and don't throw an error.
	// This is useful when generating Atmos manifests using other tools, but the imported files are not present yet at the generation time.
	if err != nil {
		if ignoreMissingFiles || skipIfMissing {
			return map[string]any{}, map[string]map[string]any{}, map[string]any{}, map[string]any{}, map[string]any{}, map[string]any{}, map[string]any{}, nil
		} else {
			return nil, nil, nil, nil, nil, nil, nil, err
		}
	}
	if stackYamlConfig == "" {
		return map[string]any{}, map[string]map[string]any{}, map[string]any{}, map[string]any{}, map[string]any{}, map[string]any{}, map[string]any{}, nil
	}

	stackManifestTemplatesProcessed := stackYamlConfig
	stackManifestTemplatesErrorMessage := ""

	// Process `Go` templates in the imported stack manifest if it has a template extension
	// Files with .yaml.tmpl or .yml.tmpl extensions are always processed as templates
	// Other .tmpl files are processed only when context is provided (backward compatibility)
	// https://atmos.tools/core-concepts/stacks/imports#go-templates-in-imports
	if !skipTemplatesProcessingInImports && (u.IsTemplateFile(filePath) || len(context) > 0) { //nolint:nestif // Template processing error handling requires conditional formatting based on context
		var tmplErr error
		stackManifestTemplatesProcessed, tmplErr = ProcessTmpl(atmosConfig, relativeFilePath, stackYamlConfig, context, ignoreMissingTemplateValues)
		if tmplErr != nil {
			if atmosConfig.Logs.Level == u.LogLevelTrace || atmosConfig.Logs.Level == u.LogLevelDebug {
				stackManifestTemplatesErrorMessage = fmt.Sprintf("\n\n%s", stackYamlConfig)
			}
			wrappedErr := fmt.Errorf("%w: %v", errUtils.ErrInvalidStackManifest, tmplErr)
			if mergeContext != nil {
				return nil, nil, nil, nil, nil, nil, nil, mergeContext.FormatError(wrappedErr, fmt.Sprintf("stack manifest '%s'%s", relativeFilePath, stackManifestTemplatesErrorMessage))
			}
			return nil, nil, nil, nil, nil, nil, nil, fmt.Errorf("%w: stack manifest '%s'\n%v%s", errUtils.ErrInvalidStackManifest, relativeFilePath, tmplErr, stackManifestTemplatesErrorMessage)
		}
	}

	stackConfigMap, positions, err := u.UnmarshalYAMLFromFileWithPositions[schema.AtmosSectionMapType](atmosConfig, stackManifestTemplatesProcessed, filePath)
	if err != nil {
		if atmosConfig.Logs.Level == u.LogLevelTrace || atmosConfig.Logs.Level == u.LogLevelDebug {
			stackManifestTemplatesErrorMessage = fmt.Sprintf("\n\n%s", stackYamlConfig)
		}
		// Check if we have merge context to provide enhanced error formatting
		if mergeContext != nil {
			// Wrap the error with the sentinel first to preserve it
			wrappedErr := fmt.Errorf("%w: %v", errUtils.ErrInvalidStackManifest, err)
			// Then format it with context information
			e := mergeContext.FormatError(wrappedErr, fmt.Sprintf("stack manifest '%s'%s", relativeFilePath, stackManifestTemplatesErrorMessage))
			return nil, nil, nil, nil, nil, nil, nil, e
		} else {
			e := fmt.Errorf("%w: stack manifest '%s'\n%v%s", errUtils.ErrInvalidStackManifest, relativeFilePath, err, stackManifestTemplatesErrorMessage)
			return nil, nil, nil, nil, nil, nil, nil, e
		}
	}

	// Enable provenance tracking in merge context if tracking is enabled
	if atmosConfig.TrackProvenance && mergeContext != nil && len(positions) > 0 {
		mergeContext.EnableProvenance()
		mergeContext.Positions = positions // Store positions for merge operations
	}

	// If the path to the Atmos manifest JSON Schema is provided, validate the stack manifest against it
	if atmosManifestJsonSchemaFilePath != "" {
		// Convert the data to JSON and back to Go map to prevent the error:
		// jsonschema: invalid jsonType: map[interface {}]interface {}
		dataJson, err := u.ConvertToJSONFast(stackConfigMap)
		if err != nil {
			return nil, nil, nil, nil, nil, nil, nil, err
		}

		dataFromJson, err := u.ConvertFromJSON(dataJson)
		if err != nil {
			return nil, nil, nil, nil, nil, nil, nil, err
		}

		atmosManifestJsonSchemaValidationErrorFormat := "Atmos manifest JSON Schema validation error in the file '%s':\n%v"

		// Check cache first to avoid re-compiling the same schema for every stack file.
		compiledSchema, found := getCachedCompiledSchema(atmosManifestJsonSchemaFilePath)

		if !found {
			// Schema not in cache - compile it and cache the result.
			compiler := jsonschema.NewCompiler()

			atmosManifestJsonSchemaFileReader, err := os.Open(atmosManifestJsonSchemaFilePath)
			if err != nil {
				return nil, nil, nil, nil, nil, nil, nil, errors.Errorf(atmosManifestJsonSchemaValidationErrorFormat, relativeFilePath, err)
			}
			defer func() {
				_ = atmosManifestJsonSchemaFileReader.Close()
			}()

			if err := compiler.AddResource(atmosManifestJsonSchemaFilePath, atmosManifestJsonSchemaFileReader); err != nil {
				return nil, nil, nil, nil, nil, nil, nil, errors.Errorf(atmosManifestJsonSchemaValidationErrorFormat, relativeFilePath, err)
			}

			compiler.Draft = jsonschema.Draft2020

			compiledSchema, err = compiler.Compile(atmosManifestJsonSchemaFilePath)
			if err != nil {
				return nil, nil, nil, nil, nil, nil, nil, errors.Errorf(atmosManifestJsonSchemaValidationErrorFormat, relativeFilePath, err)
			}

			// Store compiled schema in cache for reuse.
			cacheCompiledSchema(atmosManifestJsonSchemaFilePath, compiledSchema)
		}

		// Validate using the compiled schema (whether cached or newly compiled).
		if err = compiledSchema.Validate(dataFromJson); err != nil {
			switch e := err.(type) {
			case *jsonschema.ValidationError:
				b, err2 := json.MarshalIndent(e.BasicOutput(), "", "  ")
				if err2 != nil {
					return nil, nil, nil, nil, nil, nil, nil, errors.Errorf(atmosManifestJsonSchemaValidationErrorFormat, relativeFilePath, err2)
				}
				return nil, nil, nil, nil, nil, nil, nil, errors.Errorf(atmosManifestJsonSchemaValidationErrorFormat, relativeFilePath, string(b))
			default:
				return nil, nil, nil, nil, nil, nil, nil, errors.Errorf(atmosManifestJsonSchemaValidationErrorFormat, relativeFilePath, err)
			}
		}
	}

	// Check if the `overrides` sections exist and if we need to process overrides for the components in this stack manifest and its imports

	// Global overrides in this stack manifest
	if i, ok := stackConfigMap[cfg.OverridesSectionName]; ok {
		if globalOverrides, ok = i.(map[string]any); !ok {
			return nil, nil, nil, nil, nil, nil, nil, fmt.Errorf("%w in the stack manifest '%s'", errUtils.ErrInvalidOverridesSection, relativeFilePath)
		}
	}

	// Terraform overrides in this stack manifest
	if o, ok := stackConfigMap[cfg.TerraformSectionName]; ok {
		if globalTerraformSection, ok = o.(map[string]any); !ok {
			return nil, nil, nil, nil, nil, nil, nil, fmt.Errorf("%w in the stack manifest '%s'", errUtils.ErrInvalidTerraformSection, relativeFilePath)
		}

		if i, ok := globalTerraformSection[cfg.OverridesSectionName]; ok {
			if terraformOverrides, ok = i.(map[string]any); !ok {
				return nil, nil, nil, nil, nil, nil, nil, fmt.Errorf("%w in the stack manifest '%s'", errUtils.ErrInvalidTerraformOverridesSection, relativeFilePath)
			}
		}
	}

	// Helmfile overrides in this stack manifest
	if o, ok := stackConfigMap[cfg.HelmfileSectionName]; ok {
		if globalHelmfileSection, ok = o.(map[string]any); !ok {
			return nil, nil, nil, nil, nil, nil, nil, fmt.Errorf("%w in the stack manifest '%s'", errUtils.ErrInvalidHelmfileSection, relativeFilePath)
		}

		if i, ok := globalHelmfileSection[cfg.OverridesSectionName]; ok {
			if helmfileOverrides, ok = i.(map[string]any); !ok {
				return nil, nil, nil, nil, nil, nil, nil, fmt.Errorf("%w in the stack manifest '%s'", errUtils.ErrInvalidHelmfileOverridesSection, relativeFilePath)
			}
		}
	}

	parentTerraformOverridesInline, err = m.MergeWithContext(
		atmosConfig,
		[]map[string]any{globalOverrides, terraformOverrides, parentTerraformOverridesInline},
		mergeContext,
	)
	if err != nil {
		return nil, nil, nil, nil, nil, nil, nil, err
	}

	parentHelmfileOverridesInline, err = m.MergeWithContext(
		atmosConfig,
		[]map[string]any{globalOverrides, helmfileOverrides, parentHelmfileOverridesInline},
		mergeContext,
	)
	if err != nil {
		return nil, nil, nil, nil, nil, nil, nil, err
	}

	// Find and process all imports
	importStructs, err := ProcessImportSection(stackConfigMap, relativeFilePath)
	if err != nil {
		return nil, nil, nil, nil, nil, nil, nil, err
	}

	// Record provenance for each import if provenance tracking is enabled.
	// Use the import path as the key so we can look it up later when building the final array.
	if atmosConfig.TrackProvenance && mergeContext != nil && mergeContext.IsProvenanceEnabled() && len(importStructs) > 0 {
		for i, importStruct := range importStructs {
			// Look up position for this import array element.
			arrayPath := fmt.Sprintf("import[%d]", i)
			if pos, exists := positions[arrayPath]; exists {
				// Get depth from merge context using the dedicated method.
				depth := mergeContext.GetImportDepth()

				entry := m.ProvenanceEntry{
					File:   relativeFilePath,
					Line:   pos.Line,
					Column: pos.Column,
					Type:   mergeContext.GetProvenanceType(),
					Depth:  depth,
				}

				// Store provenance using a special key format that includes the import path.
				// This allows us to look it up later when building the final flattened array.
				// Format: "__import__:<import-path>" (e.g., "__import__:mixins/region/us-east-2")
				importKey := fmt.Sprintf("__import__:%s", importStruct.Path)

				// Only record if not already recorded (first occurrence wins).
				if !mergeContext.HasProvenance(importKey) {
					mergeContext.RecordProvenance(importKey, entry)
				}
			}
		}
	}

	// importFileResult holds the result of processing a single import file in parallel.
	type importFileResult struct {
		index                        int
		importFile                   string
		yamlConfig                   map[string]any
		yamlConfigRaw                map[string]any
		terraformOverridesInline     map[string]any
		terraformOverridesImports    map[string]any
		helmfileOverridesInline      map[string]any
		helmfileOverridesImports     map[string]any
		importRelativePathWithoutExt string
		err                          error
	}

	for _, importStruct := range importStructs {
		imp := importStruct.Path

		if imp == "" {
			return nil, nil, nil, nil, nil, nil, nil, fmt.Errorf("%w in the manifest '%s'", errUtils.ErrInvalidImport, relativeFilePath)
		}

		// If the import file is specified without extension, use `.yaml` as default
		impWithExt := imp
		ext := filepath.Ext(imp)
		if ext == "" {
			extensions := []string{
				u.YamlFileExtension,
				u.YmlFileExtension,
				u.YamlTemplateExtension,
				u.YmlTemplateExtension,
			}

			found := false
			for _, extension := range extensions {
				testPath := filepath.Join(basePath, imp+extension)
				if _, err := os.Stat(testPath); err == nil {
					impWithExt = imp + extension
					found = true
					break
				}
			}

			if !found {
				// Default to .yaml if no file is found
				impWithExt = imp + u.DefaultStackConfigFileExtension
			}
		} else if ext == u.YamlFileExtension || ext == u.YmlFileExtension {
			// Check if there's a template version of this file
			templatePath := impWithExt + u.TemplateExtension
			if _, err := os.Stat(filepath.Join(basePath, templatePath)); err == nil {
				impWithExt = templatePath
			}
		}

		impWithExtPath := filepath.Join(basePath, impWithExt)

		if impWithExtPath == filePath {
			errorMessage := fmt.Sprintf("invalid import in the manifest '%s'\nThe file imports itself in '%s'",
				relativeFilePath,
				imp)
			return nil, nil, nil, nil, nil, nil, nil, errors.New(errorMessage)
		}

		// Find all import matches in the glob
		importMatches, err := u.GetGlobMatches(impWithExtPath)
		if err != nil || len(importMatches) == 0 {
			// Retry (b/c we are using `doublestar` library and it sometimes has issues reading many files in a Docker container)
			// TODO: review `doublestar` library

			importMatches, err = u.GetGlobMatches(impWithExtPath)
			if err != nil || len(importMatches) == 0 {
				// The import was not found -> check if the import is a Go template; if not, return the error
				isGolangTemplate, err2 := IsGolangTemplate(atmosConfig, imp)
				if err2 != nil {
					return nil, nil, nil, nil, nil, nil, nil, err2
				}

				// If the import is not a Go template and SkipIfMissing is false, return the error
				if !isGolangTemplate && !importStruct.SkipIfMissing {
					if err != nil {
						errorMessage := fmt.Sprintf("no matches found for the import '%s' in the file '%s'\nError: %s",
							imp,
							relativeFilePath,
							err,
						)
						return nil, nil, nil, nil, nil, nil, nil, errors.New(errorMessage)
					} else if importMatches == nil {
						errorMessage := fmt.Sprintf("no matches found for the import '%s' in the file '%s'",
							imp,
							relativeFilePath,
						)
						return nil, nil, nil, nil, nil, nil, nil, errors.New(errorMessage)
					}
				}
			}
		}

		// Process `context` in hierarchical imports.
		// Deep-merge the parent `context` with the current `context` and propagate the result to the entire chain of imports.
		// The parent `context` takes precedence over the current (imported) `context` and will override items with the same keys.
		// TODO: instead of calling the conversion functions, we need to switch to generics and update everything to support it
		listOfMaps := []map[string]any{importStruct.Context, context}
		mergedContext, err := m.MergeWithContext(atmosConfig, listOfMaps, mergeContext)
		if err != nil {
			return nil, nil, nil, nil, nil, nil, nil, err
		}

		// Initialize provenance storage before parallel processing to avoid data races.
		// All goroutines will share the same ProvenanceStorage (which is thread-safe).
		// This prevents multiple goroutines from racing to initialize the Provenance pointer.
		if atmosConfig != nil && atmosConfig.TrackProvenance && mergeContext != nil {
			mergeContext.EnableProvenance()
		}

		// Process the imports in the current manifest in parallel.
		// While the file I/O, parsing, and recursive import processing can be done in parallel,
		// the merge operations must be sequential to preserve Atmos inheritance order.
		results := make([]importFileResult, len(importMatches))
		var wg sync.WaitGroup

		for i, importFile := range importMatches {
			wg.Add(1)
			go func(index int, file string) {
				defer wg.Done()

				// Process the import file (expensive I/O + parsing + recursive imports).
				yamlConfig,
					_,
					yamlConfigRaw,
					terraformOverridesInline,
					terraformOverridesImports,
					helmfileOverridesInline,
					helmfileOverridesImports, processErr := processYAMLConfigFileWithContextInternal(
					atmosConfig,
					basePath,
					file,
					importsConfig,
					mergedContext,
					ignoreMissingFiles,
					importStruct.SkipTemplatesProcessing,
					importStruct.IgnoreMissingTemplateValues,
					importStruct.SkipIfMissing,
					parentTerraformOverridesInline,
					parentTerraformOverridesImports,
					parentHelmfileOverridesInline,
					parentHelmfileOverridesImports,
					"",
					mergeContext,
				)
				if processErr != nil {
					results[index] = importFileResult{index: index, err: processErr}
					return
				}

				// Calculate import relative path.
				importRelativePathWithExt := strings.Replace(filepath.ToSlash(file), filepath.ToSlash(basePath)+"/", "", 1)
				ext2 := filepath.Ext(importRelativePathWithExt)
				if ext2 == "" {
					ext2 = u.DefaultStackConfigFileExtension
				}
				importRelativePathWithoutExt := strings.TrimSuffix(importRelativePathWithExt, ext2)

				// Store result with all necessary data for sequential merging.
				results[index] = importFileResult{
					index:                        index,
					importFile:                   file,
					yamlConfig:                   yamlConfig,
					yamlConfigRaw:                yamlConfigRaw,
					terraformOverridesInline:     terraformOverridesInline,
					terraformOverridesImports:    terraformOverridesImports,
					helmfileOverridesInline:      helmfileOverridesInline,
					helmfileOverridesImports:     helmfileOverridesImports,
					importRelativePathWithoutExt: importRelativePathWithoutExt,
					err:                          nil,
				}
			}(i, importFile)
		}

		// Wait for all parallel processing to complete.
		wg.Wait()

		// Sequentially merge results in the original import order to preserve Atmos inheritance.
		for _, result := range results {
			if result.err != nil {
				return nil, nil, nil, nil, nil, nil, nil, result.err
			}

			// From the imported manifest, get the `overrides` sections and merge them with the parent `overrides` section.
			// The inline `overrides` section takes precedence over the imported `overrides` section inside the imported manifest.
			parentTerraformOverridesImports, err = m.MergeWithContext(
				atmosConfig,
				[]map[string]any{parentTerraformOverridesImports, result.terraformOverridesImports, result.terraformOverridesInline},
				mergeContext,
			)
			if err != nil {
				return nil, nil, nil, nil, nil, nil, nil, err
			}

			// From the imported manifest, get the `overrides` sections and merge them with the parent `overrides` section.
			// The inline `overrides` section takes precedence over the imported `overrides` section inside the imported manifest.
			parentHelmfileOverridesImports, err = m.MergeWithContext(
				atmosConfig,
				[]map[string]any{parentHelmfileOverridesImports, result.helmfileOverridesImports, result.helmfileOverridesInline},
				mergeContext,
			)
			if err != nil {
				return nil, nil, nil, nil, nil, nil, nil, err
			}

			// Append to stackConfigs in order.
			stackConfigs = append(stackConfigs, result.yamlConfig)

			// Record metadata for this import.
			// We record every time we encounter an import to track all files that import it,
			// but we use the path as a unique key so only the first entry is kept per import path.
			if atmosConfig.TrackProvenance && mergeContext != nil && mergeContext.IsProvenanceEnabled() {
				// Get depth from merge context using the dedicated method.
				depth := mergeContext.GetImportDepth()

				// Store metadata using special key format: "__import_meta__:<import-path>".
				// Note: We don't have line number info here since this is during recursive processing,
				// not YAML parsing. We'll use line 1 as a placeholder.
				metaKey := fmt.Sprintf("__import_meta__:%s", result.importRelativePathWithoutExt)

				// Only record if not already recorded (first occurrence wins for the metadata)
				if !mergeContext.HasProvenance(metaKey) {
					mergeContext.RecordProvenance(metaKey, m.ProvenanceEntry{
						File:   mergeContext.CurrentFile, // The file that's importing this file
						Line:   1,                        // Placeholder - we don't have exact line info here
						Column: 1,
						Type:   mergeContext.GetProvenanceType(),
						Depth:  depth,
					})
				}
			}

			// Protect concurrent writes to importsConfig map.
			// When processing imports in parallel at nested levels, multiple goroutines
			// may reach this point simultaneously for different imports.
			importsConfigLock.Lock()
			importsConfig[result.importRelativePathWithoutExt] = result.yamlConfigRaw
			importsConfigLock.Unlock()
		}
	}

	// Terraform `overrides`
	finalTerraformOverrides, err = m.MergeWithContext(
		atmosConfig,
		[]map[string]any{parentTerraformOverridesImports, parentTerraformOverridesInline},
		mergeContext,
	)
	if err != nil {
		return nil, nil, nil, nil, nil, nil, nil, err
	}

	// Helmfile `overrides`
	finalHelmfileOverrides, err = m.MergeWithContext(
		atmosConfig,
		[]map[string]any{parentHelmfileOverridesImports, parentHelmfileOverridesInline},
		mergeContext,
	)
	if err != nil {
		return nil, nil, nil, nil, nil, nil, nil, err
	}

	// Add the `overrides` section to all components in this stack manifest
	if len(finalTerraformOverrides) > 0 || len(finalHelmfileOverrides) > 0 {
		if componentsSection, ok := stackConfigMap[cfg.ComponentsSectionName].(map[string]any); ok {
			// Terraform
			if len(finalTerraformOverrides) > 0 {
				if terraformSection, ok := componentsSection[cfg.TerraformSectionName].(map[string]any); ok {
					for _, compSection := range terraformSection {
						if componentSection, ok := compSection.(map[string]any); ok {
							componentSection[cfg.OverridesSectionName] = finalTerraformOverrides
						}
					}
				}
			}

			// Helmfile
			if len(finalHelmfileOverrides) > 0 {
				if helmfileSection, ok := componentsSection[cfg.HelmfileSectionName].(map[string]any); ok {
					for _, compSection := range helmfileSection {
						if componentSection, ok := compSection.(map[string]any); ok {
							componentSection[cfg.OverridesSectionName] = finalHelmfileOverrides
						}
					}
				}
			}
		}
	}

	if len(stackConfigMap) > 0 {
		stackConfigs = append(stackConfigs, stackConfigMap)
	}

	// Deep-merge the stack manifest and all the imports
	stackConfigsDeepMerged, err := m.MergeWithContext(atmosConfig, stackConfigs, mergeContext)
	if err != nil {
		// The error already contains context information from MergeWithContext
		return nil, nil, nil, nil, nil, nil, nil, err
	}

	// NOTE: We don't store merge context here because ProcessYAMLConfigFileWithContext
	// can be called from parallel goroutines in ProcessYAMLConfigFiles, which would create
	// a race condition. Instead, the caller should store the merge context if needed.

	return stackConfigsDeepMerged,
		importsConfig,
		stackConfigMap,
		parentTerraformOverridesInline,
		parentTerraformOverridesImports,
		parentHelmfileOverridesInline,
		parentHelmfileOverridesImports,
		nil
}

// processSettingsIntegrationsGithub deep-merges the `settings.integrations.github` section from stack manifests with the `integrations.github` section from `atmos.yaml`.
func processSettingsIntegrationsGithub(atmosConfig *schema.AtmosConfiguration, settings map[string]any) (map[string]any, error) {
	defer perf.Track(atmosConfig, "exec.processSettingsIntegrationsGithub")()

	settingsIntegrationsSection := make(map[string]any)
	settingsIntegrationsGithubSection := make(map[string]any)

	// Find `settings.integrations.github` section from stack manifests
	//nolint:nestif // Nested type assertions for settings.integrations.github extraction.
	if settingsIntegrations, ok := settings[cfg.IntegrationsSectionName]; ok {
		if settingsIntegrationsMap, ok := settingsIntegrations.(map[string]any); ok {
			settingsIntegrationsSection = settingsIntegrationsMap
			if settingsIntegrationsGithub, ok := settingsIntegrationsMap[cfg.GithubSectionName]; ok {
				if settingsIntegrationsGithubMap, ok := settingsIntegrationsGithub.(map[string]any); ok {
					settingsIntegrationsGithubSection = settingsIntegrationsGithubMap
				}
			}
		}
	}

	// deep-merge the `settings.integrations.github` section from stack manifests with  the `integrations.github` section from `atmos.yaml`
	settingsIntegrationsGithubMerged, err := m.Merge(
		atmosConfig,
		[]map[string]any{
			atmosConfig.Integrations.GitHub,
			settingsIntegrationsGithubSection,
		})
	if err != nil {
		return nil, err
	}

	// Update the `settings.integrations.github` section
	if len(settingsIntegrationsGithubMerged) > 0 {
		if settings == nil {
			settings = make(map[string]any)
		}
		settingsIntegrationsSection[cfg.GithubSectionName] = settingsIntegrationsGithubMerged
		settings[cfg.IntegrationsSectionName] = settingsIntegrationsSection
	}

	return settings, nil
}

// FindComponentStacks finds all infrastructure stack manifests where the component or the base component is defined.
func FindComponentStacks(
	componentType string,
	component string,
	baseComponent string,
	componentStackMap map[string]map[string][]string,
) ([]string, error) {
	defer perf.Track(nil, "exec.FindComponentStacks")()

	var stacks []string

	//nolint:nestif // Nested lookups for component and base component stack configurations.
	if componentStackConfig, componentStackConfigExists := componentStackMap[componentType]; componentStackConfigExists {
		if componentStacks, componentStacksExist := componentStackConfig[component]; componentStacksExist {
			stacks = append(stacks, componentStacks...)
		}

<<<<<<< HEAD
	// Terraform section
	if i, ok := globalTerraformSection[cfg.CommandSectionName]; ok {
		terraformCommand, ok = i.(string)
		if !ok {
			return nil, fmt.Errorf("invalid 'terraform.command' section in the file '%s'", stackName)
		}
	}

	if i, ok := globalTerraformSection["vars"]; ok {
		terraformVars, ok = i.(map[string]any)
		if !ok {
			return nil, fmt.Errorf("invalid 'terraform.vars' section in the file '%s'", stackName)
		}
	}

	if i, ok := globalTerraformSection["hooks"]; ok {
		terraformHooks, ok = i.(map[string]any)
		if !ok {
			return nil, errors.Wrapf(ErrInvalidTerraformHooksSection, "in file '%s'", stackName)
		}
	}

	globalAndTerraformVars, err := m.Merge(atmosConfig, []map[string]any{globalVarsSection, terraformVars})
	if err != nil {
		return nil, err
	}

	globalAndTerraformHooks, err := m.Merge(atmosConfig, []map[string]any{globalHooksSection, terraformHooks})
	if err != nil {
		return nil, err
	}

	if i, ok := globalTerraformSection["settings"]; ok {
		terraformSettings, ok = i.(map[string]any)
		if !ok {
			return nil, fmt.Errorf("invalid 'terraform.settings' section in the file '%s'", stackName)
		}
	}

	globalAndTerraformSettings, err := m.Merge(atmosConfig, []map[string]any{globalSettingsSection, terraformSettings})
	if err != nil {
		return nil, err
	}

	if i, ok := globalTerraformSection["env"]; ok {
		terraformEnv, ok = i.(map[string]any)
		if !ok {
			return nil, fmt.Errorf("invalid 'terraform.env' section in the file '%s'", stackName)
		}
	}

	globalAndTerraformEnv, err := m.Merge(atmosConfig, []map[string]any{globalEnvSection, terraformEnv})
	if err != nil {
		return nil, err
	}

	if i, ok := globalTerraformSection[cfg.ProvidersSectionName]; ok {
		terraformProviders, ok = i.(map[string]any)
		if !ok {
			return nil, fmt.Errorf("invalid 'terraform.providers' section in the file '%s'", stackName)
		}
	}

	if i, ok := globalTerraformSection[cfg.HooksSectionName]; ok {
		terraformHooks, ok = i.(map[string]any)
		if !ok {
			return nil, fmt.Errorf("invalid 'terraform.hooks' section in the file '%s'", stackName)
		}
	}

	// Global backend
	globalBackendType := ""
	globalBackendSection := map[string]any{}

	if i, ok := globalTerraformSection["backend_type"]; ok {
		globalBackendType, ok = i.(string)
		if !ok {
			return nil, fmt.Errorf("invalid 'terraform.backend_type' section in the file '%s'", stackName)
		}
	}

	if i, ok := globalTerraformSection["backend"]; ok {
		globalBackendSection, ok = i.(map[string]any)
		if !ok {
			return nil, fmt.Errorf("invalid 'terraform.backend' section in the file '%s'", stackName)
		}
	}

	// Global remote state backend
	globalRemoteStateBackendType := ""
	globalRemoteStateBackendSection := map[string]any{}

	if i, ok := globalTerraformSection["remote_state_backend_type"]; ok {
		globalRemoteStateBackendType, ok = i.(string)
		if !ok {
			return nil, fmt.Errorf("invalid 'terraform.remote_state_backend_type' section in the file '%s'", stackName)
		}
	}

	if i, ok := globalTerraformSection["remote_state_backend"]; ok {
		globalRemoteStateBackendSection, ok = i.(map[string]any)
		if !ok {
			return nil, fmt.Errorf("invalid 'terraform.remote_state_backend' section in the file '%s'", stackName)
		}
	}

	// Helmfile section
	if i, ok := globalHelmfileSection[cfg.CommandSectionName]; ok {
		helmfileCommand, ok = i.(string)
		if !ok {
			return nil, fmt.Errorf("invalid 'helmfile.command' section in the file '%s'", stackName)
		}
	}

	if i, ok := globalHelmfileSection["vars"]; ok {
		helmfileVars, ok = i.(map[string]any)
		if !ok {
			return nil, fmt.Errorf("invalid 'helmfile.vars' section in the file '%s'", stackName)
		}
	}

	globalAndHelmfileVars, err := m.Merge(atmosConfig, []map[string]any{globalVarsSection, helmfileVars})
	if err != nil {
		return nil, err
	}

	if i, ok := globalHelmfileSection["settings"]; ok {
		helmfileSettings, ok = i.(map[string]any)
		if !ok {
			return nil, fmt.Errorf("invalid 'helmfile.settings' section in the file '%s'", stackName)
		}
	}

	globalAndHelmfileSettings, err := m.Merge(atmosConfig, []map[string]any{globalSettingsSection, helmfileSettings})
	if err != nil {
		return nil, err
	}

	if i, ok := globalHelmfileSection["env"]; ok {
		helmfileEnv, ok = i.(map[string]any)
		if !ok {
			return nil, fmt.Errorf("invalid 'helmfile.env' section in the file '%s'", stackName)
		}
	}

	globalAndHelmfileEnv, err := m.Merge(atmosConfig, []map[string]any{globalEnvSection, helmfileEnv})
	if err != nil {
		return nil, err
	}

	// Packer section
	if i, ok := globalPackerSection[cfg.CommandSectionName]; ok {
		packerCommand, ok = i.(string)
		if !ok {
			return nil, fmt.Errorf("invalid 'packer.command' section in the file '%s'", stackName)
		}
	}

	if i, ok := globalPackerSection["vars"]; ok {
		packerVars, ok = i.(map[string]any)
		if !ok {
			return nil, fmt.Errorf("invalid 'packer.vars' section in the file '%s'", stackName)
		}
	}

	globalAndPackerVars, err := m.Merge(atmosConfig, []map[string]any{globalVarsSection, packerVars})
	if err != nil {
		return nil, err
	}

	if i, ok := globalPackerSection["settings"]; ok {
		packerSettings, ok = i.(map[string]any)
		if !ok {
			return nil, fmt.Errorf("invalid 'packer.settings' section in the file '%s'", stackName)
		}
	}

	globalAndPackerSettings, err := m.Merge(atmosConfig, []map[string]any{globalSettingsSection, packerSettings})
	if err != nil {
		return nil, err
	}

	if i, ok := globalPackerSection["env"]; ok {
		packerEnv, ok = i.(map[string]any)
		if !ok {
			return nil, fmt.Errorf("invalid 'packer.env' section in the file '%s'", stackName)
		}
	}

	globalAndPackerEnv, err := m.Merge(atmosConfig, []map[string]any{globalEnvSection, packerEnv})
	if err != nil {
		return nil, err
	}

	// Process all Terraform components
	if componentTypeFilter == "" || componentTypeFilter == cfg.TerraformComponentType {
		if allTerraformComponents, ok := globalComponentsSection[cfg.TerraformComponentType]; ok {

			allTerraformComponentsMap, ok := allTerraformComponents.(map[string]any)
			if !ok {
				return nil, fmt.Errorf("invalid 'components.terraform' section in the file '%s'", stackName)
			}

			for cmp, v := range allTerraformComponentsMap {
				component := cmp

				componentMap, ok := v.(map[string]any)
				if !ok {
					return nil, fmt.Errorf("invalid 'components.terraform.%s' section in the file '%s'", component, stackName)
				}

				componentVars := map[string]any{}
				if i, ok := componentMap[cfg.VarsSectionName]; ok {
					componentVars, ok = i.(map[string]any)
					if !ok {
						return nil, fmt.Errorf("invalid 'components.terraform.%s.vars' section in the file '%s'", component, stackName)
					}
				}

				componentSettings := map[string]any{}
				if i, ok := componentMap[cfg.SettingsSectionName]; ok {
					componentSettings, ok = i.(map[string]any)
					if !ok {
						return nil, fmt.Errorf("invalid 'components.terraform.%s.settings' section in the file '%s'", component, stackName)
					}

					if i, ok := componentSettings["spacelift"]; ok {
						_, ok = i.(map[string]any)
						if !ok {
							return nil, fmt.Errorf("invalid 'components.terraform.%s.settings.spacelift' section in the file '%s'", component, stackName)
						}
					}
				}

				componentEnv := map[string]any{}
				if i, ok := componentMap[cfg.EnvSectionName]; ok {
					componentEnv, ok = i.(map[string]any)
					if !ok {
						return nil, fmt.Errorf("invalid 'components.terraform.%s.env' section in the file '%s'", component, stackName)
					}
				}

				componentProviders := map[string]any{}
				if i, ok := componentMap[cfg.ProvidersSectionName]; ok {
					componentProviders, ok = i.(map[string]any)
					if !ok {
						return nil, fmt.Errorf("invalid 'components.terraform.%s.providers' section in the file '%s'", component, stackName)
					}
				}

				componentHooks := map[string]any{}
				if i, ok := componentMap[cfg.HooksSectionName]; ok {
					componentHooks, ok = i.(map[string]any)
					if !ok {
						return nil, fmt.Errorf("invalid 'components.terraform.%s.hooks' section in the file '%s'", component, stackName)
					}
				}

				// Component metadata.
				// This is per component, not deep-merged and not inherited from base components and globals.
				componentMetadata := map[string]any{}
				if i, ok := componentMap[cfg.MetadataSectionName]; ok {
					componentMetadata, ok = i.(map[string]any)
					if !ok {
						return nil, fmt.Errorf("invalid 'components.terraform.%s.metadata' section in the file '%s'", component, stackName)
					}
				}

				// Component backend
				componentBackendType := ""
				componentBackendSection := map[string]any{}

				if i, ok := componentMap[cfg.BackendTypeSectionName]; ok {
					componentBackendType, ok = i.(string)
					if !ok {
						return nil, fmt.Errorf("invalid 'components.terraform.%s.backend_type' attribute in the file '%s'", component, stackName)
					}
				}

				if i, ok := componentMap[cfg.BackendSectionName]; ok {
					componentBackendSection, ok = i.(map[string]any)
					if !ok {
						return nil, fmt.Errorf("invalid 'components.terraform.%s.backend' section in the file '%s'", component, stackName)
					}
				}

				// Component remote state backend
				componentRemoteStateBackendType := ""
				componentRemoteStateBackendSection := map[string]any{}

				if i, ok := componentMap["remote_state_backend_type"]; ok {
					componentRemoteStateBackendType, ok = i.(string)
					if !ok {
						return nil, fmt.Errorf("invalid 'components.terraform.%s.remote_state_backend_type' attribute in the file '%s'", component, stackName)
					}
				}

				if i, ok := componentMap["remote_state_backend"]; ok {
					componentRemoteStateBackendSection, ok = i.(map[string]any)
					if !ok {
						return nil, fmt.Errorf("invalid 'components.terraform.%s.remote_state_backend' section in the file '%s'", component, stackName)
					}
				}

				componentTerraformCommand := ""
				if i, ok := componentMap[cfg.CommandSectionName]; ok {
					componentTerraformCommand, ok = i.(string)
					if !ok {
						return nil, fmt.Errorf("invalid 'components.terraform.%s.command' attribute in the file '%s'", component, stackName)
					}
				}

				// Process overrides
				componentOverrides := map[string]any{}
				componentOverridesVars := map[string]any{}
				componentOverridesSettings := map[string]any{}
				componentOverridesEnv := map[string]any{}
				componentOverridesProviders := map[string]any{}
				componentOverridesHooks := map[string]any{}
				componentOverridesTerraformCommand := ""

				if i, ok := componentMap[cfg.OverridesSectionName]; ok {
					if componentOverrides, ok = i.(map[string]any); !ok {
						return nil, fmt.Errorf("invalid 'components.terraform.%s.overrides' in the manifest '%s'", component, stackName)
					}

					if i, ok = componentOverrides[cfg.VarsSectionName]; ok {
						if componentOverridesVars, ok = i.(map[string]any); !ok {
							return nil, fmt.Errorf("invalid 'components.terraform.%s.overrides.vars' in the manifest '%s'", component, stackName)
						}
					}

					if i, ok = componentOverrides[cfg.SettingsSectionName]; ok {
						if componentOverridesSettings, ok = i.(map[string]any); !ok {
							return nil, fmt.Errorf("invalid 'components.terraform.%s.overrides.settings' in the manifest '%s'", component, stackName)
						}
					}

					if i, ok = componentOverrides[cfg.EnvSectionName]; ok {
						if componentOverridesEnv, ok = i.(map[string]any); !ok {
							return nil, fmt.Errorf("invalid 'components.terraform.%s.overrides.env' in the manifest '%s'", component, stackName)
						}
					}

					if i, ok = componentOverrides[cfg.CommandSectionName]; ok {
						if componentOverridesTerraformCommand, ok = i.(string); !ok {
							return nil, fmt.Errorf("invalid 'components.terraform.%s.overrides.command' in the manifest '%s'", component, stackName)
						}
					}

					if i, ok = componentOverrides[cfg.ProvidersSectionName]; ok {
						if componentOverridesProviders, ok = i.(map[string]any); !ok {
							return nil, fmt.Errorf("invalid 'components.terraform.%s.overrides.providers' in the manifest '%s'", component, stackName)
						}
					}

					if i, ok = componentOverrides[cfg.HooksSectionName]; ok {
						if componentOverridesHooks, ok = i.(map[string]any); !ok {
							return nil, fmt.Errorf("invalid 'components.terraform.%s.overrides.hooks' in the manifest '%s'", component, stackName)
						}
					}
				}

				// Process base component(s)
				baseComponentName := ""
				baseComponentVars := map[string]any{}
				baseComponentSettings := map[string]any{}
				baseComponentEnv := map[string]any{}
				baseComponentProviders := map[string]any{}
				baseComponentHooks := map[string]any{}
				baseComponentTerraformCommand := ""
				baseComponentBackendType := ""
				baseComponentBackendSection := map[string]any{}
				baseComponentRemoteStateBackendType := ""
				baseComponentRemoteStateBackendSection := map[string]any{}
				var baseComponentConfig schema.BaseComponentConfig
				var componentInheritanceChain []string
				var baseComponents []string

				// Inheritance using the top-level `component` attribute
				if baseComponent, baseComponentExist := componentMap[cfg.ComponentSectionName]; baseComponentExist {
					baseComponentName, ok = baseComponent.(string)
					if !ok {
						return nil, fmt.Errorf("invalid 'components.terraform.%s.component' attribute in the file '%s'", component, stackName)
					}

					// Process the base components recursively to find `componentInheritanceChain`
					err = ProcessBaseComponentConfig(
						atmosConfig,
						&baseComponentConfig,
						allTerraformComponentsMap,
						component,
						stack,
						baseComponentName,
						terraformComponentsBasePath,
						checkBaseComponentExists,
						&baseComponents,
					)
					if err != nil {
						return nil, err
					}

					baseComponentVars = baseComponentConfig.BaseComponentVars
					baseComponentSettings = baseComponentConfig.BaseComponentSettings
					baseComponentEnv = baseComponentConfig.BaseComponentEnv
					baseComponentProviders = baseComponentConfig.BaseComponentProviders
					baseComponentHooks = baseComponentConfig.BaseComponentHooks
					baseComponentName = baseComponentConfig.FinalBaseComponentName
					baseComponentTerraformCommand = baseComponentConfig.BaseComponentCommand
					baseComponentBackendType = baseComponentConfig.BaseComponentBackendType
					baseComponentBackendSection = baseComponentConfig.BaseComponentBackendSection
					baseComponentRemoteStateBackendType = baseComponentConfig.BaseComponentRemoteStateBackendType
					baseComponentRemoteStateBackendSection = baseComponentConfig.BaseComponentRemoteStateBackendSection
					componentInheritanceChain = baseComponentConfig.ComponentInheritanceChain
				}

				// Multiple inheritance (and multiple-inheritance chain) using `metadata.component` and `metadata.inherit`.
				// `metadata.component` points to the component implementation (e.g. in `components/terraform` folder),
				// it does not specify inheritance (it overrides the deprecated top-level `component` attribute).
				// `metadata.inherit` is a list of component names from which the current component inherits.
				// It uses a method similar to Method Resolution Order (MRO), which is how Python supports multiple inheritance.
				//
				// In the case of multiple base components, it is processed left to right, in the order by which it was declared.
				// For example: `metadata.inherits: [componentA, componentB]`
				// will deep-merge all the base components of `componentA` (each component overriding its base),
				// then all the base components of `componentB` (each component overriding its base),
				// then the two results are deep-merged together (`componentB` inheritance chain will override values from 'componentA' inheritance chain).
				if baseComponentFromMetadata, baseComponentFromMetadataExist := componentMetadata[cfg.ComponentSectionName]; baseComponentFromMetadataExist {
					baseComponentName, ok = baseComponentFromMetadata.(string)
					if !ok {
						return nil, fmt.Errorf("invalid 'components.terraform.%s.metadata.component' attribute in the file '%s'", component, stackName)
					}
				}

				baseComponents = append(baseComponents, baseComponentName)

				if inheritList, inheritListExist := componentMetadata["inherits"].([]any); inheritListExist {
					for _, v := range inheritList {
						baseComponentFromInheritList, ok := v.(string)
						if !ok {
							return nil, fmt.Errorf("invalid 'components.terraform.%s.metadata.inherits' section in the file '%s'", component, stackName)
						}

						if _, ok := allTerraformComponentsMap[baseComponentFromInheritList]; !ok {
							if checkBaseComponentExists {
								errorMessage := fmt.Sprintf("The component '%[1]s' in the stack manifest '%[2]s' inherits from '%[3]s' "+
									"(using 'metadata.inherits'), but '%[3]s' is not defined in any of the config files for the stack '%[2]s'",
									component,
									stackName,
									baseComponentFromInheritList,
								)
								return nil, errors.New(errorMessage)
							}
						}

						// Process the baseComponentFromInheritList components recursively to find `componentInheritanceChain`
						err = ProcessBaseComponentConfig(
							atmosConfig,
							&baseComponentConfig,
							allTerraformComponentsMap,
							component,
							stack,
							baseComponentFromInheritList,
							terraformComponentsBasePath,
							checkBaseComponentExists,
							&baseComponents,
						)
						if err != nil {
							return nil, err
						}

						baseComponentVars = baseComponentConfig.BaseComponentVars
						baseComponentSettings = baseComponentConfig.BaseComponentSettings
						baseComponentEnv = baseComponentConfig.BaseComponentEnv
						baseComponentProviders = baseComponentConfig.BaseComponentProviders
						baseComponentHooks = baseComponentConfig.BaseComponentHooks
						baseComponentTerraformCommand = baseComponentConfig.BaseComponentCommand
						baseComponentBackendType = baseComponentConfig.BaseComponentBackendType
						baseComponentBackendSection = baseComponentConfig.BaseComponentBackendSection
						baseComponentRemoteStateBackendType = baseComponentConfig.BaseComponentRemoteStateBackendType
						baseComponentRemoteStateBackendSection = baseComponentConfig.BaseComponentRemoteStateBackendSection
						componentInheritanceChain = baseComponentConfig.ComponentInheritanceChain
					}
				}

				baseComponents = u.UniqueStrings(baseComponents)
				sort.Strings(baseComponents)

				// Final configs
				finalComponentVars, err := m.Merge(
					atmosConfig,
					[]map[string]any{
						globalAndTerraformVars,
						baseComponentVars,
						componentVars,
						componentOverridesVars,
					})
				if err != nil {
					return nil, err
				}

				finalComponentSettings, err := m.Merge(
					atmosConfig,
					[]map[string]any{
						globalAndTerraformSettings,
						baseComponentSettings,
						componentSettings,
						componentOverridesSettings,
					})
				if err != nil {
					return nil, err
				}

				finalComponentEnv, err := m.Merge(
					atmosConfig,
					[]map[string]any{
						globalAndTerraformEnv,
						baseComponentEnv,
						componentEnv,
						componentOverridesEnv,
					})
				if err != nil {
					return nil, err
				}

				finalComponentProviders, err := m.Merge(
					atmosConfig,
					[]map[string]any{
						terraformProviders,
						baseComponentProviders,
						componentProviders,
						componentOverridesProviders,
					})
				if err != nil {
					return nil, err
				}

				finalComponentHooks, err := m.Merge(
					atmosConfig,
					[]map[string]any{
						globalAndTerraformHooks,
						baseComponentHooks,
						componentHooks,
						componentOverridesHooks,
					})
				if err != nil {
					return nil, err
				}

				// Final backend
				finalComponentBackendType := globalBackendType
				if len(baseComponentBackendType) > 0 {
					finalComponentBackendType = baseComponentBackendType
				}
				if len(componentBackendType) > 0 {
					finalComponentBackendType = componentBackendType
				}

				finalComponentBackendSection, err := m.Merge(
					atmosConfig,
					[]map[string]any{
						globalBackendSection,
						baseComponentBackendSection,
						componentBackendSection,
					})
				if err != nil {
					return nil, err
				}

				finalComponentBackend := map[string]any{}
				if i, ok := finalComponentBackendSection[finalComponentBackendType]; ok {
					finalComponentBackend, ok = i.(map[string]any)
					if !ok {
						return nil, fmt.Errorf("invalid 'terraform.backend' section for the component '%s'", component)
					}
				}

				// AWS S3 backend
				// Check if `backend` section has `workspace_key_prefix` for `s3` backend type
				// If it does not, use the component name instead
				// It will also be propagated to `remote_state_backend` section of `s3` type
				if finalComponentBackendType == "s3" {
					if p, ok := finalComponentBackend["workspace_key_prefix"].(string); !ok || p == "" {
						workspaceKeyPrefix := component
						if baseComponentName != "" {
							workspaceKeyPrefix = baseComponentName
						}
						finalComponentBackend["workspace_key_prefix"] = strings.Replace(workspaceKeyPrefix, "/", "-", -1)
					}
				}

				// Google GSC backend
				// Check if `backend` section has `prefix` for `gcs` backend type
				// If it does not, use the component name instead
				// https://developer.hashicorp.com/terraform/language/settings/backends/gcs
				// https://developer.hashicorp.com/terraform/language/settings/backends/gcs#prefix
				if finalComponentBackendType == cfg.BackendTypeGCS {
					if p, ok := finalComponentBackend["prefix"].(string); !ok || p == "" {
						prefix := component
						if baseComponentName != "" {
							prefix = baseComponentName
						}
						finalComponentBackend["prefix"] = strings.Replace(prefix, "/", "-", -1)
					}
				}

				// Azure backend
				// Check if component `backend` section has `key` for `azurerm` backend type
				// If it does not, use the component name instead and format it with the global backend key name to auto generate a unique Terraform state key
				// The backend state file will be formatted like so: {global key name}/{component name}.terraform.tfstate
				if finalComponentBackendType == cfg.BackendTypeAzurerm {
					if componentAzurerm, componentAzurermExists := componentBackendSection["azurerm"].(map[string]any); !componentAzurermExists {
						if _, componentAzurermKeyExists := componentAzurerm["key"].(string); !componentAzurermKeyExists {
							azureKeyPrefixComponent := component
							var keyName []string
							if baseComponentName != "" {
								azureKeyPrefixComponent = baseComponentName
							}
							if globalAzurerm, globalAzurermExists := globalBackendSection["azurerm"].(map[string]any); globalAzurermExists {
								if _, globalAzurermKeyExists := globalAzurerm["key"].(string); globalAzurermKeyExists {
									keyName = append(keyName, globalAzurerm["key"].(string))
								}
							}
							componentKeyName := strings.Replace(azureKeyPrefixComponent, "/", "-", -1)
							keyName = append(keyName, fmt.Sprintf("%s.terraform.tfstate", componentKeyName))
							finalComponentBackend["key"] = strings.Join(keyName, "/")
						}
					}
				}

				// Final remote state backend
				finalComponentRemoteStateBackendType := finalComponentBackendType
				if len(globalRemoteStateBackendType) > 0 {
					finalComponentRemoteStateBackendType = globalRemoteStateBackendType
				}
				if len(baseComponentRemoteStateBackendType) > 0 {
					finalComponentRemoteStateBackendType = baseComponentRemoteStateBackendType
				}
				if len(componentRemoteStateBackendType) > 0 {
					finalComponentRemoteStateBackendType = componentRemoteStateBackendType
				}

				finalComponentRemoteStateBackendSection, err := m.Merge(
					atmosConfig,
					[]map[string]any{
						globalRemoteStateBackendSection,
						baseComponentRemoteStateBackendSection,
						componentRemoteStateBackendSection,
					})
				if err != nil {
					return nil, err
				}

				// Merge `backend` and `remote_state_backend` sections
				// This will allow keeping `remote_state_backend` section DRY
				finalComponentRemoteStateBackendSectionMerged, err := m.Merge(
					atmosConfig,
					[]map[string]any{
						finalComponentBackendSection,
						finalComponentRemoteStateBackendSection,
					})
				if err != nil {
					return nil, err
				}

				finalComponentRemoteStateBackend := map[string]any{}
				if i, ok := finalComponentRemoteStateBackendSectionMerged[finalComponentRemoteStateBackendType]; ok {
					finalComponentRemoteStateBackend, ok = i.(map[string]any)
					if !ok {
						return nil, fmt.Errorf("invalid 'terraform.remote_state_backend' section for the component '%s'", component)
					}
				}

				// Final binary to execute
				// Check for the binary in the following order:
				// - `components.terraform.command` section in `atmos.yaml` CLI config file
				// - global `terraform.command` section
				// - base component(s) `command` section
				// - component `command` section
				// - `overrides.command` section
				finalComponentTerraformCommand := "terraform"
				if atmosConfig.Components.Terraform.Command != "" {
					finalComponentTerraformCommand = atmosConfig.Components.Terraform.Command
				}
				if terraformCommand != "" {
					finalComponentTerraformCommand = terraformCommand
				}
				if baseComponentTerraformCommand != "" {
					finalComponentTerraformCommand = baseComponentTerraformCommand
				}
				if componentTerraformCommand != "" {
					finalComponentTerraformCommand = componentTerraformCommand
				}
				if componentOverridesTerraformCommand != "" {
					finalComponentTerraformCommand = componentOverridesTerraformCommand
				}

				// If the component is not deployable (`metadata.type: abstract`), remove `settings.spacelift.workspace_enabled` from the map).
				// This will prevent the derived components from inheriting `settings.spacelift.workspace_enabled=false` of not-deployable components.
				// Also, removing `settings.spacelift.workspace_enabled` will effectively make it `false`
				// and `spacelift_stack_processor` will not create a Spacelift stack for the abstract component
				// even if `settings.spacelift.workspace_enabled` was set to `true`.
				// This is per component, not deep-merged and not inherited from base components and globals.
				componentIsAbstract := false
				if componentType, componentTypeAttributeExists := componentMetadata["type"].(string); componentTypeAttributeExists {
					if componentType == "abstract" {
						componentIsAbstract = true
					}
				}
				if componentIsAbstract {
					if i, ok := finalComponentSettings["spacelift"]; ok {
						spaceliftSettings, ok := i.(map[string]any)
						if !ok {
							return nil, fmt.Errorf("invalid 'components.terraform.%s.settings.spacelift' section in the file '%s'", component, stackName)
						}
						delete(spaceliftSettings, "workspace_enabled")
					}
				}

				finalSettings, err := processSettingsIntegrationsGithub(atmosConfig, finalComponentSettings)
				if err != nil {
					return nil, err
				}

				comp := map[string]any{}
				comp[cfg.VarsSectionName] = finalComponentVars
				comp[cfg.SettingsSectionName] = finalSettings
				comp[cfg.EnvSectionName] = finalComponentEnv
				comp[cfg.BackendTypeSectionName] = finalComponentBackendType
				comp[cfg.BackendSectionName] = finalComponentBackend
				comp[cfg.RemoteStateBackendTypeSectionName] = finalComponentRemoteStateBackendType
				comp[cfg.RemoteStateBackendSectionName] = finalComponentRemoteStateBackend
				comp[cfg.CommandSectionName] = finalComponentTerraformCommand
				comp[cfg.InheritanceSectionName] = componentInheritanceChain
				comp[cfg.MetadataSectionName] = componentMetadata
				comp[cfg.OverridesSectionName] = componentOverrides
				comp[cfg.ProvidersSectionName] = finalComponentProviders
				comp[cfg.HooksSectionName] = finalComponentHooks

				if baseComponentName != "" {
					comp[cfg.ComponentSectionName] = baseComponentName
				}

				terraformComponents[component] = comp
			}
		}
	}

	// Process all Helmfile components
	if componentTypeFilter == "" || componentTypeFilter == cfg.HelmfileComponentType {
		if allHelmfileComponents, ok := globalComponentsSection[cfg.HelmfileComponentType]; ok {

			allHelmfileComponentsMap, ok := allHelmfileComponents.(map[string]any)
			if !ok {
				return nil, fmt.Errorf("invalid 'components.helmfile' section in the file '%s'", stackName)
			}

			for cmp, v := range allHelmfileComponentsMap {
				component := cmp

				componentMap, ok := v.(map[string]any)
				if !ok {
					return nil, fmt.Errorf("invalid 'components.helmfile.%s' section in the file '%s'", component, stackName)
				}

				componentVars := map[string]any{}
				if i2, ok := componentMap[cfg.VarsSectionName]; ok {
					componentVars, ok = i2.(map[string]any)
					if !ok {
						return nil, fmt.Errorf("invalid 'components.helmfile.%s.vars' section in the file '%s'", component, stackName)
					}
				}

				componentSettings := map[string]any{}
				if i, ok := componentMap[cfg.SettingsSectionName]; ok {
					componentSettings, ok = i.(map[string]any)
					if !ok {
						return nil, fmt.Errorf("invalid 'components.helmfile.%s.settings' section in the file '%s'", component, stackName)
					}
				}

				componentEnv := map[string]any{}
				if i, ok := componentMap[cfg.EnvSectionName]; ok {
					componentEnv, ok = i.(map[string]any)
					if !ok {
						return nil, fmt.Errorf("invalid 'components.helmfile.%s.env' section in the file '%s'", component, stackName)
					}
				}

				// Component metadata.
				// This is per component, not deep-merged and not inherited from base components and globals.
				componentMetadata := map[string]any{}
				if i, ok := componentMap[cfg.MetadataSectionName]; ok {
					componentMetadata, ok = i.(map[string]any)
					if !ok {
						return nil, fmt.Errorf("invalid 'components.helmfile.%s.metadata' section in the file '%s'", component, stackName)
					}
				}

				componentHelmfileCommand := ""
				if i, ok := componentMap[cfg.CommandSectionName]; ok {
					componentHelmfileCommand, ok = i.(string)
					if !ok {
						return nil, fmt.Errorf("invalid 'components.helmfile.%s.command' attribute in the file '%s'", component, stackName)
					}
				}

				// Process overrides
				componentOverrides := map[string]any{}
				componentOverridesVars := map[string]any{}
				componentOverridesSettings := map[string]any{}
				componentOverridesEnv := map[string]any{}
				componentOverridesHelmfileCommand := ""

				if i, ok := componentMap[cfg.OverridesSectionName]; ok {
					if componentOverrides, ok = i.(map[string]any); !ok {
						return nil, fmt.Errorf("invalid 'components.helmfile.%s.overrides' in the manifest '%s'", component, stackName)
					}

					if i, ok = componentOverrides[cfg.VarsSectionName]; ok {
						if componentOverridesVars, ok = i.(map[string]any); !ok {
							return nil, fmt.Errorf("invalid 'components.helmfile.%s.overrides.vars' in the manifest '%s'", component, stackName)
						}
					}

					if i, ok = componentOverrides[cfg.SettingsSectionName]; ok {
						if componentOverridesSettings, ok = i.(map[string]any); !ok {
							return nil, fmt.Errorf("invalid 'components.helmfile.%s.overrides.settings' in the manifest '%s'", component, stackName)
						}
					}

					if i, ok = componentOverrides[cfg.EnvSectionName]; ok {
						if componentOverridesEnv, ok = i.(map[string]any); !ok {
							return nil, fmt.Errorf("invalid 'components.helmfile.%s.overrides.env' in the manifest '%s'", component, stackName)
						}
					}

					if i, ok = componentOverrides[cfg.CommandSectionName]; ok {
						if componentOverridesHelmfileCommand, ok = i.(string); !ok {
							return nil, fmt.Errorf("invalid 'components.helmfile.%s.overrides.command' in the manifest '%s'", component, stackName)
						}
					}
				}

				// Process base component(s)
				baseComponentVars := map[string]any{}
				baseComponentSettings := map[string]any{}
				baseComponentEnv := map[string]any{}
				baseComponentName := ""
				baseComponentHelmfileCommand := ""
				var baseComponentConfig schema.BaseComponentConfig
				var componentInheritanceChain []string
				var baseComponents []string

				// Inheritance using the top-level `component` attribute
				if baseComponent, baseComponentExist := componentMap[cfg.ComponentSectionName]; baseComponentExist {
					baseComponentName, ok = baseComponent.(string)
					if !ok {
						return nil, fmt.Errorf("invalid 'components.helmfile.%s.component' attribute in the file '%s'", component, stackName)
					}

					// Process the base components recursively to find `componentInheritanceChain`
					err = ProcessBaseComponentConfig(
						atmosConfig,
						&baseComponentConfig,
						allHelmfileComponentsMap,
						component,
						stack,
						baseComponentName,
						helmfileComponentsBasePath,
						checkBaseComponentExists,
						&baseComponents,
					)
					if err != nil {
						return nil, err
					}

					baseComponentVars = baseComponentConfig.BaseComponentVars
					baseComponentSettings = baseComponentConfig.BaseComponentSettings
					baseComponentEnv = baseComponentConfig.BaseComponentEnv
					baseComponentName = baseComponentConfig.FinalBaseComponentName
					baseComponentHelmfileCommand = baseComponentConfig.BaseComponentCommand
					componentInheritanceChain = baseComponentConfig.ComponentInheritanceChain
				}

				// Multiple inheritance (and multiple-inheritance chain) using `metadata.component` and `metadata.inherit`.
				// `metadata.component` points to the component implementation (e.g. in `components/terraform` folder),
				// it does not specify inheritance (it overrides the deprecated top-level `component` attribute).
				// `metadata.inherit` is a list of component names from which the current component inherits.
				// It uses a method similar to Method Resolution Order (MRO), which is how Python supports multiple inheritance.
				//
				// In the case of multiple base components, it is processed left to right, in the order by which it was declared.
				// For example: `metadata.inherits: [componentA, componentB]`
				// will deep-merge all the base components of `componentA` (each component overriding its base),
				// then all the base components of `componentB` (each component overriding its base),
				// then the two results are deep-merged together (`componentB` inheritance chain will override values from 'componentA' inheritance chain).
				if baseComponentFromMetadata, baseComponentFromMetadataExist := componentMetadata[cfg.ComponentSectionName]; baseComponentFromMetadataExist {
					baseComponentName, ok = baseComponentFromMetadata.(string)
					if !ok {
						return nil, fmt.Errorf("invalid 'components.helmfile.%s.metadata.component' attribute in the file '%s'", component, stackName)
					}
				}

				baseComponents = append(baseComponents, baseComponentName)

				if inheritList, inheritListExist := componentMetadata["inherits"].([]any); inheritListExist {
					for _, v := range inheritList {
						baseComponentFromInheritList, ok := v.(string)
						if !ok {
							return nil, fmt.Errorf("invalid 'components.helmfile.%s.metadata.inherits' section in the file '%s'", component, stackName)
						}

						if _, ok := allHelmfileComponentsMap[baseComponentFromInheritList]; !ok {
							if checkBaseComponentExists {
								errorMessage := fmt.Sprintf("The component '%[1]s' in the stack manifest '%[2]s' inherits from '%[3]s' "+
									"(using 'metadata.inherits'), but '%[3]s' is not defined in any of the config files for the stack '%[2]s'",
									component,
									stackName,
									baseComponentFromInheritList,
								)
								return nil, errors.New(errorMessage)
							}
						}

						// Process the baseComponentFromInheritList components recursively to find `componentInheritanceChain`
						err = ProcessBaseComponentConfig(
							atmosConfig,
							&baseComponentConfig,
							allHelmfileComponentsMap,
							component,
							stack,
							baseComponentFromInheritList,
							helmfileComponentsBasePath,
							checkBaseComponentExists,
							&baseComponents,
						)
						if err != nil {
							return nil, err
						}

						baseComponentVars = baseComponentConfig.BaseComponentVars
						baseComponentSettings = baseComponentConfig.BaseComponentSettings
						baseComponentEnv = baseComponentConfig.BaseComponentEnv
						baseComponentName = baseComponentConfig.FinalBaseComponentName
						baseComponentHelmfileCommand = baseComponentConfig.BaseComponentCommand
						componentInheritanceChain = baseComponentConfig.ComponentInheritanceChain
					}
				}

				baseComponents = u.UniqueStrings(baseComponents)
				sort.Strings(baseComponents)

				// Final configs
				finalComponentVars, err := m.Merge(
					atmosConfig,
					[]map[string]any{
						globalAndHelmfileVars,
						baseComponentVars,
						componentVars,
						componentOverridesVars,
					})
				if err != nil {
					return nil, err
				}

				finalComponentSettings, err := m.Merge(
					atmosConfig,
					[]map[string]any{
						globalAndHelmfileSettings,
						baseComponentSettings,
						componentSettings,
						componentOverridesSettings,
					})
				if err != nil {
					return nil, err
				}

				finalComponentEnv, err := m.Merge(
					atmosConfig,
					[]map[string]any{
						globalAndHelmfileEnv,
						baseComponentEnv,
						componentEnv,
						componentOverridesEnv,
					})
				if err != nil {
					return nil, err
				}

				// Final binary to execute
				// Check for the binary in the following order:
				// - `components.helmfile.command` section in `atmos.yaml` CLI config file
				// - global `helmfile.command` section
				// - base component(s) `command` section
				// - component `command` section
				// - `overrides.command` section
				finalComponentHelmfileCommand := "helmfile"
				if atmosConfig.Components.Helmfile.Command != "" {
					finalComponentHelmfileCommand = atmosConfig.Components.Helmfile.Command
				}
				if helmfileCommand != "" {
					finalComponentHelmfileCommand = helmfileCommand
				}
				if baseComponentHelmfileCommand != "" {
					finalComponentHelmfileCommand = baseComponentHelmfileCommand
				}
				if componentHelmfileCommand != "" {
					finalComponentHelmfileCommand = componentHelmfileCommand
				}
				if componentOverridesHelmfileCommand != "" {
					finalComponentHelmfileCommand = componentOverridesHelmfileCommand
				}

				finalSettings, err := processSettingsIntegrationsGithub(atmosConfig, finalComponentSettings)
				if err != nil {
					return nil, err
				}

				comp := map[string]any{}
				comp[cfg.VarsSectionName] = finalComponentVars
				comp[cfg.SettingsSectionName] = finalSettings
				comp[cfg.EnvSectionName] = finalComponentEnv
				comp[cfg.CommandSectionName] = finalComponentHelmfileCommand
				comp["inheritance"] = componentInheritanceChain
				comp[cfg.MetadataSectionName] = componentMetadata
				comp[cfg.OverridesSectionName] = componentOverrides

				if baseComponentName != "" {
					comp[cfg.ComponentSectionName] = baseComponentName
				}

				helmfileComponents[component] = comp
			}
		}
	}

	// Process all Packer components
	if componentTypeFilter == "" || componentTypeFilter == cfg.PackerComponentType {
		if allPackerComponents, ok := globalComponentsSection[cfg.PackerComponentType]; ok {

			allPackerComponentsMap, ok := allPackerComponents.(map[string]any)
			if !ok {
				return nil, fmt.Errorf("invalid 'components.packer' section in the file '%s'", stackName)
			}

			for cmp, v := range allPackerComponentsMap {
				component := cmp

				componentMap, ok := v.(map[string]any)
				if !ok {
					return nil, fmt.Errorf("invalid 'components.packer.%s' section in the file '%s'", component, stackName)
				}

				componentVars := map[string]any{}
				if i2, ok := componentMap[cfg.VarsSectionName]; ok {
					componentVars, ok = i2.(map[string]any)
					if !ok {
						return nil, fmt.Errorf("invalid 'components.packer.%s.vars' section in the file '%s'", component, stackName)
					}
				}

				componentSettings := map[string]any{}
				if i, ok := componentMap[cfg.SettingsSectionName]; ok {
					componentSettings, ok = i.(map[string]any)
					if !ok {
						return nil, fmt.Errorf("invalid 'components.packer.%s.settings' section in the file '%s'", component, stackName)
					}
				}

				componentEnv := map[string]any{}
				if i, ok := componentMap[cfg.EnvSectionName]; ok {
					componentEnv, ok = i.(map[string]any)
					if !ok {
						return nil, fmt.Errorf("invalid 'components.packer.%s.env' section in the file '%s'", component, stackName)
					}
				}

				// Component metadata.
				// This is per component, not deep-merged and not inherited from base components and globals.
				componentMetadata := map[string]any{}
				if i, ok := componentMap[cfg.MetadataSectionName]; ok {
					componentMetadata, ok = i.(map[string]any)
					if !ok {
						return nil, fmt.Errorf("invalid 'components.packer.%s.metadata' section in the file '%s'", component, stackName)
					}
				}

				componentPackerCommand := ""
				if i, ok := componentMap[cfg.CommandSectionName]; ok {
					componentPackerCommand, ok = i.(string)
					if !ok {
						return nil, fmt.Errorf("invalid 'components.packer.%s.command' attribute in the file '%s'", component, stackName)
					}
				}

				// Process overrides
				componentOverrides := map[string]any{}
				componentOverridesVars := map[string]any{}
				componentOverridesSettings := map[string]any{}
				componentOverridesEnv := map[string]any{}
				componentOverridesPackerCommand := ""

				if i, ok := componentMap[cfg.OverridesSectionName]; ok {
					if componentOverrides, ok = i.(map[string]any); !ok {
						return nil, fmt.Errorf("invalid 'components.packer.%s.overrides' in the manifest '%s'", component, stackName)
					}

					if i, ok = componentOverrides[cfg.VarsSectionName]; ok {
						if componentOverridesVars, ok = i.(map[string]any); !ok {
							return nil, fmt.Errorf("invalid 'components.packer.%s.overrides.vars' in the manifest '%s'", component, stackName)
						}
					}

					if i, ok = componentOverrides[cfg.SettingsSectionName]; ok {
						if componentOverridesSettings, ok = i.(map[string]any); !ok {
							return nil, fmt.Errorf("invalid 'components.packer.%s.overrides.settings' in the manifest '%s'", component, stackName)
						}
					}

					if i, ok = componentOverrides[cfg.EnvSectionName]; ok {
						if componentOverridesEnv, ok = i.(map[string]any); !ok {
							return nil, fmt.Errorf("invalid 'components.packer.%s.overrides.env' in the manifest '%s'", component, stackName)
						}
					}

					if i, ok = componentOverrides[cfg.CommandSectionName]; ok {
						if componentOverridesPackerCommand, ok = i.(string); !ok {
							return nil, fmt.Errorf("invalid 'components.packer.%s.overrides.command' in the manifest '%s'", component, stackName)
						}
					}
				}

				// Process base component(s)
				baseComponentVars := map[string]any{}
				baseComponentSettings := map[string]any{}
				baseComponentEnv := map[string]any{}
				baseComponentName := ""
				baseComponentPackerCommand := ""
				var baseComponentConfig schema.BaseComponentConfig
				var componentInheritanceChain []string
				var baseComponents []string

				// Inheritance using the top-level `component` attribute
				if baseComponent, baseComponentExist := componentMap[cfg.ComponentSectionName]; baseComponentExist {
					baseComponentName, ok = baseComponent.(string)
					if !ok {
						return nil, fmt.Errorf("invalid 'components.packer.%s.component' attribute in the file '%s'", component, stackName)
					}

					// Process the base components recursively to find `componentInheritanceChain`
					err = ProcessBaseComponentConfig(
						atmosConfig,
						&baseComponentConfig,
						allPackerComponentsMap,
						component,
						stack,
						baseComponentName,
						packerComponentsBasePath,
						checkBaseComponentExists,
						&baseComponents,
					)
					if err != nil {
						return nil, err
					}

					baseComponentVars = baseComponentConfig.BaseComponentVars
					baseComponentSettings = baseComponentConfig.BaseComponentSettings
					baseComponentEnv = baseComponentConfig.BaseComponentEnv
					baseComponentName = baseComponentConfig.FinalBaseComponentName
					baseComponentPackerCommand = baseComponentConfig.BaseComponentCommand
					componentInheritanceChain = baseComponentConfig.ComponentInheritanceChain
				}

				// Multiple inheritance (and multiple-inheritance chain) using `metadata.component` and `metadata.inherit`.
				// `metadata.component` points to the component implementation (e.g. in `components/terraform` folder),
				// it does not specify inheritance (it overrides the deprecated top-level `component` attribute).
				// `metadata.inherit` is a list of component names from which the current component inherits.
				// It uses a method similar to Method Resolution Order (MRO), which is how Python supports multiple inheritance.
				//
				// In the case of multiple base components, it is processed left to right, in the order by which it was declared.
				// For example: `metadata.inherits: [componentA, componentB]`
				// will deep-merge all the base components of `componentA` (each component overriding its base),
				// then all the base components of `componentB` (each component overriding its base),
				// then the two results are deep-merged together (`componentB` inheritance chain will override values from 'componentA' inheritance chain).
				if baseComponentFromMetadata, baseComponentFromMetadataExist := componentMetadata[cfg.ComponentSectionName]; baseComponentFromMetadataExist {
					baseComponentName, ok = baseComponentFromMetadata.(string)
					if !ok {
						return nil, fmt.Errorf("invalid 'components.packer.%s.metadata.component' attribute in the file '%s'", component, stackName)
					}
				}

				baseComponents = append(baseComponents, baseComponentName)

				if inheritList, inheritListExist := componentMetadata["inherits"].([]any); inheritListExist {
					for _, v := range inheritList {
						baseComponentFromInheritList, ok := v.(string)
						if !ok {
							return nil, fmt.Errorf("invalid 'components.packer.%s.metadata.inherits' section in the file '%s'", component, stackName)
						}

						if _, ok := allPackerComponentsMap[baseComponentFromInheritList]; !ok {
							if checkBaseComponentExists {
								errorMessage := fmt.Sprintf("The component '%[1]s' in the stack manifest '%[2]s' inherits from '%[3]s' "+
									"(using 'metadata.inherits'), but '%[3]s' is not defined in any of the config files for the stack '%[2]s'",
									component,
									stackName,
									baseComponentFromInheritList,
								)
								return nil, errors.New(errorMessage)
							}
						}

						// Process the baseComponentFromInheritList components recursively to find `componentInheritanceChain`
						err = ProcessBaseComponentConfig(
							atmosConfig,
							&baseComponentConfig,
							allPackerComponentsMap,
							component,
							stack,
							baseComponentFromInheritList,
							packerComponentsBasePath,
							checkBaseComponentExists,
							&baseComponents,
						)
						if err != nil {
							return nil, err
						}

						baseComponentVars = baseComponentConfig.BaseComponentVars
						baseComponentSettings = baseComponentConfig.BaseComponentSettings
						baseComponentEnv = baseComponentConfig.BaseComponentEnv
						baseComponentName = baseComponentConfig.FinalBaseComponentName
						baseComponentPackerCommand = baseComponentConfig.BaseComponentCommand
						componentInheritanceChain = baseComponentConfig.ComponentInheritanceChain
					}
				}

				baseComponents = u.UniqueStrings(baseComponents)
				sort.Strings(baseComponents)

				// Final configs
				finalComponentVars, err := m.Merge(
					atmosConfig,
					[]map[string]any{
						globalAndPackerVars,
						baseComponentVars,
						componentVars,
						componentOverridesVars,
					})
				if err != nil {
					return nil, err
				}

				finalComponentSettings, err := m.Merge(
					atmosConfig,
					[]map[string]any{
						globalAndPackerSettings,
						baseComponentSettings,
						componentSettings,
						componentOverridesSettings,
					})
				if err != nil {
					return nil, err
				}

				finalComponentEnv, err := m.Merge(
					atmosConfig,
					[]map[string]any{
						globalAndPackerEnv,
						baseComponentEnv,
						componentEnv,
						componentOverridesEnv,
					})
				if err != nil {
					return nil, err
				}

				// Final binary to execute
				// Check for the binary in the following order:
				// - `components.packer.command` section in `atmos.yaml` CLI config file
				// - global `packer.command` section
				// - base component(s) `command` section
				// - component `command` section
				// - `overrides.command` section
				finalComponentPackerCommand := cfg.PackerComponentType
				if atmosConfig.Components.Packer.Command != "" {
					finalComponentPackerCommand = atmosConfig.Components.Packer.Command
				}
				if packerCommand != "" {
					finalComponentPackerCommand = packerCommand
				}
				if baseComponentPackerCommand != "" {
					finalComponentPackerCommand = baseComponentPackerCommand
				}
				if componentPackerCommand != "" {
					finalComponentPackerCommand = componentPackerCommand
				}
				if componentOverridesPackerCommand != "" {
					finalComponentPackerCommand = componentOverridesPackerCommand
				}

				finalSettings, err := processSettingsIntegrationsGithub(atmosConfig, finalComponentSettings)
				if err != nil {
					return nil, err
				}

				comp := map[string]any{}
				comp[cfg.VarsSectionName] = finalComponentVars
				comp[cfg.SettingsSectionName] = finalSettings
				comp[cfg.EnvSectionName] = finalComponentEnv
				comp[cfg.CommandSectionName] = finalComponentPackerCommand
				comp["inheritance"] = componentInheritanceChain
				comp[cfg.MetadataSectionName] = componentMetadata
				comp[cfg.OverridesSectionName] = componentOverrides

				if baseComponentName != "" {
					comp[cfg.ComponentSectionName] = baseComponentName
				}

				packerComponents[component] = comp
			}
		}
	}

	allComponents[cfg.TerraformComponentType] = terraformComponents
	allComponents[cfg.HelmfileComponentType] = helmfileComponents
	allComponents[cfg.PackerComponentType] = packerComponents

	result := map[string]any{
		cfg.ComponentsSectionName: allComponents,
	}

	return result, nil
}

// processSettingsIntegrationsGithub deep-merges the `settings.integrations.github` section from stack manifests with the `integrations.github` section from `atmos.yaml`.
func processSettingsIntegrationsGithub(atmosConfig *schema.AtmosConfiguration, settings map[string]any) (map[string]any, error) {
	settingsIntegrationsSection := make(map[string]any)
	settingsIntegrationsGithubSection := make(map[string]any)

	// Find `settings.integrations.github` section from stack manifests
	if settingsIntegrations, ok := settings[cfg.IntegrationsSectionName]; ok {
		if settingsIntegrationsMap, ok := settingsIntegrations.(map[string]any); ok {
			settingsIntegrationsSection = settingsIntegrationsMap
			if settingsIntegrationsGithub, ok := settingsIntegrationsMap[cfg.GithubSectionName]; ok {
				if settingsIntegrationsGithubMap, ok := settingsIntegrationsGithub.(map[string]any); ok {
					settingsIntegrationsGithubSection = settingsIntegrationsGithubMap
				}
			}
		}
	}

	// deep-merge the `settings.integrations.github` section from stack manifests with  the `integrations.github` section from `atmos.yaml`
	settingsIntegrationsGithubMerged, err := m.Merge(
		atmosConfig,
		[]map[string]any{
			atmosConfig.Integrations.GitHub,
			settingsIntegrationsGithubSection,
		})
	if err != nil {
		return nil, err
	}

	// Update the `settings.integrations.github` section
	if len(settingsIntegrationsGithubMerged) > 0 {
		settingsIntegrationsSection[cfg.GithubSectionName] = settingsIntegrationsGithubMerged
		settings[cfg.IntegrationsSectionName] = settingsIntegrationsSection
	}

	return settings, nil
}

// FindComponentStacks finds all infrastructure stack manifests where the component or the base component is defined.
func FindComponentStacks(
	componentType string,
	component string,
	baseComponent string,
	componentStackMap map[string]map[string][]string,
) ([]string, error) {
	var stacks []string

	if componentStackConfig, componentStackConfigExists := componentStackMap[componentType]; componentStackConfigExists {
		if componentStacks, componentStacksExist := componentStackConfig[component]; componentStacksExist {
			stacks = append(stacks, componentStacks...)
		}

=======
>>>>>>> 1eda3a2e
		if baseComponent != "" {
			if baseComponentStacks, baseComponentStacksExist := componentStackConfig[baseComponent]; baseComponentStacksExist {
				stacks = append(stacks, baseComponentStacks...)
			}
		}
	}

	unique := u.UniqueStrings(stacks)
	sort.Strings(unique)
	return unique, nil
}

// FindComponentDependenciesLegacy finds all imports where the component or the base component(s) are defined.
// Component depends on the imported config file if any of the following conditions is true:
//  1. The imported config file has any of the global `backend`, `backend_type`, `env`, `remote_state_backend`, `remote_state_backend_type`,
//     `settings` or `vars` sections which are not empty.
//  2. The imported config file has the component type section, which has any of the `backend`, `backend_type`, `env`, `remote_state_backend`,
//     `remote_state_backend_type`, `settings` or `vars` sections which are not empty.
//  3. The imported config file has the cfg.ComponentsSectionName section, which has the component type section, which has the component section.
//  4. The imported config file has the cfg.ComponentsSectionName section, which has the component type section, which has the base component(s) section,
//     and the base component section is defined inline (not imported).
//
//nolint:gocognit,revive,cyclop,funlen // Complex legacy dependency resolution logic.
func FindComponentDependenciesLegacy(
	stack string,
	componentType string,
	component string,
	baseComponents []string,
	stackImports map[string]map[string]any,
) ([]string, error) {
	defer perf.Track(nil, "exec.FindComponentDependenciesLegacy")()

	var deps []string

	sectionsToCheck := []string{
		cfg.BackendSectionName,
		cfg.BackendTypeSectionName,
		cfg.EnvSectionName,
		cfg.RemoteStateBackendSectionName,
		cfg.RemoteStateBackendTypeSectionName,
		cfg.SettingsSectionName,
		cfg.VarsSectionName,
	}

	for stackImportName, stackImportMap := range stackImports {
		if sectionContainsAnyNotEmptySections(stackImportMap, sectionsToCheck) {
			deps = append(deps, stackImportName)
			continue
		}

		if sectionContainsAnyNotEmptySections(stackImportMap, []string{componentType}) {
			if sectionContainsAnyNotEmptySections(stackImportMap[componentType].(map[string]any), sectionsToCheck) {
				deps = append(deps, stackImportName)
				continue
			}
		}

		stackImportMapComponentsSection, ok := stackImportMap[cfg.ComponentsSectionName].(map[string]any)
		if !ok {
			continue
		}

		stackImportMapComponentTypeSection, ok := stackImportMapComponentsSection[componentType].(map[string]any)
		if !ok {
			continue
		}

		if stackImportMapComponentSection, ok := stackImportMapComponentTypeSection[component].(map[string]any); ok {
			if len(stackImportMapComponentSection) > 0 {
				deps = append(deps, stackImportName)
				continue
			}
		}

		// Process base component(s)
		// Only include the imported config file into "deps" if all the following conditions are `true`:
		// 1. The imported config file has the base component(s) section(s)
		// 2. The imported config file does not import other config files (which means that instead it defined the base component sections inline)
		// 3. If the imported config file does import other config files, check that the base component sections in them are different by using
		// `reflect.DeepEqual`. If they are the same, don't include the imported config file since it does not specify anything for the base component
		for _, baseComponent := range baseComponents {
			baseComponentSection, ok := stackImportMapComponentTypeSection[baseComponent].(map[string]any)

			if !ok || len(baseComponentSection) == 0 {
				continue
			}

			importOfStackImportStructs, err := ProcessImportSection(stackImportMap, stack)
			if err != nil {
				return nil, err
			}

			if len(importOfStackImportStructs) == 0 {
				deps = append(deps, stackImportName)
				continue
			}

			for _, importOfStackImportStruct := range importOfStackImportStructs {
				importOfStackImportMap, ok := stackImports[importOfStackImportStruct.Path]
				if !ok {
					continue
				}

				importOfStackImportComponentsSection, ok := importOfStackImportMap[cfg.ComponentsSectionName].(map[string]any)
				if !ok {
					continue
				}

				importOfStackImportComponentTypeSection, ok := importOfStackImportComponentsSection[componentType].(map[string]any)
				if !ok {
					continue
				}

				importOfStackImportBaseComponentSection, ok := importOfStackImportComponentTypeSection[baseComponent].(map[string]any)
				if !ok {
					continue
				}

				if !reflect.DeepEqual(baseComponentSection, importOfStackImportBaseComponentSection) {
					deps = append(deps, stackImportName)
					break
				}
			}
		}
	}

	deps = append(deps, stack)
	unique := u.UniqueStrings(deps)
	sort.Strings(unique)
	return unique, nil
}

// ProcessImportSection processes the `import` section in stack manifests.
// The `import` section can contain:
// 1. Project-relative paths (e.g. "mixins/region/us-east-2")
// 2. Paths relative to the current stack file (e.g. "./_defaults")
// 3. StackImport structs containing either of the above path types (e.g. "path: mixins/region/us-east-2").
func ProcessImportSection(stackMap map[string]any, filePath string) ([]schema.StackImport, error) {
	defer perf.Track(nil, "exec.ProcessImportSection")()

	stackImports, ok := stackMap[cfg.ImportSectionName]

	// If the stack file does not have the `import` section, return
	if !ok || stackImports == nil {
		return nil, nil
	}

	// Check if the `import` section is a list of objects
	importsList, ok := stackImports.([]any)
	if !ok {
		return nil, fmt.Errorf("%w in the file '%s'", errUtils.ErrInvalidImportSection, filePath)
	}
	if len(importsList) == 0 {
		return nil, nil
	}

	var result []schema.StackImport

	for _, imp := range importsList {
		if imp == nil {
			return nil, fmt.Errorf("%w in the file '%s'", errUtils.ErrInvalidImport, filePath)
		}

		// 1. Try to decode the import as the `StackImport` struct
		var importObj schema.StackImport
		err := mapstructure.Decode(imp, &importObj)
		if err == nil {
			importObj.Path = u.ResolveRelativePath(importObj.Path, filePath)
			result = append(result, importObj)
			continue
		}

		// 2. Try to cast the import to a string
		s, ok := imp.(string)
		if !ok {
			return nil, fmt.Errorf("%w '%v' in the file '%s'", errUtils.ErrInvalidImport, imp, filePath)
		}
		if s == "" {
			return nil, fmt.Errorf("%w (empty) in the file '%s'", errUtils.ErrInvalidImport, filePath)
		}

		s = u.ResolveRelativePath(s, filePath)
		result = append(result, schema.StackImport{Path: s})
	}

	return result, nil
}

// sectionContainsAnyNotEmptySections checks if a section contains any of the provided low-level sections, and it's not empty
func sectionContainsAnyNotEmptySections(section map[string]any, sectionsToCheck []string) bool {
	for _, s := range sectionsToCheck {
		if len(s) > 0 {
			if v, ok := section[s]; ok {
				if v2, ok2 := v.(map[string]any); ok2 && len(v2) > 0 {
					return true
				}
				if v2, ok2 := v.(string); ok2 && len(v2) > 0 {
					return true
				}
			}
		}
	}
	return false
}

// GetFileContent tries to read and return the file content from the sync map if it exists in the map,
// otherwise it reads the file, stores its content in the map and returns the content.
func GetFileContent(filePath string) (string, error) {
	defer perf.Track(nil, "exec.GetFileContent")()

	existingContent, found := getFileContentSyncMap.Load(filePath)
	if found && existingContent != nil {
		return fmt.Sprintf("%s", existingContent), nil
	}

	content, err := os.ReadFile(filePath)
	if err != nil {
		return "", err
	}
	getFileContentSyncMap.Store(filePath, content)

	return string(content), nil
}

// GetFileContentWithoutCache reads file content without using the cache.
// Used when provenance tracking is enabled to ensure fresh reads with position tracking.
func GetFileContentWithoutCache(filePath string) (string, error) {
	defer perf.Track(nil, "exec.GetFileContentWithoutCache")()

	content, err := os.ReadFile(filePath)
	if err != nil {
		return "", err
	}

	return string(content), nil
}

// ProcessBaseComponentConfig processes base component(s) config.
func ProcessBaseComponentConfig(
	atmosConfig *schema.AtmosConfiguration,
	baseComponentConfig *schema.BaseComponentConfig,
	allComponentsMap map[string]any,
	component string,
	stack string,
	baseComponent string,
	componentBasePath string,
	checkBaseComponentExists bool,
	baseComponents *[]string,
) error {
	defer perf.Track(atmosConfig, "exec.ProcessBaseComponentConfig")()

	// Create cache key from stack + component + baseComponent.
	cacheKey := fmt.Sprintf("%s:%s:%s", stack, component, baseComponent)

	// Skip cache when provenance tracking is enabled, as we need to record provenance entries during processing.
	if !atmosConfig.TrackProvenance {
		// Check cache first.
		if cachedConfig, cachedBaseComponents, found := getCachedBaseComponentConfig(cacheKey); found {
			*baseComponentConfig = *cachedConfig
			*baseComponents = *cachedBaseComponents
			return nil
		}
	}

	// Process normally if not cached.
	err := processBaseComponentConfigInternal(
		atmosConfig,
		baseComponentConfig,
		allComponentsMap,
		component,
		stack,
		baseComponent,
		componentBasePath,
		checkBaseComponentExists,
		baseComponents,
	)
	if err != nil {
		return err
	}

	// Store result in cache after processing.
	cacheBaseComponentConfig(cacheKey, baseComponentConfig)
	return nil
}

// processBaseComponentConfigInternal is the internal recursive implementation.
//
//nolint:gocognit,revive,cyclop,funlen
func processBaseComponentConfigInternal(
	atmosConfig *schema.AtmosConfiguration,
	baseComponentConfig *schema.BaseComponentConfig,
	allComponentsMap map[string]any,
	component string,
	stack string,
	baseComponent string,
	componentBasePath string,
	checkBaseComponentExists bool,
	baseComponents *[]string,
) error {
	if component == baseComponent {
		return nil
	}

	var baseComponentVars map[string]any
	var baseComponentSettings map[string]any
	var baseComponentEnv map[string]any
	var baseComponentAuth map[string]any
	var baseComponentProviders map[string]any
	var baseComponentHooks map[string]any
	var baseComponentCommand string
	var baseComponentBackendType string
	var baseComponentBackendSection map[string]any
	var baseComponentRemoteStateBackendType string
	var baseComponentRemoteStateBackendSection map[string]any
	var baseComponentMap map[string]any
	var ok bool

	*baseComponents = append(*baseComponents, baseComponent)

	if baseComponentSection, baseComponentSectionExist := allComponentsMap[baseComponent]; baseComponentSectionExist {
		baseComponentMap, ok = baseComponentSection.(map[string]any)
		if !ok {
			// Depending on the code and libraries, the section can have different map types: map[string]any or map[string]any
			// We try to convert to both
			baseComponentMapOfStrings, ok := baseComponentSection.(map[string]any)
			if !ok {
				return fmt.Errorf("%w for the base component '%s' of the component '%s' in the stack '%s'",
					errUtils.ErrInvalidBaseComponentConfig, baseComponent, component, stack)
			}
			baseComponentMap = baseComponentMapOfStrings
		}

		// First, process the base component(s) of this base component
		if baseComponentOfBaseComponent, baseComponentOfBaseComponentExist := baseComponentMap["component"]; baseComponentOfBaseComponentExist {
			baseComponentOfBaseComponentString, ok := baseComponentOfBaseComponent.(string)
			if !ok {
				return fmt.Errorf("%w 'component:' of the component '%s' in the stack '%s'",
					errUtils.ErrInvalidComponentAttribute, baseComponent, stack)
			}

			err := processBaseComponentConfigInternal(
				atmosConfig,
				baseComponentConfig,
				allComponentsMap,
				baseComponent,
				stack,
				baseComponentOfBaseComponentString,
				componentBasePath,
				checkBaseComponentExists,
				baseComponents,
			)
			if err != nil {
				return err
			}
		}

		// Base component metadata.
		// This is per component, not deep-merged and not inherited from base components and globals.
		componentMetadata := map[string]any{}
		if i, ok := baseComponentMap["metadata"]; ok {
			componentMetadata, ok = i.(map[string]any)
			if !ok {
				return fmt.Errorf("%w '%s.metadata' in the stack '%s'", errUtils.ErrInvalidComponentMetadata, component, stack)
			}

			if inheritList, inheritListExist := componentMetadata[cfg.InheritsSectionName].([]any); inheritListExist {
				for _, v := range inheritList {
					baseComponentFromInheritList, ok := v.(string)
					if !ok {
						return fmt.Errorf("%w '%s.metadata.inherits' in the stack '%s'", errUtils.ErrInvalidComponentMetadataInherits, component, stack)
					}

					if _, ok := allComponentsMap[baseComponentFromInheritList]; !ok {
						if checkBaseComponentExists {
							errorMessage := fmt.Sprintf("The component '%[1]s' in the stack manifest '%[2]s' inherits from '%[3]s' "+
								"(using 'metadata.inherits'), but '%[3]s' is not defined in any of the config files for the stack '%[2]s'",
								component,
								stack,
								baseComponentFromInheritList,
							)
							return errors.New(errorMessage)
						}
					}

					// Process the baseComponentFromInheritList components recursively to find `componentInheritanceChain`
					err := processBaseComponentConfigInternal(
						atmosConfig,
						baseComponentConfig,
						allComponentsMap,
						component,
						stack,
						baseComponentFromInheritList,
						componentBasePath,
						checkBaseComponentExists,
						baseComponents,
					)
					if err != nil {
						return err
					}
				}
			}
		}

		if baseComponentVarsSection, baseComponentVarsSectionExist := baseComponentMap[cfg.VarsSectionName]; baseComponentVarsSectionExist {
			baseComponentVars, ok = baseComponentVarsSection.(map[string]any)
			if !ok {
				return fmt.Errorf("%w: '%s.vars' in the stack '%s'", errUtils.ErrInvalidVarsSection, baseComponent, stack)
			}
		}

		if baseComponentSettingsSection, baseComponentSettingsSectionExist := baseComponentMap[cfg.SettingsSectionName]; baseComponentSettingsSectionExist {
			baseComponentSettings, ok = baseComponentSettingsSection.(map[string]any)
			if !ok {
				return fmt.Errorf("%w: '%s.settings' in the stack '%s'", errUtils.ErrInvalidSettingsSection, baseComponent, stack)
			}
		}

		if baseComponentEnvSection, baseComponentEnvSectionExist := baseComponentMap[cfg.EnvSectionName]; baseComponentEnvSectionExist {
			baseComponentEnv, ok = baseComponentEnvSection.(map[string]any)
			if !ok {
				return fmt.Errorf("%w: '%s.env' in the stack '%s'", errUtils.ErrInvalidEnvSection, baseComponent, stack)
			}
		}

		if baseComponentAuthSection, baseComponentAuthSectionExist := baseComponentMap[cfg.AuthSectionName]; baseComponentAuthSectionExist {
			baseComponentAuth, ok = baseComponentAuthSection.(map[string]any)
			if !ok {
				return fmt.Errorf("%w: '%s.auth' in the stack '%s'", errUtils.ErrInvalidAuthSection, baseComponent, stack)
			}
		}

		if baseComponentProvidersSection, baseComponentProvidersSectionExist := baseComponentMap[cfg.ProvidersSectionName]; baseComponentProvidersSectionExist {
			baseComponentProviders, ok = baseComponentProvidersSection.(map[string]any)
			if !ok {
				return fmt.Errorf("%w '%s.providers' in the stack '%s'", errUtils.ErrInvalidComponentProviders, baseComponent, stack)
			}
		}

		if baseComponentHooksSection, baseComponentHooksSectionExist := baseComponentMap[cfg.HooksSectionName]; baseComponentHooksSectionExist {
			baseComponentHooks, ok = baseComponentHooksSection.(map[string]any)
			if !ok {
				return fmt.Errorf("%w '%s.hooks' in the stack '%s'", errUtils.ErrInvalidComponentHooks, baseComponent, stack)
			}
		}

		// Base component backend
		if i, ok2 := baseComponentMap[cfg.BackendTypeSectionName]; ok2 {
			baseComponentBackendType, ok = i.(string)
			if !ok {
				return fmt.Errorf("%w '%s.backend_type' in the stack '%s'", errUtils.ErrInvalidComponentBackendType, baseComponent, stack)
			}
		}

		if i, ok2 := baseComponentMap[cfg.BackendSectionName]; ok2 {
			baseComponentBackendSection, ok = i.(map[string]any)
			if !ok {
				return fmt.Errorf("%w '%s.backend' in the stack '%s'", errUtils.ErrInvalidComponentBackend, baseComponent, stack)
			}
		}

		// Base component remote state backend
		if i, ok2 := baseComponentMap[cfg.RemoteStateBackendTypeSectionName]; ok2 {
			baseComponentRemoteStateBackendType, ok = i.(string)
			if !ok {
				return fmt.Errorf("%w '%s.remote_state_backend_type' in the stack '%s'", errUtils.ErrInvalidComponentRemoteStateBackendType, baseComponent, stack)
			}
		}

		if i, ok2 := baseComponentMap[cfg.RemoteStateBackendSectionName]; ok2 {
			baseComponentRemoteStateBackendSection, ok = i.(map[string]any)
			if !ok {
				return fmt.Errorf("%w '%s.remote_state_backend' in the stack '%s'", errUtils.ErrInvalidComponentRemoteStateBackend, baseComponent, stack)
			}
		}

		// Base component `command`
		if baseComponentCommandSection, baseComponentCommandSectionExist := baseComponentMap[cfg.CommandSectionName]; baseComponentCommandSectionExist {
			baseComponentCommand, ok = baseComponentCommandSection.(string)
			if !ok {
				return fmt.Errorf("%w '%s.command' in the stack '%s'", errUtils.ErrInvalidComponentCommand, baseComponent, stack)
			}
		}

		if len(baseComponentConfig.FinalBaseComponentName) == 0 {
			baseComponentConfig.FinalBaseComponentName = baseComponent
		}

		// Base component `vars`
		merged, err := m.Merge(atmosConfig, []map[string]any{baseComponentConfig.BaseComponentVars, baseComponentVars})
		if err != nil {
			return err
		}
		baseComponentConfig.BaseComponentVars = merged

		// Base component `settings`
		merged, err = m.Merge(atmosConfig, []map[string]any{baseComponentConfig.BaseComponentSettings, baseComponentSettings})
		if err != nil {
			return err
		}
		baseComponentConfig.BaseComponentSettings = merged

		// Base component `env`
		merged, err = m.Merge(atmosConfig, []map[string]any{baseComponentConfig.BaseComponentEnv, baseComponentEnv})
		if err != nil {
			return err
		}
		baseComponentConfig.BaseComponentEnv = merged

		// Base component `auth`
		merged, err = m.Merge(atmosConfig, []map[string]any{baseComponentConfig.BaseComponentAuth, baseComponentAuth})
		if err != nil {
			return err
		}
		baseComponentConfig.BaseComponentAuth = merged

		// Base component `providers`
		merged, err = m.Merge(atmosConfig, []map[string]any{baseComponentConfig.BaseComponentProviders, baseComponentProviders})
		if err != nil {
			return err
		}
		baseComponentConfig.BaseComponentProviders = merged

		// Base component `hooks`
		merged, err = m.Merge(atmosConfig, []map[string]any{baseComponentConfig.BaseComponentHooks, baseComponentHooks})
		if err != nil {
			return err
		}
		baseComponentConfig.BaseComponentHooks = merged

		// Base component `command`
		baseComponentConfig.BaseComponentCommand = baseComponentCommand

		// Base component `backend_type`
		baseComponentConfig.BaseComponentBackendType = baseComponentBackendType

		// Base component `backend`
		merged, err = m.Merge(atmosConfig, []map[string]any{baseComponentConfig.BaseComponentBackendSection, baseComponentBackendSection})
		if err != nil {
			return err
		}
		baseComponentConfig.BaseComponentBackendSection = merged

		// Base component `remote_state_backend_type`
		baseComponentConfig.BaseComponentRemoteStateBackendType = baseComponentRemoteStateBackendType

		// Base component `remote_state_backend`
		merged, err = m.Merge(atmosConfig, []map[string]any{baseComponentConfig.BaseComponentRemoteStateBackendSection, baseComponentRemoteStateBackendSection})
		if err != nil {
			return err
		}
		baseComponentConfig.BaseComponentRemoteStateBackendSection = merged

		baseComponentConfig.ComponentInheritanceChain = u.UniqueStrings(append([]string{baseComponent}, baseComponentConfig.ComponentInheritanceChain...))
	} else {
		if checkBaseComponentExists {
			// Check if the base component exists as Terraform/Helmfile component
			// If it does exist, don't throw errors if it is not defined in YAML config
			componentPath := filepath.Join(componentBasePath, baseComponent)
			componentPathExists, err := u.IsDirectory(componentPath)
			if err != nil || !componentPathExists {
				return errors.New("The component '" + component + "' inherits from the base component '" +
					baseComponent + "' (using 'component:' attribute), " + "but `" + baseComponent + "' is not defined in any of the YAML config files for the stack '" + stack + "'")
			}
		}
	}

	return nil
}

// FindComponentsDerivedFromBaseComponents finds all components that derive from the given base components.
func FindComponentsDerivedFromBaseComponents(
	stack string,
	allComponents map[string]any,
	baseComponents []string,
) ([]string, error) {
	defer perf.Track(nil, "exec.FindComponentsDerivedFromBaseComponents")()

	res := []string{}

	for component, compSection := range allComponents {
		componentSection, ok := compSection.(map[string]any)
		if !ok {
			return nil, fmt.Errorf("%w '%s' in the file '%s'", errUtils.ErrInvalidComponentsSection, component, stack)
		}

		if base, baseComponentExist := componentSection[cfg.ComponentSectionName]; baseComponentExist {
			baseComponent, ok := base.(string)
			if !ok {
				return nil, fmt.Errorf("%w 'component' of the component '%s' in the file '%s'", errUtils.ErrInvalidComponentAttribute, component, stack)
			}

			if baseComponent != "" && u.SliceContainsString(baseComponents, baseComponent) {
				res = append(res, component)
			}
		}
	}

	return res, nil
}<|MERGE_RESOLUTION|>--- conflicted
+++ resolved
@@ -1206,1395 +1206,6 @@
 			stacks = append(stacks, componentStacks...)
 		}
 
-<<<<<<< HEAD
-	// Terraform section
-	if i, ok := globalTerraformSection[cfg.CommandSectionName]; ok {
-		terraformCommand, ok = i.(string)
-		if !ok {
-			return nil, fmt.Errorf("invalid 'terraform.command' section in the file '%s'", stackName)
-		}
-	}
-
-	if i, ok := globalTerraformSection["vars"]; ok {
-		terraformVars, ok = i.(map[string]any)
-		if !ok {
-			return nil, fmt.Errorf("invalid 'terraform.vars' section in the file '%s'", stackName)
-		}
-	}
-
-	if i, ok := globalTerraformSection["hooks"]; ok {
-		terraformHooks, ok = i.(map[string]any)
-		if !ok {
-			return nil, errors.Wrapf(ErrInvalidTerraformHooksSection, "in file '%s'", stackName)
-		}
-	}
-
-	globalAndTerraformVars, err := m.Merge(atmosConfig, []map[string]any{globalVarsSection, terraformVars})
-	if err != nil {
-		return nil, err
-	}
-
-	globalAndTerraformHooks, err := m.Merge(atmosConfig, []map[string]any{globalHooksSection, terraformHooks})
-	if err != nil {
-		return nil, err
-	}
-
-	if i, ok := globalTerraformSection["settings"]; ok {
-		terraformSettings, ok = i.(map[string]any)
-		if !ok {
-			return nil, fmt.Errorf("invalid 'terraform.settings' section in the file '%s'", stackName)
-		}
-	}
-
-	globalAndTerraformSettings, err := m.Merge(atmosConfig, []map[string]any{globalSettingsSection, terraformSettings})
-	if err != nil {
-		return nil, err
-	}
-
-	if i, ok := globalTerraformSection["env"]; ok {
-		terraformEnv, ok = i.(map[string]any)
-		if !ok {
-			return nil, fmt.Errorf("invalid 'terraform.env' section in the file '%s'", stackName)
-		}
-	}
-
-	globalAndTerraformEnv, err := m.Merge(atmosConfig, []map[string]any{globalEnvSection, terraformEnv})
-	if err != nil {
-		return nil, err
-	}
-
-	if i, ok := globalTerraformSection[cfg.ProvidersSectionName]; ok {
-		terraformProviders, ok = i.(map[string]any)
-		if !ok {
-			return nil, fmt.Errorf("invalid 'terraform.providers' section in the file '%s'", stackName)
-		}
-	}
-
-	if i, ok := globalTerraformSection[cfg.HooksSectionName]; ok {
-		terraformHooks, ok = i.(map[string]any)
-		if !ok {
-			return nil, fmt.Errorf("invalid 'terraform.hooks' section in the file '%s'", stackName)
-		}
-	}
-
-	// Global backend
-	globalBackendType := ""
-	globalBackendSection := map[string]any{}
-
-	if i, ok := globalTerraformSection["backend_type"]; ok {
-		globalBackendType, ok = i.(string)
-		if !ok {
-			return nil, fmt.Errorf("invalid 'terraform.backend_type' section in the file '%s'", stackName)
-		}
-	}
-
-	if i, ok := globalTerraformSection["backend"]; ok {
-		globalBackendSection, ok = i.(map[string]any)
-		if !ok {
-			return nil, fmt.Errorf("invalid 'terraform.backend' section in the file '%s'", stackName)
-		}
-	}
-
-	// Global remote state backend
-	globalRemoteStateBackendType := ""
-	globalRemoteStateBackendSection := map[string]any{}
-
-	if i, ok := globalTerraformSection["remote_state_backend_type"]; ok {
-		globalRemoteStateBackendType, ok = i.(string)
-		if !ok {
-			return nil, fmt.Errorf("invalid 'terraform.remote_state_backend_type' section in the file '%s'", stackName)
-		}
-	}
-
-	if i, ok := globalTerraformSection["remote_state_backend"]; ok {
-		globalRemoteStateBackendSection, ok = i.(map[string]any)
-		if !ok {
-			return nil, fmt.Errorf("invalid 'terraform.remote_state_backend' section in the file '%s'", stackName)
-		}
-	}
-
-	// Helmfile section
-	if i, ok := globalHelmfileSection[cfg.CommandSectionName]; ok {
-		helmfileCommand, ok = i.(string)
-		if !ok {
-			return nil, fmt.Errorf("invalid 'helmfile.command' section in the file '%s'", stackName)
-		}
-	}
-
-	if i, ok := globalHelmfileSection["vars"]; ok {
-		helmfileVars, ok = i.(map[string]any)
-		if !ok {
-			return nil, fmt.Errorf("invalid 'helmfile.vars' section in the file '%s'", stackName)
-		}
-	}
-
-	globalAndHelmfileVars, err := m.Merge(atmosConfig, []map[string]any{globalVarsSection, helmfileVars})
-	if err != nil {
-		return nil, err
-	}
-
-	if i, ok := globalHelmfileSection["settings"]; ok {
-		helmfileSettings, ok = i.(map[string]any)
-		if !ok {
-			return nil, fmt.Errorf("invalid 'helmfile.settings' section in the file '%s'", stackName)
-		}
-	}
-
-	globalAndHelmfileSettings, err := m.Merge(atmosConfig, []map[string]any{globalSettingsSection, helmfileSettings})
-	if err != nil {
-		return nil, err
-	}
-
-	if i, ok := globalHelmfileSection["env"]; ok {
-		helmfileEnv, ok = i.(map[string]any)
-		if !ok {
-			return nil, fmt.Errorf("invalid 'helmfile.env' section in the file '%s'", stackName)
-		}
-	}
-
-	globalAndHelmfileEnv, err := m.Merge(atmosConfig, []map[string]any{globalEnvSection, helmfileEnv})
-	if err != nil {
-		return nil, err
-	}
-
-	// Packer section
-	if i, ok := globalPackerSection[cfg.CommandSectionName]; ok {
-		packerCommand, ok = i.(string)
-		if !ok {
-			return nil, fmt.Errorf("invalid 'packer.command' section in the file '%s'", stackName)
-		}
-	}
-
-	if i, ok := globalPackerSection["vars"]; ok {
-		packerVars, ok = i.(map[string]any)
-		if !ok {
-			return nil, fmt.Errorf("invalid 'packer.vars' section in the file '%s'", stackName)
-		}
-	}
-
-	globalAndPackerVars, err := m.Merge(atmosConfig, []map[string]any{globalVarsSection, packerVars})
-	if err != nil {
-		return nil, err
-	}
-
-	if i, ok := globalPackerSection["settings"]; ok {
-		packerSettings, ok = i.(map[string]any)
-		if !ok {
-			return nil, fmt.Errorf("invalid 'packer.settings' section in the file '%s'", stackName)
-		}
-	}
-
-	globalAndPackerSettings, err := m.Merge(atmosConfig, []map[string]any{globalSettingsSection, packerSettings})
-	if err != nil {
-		return nil, err
-	}
-
-	if i, ok := globalPackerSection["env"]; ok {
-		packerEnv, ok = i.(map[string]any)
-		if !ok {
-			return nil, fmt.Errorf("invalid 'packer.env' section in the file '%s'", stackName)
-		}
-	}
-
-	globalAndPackerEnv, err := m.Merge(atmosConfig, []map[string]any{globalEnvSection, packerEnv})
-	if err != nil {
-		return nil, err
-	}
-
-	// Process all Terraform components
-	if componentTypeFilter == "" || componentTypeFilter == cfg.TerraformComponentType {
-		if allTerraformComponents, ok := globalComponentsSection[cfg.TerraformComponentType]; ok {
-
-			allTerraformComponentsMap, ok := allTerraformComponents.(map[string]any)
-			if !ok {
-				return nil, fmt.Errorf("invalid 'components.terraform' section in the file '%s'", stackName)
-			}
-
-			for cmp, v := range allTerraformComponentsMap {
-				component := cmp
-
-				componentMap, ok := v.(map[string]any)
-				if !ok {
-					return nil, fmt.Errorf("invalid 'components.terraform.%s' section in the file '%s'", component, stackName)
-				}
-
-				componentVars := map[string]any{}
-				if i, ok := componentMap[cfg.VarsSectionName]; ok {
-					componentVars, ok = i.(map[string]any)
-					if !ok {
-						return nil, fmt.Errorf("invalid 'components.terraform.%s.vars' section in the file '%s'", component, stackName)
-					}
-				}
-
-				componentSettings := map[string]any{}
-				if i, ok := componentMap[cfg.SettingsSectionName]; ok {
-					componentSettings, ok = i.(map[string]any)
-					if !ok {
-						return nil, fmt.Errorf("invalid 'components.terraform.%s.settings' section in the file '%s'", component, stackName)
-					}
-
-					if i, ok := componentSettings["spacelift"]; ok {
-						_, ok = i.(map[string]any)
-						if !ok {
-							return nil, fmt.Errorf("invalid 'components.terraform.%s.settings.spacelift' section in the file '%s'", component, stackName)
-						}
-					}
-				}
-
-				componentEnv := map[string]any{}
-				if i, ok := componentMap[cfg.EnvSectionName]; ok {
-					componentEnv, ok = i.(map[string]any)
-					if !ok {
-						return nil, fmt.Errorf("invalid 'components.terraform.%s.env' section in the file '%s'", component, stackName)
-					}
-				}
-
-				componentProviders := map[string]any{}
-				if i, ok := componentMap[cfg.ProvidersSectionName]; ok {
-					componentProviders, ok = i.(map[string]any)
-					if !ok {
-						return nil, fmt.Errorf("invalid 'components.terraform.%s.providers' section in the file '%s'", component, stackName)
-					}
-				}
-
-				componentHooks := map[string]any{}
-				if i, ok := componentMap[cfg.HooksSectionName]; ok {
-					componentHooks, ok = i.(map[string]any)
-					if !ok {
-						return nil, fmt.Errorf("invalid 'components.terraform.%s.hooks' section in the file '%s'", component, stackName)
-					}
-				}
-
-				// Component metadata.
-				// This is per component, not deep-merged and not inherited from base components and globals.
-				componentMetadata := map[string]any{}
-				if i, ok := componentMap[cfg.MetadataSectionName]; ok {
-					componentMetadata, ok = i.(map[string]any)
-					if !ok {
-						return nil, fmt.Errorf("invalid 'components.terraform.%s.metadata' section in the file '%s'", component, stackName)
-					}
-				}
-
-				// Component backend
-				componentBackendType := ""
-				componentBackendSection := map[string]any{}
-
-				if i, ok := componentMap[cfg.BackendTypeSectionName]; ok {
-					componentBackendType, ok = i.(string)
-					if !ok {
-						return nil, fmt.Errorf("invalid 'components.terraform.%s.backend_type' attribute in the file '%s'", component, stackName)
-					}
-				}
-
-				if i, ok := componentMap[cfg.BackendSectionName]; ok {
-					componentBackendSection, ok = i.(map[string]any)
-					if !ok {
-						return nil, fmt.Errorf("invalid 'components.terraform.%s.backend' section in the file '%s'", component, stackName)
-					}
-				}
-
-				// Component remote state backend
-				componentRemoteStateBackendType := ""
-				componentRemoteStateBackendSection := map[string]any{}
-
-				if i, ok := componentMap["remote_state_backend_type"]; ok {
-					componentRemoteStateBackendType, ok = i.(string)
-					if !ok {
-						return nil, fmt.Errorf("invalid 'components.terraform.%s.remote_state_backend_type' attribute in the file '%s'", component, stackName)
-					}
-				}
-
-				if i, ok := componentMap["remote_state_backend"]; ok {
-					componentRemoteStateBackendSection, ok = i.(map[string]any)
-					if !ok {
-						return nil, fmt.Errorf("invalid 'components.terraform.%s.remote_state_backend' section in the file '%s'", component, stackName)
-					}
-				}
-
-				componentTerraformCommand := ""
-				if i, ok := componentMap[cfg.CommandSectionName]; ok {
-					componentTerraformCommand, ok = i.(string)
-					if !ok {
-						return nil, fmt.Errorf("invalid 'components.terraform.%s.command' attribute in the file '%s'", component, stackName)
-					}
-				}
-
-				// Process overrides
-				componentOverrides := map[string]any{}
-				componentOverridesVars := map[string]any{}
-				componentOverridesSettings := map[string]any{}
-				componentOverridesEnv := map[string]any{}
-				componentOverridesProviders := map[string]any{}
-				componentOverridesHooks := map[string]any{}
-				componentOverridesTerraformCommand := ""
-
-				if i, ok := componentMap[cfg.OverridesSectionName]; ok {
-					if componentOverrides, ok = i.(map[string]any); !ok {
-						return nil, fmt.Errorf("invalid 'components.terraform.%s.overrides' in the manifest '%s'", component, stackName)
-					}
-
-					if i, ok = componentOverrides[cfg.VarsSectionName]; ok {
-						if componentOverridesVars, ok = i.(map[string]any); !ok {
-							return nil, fmt.Errorf("invalid 'components.terraform.%s.overrides.vars' in the manifest '%s'", component, stackName)
-						}
-					}
-
-					if i, ok = componentOverrides[cfg.SettingsSectionName]; ok {
-						if componentOverridesSettings, ok = i.(map[string]any); !ok {
-							return nil, fmt.Errorf("invalid 'components.terraform.%s.overrides.settings' in the manifest '%s'", component, stackName)
-						}
-					}
-
-					if i, ok = componentOverrides[cfg.EnvSectionName]; ok {
-						if componentOverridesEnv, ok = i.(map[string]any); !ok {
-							return nil, fmt.Errorf("invalid 'components.terraform.%s.overrides.env' in the manifest '%s'", component, stackName)
-						}
-					}
-
-					if i, ok = componentOverrides[cfg.CommandSectionName]; ok {
-						if componentOverridesTerraformCommand, ok = i.(string); !ok {
-							return nil, fmt.Errorf("invalid 'components.terraform.%s.overrides.command' in the manifest '%s'", component, stackName)
-						}
-					}
-
-					if i, ok = componentOverrides[cfg.ProvidersSectionName]; ok {
-						if componentOverridesProviders, ok = i.(map[string]any); !ok {
-							return nil, fmt.Errorf("invalid 'components.terraform.%s.overrides.providers' in the manifest '%s'", component, stackName)
-						}
-					}
-
-					if i, ok = componentOverrides[cfg.HooksSectionName]; ok {
-						if componentOverridesHooks, ok = i.(map[string]any); !ok {
-							return nil, fmt.Errorf("invalid 'components.terraform.%s.overrides.hooks' in the manifest '%s'", component, stackName)
-						}
-					}
-				}
-
-				// Process base component(s)
-				baseComponentName := ""
-				baseComponentVars := map[string]any{}
-				baseComponentSettings := map[string]any{}
-				baseComponentEnv := map[string]any{}
-				baseComponentProviders := map[string]any{}
-				baseComponentHooks := map[string]any{}
-				baseComponentTerraformCommand := ""
-				baseComponentBackendType := ""
-				baseComponentBackendSection := map[string]any{}
-				baseComponentRemoteStateBackendType := ""
-				baseComponentRemoteStateBackendSection := map[string]any{}
-				var baseComponentConfig schema.BaseComponentConfig
-				var componentInheritanceChain []string
-				var baseComponents []string
-
-				// Inheritance using the top-level `component` attribute
-				if baseComponent, baseComponentExist := componentMap[cfg.ComponentSectionName]; baseComponentExist {
-					baseComponentName, ok = baseComponent.(string)
-					if !ok {
-						return nil, fmt.Errorf("invalid 'components.terraform.%s.component' attribute in the file '%s'", component, stackName)
-					}
-
-					// Process the base components recursively to find `componentInheritanceChain`
-					err = ProcessBaseComponentConfig(
-						atmosConfig,
-						&baseComponentConfig,
-						allTerraformComponentsMap,
-						component,
-						stack,
-						baseComponentName,
-						terraformComponentsBasePath,
-						checkBaseComponentExists,
-						&baseComponents,
-					)
-					if err != nil {
-						return nil, err
-					}
-
-					baseComponentVars = baseComponentConfig.BaseComponentVars
-					baseComponentSettings = baseComponentConfig.BaseComponentSettings
-					baseComponentEnv = baseComponentConfig.BaseComponentEnv
-					baseComponentProviders = baseComponentConfig.BaseComponentProviders
-					baseComponentHooks = baseComponentConfig.BaseComponentHooks
-					baseComponentName = baseComponentConfig.FinalBaseComponentName
-					baseComponentTerraformCommand = baseComponentConfig.BaseComponentCommand
-					baseComponentBackendType = baseComponentConfig.BaseComponentBackendType
-					baseComponentBackendSection = baseComponentConfig.BaseComponentBackendSection
-					baseComponentRemoteStateBackendType = baseComponentConfig.BaseComponentRemoteStateBackendType
-					baseComponentRemoteStateBackendSection = baseComponentConfig.BaseComponentRemoteStateBackendSection
-					componentInheritanceChain = baseComponentConfig.ComponentInheritanceChain
-				}
-
-				// Multiple inheritance (and multiple-inheritance chain) using `metadata.component` and `metadata.inherit`.
-				// `metadata.component` points to the component implementation (e.g. in `components/terraform` folder),
-				// it does not specify inheritance (it overrides the deprecated top-level `component` attribute).
-				// `metadata.inherit` is a list of component names from which the current component inherits.
-				// It uses a method similar to Method Resolution Order (MRO), which is how Python supports multiple inheritance.
-				//
-				// In the case of multiple base components, it is processed left to right, in the order by which it was declared.
-				// For example: `metadata.inherits: [componentA, componentB]`
-				// will deep-merge all the base components of `componentA` (each component overriding its base),
-				// then all the base components of `componentB` (each component overriding its base),
-				// then the two results are deep-merged together (`componentB` inheritance chain will override values from 'componentA' inheritance chain).
-				if baseComponentFromMetadata, baseComponentFromMetadataExist := componentMetadata[cfg.ComponentSectionName]; baseComponentFromMetadataExist {
-					baseComponentName, ok = baseComponentFromMetadata.(string)
-					if !ok {
-						return nil, fmt.Errorf("invalid 'components.terraform.%s.metadata.component' attribute in the file '%s'", component, stackName)
-					}
-				}
-
-				baseComponents = append(baseComponents, baseComponentName)
-
-				if inheritList, inheritListExist := componentMetadata["inherits"].([]any); inheritListExist {
-					for _, v := range inheritList {
-						baseComponentFromInheritList, ok := v.(string)
-						if !ok {
-							return nil, fmt.Errorf("invalid 'components.terraform.%s.metadata.inherits' section in the file '%s'", component, stackName)
-						}
-
-						if _, ok := allTerraformComponentsMap[baseComponentFromInheritList]; !ok {
-							if checkBaseComponentExists {
-								errorMessage := fmt.Sprintf("The component '%[1]s' in the stack manifest '%[2]s' inherits from '%[3]s' "+
-									"(using 'metadata.inherits'), but '%[3]s' is not defined in any of the config files for the stack '%[2]s'",
-									component,
-									stackName,
-									baseComponentFromInheritList,
-								)
-								return nil, errors.New(errorMessage)
-							}
-						}
-
-						// Process the baseComponentFromInheritList components recursively to find `componentInheritanceChain`
-						err = ProcessBaseComponentConfig(
-							atmosConfig,
-							&baseComponentConfig,
-							allTerraformComponentsMap,
-							component,
-							stack,
-							baseComponentFromInheritList,
-							terraformComponentsBasePath,
-							checkBaseComponentExists,
-							&baseComponents,
-						)
-						if err != nil {
-							return nil, err
-						}
-
-						baseComponentVars = baseComponentConfig.BaseComponentVars
-						baseComponentSettings = baseComponentConfig.BaseComponentSettings
-						baseComponentEnv = baseComponentConfig.BaseComponentEnv
-						baseComponentProviders = baseComponentConfig.BaseComponentProviders
-						baseComponentHooks = baseComponentConfig.BaseComponentHooks
-						baseComponentTerraformCommand = baseComponentConfig.BaseComponentCommand
-						baseComponentBackendType = baseComponentConfig.BaseComponentBackendType
-						baseComponentBackendSection = baseComponentConfig.BaseComponentBackendSection
-						baseComponentRemoteStateBackendType = baseComponentConfig.BaseComponentRemoteStateBackendType
-						baseComponentRemoteStateBackendSection = baseComponentConfig.BaseComponentRemoteStateBackendSection
-						componentInheritanceChain = baseComponentConfig.ComponentInheritanceChain
-					}
-				}
-
-				baseComponents = u.UniqueStrings(baseComponents)
-				sort.Strings(baseComponents)
-
-				// Final configs
-				finalComponentVars, err := m.Merge(
-					atmosConfig,
-					[]map[string]any{
-						globalAndTerraformVars,
-						baseComponentVars,
-						componentVars,
-						componentOverridesVars,
-					})
-				if err != nil {
-					return nil, err
-				}
-
-				finalComponentSettings, err := m.Merge(
-					atmosConfig,
-					[]map[string]any{
-						globalAndTerraformSettings,
-						baseComponentSettings,
-						componentSettings,
-						componentOverridesSettings,
-					})
-				if err != nil {
-					return nil, err
-				}
-
-				finalComponentEnv, err := m.Merge(
-					atmosConfig,
-					[]map[string]any{
-						globalAndTerraformEnv,
-						baseComponentEnv,
-						componentEnv,
-						componentOverridesEnv,
-					})
-				if err != nil {
-					return nil, err
-				}
-
-				finalComponentProviders, err := m.Merge(
-					atmosConfig,
-					[]map[string]any{
-						terraformProviders,
-						baseComponentProviders,
-						componentProviders,
-						componentOverridesProviders,
-					})
-				if err != nil {
-					return nil, err
-				}
-
-				finalComponentHooks, err := m.Merge(
-					atmosConfig,
-					[]map[string]any{
-						globalAndTerraformHooks,
-						baseComponentHooks,
-						componentHooks,
-						componentOverridesHooks,
-					})
-				if err != nil {
-					return nil, err
-				}
-
-				// Final backend
-				finalComponentBackendType := globalBackendType
-				if len(baseComponentBackendType) > 0 {
-					finalComponentBackendType = baseComponentBackendType
-				}
-				if len(componentBackendType) > 0 {
-					finalComponentBackendType = componentBackendType
-				}
-
-				finalComponentBackendSection, err := m.Merge(
-					atmosConfig,
-					[]map[string]any{
-						globalBackendSection,
-						baseComponentBackendSection,
-						componentBackendSection,
-					})
-				if err != nil {
-					return nil, err
-				}
-
-				finalComponentBackend := map[string]any{}
-				if i, ok := finalComponentBackendSection[finalComponentBackendType]; ok {
-					finalComponentBackend, ok = i.(map[string]any)
-					if !ok {
-						return nil, fmt.Errorf("invalid 'terraform.backend' section for the component '%s'", component)
-					}
-				}
-
-				// AWS S3 backend
-				// Check if `backend` section has `workspace_key_prefix` for `s3` backend type
-				// If it does not, use the component name instead
-				// It will also be propagated to `remote_state_backend` section of `s3` type
-				if finalComponentBackendType == "s3" {
-					if p, ok := finalComponentBackend["workspace_key_prefix"].(string); !ok || p == "" {
-						workspaceKeyPrefix := component
-						if baseComponentName != "" {
-							workspaceKeyPrefix = baseComponentName
-						}
-						finalComponentBackend["workspace_key_prefix"] = strings.Replace(workspaceKeyPrefix, "/", "-", -1)
-					}
-				}
-
-				// Google GSC backend
-				// Check if `backend` section has `prefix` for `gcs` backend type
-				// If it does not, use the component name instead
-				// https://developer.hashicorp.com/terraform/language/settings/backends/gcs
-				// https://developer.hashicorp.com/terraform/language/settings/backends/gcs#prefix
-				if finalComponentBackendType == cfg.BackendTypeGCS {
-					if p, ok := finalComponentBackend["prefix"].(string); !ok || p == "" {
-						prefix := component
-						if baseComponentName != "" {
-							prefix = baseComponentName
-						}
-						finalComponentBackend["prefix"] = strings.Replace(prefix, "/", "-", -1)
-					}
-				}
-
-				// Azure backend
-				// Check if component `backend` section has `key` for `azurerm` backend type
-				// If it does not, use the component name instead and format it with the global backend key name to auto generate a unique Terraform state key
-				// The backend state file will be formatted like so: {global key name}/{component name}.terraform.tfstate
-				if finalComponentBackendType == cfg.BackendTypeAzurerm {
-					if componentAzurerm, componentAzurermExists := componentBackendSection["azurerm"].(map[string]any); !componentAzurermExists {
-						if _, componentAzurermKeyExists := componentAzurerm["key"].(string); !componentAzurermKeyExists {
-							azureKeyPrefixComponent := component
-							var keyName []string
-							if baseComponentName != "" {
-								azureKeyPrefixComponent = baseComponentName
-							}
-							if globalAzurerm, globalAzurermExists := globalBackendSection["azurerm"].(map[string]any); globalAzurermExists {
-								if _, globalAzurermKeyExists := globalAzurerm["key"].(string); globalAzurermKeyExists {
-									keyName = append(keyName, globalAzurerm["key"].(string))
-								}
-							}
-							componentKeyName := strings.Replace(azureKeyPrefixComponent, "/", "-", -1)
-							keyName = append(keyName, fmt.Sprintf("%s.terraform.tfstate", componentKeyName))
-							finalComponentBackend["key"] = strings.Join(keyName, "/")
-						}
-					}
-				}
-
-				// Final remote state backend
-				finalComponentRemoteStateBackendType := finalComponentBackendType
-				if len(globalRemoteStateBackendType) > 0 {
-					finalComponentRemoteStateBackendType = globalRemoteStateBackendType
-				}
-				if len(baseComponentRemoteStateBackendType) > 0 {
-					finalComponentRemoteStateBackendType = baseComponentRemoteStateBackendType
-				}
-				if len(componentRemoteStateBackendType) > 0 {
-					finalComponentRemoteStateBackendType = componentRemoteStateBackendType
-				}
-
-				finalComponentRemoteStateBackendSection, err := m.Merge(
-					atmosConfig,
-					[]map[string]any{
-						globalRemoteStateBackendSection,
-						baseComponentRemoteStateBackendSection,
-						componentRemoteStateBackendSection,
-					})
-				if err != nil {
-					return nil, err
-				}
-
-				// Merge `backend` and `remote_state_backend` sections
-				// This will allow keeping `remote_state_backend` section DRY
-				finalComponentRemoteStateBackendSectionMerged, err := m.Merge(
-					atmosConfig,
-					[]map[string]any{
-						finalComponentBackendSection,
-						finalComponentRemoteStateBackendSection,
-					})
-				if err != nil {
-					return nil, err
-				}
-
-				finalComponentRemoteStateBackend := map[string]any{}
-				if i, ok := finalComponentRemoteStateBackendSectionMerged[finalComponentRemoteStateBackendType]; ok {
-					finalComponentRemoteStateBackend, ok = i.(map[string]any)
-					if !ok {
-						return nil, fmt.Errorf("invalid 'terraform.remote_state_backend' section for the component '%s'", component)
-					}
-				}
-
-				// Final binary to execute
-				// Check for the binary in the following order:
-				// - `components.terraform.command` section in `atmos.yaml` CLI config file
-				// - global `terraform.command` section
-				// - base component(s) `command` section
-				// - component `command` section
-				// - `overrides.command` section
-				finalComponentTerraformCommand := "terraform"
-				if atmosConfig.Components.Terraform.Command != "" {
-					finalComponentTerraformCommand = atmosConfig.Components.Terraform.Command
-				}
-				if terraformCommand != "" {
-					finalComponentTerraformCommand = terraformCommand
-				}
-				if baseComponentTerraformCommand != "" {
-					finalComponentTerraformCommand = baseComponentTerraformCommand
-				}
-				if componentTerraformCommand != "" {
-					finalComponentTerraformCommand = componentTerraformCommand
-				}
-				if componentOverridesTerraformCommand != "" {
-					finalComponentTerraformCommand = componentOverridesTerraformCommand
-				}
-
-				// If the component is not deployable (`metadata.type: abstract`), remove `settings.spacelift.workspace_enabled` from the map).
-				// This will prevent the derived components from inheriting `settings.spacelift.workspace_enabled=false` of not-deployable components.
-				// Also, removing `settings.spacelift.workspace_enabled` will effectively make it `false`
-				// and `spacelift_stack_processor` will not create a Spacelift stack for the abstract component
-				// even if `settings.spacelift.workspace_enabled` was set to `true`.
-				// This is per component, not deep-merged and not inherited from base components and globals.
-				componentIsAbstract := false
-				if componentType, componentTypeAttributeExists := componentMetadata["type"].(string); componentTypeAttributeExists {
-					if componentType == "abstract" {
-						componentIsAbstract = true
-					}
-				}
-				if componentIsAbstract {
-					if i, ok := finalComponentSettings["spacelift"]; ok {
-						spaceliftSettings, ok := i.(map[string]any)
-						if !ok {
-							return nil, fmt.Errorf("invalid 'components.terraform.%s.settings.spacelift' section in the file '%s'", component, stackName)
-						}
-						delete(spaceliftSettings, "workspace_enabled")
-					}
-				}
-
-				finalSettings, err := processSettingsIntegrationsGithub(atmosConfig, finalComponentSettings)
-				if err != nil {
-					return nil, err
-				}
-
-				comp := map[string]any{}
-				comp[cfg.VarsSectionName] = finalComponentVars
-				comp[cfg.SettingsSectionName] = finalSettings
-				comp[cfg.EnvSectionName] = finalComponentEnv
-				comp[cfg.BackendTypeSectionName] = finalComponentBackendType
-				comp[cfg.BackendSectionName] = finalComponentBackend
-				comp[cfg.RemoteStateBackendTypeSectionName] = finalComponentRemoteStateBackendType
-				comp[cfg.RemoteStateBackendSectionName] = finalComponentRemoteStateBackend
-				comp[cfg.CommandSectionName] = finalComponentTerraformCommand
-				comp[cfg.InheritanceSectionName] = componentInheritanceChain
-				comp[cfg.MetadataSectionName] = componentMetadata
-				comp[cfg.OverridesSectionName] = componentOverrides
-				comp[cfg.ProvidersSectionName] = finalComponentProviders
-				comp[cfg.HooksSectionName] = finalComponentHooks
-
-				if baseComponentName != "" {
-					comp[cfg.ComponentSectionName] = baseComponentName
-				}
-
-				terraformComponents[component] = comp
-			}
-		}
-	}
-
-	// Process all Helmfile components
-	if componentTypeFilter == "" || componentTypeFilter == cfg.HelmfileComponentType {
-		if allHelmfileComponents, ok := globalComponentsSection[cfg.HelmfileComponentType]; ok {
-
-			allHelmfileComponentsMap, ok := allHelmfileComponents.(map[string]any)
-			if !ok {
-				return nil, fmt.Errorf("invalid 'components.helmfile' section in the file '%s'", stackName)
-			}
-
-			for cmp, v := range allHelmfileComponentsMap {
-				component := cmp
-
-				componentMap, ok := v.(map[string]any)
-				if !ok {
-					return nil, fmt.Errorf("invalid 'components.helmfile.%s' section in the file '%s'", component, stackName)
-				}
-
-				componentVars := map[string]any{}
-				if i2, ok := componentMap[cfg.VarsSectionName]; ok {
-					componentVars, ok = i2.(map[string]any)
-					if !ok {
-						return nil, fmt.Errorf("invalid 'components.helmfile.%s.vars' section in the file '%s'", component, stackName)
-					}
-				}
-
-				componentSettings := map[string]any{}
-				if i, ok := componentMap[cfg.SettingsSectionName]; ok {
-					componentSettings, ok = i.(map[string]any)
-					if !ok {
-						return nil, fmt.Errorf("invalid 'components.helmfile.%s.settings' section in the file '%s'", component, stackName)
-					}
-				}
-
-				componentEnv := map[string]any{}
-				if i, ok := componentMap[cfg.EnvSectionName]; ok {
-					componentEnv, ok = i.(map[string]any)
-					if !ok {
-						return nil, fmt.Errorf("invalid 'components.helmfile.%s.env' section in the file '%s'", component, stackName)
-					}
-				}
-
-				// Component metadata.
-				// This is per component, not deep-merged and not inherited from base components and globals.
-				componentMetadata := map[string]any{}
-				if i, ok := componentMap[cfg.MetadataSectionName]; ok {
-					componentMetadata, ok = i.(map[string]any)
-					if !ok {
-						return nil, fmt.Errorf("invalid 'components.helmfile.%s.metadata' section in the file '%s'", component, stackName)
-					}
-				}
-
-				componentHelmfileCommand := ""
-				if i, ok := componentMap[cfg.CommandSectionName]; ok {
-					componentHelmfileCommand, ok = i.(string)
-					if !ok {
-						return nil, fmt.Errorf("invalid 'components.helmfile.%s.command' attribute in the file '%s'", component, stackName)
-					}
-				}
-
-				// Process overrides
-				componentOverrides := map[string]any{}
-				componentOverridesVars := map[string]any{}
-				componentOverridesSettings := map[string]any{}
-				componentOverridesEnv := map[string]any{}
-				componentOverridesHelmfileCommand := ""
-
-				if i, ok := componentMap[cfg.OverridesSectionName]; ok {
-					if componentOverrides, ok = i.(map[string]any); !ok {
-						return nil, fmt.Errorf("invalid 'components.helmfile.%s.overrides' in the manifest '%s'", component, stackName)
-					}
-
-					if i, ok = componentOverrides[cfg.VarsSectionName]; ok {
-						if componentOverridesVars, ok = i.(map[string]any); !ok {
-							return nil, fmt.Errorf("invalid 'components.helmfile.%s.overrides.vars' in the manifest '%s'", component, stackName)
-						}
-					}
-
-					if i, ok = componentOverrides[cfg.SettingsSectionName]; ok {
-						if componentOverridesSettings, ok = i.(map[string]any); !ok {
-							return nil, fmt.Errorf("invalid 'components.helmfile.%s.overrides.settings' in the manifest '%s'", component, stackName)
-						}
-					}
-
-					if i, ok = componentOverrides[cfg.EnvSectionName]; ok {
-						if componentOverridesEnv, ok = i.(map[string]any); !ok {
-							return nil, fmt.Errorf("invalid 'components.helmfile.%s.overrides.env' in the manifest '%s'", component, stackName)
-						}
-					}
-
-					if i, ok = componentOverrides[cfg.CommandSectionName]; ok {
-						if componentOverridesHelmfileCommand, ok = i.(string); !ok {
-							return nil, fmt.Errorf("invalid 'components.helmfile.%s.overrides.command' in the manifest '%s'", component, stackName)
-						}
-					}
-				}
-
-				// Process base component(s)
-				baseComponentVars := map[string]any{}
-				baseComponentSettings := map[string]any{}
-				baseComponentEnv := map[string]any{}
-				baseComponentName := ""
-				baseComponentHelmfileCommand := ""
-				var baseComponentConfig schema.BaseComponentConfig
-				var componentInheritanceChain []string
-				var baseComponents []string
-
-				// Inheritance using the top-level `component` attribute
-				if baseComponent, baseComponentExist := componentMap[cfg.ComponentSectionName]; baseComponentExist {
-					baseComponentName, ok = baseComponent.(string)
-					if !ok {
-						return nil, fmt.Errorf("invalid 'components.helmfile.%s.component' attribute in the file '%s'", component, stackName)
-					}
-
-					// Process the base components recursively to find `componentInheritanceChain`
-					err = ProcessBaseComponentConfig(
-						atmosConfig,
-						&baseComponentConfig,
-						allHelmfileComponentsMap,
-						component,
-						stack,
-						baseComponentName,
-						helmfileComponentsBasePath,
-						checkBaseComponentExists,
-						&baseComponents,
-					)
-					if err != nil {
-						return nil, err
-					}
-
-					baseComponentVars = baseComponentConfig.BaseComponentVars
-					baseComponentSettings = baseComponentConfig.BaseComponentSettings
-					baseComponentEnv = baseComponentConfig.BaseComponentEnv
-					baseComponentName = baseComponentConfig.FinalBaseComponentName
-					baseComponentHelmfileCommand = baseComponentConfig.BaseComponentCommand
-					componentInheritanceChain = baseComponentConfig.ComponentInheritanceChain
-				}
-
-				// Multiple inheritance (and multiple-inheritance chain) using `metadata.component` and `metadata.inherit`.
-				// `metadata.component` points to the component implementation (e.g. in `components/terraform` folder),
-				// it does not specify inheritance (it overrides the deprecated top-level `component` attribute).
-				// `metadata.inherit` is a list of component names from which the current component inherits.
-				// It uses a method similar to Method Resolution Order (MRO), which is how Python supports multiple inheritance.
-				//
-				// In the case of multiple base components, it is processed left to right, in the order by which it was declared.
-				// For example: `metadata.inherits: [componentA, componentB]`
-				// will deep-merge all the base components of `componentA` (each component overriding its base),
-				// then all the base components of `componentB` (each component overriding its base),
-				// then the two results are deep-merged together (`componentB` inheritance chain will override values from 'componentA' inheritance chain).
-				if baseComponentFromMetadata, baseComponentFromMetadataExist := componentMetadata[cfg.ComponentSectionName]; baseComponentFromMetadataExist {
-					baseComponentName, ok = baseComponentFromMetadata.(string)
-					if !ok {
-						return nil, fmt.Errorf("invalid 'components.helmfile.%s.metadata.component' attribute in the file '%s'", component, stackName)
-					}
-				}
-
-				baseComponents = append(baseComponents, baseComponentName)
-
-				if inheritList, inheritListExist := componentMetadata["inherits"].([]any); inheritListExist {
-					for _, v := range inheritList {
-						baseComponentFromInheritList, ok := v.(string)
-						if !ok {
-							return nil, fmt.Errorf("invalid 'components.helmfile.%s.metadata.inherits' section in the file '%s'", component, stackName)
-						}
-
-						if _, ok := allHelmfileComponentsMap[baseComponentFromInheritList]; !ok {
-							if checkBaseComponentExists {
-								errorMessage := fmt.Sprintf("The component '%[1]s' in the stack manifest '%[2]s' inherits from '%[3]s' "+
-									"(using 'metadata.inherits'), but '%[3]s' is not defined in any of the config files for the stack '%[2]s'",
-									component,
-									stackName,
-									baseComponentFromInheritList,
-								)
-								return nil, errors.New(errorMessage)
-							}
-						}
-
-						// Process the baseComponentFromInheritList components recursively to find `componentInheritanceChain`
-						err = ProcessBaseComponentConfig(
-							atmosConfig,
-							&baseComponentConfig,
-							allHelmfileComponentsMap,
-							component,
-							stack,
-							baseComponentFromInheritList,
-							helmfileComponentsBasePath,
-							checkBaseComponentExists,
-							&baseComponents,
-						)
-						if err != nil {
-							return nil, err
-						}
-
-						baseComponentVars = baseComponentConfig.BaseComponentVars
-						baseComponentSettings = baseComponentConfig.BaseComponentSettings
-						baseComponentEnv = baseComponentConfig.BaseComponentEnv
-						baseComponentName = baseComponentConfig.FinalBaseComponentName
-						baseComponentHelmfileCommand = baseComponentConfig.BaseComponentCommand
-						componentInheritanceChain = baseComponentConfig.ComponentInheritanceChain
-					}
-				}
-
-				baseComponents = u.UniqueStrings(baseComponents)
-				sort.Strings(baseComponents)
-
-				// Final configs
-				finalComponentVars, err := m.Merge(
-					atmosConfig,
-					[]map[string]any{
-						globalAndHelmfileVars,
-						baseComponentVars,
-						componentVars,
-						componentOverridesVars,
-					})
-				if err != nil {
-					return nil, err
-				}
-
-				finalComponentSettings, err := m.Merge(
-					atmosConfig,
-					[]map[string]any{
-						globalAndHelmfileSettings,
-						baseComponentSettings,
-						componentSettings,
-						componentOverridesSettings,
-					})
-				if err != nil {
-					return nil, err
-				}
-
-				finalComponentEnv, err := m.Merge(
-					atmosConfig,
-					[]map[string]any{
-						globalAndHelmfileEnv,
-						baseComponentEnv,
-						componentEnv,
-						componentOverridesEnv,
-					})
-				if err != nil {
-					return nil, err
-				}
-
-				// Final binary to execute
-				// Check for the binary in the following order:
-				// - `components.helmfile.command` section in `atmos.yaml` CLI config file
-				// - global `helmfile.command` section
-				// - base component(s) `command` section
-				// - component `command` section
-				// - `overrides.command` section
-				finalComponentHelmfileCommand := "helmfile"
-				if atmosConfig.Components.Helmfile.Command != "" {
-					finalComponentHelmfileCommand = atmosConfig.Components.Helmfile.Command
-				}
-				if helmfileCommand != "" {
-					finalComponentHelmfileCommand = helmfileCommand
-				}
-				if baseComponentHelmfileCommand != "" {
-					finalComponentHelmfileCommand = baseComponentHelmfileCommand
-				}
-				if componentHelmfileCommand != "" {
-					finalComponentHelmfileCommand = componentHelmfileCommand
-				}
-				if componentOverridesHelmfileCommand != "" {
-					finalComponentHelmfileCommand = componentOverridesHelmfileCommand
-				}
-
-				finalSettings, err := processSettingsIntegrationsGithub(atmosConfig, finalComponentSettings)
-				if err != nil {
-					return nil, err
-				}
-
-				comp := map[string]any{}
-				comp[cfg.VarsSectionName] = finalComponentVars
-				comp[cfg.SettingsSectionName] = finalSettings
-				comp[cfg.EnvSectionName] = finalComponentEnv
-				comp[cfg.CommandSectionName] = finalComponentHelmfileCommand
-				comp["inheritance"] = componentInheritanceChain
-				comp[cfg.MetadataSectionName] = componentMetadata
-				comp[cfg.OverridesSectionName] = componentOverrides
-
-				if baseComponentName != "" {
-					comp[cfg.ComponentSectionName] = baseComponentName
-				}
-
-				helmfileComponents[component] = comp
-			}
-		}
-	}
-
-	// Process all Packer components
-	if componentTypeFilter == "" || componentTypeFilter == cfg.PackerComponentType {
-		if allPackerComponents, ok := globalComponentsSection[cfg.PackerComponentType]; ok {
-
-			allPackerComponentsMap, ok := allPackerComponents.(map[string]any)
-			if !ok {
-				return nil, fmt.Errorf("invalid 'components.packer' section in the file '%s'", stackName)
-			}
-
-			for cmp, v := range allPackerComponentsMap {
-				component := cmp
-
-				componentMap, ok := v.(map[string]any)
-				if !ok {
-					return nil, fmt.Errorf("invalid 'components.packer.%s' section in the file '%s'", component, stackName)
-				}
-
-				componentVars := map[string]any{}
-				if i2, ok := componentMap[cfg.VarsSectionName]; ok {
-					componentVars, ok = i2.(map[string]any)
-					if !ok {
-						return nil, fmt.Errorf("invalid 'components.packer.%s.vars' section in the file '%s'", component, stackName)
-					}
-				}
-
-				componentSettings := map[string]any{}
-				if i, ok := componentMap[cfg.SettingsSectionName]; ok {
-					componentSettings, ok = i.(map[string]any)
-					if !ok {
-						return nil, fmt.Errorf("invalid 'components.packer.%s.settings' section in the file '%s'", component, stackName)
-					}
-				}
-
-				componentEnv := map[string]any{}
-				if i, ok := componentMap[cfg.EnvSectionName]; ok {
-					componentEnv, ok = i.(map[string]any)
-					if !ok {
-						return nil, fmt.Errorf("invalid 'components.packer.%s.env' section in the file '%s'", component, stackName)
-					}
-				}
-
-				// Component metadata.
-				// This is per component, not deep-merged and not inherited from base components and globals.
-				componentMetadata := map[string]any{}
-				if i, ok := componentMap[cfg.MetadataSectionName]; ok {
-					componentMetadata, ok = i.(map[string]any)
-					if !ok {
-						return nil, fmt.Errorf("invalid 'components.packer.%s.metadata' section in the file '%s'", component, stackName)
-					}
-				}
-
-				componentPackerCommand := ""
-				if i, ok := componentMap[cfg.CommandSectionName]; ok {
-					componentPackerCommand, ok = i.(string)
-					if !ok {
-						return nil, fmt.Errorf("invalid 'components.packer.%s.command' attribute in the file '%s'", component, stackName)
-					}
-				}
-
-				// Process overrides
-				componentOverrides := map[string]any{}
-				componentOverridesVars := map[string]any{}
-				componentOverridesSettings := map[string]any{}
-				componentOverridesEnv := map[string]any{}
-				componentOverridesPackerCommand := ""
-
-				if i, ok := componentMap[cfg.OverridesSectionName]; ok {
-					if componentOverrides, ok = i.(map[string]any); !ok {
-						return nil, fmt.Errorf("invalid 'components.packer.%s.overrides' in the manifest '%s'", component, stackName)
-					}
-
-					if i, ok = componentOverrides[cfg.VarsSectionName]; ok {
-						if componentOverridesVars, ok = i.(map[string]any); !ok {
-							return nil, fmt.Errorf("invalid 'components.packer.%s.overrides.vars' in the manifest '%s'", component, stackName)
-						}
-					}
-
-					if i, ok = componentOverrides[cfg.SettingsSectionName]; ok {
-						if componentOverridesSettings, ok = i.(map[string]any); !ok {
-							return nil, fmt.Errorf("invalid 'components.packer.%s.overrides.settings' in the manifest '%s'", component, stackName)
-						}
-					}
-
-					if i, ok = componentOverrides[cfg.EnvSectionName]; ok {
-						if componentOverridesEnv, ok = i.(map[string]any); !ok {
-							return nil, fmt.Errorf("invalid 'components.packer.%s.overrides.env' in the manifest '%s'", component, stackName)
-						}
-					}
-
-					if i, ok = componentOverrides[cfg.CommandSectionName]; ok {
-						if componentOverridesPackerCommand, ok = i.(string); !ok {
-							return nil, fmt.Errorf("invalid 'components.packer.%s.overrides.command' in the manifest '%s'", component, stackName)
-						}
-					}
-				}
-
-				// Process base component(s)
-				baseComponentVars := map[string]any{}
-				baseComponentSettings := map[string]any{}
-				baseComponentEnv := map[string]any{}
-				baseComponentName := ""
-				baseComponentPackerCommand := ""
-				var baseComponentConfig schema.BaseComponentConfig
-				var componentInheritanceChain []string
-				var baseComponents []string
-
-				// Inheritance using the top-level `component` attribute
-				if baseComponent, baseComponentExist := componentMap[cfg.ComponentSectionName]; baseComponentExist {
-					baseComponentName, ok = baseComponent.(string)
-					if !ok {
-						return nil, fmt.Errorf("invalid 'components.packer.%s.component' attribute in the file '%s'", component, stackName)
-					}
-
-					// Process the base components recursively to find `componentInheritanceChain`
-					err = ProcessBaseComponentConfig(
-						atmosConfig,
-						&baseComponentConfig,
-						allPackerComponentsMap,
-						component,
-						stack,
-						baseComponentName,
-						packerComponentsBasePath,
-						checkBaseComponentExists,
-						&baseComponents,
-					)
-					if err != nil {
-						return nil, err
-					}
-
-					baseComponentVars = baseComponentConfig.BaseComponentVars
-					baseComponentSettings = baseComponentConfig.BaseComponentSettings
-					baseComponentEnv = baseComponentConfig.BaseComponentEnv
-					baseComponentName = baseComponentConfig.FinalBaseComponentName
-					baseComponentPackerCommand = baseComponentConfig.BaseComponentCommand
-					componentInheritanceChain = baseComponentConfig.ComponentInheritanceChain
-				}
-
-				// Multiple inheritance (and multiple-inheritance chain) using `metadata.component` and `metadata.inherit`.
-				// `metadata.component` points to the component implementation (e.g. in `components/terraform` folder),
-				// it does not specify inheritance (it overrides the deprecated top-level `component` attribute).
-				// `metadata.inherit` is a list of component names from which the current component inherits.
-				// It uses a method similar to Method Resolution Order (MRO), which is how Python supports multiple inheritance.
-				//
-				// In the case of multiple base components, it is processed left to right, in the order by which it was declared.
-				// For example: `metadata.inherits: [componentA, componentB]`
-				// will deep-merge all the base components of `componentA` (each component overriding its base),
-				// then all the base components of `componentB` (each component overriding its base),
-				// then the two results are deep-merged together (`componentB` inheritance chain will override values from 'componentA' inheritance chain).
-				if baseComponentFromMetadata, baseComponentFromMetadataExist := componentMetadata[cfg.ComponentSectionName]; baseComponentFromMetadataExist {
-					baseComponentName, ok = baseComponentFromMetadata.(string)
-					if !ok {
-						return nil, fmt.Errorf("invalid 'components.packer.%s.metadata.component' attribute in the file '%s'", component, stackName)
-					}
-				}
-
-				baseComponents = append(baseComponents, baseComponentName)
-
-				if inheritList, inheritListExist := componentMetadata["inherits"].([]any); inheritListExist {
-					for _, v := range inheritList {
-						baseComponentFromInheritList, ok := v.(string)
-						if !ok {
-							return nil, fmt.Errorf("invalid 'components.packer.%s.metadata.inherits' section in the file '%s'", component, stackName)
-						}
-
-						if _, ok := allPackerComponentsMap[baseComponentFromInheritList]; !ok {
-							if checkBaseComponentExists {
-								errorMessage := fmt.Sprintf("The component '%[1]s' in the stack manifest '%[2]s' inherits from '%[3]s' "+
-									"(using 'metadata.inherits'), but '%[3]s' is not defined in any of the config files for the stack '%[2]s'",
-									component,
-									stackName,
-									baseComponentFromInheritList,
-								)
-								return nil, errors.New(errorMessage)
-							}
-						}
-
-						// Process the baseComponentFromInheritList components recursively to find `componentInheritanceChain`
-						err = ProcessBaseComponentConfig(
-							atmosConfig,
-							&baseComponentConfig,
-							allPackerComponentsMap,
-							component,
-							stack,
-							baseComponentFromInheritList,
-							packerComponentsBasePath,
-							checkBaseComponentExists,
-							&baseComponents,
-						)
-						if err != nil {
-							return nil, err
-						}
-
-						baseComponentVars = baseComponentConfig.BaseComponentVars
-						baseComponentSettings = baseComponentConfig.BaseComponentSettings
-						baseComponentEnv = baseComponentConfig.BaseComponentEnv
-						baseComponentName = baseComponentConfig.FinalBaseComponentName
-						baseComponentPackerCommand = baseComponentConfig.BaseComponentCommand
-						componentInheritanceChain = baseComponentConfig.ComponentInheritanceChain
-					}
-				}
-
-				baseComponents = u.UniqueStrings(baseComponents)
-				sort.Strings(baseComponents)
-
-				// Final configs
-				finalComponentVars, err := m.Merge(
-					atmosConfig,
-					[]map[string]any{
-						globalAndPackerVars,
-						baseComponentVars,
-						componentVars,
-						componentOverridesVars,
-					})
-				if err != nil {
-					return nil, err
-				}
-
-				finalComponentSettings, err := m.Merge(
-					atmosConfig,
-					[]map[string]any{
-						globalAndPackerSettings,
-						baseComponentSettings,
-						componentSettings,
-						componentOverridesSettings,
-					})
-				if err != nil {
-					return nil, err
-				}
-
-				finalComponentEnv, err := m.Merge(
-					atmosConfig,
-					[]map[string]any{
-						globalAndPackerEnv,
-						baseComponentEnv,
-						componentEnv,
-						componentOverridesEnv,
-					})
-				if err != nil {
-					return nil, err
-				}
-
-				// Final binary to execute
-				// Check for the binary in the following order:
-				// - `components.packer.command` section in `atmos.yaml` CLI config file
-				// - global `packer.command` section
-				// - base component(s) `command` section
-				// - component `command` section
-				// - `overrides.command` section
-				finalComponentPackerCommand := cfg.PackerComponentType
-				if atmosConfig.Components.Packer.Command != "" {
-					finalComponentPackerCommand = atmosConfig.Components.Packer.Command
-				}
-				if packerCommand != "" {
-					finalComponentPackerCommand = packerCommand
-				}
-				if baseComponentPackerCommand != "" {
-					finalComponentPackerCommand = baseComponentPackerCommand
-				}
-				if componentPackerCommand != "" {
-					finalComponentPackerCommand = componentPackerCommand
-				}
-				if componentOverridesPackerCommand != "" {
-					finalComponentPackerCommand = componentOverridesPackerCommand
-				}
-
-				finalSettings, err := processSettingsIntegrationsGithub(atmosConfig, finalComponentSettings)
-				if err != nil {
-					return nil, err
-				}
-
-				comp := map[string]any{}
-				comp[cfg.VarsSectionName] = finalComponentVars
-				comp[cfg.SettingsSectionName] = finalSettings
-				comp[cfg.EnvSectionName] = finalComponentEnv
-				comp[cfg.CommandSectionName] = finalComponentPackerCommand
-				comp["inheritance"] = componentInheritanceChain
-				comp[cfg.MetadataSectionName] = componentMetadata
-				comp[cfg.OverridesSectionName] = componentOverrides
-
-				if baseComponentName != "" {
-					comp[cfg.ComponentSectionName] = baseComponentName
-				}
-
-				packerComponents[component] = comp
-			}
-		}
-	}
-
-	allComponents[cfg.TerraformComponentType] = terraformComponents
-	allComponents[cfg.HelmfileComponentType] = helmfileComponents
-	allComponents[cfg.PackerComponentType] = packerComponents
-
-	result := map[string]any{
-		cfg.ComponentsSectionName: allComponents,
-	}
-
-	return result, nil
-}
-
-// processSettingsIntegrationsGithub deep-merges the `settings.integrations.github` section from stack manifests with the `integrations.github` section from `atmos.yaml`.
-func processSettingsIntegrationsGithub(atmosConfig *schema.AtmosConfiguration, settings map[string]any) (map[string]any, error) {
-	settingsIntegrationsSection := make(map[string]any)
-	settingsIntegrationsGithubSection := make(map[string]any)
-
-	// Find `settings.integrations.github` section from stack manifests
-	if settingsIntegrations, ok := settings[cfg.IntegrationsSectionName]; ok {
-		if settingsIntegrationsMap, ok := settingsIntegrations.(map[string]any); ok {
-			settingsIntegrationsSection = settingsIntegrationsMap
-			if settingsIntegrationsGithub, ok := settingsIntegrationsMap[cfg.GithubSectionName]; ok {
-				if settingsIntegrationsGithubMap, ok := settingsIntegrationsGithub.(map[string]any); ok {
-					settingsIntegrationsGithubSection = settingsIntegrationsGithubMap
-				}
-			}
-		}
-	}
-
-	// deep-merge the `settings.integrations.github` section from stack manifests with  the `integrations.github` section from `atmos.yaml`
-	settingsIntegrationsGithubMerged, err := m.Merge(
-		atmosConfig,
-		[]map[string]any{
-			atmosConfig.Integrations.GitHub,
-			settingsIntegrationsGithubSection,
-		})
-	if err != nil {
-		return nil, err
-	}
-
-	// Update the `settings.integrations.github` section
-	if len(settingsIntegrationsGithubMerged) > 0 {
-		settingsIntegrationsSection[cfg.GithubSectionName] = settingsIntegrationsGithubMerged
-		settings[cfg.IntegrationsSectionName] = settingsIntegrationsSection
-	}
-
-	return settings, nil
-}
-
-// FindComponentStacks finds all infrastructure stack manifests where the component or the base component is defined.
-func FindComponentStacks(
-	componentType string,
-	component string,
-	baseComponent string,
-	componentStackMap map[string]map[string][]string,
-) ([]string, error) {
-	var stacks []string
-
-	if componentStackConfig, componentStackConfigExists := componentStackMap[componentType]; componentStackConfigExists {
-		if componentStacks, componentStacksExist := componentStackConfig[component]; componentStacksExist {
-			stacks = append(stacks, componentStacks...)
-		}
-
-=======
->>>>>>> 1eda3a2e
 		if baseComponent != "" {
 			if baseComponentStacks, baseComponentStacksExist := componentStackConfig[baseComponent]; baseComponentStacksExist {
 				stacks = append(stacks, baseComponentStacks...)
