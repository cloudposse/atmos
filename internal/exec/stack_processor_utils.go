package exec

import (
	"encoding/json"
	"fmt"
	"os"
	"path/filepath"
	"reflect"
	"sort"
	"strings"
	"sync"

	"github.com/mitchellh/mapstructure"
	"github.com/pkg/errors"
	"github.com/santhosh-tekuri/jsonschema/v5"

	errUtils "github.com/cloudposse/atmos/errors"
	cfg "github.com/cloudposse/atmos/pkg/config"
	m "github.com/cloudposse/atmos/pkg/merge"
	"github.com/cloudposse/atmos/pkg/schema"
	u "github.com/cloudposse/atmos/pkg/utils"
)

var (
	// Error constants.
	ErrInvalidHooksSection          = errors.New("invalid 'hooks' section in the file")
	ErrInvalidTerraformHooksSection = errors.New("invalid 'terraform.hooks' section in the file")

	// File content sync map.
	getFileContentSyncMap = sync.Map{}

	// Mutex to serialize updates of the result map of ProcessYAMLConfigFiles function.
	processYAMLConfigFilesLock = &sync.Mutex{}
)

// ProcessYAMLConfigFiles takes a list of paths to stack manifests, processes and deep-merges all imports, and returns a list of stack configs.
func ProcessYAMLConfigFiles(
	atmosConfig *schema.AtmosConfiguration,
	stacksBasePath string,
	terraformComponentsBasePath string,
	helmfileComponentsBasePath string,
	packerComponentsBasePath string,
	filePaths []string,
	processStackDeps bool,
	processComponentDeps bool,
	ignoreMissingFiles bool,
) (
	[]string,
	map[string]any,
	map[string]map[string]any,
	error,
) {
	count := len(filePaths)
	listResult := make([]string, count)
	mapResult := map[string]any{}
	rawStackConfigs := map[string]map[string]any{}
	var errorResult error
	var wg sync.WaitGroup
	wg.Add(count)

	for i, filePath := range filePaths {
		go func(i int, p string) {
			defer wg.Done()

			stackBasePath := stacksBasePath
			if len(stackBasePath) < 1 {
				stackBasePath = filepath.Dir(p)
			}

			stackFileName := strings.TrimSuffix(
				strings.TrimSuffix(
					u.TrimBasePathFromPath(stackBasePath+"/", p),
					u.DefaultStackConfigFileExtension),
				".yml",
			)

			deepMergedStackConfig, importsConfig, stackConfig, _, _, _, _, err := ProcessYAMLConfigFileWithContext(
				atmosConfig,
				stackBasePath,
				p,
				map[string]map[string]any{},
				nil,
				ignoreMissingFiles,
				false,
				false,
				false,
				map[string]any{},
				map[string]any{},
				map[string]any{},
				map[string]any{},
				"",
				m.NewMergeContext(), // Add merge context for enhanced error reporting
			)
			if err != nil {
				errorResult = err
				return
			}

			var imports []string
			for k := range importsConfig {
				imports = append(imports, k)
			}

			uniqueImports := u.UniqueStrings(imports)
			sort.Strings(uniqueImports)

			componentStackMap := map[string]map[string][]string{}

			finalConfig, err := ProcessStackConfig(
				atmosConfig,
				stackBasePath,
				terraformComponentsBasePath,
				helmfileComponentsBasePath,
				packerComponentsBasePath,
				p,
				deepMergedStackConfig,
				processStackDeps,
				processComponentDeps,
				"",
				componentStackMap,
				importsConfig,
				true)
			if err != nil {
				errorResult = err
				return
			}

			finalConfig["imports"] = uniqueImports

			yamlConfig, err := u.ConvertToYAML(finalConfig)
			if err != nil {
				errorResult = err
				return
			}

			processYAMLConfigFilesLock.Lock()
			defer processYAMLConfigFilesLock.Unlock()

			listResult[i] = yamlConfig
			mapResult[stackFileName] = finalConfig
			rawStackConfigs[stackFileName] = map[string]any{}
			rawStackConfigs[stackFileName]["stack"] = stackConfig
			rawStackConfigs[stackFileName]["imports"] = importsConfig
			rawStackConfigs[stackFileName]["import_files"] = uniqueImports
		}(i, filePath)
	}

	wg.Wait()

	if errorResult != nil {
		return nil, nil, nil, errorResult
	}

	return listResult, mapResult, rawStackConfigs, nil
}

// ProcessYAMLConfigFile takes a path to a YAML stack manifest,
// recursively processes and deep-merges all the imports,
// and returns the final stack config.
func ProcessYAMLConfigFile(
	atmosConfig *schema.AtmosConfiguration,
	basePath string,
	filePath string,
	importsConfig map[string]map[string]any,
	context map[string]any,
	ignoreMissingFiles bool,
	skipTemplatesProcessingInImports bool,
	ignoreMissingTemplateValues bool,
	skipIfMissing bool,
	parentTerraformOverridesInline map[string]any,
	parentTerraformOverridesImports map[string]any,
	parentHelmfileOverridesInline map[string]any,
	parentHelmfileOverridesImports map[string]any,
	atmosManifestJsonSchemaFilePath string,
) (
	map[string]any,
	map[string]map[string]any,
	map[string]any,
	map[string]any,
	map[string]any,
	map[string]any,
	map[string]any,
	error,
) {
	// Call the context-aware version with a nil context for backward compatibility
	return ProcessYAMLConfigFileWithContext(
		atmosConfig,
		basePath,
		filePath,
		importsConfig,
		context,
		ignoreMissingFiles,
		skipTemplatesProcessingInImports,
		ignoreMissingTemplateValues,
		skipIfMissing,
		parentTerraformOverridesInline,
		parentTerraformOverridesImports,
		parentHelmfileOverridesInline,
		parentHelmfileOverridesImports,
		atmosManifestJsonSchemaFilePath,
		nil, // mergeContext
	)
}

// ProcessYAMLConfigFileWithContext takes a path to a YAML stack manifest,
// recursively processes and deep-merges all the imports with context tracking,
// and returns the final stack config.
//
//nolint:gocognit,revive,cyclop,funlen
func ProcessYAMLConfigFileWithContext(
	atmosConfig *schema.AtmosConfiguration,
	basePath string,
	filePath string,
	importsConfig map[string]map[string]any,
	context map[string]any,
	ignoreMissingFiles bool,
	skipTemplatesProcessingInImports bool,
	ignoreMissingTemplateValues bool,
	skipIfMissing bool,
	parentTerraformOverridesInline map[string]any,
	parentTerraformOverridesImports map[string]any,
	parentHelmfileOverridesInline map[string]any,
	parentHelmfileOverridesImports map[string]any,
	atmosManifestJsonSchemaFilePath string,
	mergeContext *m.MergeContext,
) (
	map[string]any,
	map[string]map[string]any,
	map[string]any,
	map[string]any,
	map[string]any,
	map[string]any,
	map[string]any,
	error,
) {
	var stackConfigs []map[string]any
	relativeFilePath := u.TrimBasePathFromPath(basePath+"/", filePath)

	// Initialize or update merge context with current file
	if mergeContext == nil {
		mergeContext = m.NewMergeContext()
	}
	mergeContext = mergeContext.WithFile(relativeFilePath)

	globalTerraformSection := map[string]any{}
	globalHelmfileSection := map[string]any{}
	globalOverrides := map[string]any{}
	terraformOverrides := map[string]any{}
	helmfileOverrides := map[string]any{}
	finalTerraformOverrides := map[string]any{}
	finalHelmfileOverrides := map[string]any{}

	stackYamlConfig, err := GetFileContent(filePath)
	// If the file does not exist (`err != nil`), and `ignoreMissingFiles = true`, don't return the error.
	//
	// `ignoreMissingFiles = true` is used when executing `atmos describe affected` command.
	// If we add a new stack manifest with some component configurations to the current branch, then the new file will not be present in
	// the remote branch (with which the current branch is compared), and Atmos would throw an error.
	//
	// `skipIfMissing` is used in Atmos imports (https://atmos.tools/core-concepts/stacks/imports).
	// Set it to `true` to ignore the imported manifest if it does not exist, and don't throw an error.
	// This is useful when generating Atmos manifests using other tools, but the imported files are not present yet at the generation time.
	if err != nil {
		if ignoreMissingFiles || skipIfMissing {
			return map[string]any{}, map[string]map[string]any{}, map[string]any{}, map[string]any{}, map[string]any{}, map[string]any{}, map[string]any{}, nil
		} else {
			return nil, nil, nil, nil, nil, nil, nil, err
		}
	}
	if stackYamlConfig == "" {
		return map[string]any{}, map[string]map[string]any{}, map[string]any{}, map[string]any{}, map[string]any{}, map[string]any{}, map[string]any{}, nil
	}

	stackManifestTemplatesProcessed := stackYamlConfig
	stackManifestTemplatesErrorMessage := ""

	// Process `Go` templates in the imported stack manifest using the provided `context`
	// https://atmos.tools/core-concepts/stacks/imports#go-templates-in-imports
	if !skipTemplatesProcessingInImports && len(context) > 0 {
		stackManifestTemplatesProcessed, err = ProcessTmpl(relativeFilePath, stackYamlConfig, context, ignoreMissingTemplateValues)
		if err != nil {
			if atmosConfig.Logs.Level == u.LogLevelTrace || atmosConfig.Logs.Level == u.LogLevelDebug {
				stackManifestTemplatesErrorMessage = fmt.Sprintf("\n\n%s", stackYamlConfig)
			}
<<<<<<< HEAD
			// Check if we have merge context to provide enhanced error formatting
			if mergeContext != nil {
				// Wrap the error with the sentinel first to preserve it
				wrappedErr := fmt.Errorf("%w: %v", errUtils.ErrInvalidStackManifest, err)
				// Then format it with context information
				e := mergeContext.FormatError(wrappedErr, fmt.Sprintf("stack manifest '%s'%s", relativeFilePath, stackManifestTemplatesErrorMessage))
				return nil, nil, nil, nil, nil, nil, nil, e
			} else {
				e := fmt.Errorf("%w: stack manifest '%s'\n%v%s", errUtils.ErrInvalidStackManifest, relativeFilePath, err, stackManifestTemplatesErrorMessage)
				return nil, nil, nil, nil, nil, nil, nil, e
			}
=======
			e := fmt.Errorf("%w: invalid stack manifest '%s'\n%v%s", errUtils.ErrInvalidStackManifest, relativeFilePath, err, stackManifestTemplatesErrorMessage)
			return nil, nil, nil, nil, nil, nil, nil, e
>>>>>>> c8ff4a2d
		}
	}

	stackConfigMap, err := u.UnmarshalYAMLFromFile[schema.AtmosSectionMapType](atmosConfig, stackManifestTemplatesProcessed, filePath)
	if err != nil {
		if atmosConfig.Logs.Level == u.LogLevelTrace || atmosConfig.Logs.Level == u.LogLevelDebug {
			stackManifestTemplatesErrorMessage = fmt.Sprintf("\n\n%s", stackYamlConfig)
		}
<<<<<<< HEAD
		// Check if we have merge context to provide enhanced error formatting
		if mergeContext != nil {
			// Wrap the error with the sentinel first to preserve it
			wrappedErr := fmt.Errorf("%w: %v", errUtils.ErrInvalidStackManifest, err)
			// Then format it with context information
			e := mergeContext.FormatError(wrappedErr, fmt.Sprintf("stack manifest '%s'%s", relativeFilePath, stackManifestTemplatesErrorMessage))
			return nil, nil, nil, nil, nil, nil, nil, e
		} else {
			e := fmt.Errorf("%w: stack manifest '%s'\n%v%s", errUtils.ErrInvalidStackManifest, relativeFilePath, err, stackManifestTemplatesErrorMessage)
			return nil, nil, nil, nil, nil, nil, nil, e
		}
=======
		e := fmt.Errorf("%w: invalid stack manifest '%s'\n%v%s", errUtils.ErrInvalidStackManifest, relativeFilePath, err, stackManifestTemplatesErrorMessage)
		return nil, nil, nil, nil, nil, nil, nil, e
>>>>>>> c8ff4a2d
	}

	// If the path to the Atmos manifest JSON Schema is provided, validate the stack manifest against it
	if atmosManifestJsonSchemaFilePath != "" {
		// Convert the data to JSON and back to Go map to prevent the error:
		// jsonschema: invalid jsonType: map[interface {}]interface {}
		dataJson, err := u.ConvertToJSONFast(stackConfigMap)
		if err != nil {
			return nil, nil, nil, nil, nil, nil, nil, err
		}

		dataFromJson, err := u.ConvertFromJSON(dataJson)
		if err != nil {
			return nil, nil, nil, nil, nil, nil, nil, err
		}

		compiler := jsonschema.NewCompiler()

		atmosManifestJsonSchemaValidationErrorFormat := "Atmos manifest JSON Schema validation error in the file '%s':\n%v"

		atmosManifestJsonSchemaFileReader, err := os.Open(atmosManifestJsonSchemaFilePath)
		if err != nil {
			return nil, nil, nil, nil, nil, nil, nil, errors.Errorf(atmosManifestJsonSchemaValidationErrorFormat, relativeFilePath, err)
		}

		if err := compiler.AddResource(atmosManifestJsonSchemaFilePath, atmosManifestJsonSchemaFileReader); err != nil {
			return nil, nil, nil, nil, nil, nil, nil, errors.Errorf(atmosManifestJsonSchemaValidationErrorFormat, relativeFilePath, err)
		}

		compiler.Draft = jsonschema.Draft2020

		compiledSchema, err := compiler.Compile(atmosManifestJsonSchemaFilePath)
		if err != nil {
			return nil, nil, nil, nil, nil, nil, nil, errors.Errorf(atmosManifestJsonSchemaValidationErrorFormat, relativeFilePath, err)
		}

		if err = compiledSchema.Validate(dataFromJson); err != nil {
			switch e := err.(type) {
			case *jsonschema.ValidationError:
				b, err2 := json.MarshalIndent(e.BasicOutput(), "", "  ")
				if err2 != nil {
					return nil, nil, nil, nil, nil, nil, nil, errors.Errorf(atmosManifestJsonSchemaValidationErrorFormat, relativeFilePath, err2)
				}
				return nil, nil, nil, nil, nil, nil, nil, errors.Errorf(atmosManifestJsonSchemaValidationErrorFormat, relativeFilePath, string(b))
			default:
				return nil, nil, nil, nil, nil, nil, nil, errors.Errorf(atmosManifestJsonSchemaValidationErrorFormat, relativeFilePath, err)
			}
		}
	}

	// Check if the `overrides` sections exist and if we need to process overrides for the components in this stack manifest and its imports

	// Global overrides in this stack manifest
	if i, ok := stackConfigMap[cfg.OverridesSectionName]; ok {
		if globalOverrides, ok = i.(map[string]any); !ok {
			return nil, nil, nil, nil, nil, nil, nil, fmt.Errorf("invalid 'overrides' section in the stack manifest '%s'", relativeFilePath)
		}
	}

	// Terraform overrides in this stack manifest
	if o, ok := stackConfigMap[cfg.TerraformSectionName]; ok {
		if globalTerraformSection, ok = o.(map[string]any); !ok {
			return nil, nil, nil, nil, nil, nil, nil, fmt.Errorf("invalid 'terraform' section in the stack manifest '%s'", relativeFilePath)
		}

		if i, ok := globalTerraformSection[cfg.OverridesSectionName]; ok {
			if terraformOverrides, ok = i.(map[string]any); !ok {
				return nil, nil, nil, nil, nil, nil, nil, fmt.Errorf("invalid 'terraform.overrides' section in the stack manifest '%s'", relativeFilePath)
			}
		}
	}

	// Helmfile overrides in this stack manifest
	if o, ok := stackConfigMap[cfg.HelmfileSectionName]; ok {
		if globalHelmfileSection, ok = o.(map[string]any); !ok {
			return nil, nil, nil, nil, nil, nil, nil, fmt.Errorf("invalid 'helmfile' section in the stack manifest '%s'", relativeFilePath)
		}

		if i, ok := globalHelmfileSection[cfg.OverridesSectionName]; ok {
			if helmfileOverrides, ok = i.(map[string]any); !ok {
				return nil, nil, nil, nil, nil, nil, nil, fmt.Errorf("invalid 'terraform.overrides' section in the stack manifest '%s'", relativeFilePath)
			}
		}
	}

	parentTerraformOverridesInline, err = m.MergeWithContext(
		atmosConfig,
		[]map[string]any{globalOverrides, terraformOverrides, parentTerraformOverridesInline},
		mergeContext,
	)
	if err != nil {
		return nil, nil, nil, nil, nil, nil, nil, err
	}

	parentHelmfileOverridesInline, err = m.MergeWithContext(
		atmosConfig,
		[]map[string]any{globalOverrides, helmfileOverrides, parentHelmfileOverridesInline},
		mergeContext,
	)
	if err != nil {
		return nil, nil, nil, nil, nil, nil, nil, err
	}

	// Find and process all imports
	importStructs, err := ProcessImportSection(stackConfigMap, relativeFilePath)
	if err != nil {
		return nil, nil, nil, nil, nil, nil, nil, err
	}

	for _, importStruct := range importStructs {
		imp := importStruct.Path

		if imp == "" {
			return nil, nil, nil, nil, nil, nil, nil, fmt.Errorf("invalid empty import in the manifest '%s'", relativeFilePath)
		}

		// If the import file is specified without extension, use `.yaml` as default
		impWithExt := imp
		ext := filepath.Ext(imp)
		if ext == "" {
			extensions := []string{
				u.YamlFileExtension,
				u.YmlFileExtension,
				u.YamlTemplateExtension,
				u.YmlTemplateExtension,
			}

			found := false
			for _, extension := range extensions {
				testPath := filepath.Join(basePath, imp+extension)
				if _, err := os.Stat(testPath); err == nil {
					impWithExt = imp + extension
					found = true
					break
				}
			}

			if !found {
				// Default to .yaml if no file is found
				impWithExt = imp + u.DefaultStackConfigFileExtension
			}
		} else if ext == u.YamlFileExtension || ext == u.YmlFileExtension {
			// Check if there's a template version of this file
			templatePath := impWithExt + u.TemplateExtension
			if _, err := os.Stat(filepath.Join(basePath, templatePath)); err == nil {
				impWithExt = templatePath
			}
		}

		impWithExtPath := filepath.Join(basePath, impWithExt)

		if impWithExtPath == filePath {
			errorMessage := fmt.Sprintf("invalid import in the manifest '%s'\nThe file imports itself in '%s'",
				relativeFilePath,
				imp)
			return nil, nil, nil, nil, nil, nil, nil, errors.New(errorMessage)
		}

		// Find all import matches in the glob
		importMatches, err := u.GetGlobMatches(impWithExtPath)
		if err != nil || len(importMatches) == 0 {
			// Retry (b/c we are using `doublestar` library and it sometimes has issues reading many files in a Docker container)
			// TODO: review `doublestar` library

			importMatches, err = u.GetGlobMatches(impWithExtPath)
			if err != nil || len(importMatches) == 0 {
				// The import was not found -> check if the import is a Go template; if not, return the error
				isGolangTemplate, err2 := IsGolangTemplate(imp)
				if err2 != nil {
					return nil, nil, nil, nil, nil, nil, nil, err2
				}

				// If the import is not a Go template and SkipIfMissing is false, return the error
				if !isGolangTemplate && !importStruct.SkipIfMissing {
					if err != nil {
						errorMessage := fmt.Sprintf("no matches found for the import '%s' in the file '%s'\nError: %s",
							imp,
							relativeFilePath,
							err,
						)
						return nil, nil, nil, nil, nil, nil, nil, errors.New(errorMessage)
					} else if importMatches == nil {
						errorMessage := fmt.Sprintf("no matches found for the import '%s' in the file '%s'",
							imp,
							relativeFilePath,
						)
						return nil, nil, nil, nil, nil, nil, nil, errors.New(errorMessage)
					}
				}
			}
		}

		// Process `context` in hierarchical imports.
		// Deep-merge the parent `context` with the current `context` and propagate the result to the entire chain of imports.
		// The parent `context` takes precedence over the current (imported) `context` and will override items with the same keys.
		// TODO: instead of calling the conversion functions, we need to switch to generics and update everything to support it
		listOfMaps := []map[string]any{importStruct.Context, context}
		mergedContext, err := m.MergeWithContext(atmosConfig, listOfMaps, mergeContext)
		if err != nil {
			return nil, nil, nil, nil, nil, nil, nil, err
		}

		// Process the imports in the current manifest
		for _, importFile := range importMatches {
			yamlConfig,
				_,
				yamlConfigRaw,
				terraformOverridesInline,
				terraformOverridesImports,
				helmfileOverridesInline,
				helmfileOverridesImports, err2 := ProcessYAMLConfigFileWithContext(
				atmosConfig,
				basePath,
				importFile,
				importsConfig,
				mergedContext,
				ignoreMissingFiles,
				importStruct.SkipTemplatesProcessing,
				true, // importStruct.IgnoreMissingTemplateValues,
				importStruct.SkipIfMissing,
				parentTerraformOverridesInline,
				parentTerraformOverridesImports,
				parentHelmfileOverridesInline,
				parentHelmfileOverridesImports,
				"",
				mergeContext,
			)
			if err2 != nil {
				return nil, nil, nil, nil, nil, nil, nil, err2
			}

			// From the imported manifest, get the `overrides` sections and merge them with the parent `overrides` section.
			// The inline `overrides` section takes precedence over the imported `overrides` section inside the imported manifest.
			parentTerraformOverridesImports, err = m.MergeWithContext(
				atmosConfig,
				[]map[string]any{parentTerraformOverridesImports, terraformOverridesImports, terraformOverridesInline},
				mergeContext,
			)
			if err != nil {
				return nil, nil, nil, nil, nil, nil, nil, err
			}

			// From the imported manifest, get the `overrides` sections and merge them with the parent `overrides` section.
			// The inline `overrides` section takes precedence over the imported `overrides` section inside the imported manifest.
			parentHelmfileOverridesImports, err = m.MergeWithContext(
				atmosConfig,
				[]map[string]any{parentHelmfileOverridesImports, helmfileOverridesImports, helmfileOverridesInline},
				mergeContext,
			)
			if err != nil {
				return nil, nil, nil, nil, nil, nil, nil, err
			}

			stackConfigs = append(stackConfigs, yamlConfig)

			importRelativePathWithExt := strings.Replace(filepath.ToSlash(importFile), filepath.ToSlash(basePath)+"/", "", 1)
			ext2 := filepath.Ext(importRelativePathWithExt)
			if ext2 == "" {
				ext2 = u.DefaultStackConfigFileExtension
			}

			importRelativePathWithoutExt := strings.TrimSuffix(importRelativePathWithExt, ext2)
			importsConfig[importRelativePathWithoutExt] = yamlConfigRaw
		}
	}

	// Terraform `overrides`
	finalTerraformOverrides, err = m.MergeWithContext(
		atmosConfig,
		[]map[string]any{parentTerraformOverridesImports, parentTerraformOverridesInline},
		mergeContext,
	)
	if err != nil {
		return nil, nil, nil, nil, nil, nil, nil, err
	}

	// Helmfile `overrides`
	finalHelmfileOverrides, err = m.MergeWithContext(
		atmosConfig,
		[]map[string]any{parentHelmfileOverridesImports, parentHelmfileOverridesInline},
		mergeContext,
	)
	if err != nil {
		return nil, nil, nil, nil, nil, nil, nil, err
	}

	// Add the `overrides` section to all components in this stack manifest
	if len(finalTerraformOverrides) > 0 || len(finalHelmfileOverrides) > 0 {
		if componentsSection, ok := stackConfigMap[cfg.ComponentsSectionName].(map[string]any); ok {
			// Terraform
			if len(finalTerraformOverrides) > 0 {
				if terraformSection, ok := componentsSection[cfg.TerraformSectionName].(map[string]any); ok {
					for _, compSection := range terraformSection {
						if componentSection, ok := compSection.(map[string]any); ok {
							componentSection[cfg.OverridesSectionName] = finalTerraformOverrides
						}
					}
				}
			}

			// Helmfile
			if len(finalHelmfileOverrides) > 0 {
				if helmfileSection, ok := componentsSection[cfg.HelmfileSectionName].(map[string]any); ok {
					for _, compSection := range helmfileSection {
						if componentSection, ok := compSection.(map[string]any); ok {
							componentSection[cfg.OverridesSectionName] = finalHelmfileOverrides
						}
					}
				}
			}
		}
	}

	if len(stackConfigMap) > 0 {
		stackConfigs = append(stackConfigs, stackConfigMap)
	}

	// Deep-merge the stack manifest and all the imports
	stackConfigsDeepMerged, err := m.MergeWithContext(atmosConfig, stackConfigs, mergeContext)
	if err != nil {
<<<<<<< HEAD
		// The error already contains context information from MergeWithContext
		return nil, nil, nil, nil, nil, nil, nil, err
=======
		err2 := fmt.Errorf("%w: ProcessYAMLConfigFile: Merge: Deep-merge the stack manifest and all the imports: Error: %v", errUtils.ErrProcessingStackManifest, err)
		return nil, nil, nil, nil, nil, nil, nil, err2
>>>>>>> c8ff4a2d
	}

	return stackConfigsDeepMerged,
		importsConfig,
		stackConfigMap,
		parentTerraformOverridesInline,
		parentTerraformOverridesImports,
		parentHelmfileOverridesInline,
		parentHelmfileOverridesImports,
		nil
}

// ProcessStackConfig takes a stack manifest, deep-merges all variables, settings, environments and backends, and returns the final stack configuration for all Terraform/Helmfile/Packer components.
func ProcessStackConfig(
	atmosConfig *schema.AtmosConfiguration,
	stacksBasePath string,
	terraformComponentsBasePath string,
	helmfileComponentsBasePath string,
	packerComponentsBasePath string,
	stack string,
	config map[string]any,
	processStackDeps bool,
	processComponentDeps bool,
	componentTypeFilter string,
	componentStackMap map[string]map[string][]string,
	importsConfig map[string]map[string]any,
	checkBaseComponentExists bool,
) (map[string]any, error) {
	stackName := strings.TrimSuffix(
		strings.TrimSuffix(
			u.TrimBasePathFromPath(stacksBasePath+"/", stack),
			u.DefaultStackConfigFileExtension),
		".yml",
	)

	globalVarsSection := map[string]any{}
	globalHooksSection := map[string]any{}
	globalSettingsSection := map[string]any{}
	globalEnvSection := map[string]any{}
	globalTerraformSection := map[string]any{}
	globalHelmfileSection := map[string]any{}
	globalPackerSection := map[string]any{}
	globalComponentsSection := map[string]any{}

	terraformVars := map[string]any{}
	terraformSettings := map[string]any{}
	terraformEnv := map[string]any{}
	terraformCommand := ""
	terraformProviders := map[string]any{}
	terraformHooks := map[string]any{}

	helmfileVars := map[string]any{}
	helmfileSettings := map[string]any{}
	helmfileEnv := map[string]any{}
	helmfileCommand := ""

	packerVars := map[string]any{}
	packerSettings := map[string]any{}
	packerEnv := map[string]any{}
	packerCommand := ""

	terraformComponents := map[string]any{}
	helmfileComponents := map[string]any{}
	packerComponents := map[string]any{}
	allComponents := map[string]any{}

	// Global sections
	if i, ok := config["vars"]; ok {
		globalVarsSection, ok = i.(map[string]any)
		if !ok {
			return nil, fmt.Errorf("invalid 'vars' section in the file '%s'", stackName)
		}
	}

	if i, ok := config["hooks"]; ok {
		globalHooksSection, ok = i.(map[string]any)
		if !ok {
			return nil, errors.Wrapf(ErrInvalidHooksSection, " '%s'", stackName)
		}
	}

	if i, ok := config["settings"]; ok {
		globalSettingsSection, ok = i.(map[string]any)
		if !ok {
			return nil, fmt.Errorf("invalid 'settings' section in the file '%s'", stackName)
		}
	}

	if i, ok := config["env"]; ok {
		globalEnvSection, ok = i.(map[string]any)
		if !ok {
			return nil, fmt.Errorf("invalid 'env' section in the file '%s'", stackName)
		}
	}

	if i, ok := config[cfg.TerraformSectionName]; ok {
		globalTerraformSection, ok = i.(map[string]any)
		if !ok {
			return nil, fmt.Errorf("invalid 'terraform' section in the file '%s'", stackName)
		}
	}

	if i, ok := config[cfg.HelmfileSectionName]; ok {
		globalHelmfileSection, ok = i.(map[string]any)
		if !ok {
			return nil, fmt.Errorf("invalid 'helmfile' section in the file '%s'", stackName)
		}
	}

	if i, ok := config[cfg.PackerSectionName]; ok {
		globalPackerSection, ok = i.(map[string]any)
		if !ok {
			return nil, fmt.Errorf("invalid 'packer' section in the file '%s'", stackName)
		}
	}

	if i, ok := config["components"]; ok {
		globalComponentsSection, ok = i.(map[string]any)
		if !ok {
			return nil, fmt.Errorf("invalid 'components' section in the file '%s'", stackName)
		}
	}

	// Terraform section
	if i, ok := globalTerraformSection[cfg.CommandSectionName]; ok {
		terraformCommand, ok = i.(string)
		if !ok {
			return nil, fmt.Errorf("invalid 'terraform.command' section in the file '%s'", stackName)
		}
	}

	if i, ok := globalTerraformSection["vars"]; ok {
		terraformVars, ok = i.(map[string]any)
		if !ok {
			return nil, fmt.Errorf("invalid 'terraform.vars' section in the file '%s'", stackName)
		}
	}

	if i, ok := globalTerraformSection["hooks"]; ok {
		terraformHooks, ok = i.(map[string]any)
		if !ok {
			return nil, errors.Wrapf(ErrInvalidTerraformHooksSection, "in file '%s'", stackName)
		}
	}

	globalAndTerraformVars, err := m.Merge(atmosConfig, []map[string]any{globalVarsSection, terraformVars})
	if err != nil {
		return nil, err
	}

	globalAndTerraformHooks, err := m.Merge(atmosConfig, []map[string]any{globalHooksSection, terraformHooks})
	if err != nil {
		return nil, err
	}

	if i, ok := globalTerraformSection["settings"]; ok {
		terraformSettings, ok = i.(map[string]any)
		if !ok {
			return nil, fmt.Errorf("invalid 'terraform.settings' section in the file '%s'", stackName)
		}
	}

	globalAndTerraformSettings, err := m.Merge(atmosConfig, []map[string]any{globalSettingsSection, terraformSettings})
	if err != nil {
		return nil, err
	}

	if i, ok := globalTerraformSection["env"]; ok {
		terraformEnv, ok = i.(map[string]any)
		if !ok {
			return nil, fmt.Errorf("invalid 'terraform.env' section in the file '%s'", stackName)
		}
	}

	globalAndTerraformEnv, err := m.Merge(atmosConfig, []map[string]any{globalEnvSection, terraformEnv})
	if err != nil {
		return nil, err
	}

	if i, ok := globalTerraformSection[cfg.ProvidersSectionName]; ok {
		terraformProviders, ok = i.(map[string]any)
		if !ok {
			return nil, fmt.Errorf("invalid 'terraform.providers' section in the file '%s'", stackName)
		}
	}

	if i, ok := globalTerraformSection[cfg.HooksSectionName]; ok {
		terraformHooks, ok = i.(map[string]any)
		if !ok {
			return nil, fmt.Errorf("invalid 'terraform.hooks' section in the file '%s'", stackName)
		}
	}

	// Global backend
	globalBackendType := ""
	globalBackendSection := map[string]any{}

	if i, ok := globalTerraformSection["backend_type"]; ok {
		globalBackendType, ok = i.(string)
		if !ok {
			return nil, fmt.Errorf("invalid 'terraform.backend_type' section in the file '%s'", stackName)
		}
	}

	if i, ok := globalTerraformSection["backend"]; ok {
		globalBackendSection, ok = i.(map[string]any)
		if !ok {
			return nil, fmt.Errorf("invalid 'terraform.backend' section in the file '%s'", stackName)
		}
	}

	// Global remote state backend
	globalRemoteStateBackendType := ""
	globalRemoteStateBackendSection := map[string]any{}

	if i, ok := globalTerraformSection["remote_state_backend_type"]; ok {
		globalRemoteStateBackendType, ok = i.(string)
		if !ok {
			return nil, fmt.Errorf("invalid 'terraform.remote_state_backend_type' section in the file '%s'", stackName)
		}
	}

	if i, ok := globalTerraformSection["remote_state_backend"]; ok {
		globalRemoteStateBackendSection, ok = i.(map[string]any)
		if !ok {
			return nil, fmt.Errorf("invalid 'terraform.remote_state_backend' section in the file '%s'", stackName)
		}
	}

	// Helmfile section
	if i, ok := globalHelmfileSection[cfg.CommandSectionName]; ok {
		helmfileCommand, ok = i.(string)
		if !ok {
			return nil, fmt.Errorf("invalid 'helmfile.command' section in the file '%s'", stackName)
		}
	}

	if i, ok := globalHelmfileSection["vars"]; ok {
		helmfileVars, ok = i.(map[string]any)
		if !ok {
			return nil, fmt.Errorf("invalid 'helmfile.vars' section in the file '%s'", stackName)
		}
	}

	globalAndHelmfileVars, err := m.Merge(atmosConfig, []map[string]any{globalVarsSection, helmfileVars})
	if err != nil {
		return nil, err
	}

	if i, ok := globalHelmfileSection["settings"]; ok {
		helmfileSettings, ok = i.(map[string]any)
		if !ok {
			return nil, fmt.Errorf("invalid 'helmfile.settings' section in the file '%s'", stackName)
		}
	}

	globalAndHelmfileSettings, err := m.Merge(atmosConfig, []map[string]any{globalSettingsSection, helmfileSettings})
	if err != nil {
		return nil, err
	}

	if i, ok := globalHelmfileSection["env"]; ok {
		helmfileEnv, ok = i.(map[string]any)
		if !ok {
			return nil, fmt.Errorf("invalid 'helmfile.env' section in the file '%s'", stackName)
		}
	}

	globalAndHelmfileEnv, err := m.Merge(atmosConfig, []map[string]any{globalEnvSection, helmfileEnv})
	if err != nil {
		return nil, err
	}

	// Packer section
	if i, ok := globalPackerSection[cfg.CommandSectionName]; ok {
		packerCommand, ok = i.(string)
		if !ok {
			return nil, fmt.Errorf("invalid 'packer.command' section in the file '%s'", stackName)
		}
	}

	if i, ok := globalPackerSection["vars"]; ok {
		packerVars, ok = i.(map[string]any)
		if !ok {
			return nil, fmt.Errorf("invalid 'packer.vars' section in the file '%s'", stackName)
		}
	}

	globalAndPackerVars, err := m.Merge(atmosConfig, []map[string]any{globalVarsSection, packerVars})
	if err != nil {
		return nil, err
	}

	if i, ok := globalPackerSection["settings"]; ok {
		packerSettings, ok = i.(map[string]any)
		if !ok {
			return nil, fmt.Errorf("invalid 'packer.settings' section in the file '%s'", stackName)
		}
	}

	globalAndPackerSettings, err := m.Merge(atmosConfig, []map[string]any{globalSettingsSection, packerSettings})
	if err != nil {
		return nil, err
	}

	if i, ok := globalPackerSection["env"]; ok {
		packerEnv, ok = i.(map[string]any)
		if !ok {
			return nil, fmt.Errorf("invalid 'packer.env' section in the file '%s'", stackName)
		}
	}

	globalAndPackerEnv, err := m.Merge(atmosConfig, []map[string]any{globalEnvSection, packerEnv})
	if err != nil {
		return nil, err
	}

	// Process all Terraform components
	if componentTypeFilter == "" || componentTypeFilter == cfg.TerraformComponentType {
		if allTerraformComponents, ok := globalComponentsSection[cfg.TerraformComponentType]; ok {

			allTerraformComponentsMap, ok := allTerraformComponents.(map[string]any)
			if !ok {
				return nil, fmt.Errorf("invalid 'components.terraform' section in the file '%s'", stackName)
			}

			for cmp, v := range allTerraformComponentsMap {
				component := cmp

				componentMap, ok := v.(map[string]any)
				if !ok {
					return nil, fmt.Errorf("invalid 'components.terraform.%s' section in the file '%s'", component, stackName)
				}

				componentVars := map[string]any{}
				if i, ok := componentMap[cfg.VarsSectionName]; ok {
					componentVars, ok = i.(map[string]any)
					if !ok {
						return nil, fmt.Errorf("invalid 'components.terraform.%s.vars' section in the file '%s'", component, stackName)
					}
				}

				componentSettings := map[string]any{}
				if i, ok := componentMap[cfg.SettingsSectionName]; ok {
					componentSettings, ok = i.(map[string]any)
					if !ok {
						return nil, fmt.Errorf("invalid 'components.terraform.%s.settings' section in the file '%s'", component, stackName)
					}

					if i, ok := componentSettings["spacelift"]; ok {
						_, ok = i.(map[string]any)
						if !ok {
							return nil, fmt.Errorf("invalid 'components.terraform.%s.settings.spacelift' section in the file '%s'", component, stackName)
						}
					}
				}

				componentEnv := map[string]any{}
				if i, ok := componentMap[cfg.EnvSectionName]; ok {
					componentEnv, ok = i.(map[string]any)
					if !ok {
						return nil, fmt.Errorf("invalid 'components.terraform.%s.env' section in the file '%s'", component, stackName)
					}
				}

				componentProviders := map[string]any{}
				if i, ok := componentMap[cfg.ProvidersSectionName]; ok {
					componentProviders, ok = i.(map[string]any)
					if !ok {
						return nil, fmt.Errorf("invalid 'components.terraform.%s.providers' section in the file '%s'", component, stackName)
					}
				}

				componentHooks := map[string]any{}
				if i, ok := componentMap[cfg.HooksSectionName]; ok {
					componentHooks, ok = i.(map[string]any)
					if !ok {
						return nil, fmt.Errorf("invalid 'components.terraform.%s.hooks' section in the file '%s'", component, stackName)
					}
				}

				// Component metadata.
				// This is per component, not deep-merged and not inherited from base components and globals.
				componentMetadata := map[string]any{}
				if i, ok := componentMap[cfg.MetadataSectionName]; ok {
					componentMetadata, ok = i.(map[string]any)
					if !ok {
						return nil, fmt.Errorf("invalid 'components.terraform.%s.metadata' section in the file '%s'", component, stackName)
					}
				}

				// Component backend
				componentBackendType := ""
				componentBackendSection := map[string]any{}

				if i, ok := componentMap[cfg.BackendTypeSectionName]; ok {
					componentBackendType, ok = i.(string)
					if !ok {
						return nil, fmt.Errorf("invalid 'components.terraform.%s.backend_type' attribute in the file '%s'", component, stackName)
					}
				}

				if i, ok := componentMap[cfg.BackendSectionName]; ok {
					componentBackendSection, ok = i.(map[string]any)
					if !ok {
						return nil, fmt.Errorf("invalid 'components.terraform.%s.backend' section in the file '%s'", component, stackName)
					}
				}

				// Component remote state backend
				componentRemoteStateBackendType := ""
				componentRemoteStateBackendSection := map[string]any{}

				if i, ok := componentMap["remote_state_backend_type"]; ok {
					componentRemoteStateBackendType, ok = i.(string)
					if !ok {
						return nil, fmt.Errorf("invalid 'components.terraform.%s.remote_state_backend_type' attribute in the file '%s'", component, stackName)
					}
				}

				if i, ok := componentMap["remote_state_backend"]; ok {
					componentRemoteStateBackendSection, ok = i.(map[string]any)
					if !ok {
						return nil, fmt.Errorf("invalid 'components.terraform.%s.remote_state_backend' section in the file '%s'", component, stackName)
					}
				}

				componentTerraformCommand := ""
				if i, ok := componentMap[cfg.CommandSectionName]; ok {
					componentTerraformCommand, ok = i.(string)
					if !ok {
						return nil, fmt.Errorf("invalid 'components.terraform.%s.command' attribute in the file '%s'", component, stackName)
					}
				}

				// Process overrides
				componentOverrides := map[string]any{}
				componentOverridesVars := map[string]any{}
				componentOverridesSettings := map[string]any{}
				componentOverridesEnv := map[string]any{}
				componentOverridesProviders := map[string]any{}
				componentOverridesHooks := map[string]any{}
				componentOverridesTerraformCommand := ""

				if i, ok := componentMap[cfg.OverridesSectionName]; ok {
					if componentOverrides, ok = i.(map[string]any); !ok {
						return nil, fmt.Errorf("invalid 'components.terraform.%s.overrides' in the manifest '%s'", component, stackName)
					}

					if i, ok = componentOverrides[cfg.VarsSectionName]; ok {
						if componentOverridesVars, ok = i.(map[string]any); !ok {
							return nil, fmt.Errorf("invalid 'components.terraform.%s.overrides.vars' in the manifest '%s'", component, stackName)
						}
					}

					if i, ok = componentOverrides[cfg.SettingsSectionName]; ok {
						if componentOverridesSettings, ok = i.(map[string]any); !ok {
							return nil, fmt.Errorf("invalid 'components.terraform.%s.overrides.settings' in the manifest '%s'", component, stackName)
						}
					}

					if i, ok = componentOverrides[cfg.EnvSectionName]; ok {
						if componentOverridesEnv, ok = i.(map[string]any); !ok {
							return nil, fmt.Errorf("invalid 'components.terraform.%s.overrides.env' in the manifest '%s'", component, stackName)
						}
					}

					if i, ok = componentOverrides[cfg.CommandSectionName]; ok {
						if componentOverridesTerraformCommand, ok = i.(string); !ok {
							return nil, fmt.Errorf("invalid 'components.terraform.%s.overrides.command' in the manifest '%s'", component, stackName)
						}
					}

					if i, ok = componentOverrides[cfg.ProvidersSectionName]; ok {
						if componentOverridesProviders, ok = i.(map[string]any); !ok {
							return nil, fmt.Errorf("invalid 'components.terraform.%s.overrides.providers' in the manifest '%s'", component, stackName)
						}
					}

					if i, ok = componentOverrides[cfg.HooksSectionName]; ok {
						if componentOverridesHooks, ok = i.(map[string]any); !ok {
							return nil, fmt.Errorf("invalid 'components.terraform.%s.overrides.hooks' in the manifest '%s'", component, stackName)
						}
					}
				}

				// Process base component(s)
				baseComponentName := ""
				baseComponentVars := map[string]any{}
				baseComponentSettings := map[string]any{}
				baseComponentEnv := map[string]any{}
				baseComponentProviders := map[string]any{}
				baseComponentHooks := map[string]any{}
				baseComponentTerraformCommand := ""
				baseComponentBackendType := ""
				baseComponentBackendSection := map[string]any{}
				baseComponentRemoteStateBackendType := ""
				baseComponentRemoteStateBackendSection := map[string]any{}
				var baseComponentConfig schema.BaseComponentConfig
				var componentInheritanceChain []string
				var baseComponents []string

				// Inheritance using the top-level `component` attribute
				if baseComponent, baseComponentExist := componentMap[cfg.ComponentSectionName]; baseComponentExist {
					baseComponentName, ok = baseComponent.(string)
					if !ok {
						return nil, fmt.Errorf("invalid 'components.terraform.%s.component' attribute in the file '%s'", component, stackName)
					}

					// Process the base components recursively to find `componentInheritanceChain`
					err = ProcessBaseComponentConfig(
						atmosConfig,
						&baseComponentConfig,
						allTerraformComponentsMap,
						component,
						stack,
						baseComponentName,
						terraformComponentsBasePath,
						checkBaseComponentExists,
						&baseComponents,
					)
					if err != nil {
						return nil, err
					}

					baseComponentVars = baseComponentConfig.BaseComponentVars
					baseComponentSettings = baseComponentConfig.BaseComponentSettings
					baseComponentEnv = baseComponentConfig.BaseComponentEnv
					baseComponentProviders = baseComponentConfig.BaseComponentProviders
					baseComponentHooks = baseComponentConfig.BaseComponentHooks
					baseComponentName = baseComponentConfig.FinalBaseComponentName
					baseComponentTerraformCommand = baseComponentConfig.BaseComponentCommand
					baseComponentBackendType = baseComponentConfig.BaseComponentBackendType
					baseComponentBackendSection = baseComponentConfig.BaseComponentBackendSection
					baseComponentRemoteStateBackendType = baseComponentConfig.BaseComponentRemoteStateBackendType
					baseComponentRemoteStateBackendSection = baseComponentConfig.BaseComponentRemoteStateBackendSection
					componentInheritanceChain = baseComponentConfig.ComponentInheritanceChain
				}

				// Multiple inheritance (and multiple-inheritance chain) using `metadata.component` and `metadata.inherit`.
				// `metadata.component` points to the component implementation (e.g. in `components/terraform` folder),
				// it does not specify inheritance (it overrides the deprecated top-level `component` attribute).
				// `metadata.inherit` is a list of component names from which the current component inherits.
				// It uses a method similar to Method Resolution Order (MRO), which is how Python supports multiple inheritance.
				//
				// In the case of multiple base components, it is processed left to right, in the order by which it was declared.
				// For example: `metadata.inherits: [componentA, componentB]`
				// will deep-merge all the base components of `componentA` (each component overriding its base),
				// then all the base components of `componentB` (each component overriding its base),
				// then the two results are deep-merged together (`componentB` inheritance chain will override values from 'componentA' inheritance chain).
				if baseComponentFromMetadata, baseComponentFromMetadataExist := componentMetadata[cfg.ComponentSectionName]; baseComponentFromMetadataExist {
					baseComponentName, ok = baseComponentFromMetadata.(string)
					if !ok {
						return nil, fmt.Errorf("invalid 'components.terraform.%s.metadata.component' attribute in the file '%s'", component, stackName)
					}
				}

				baseComponents = append(baseComponents, baseComponentName)

				if inheritList, inheritListExist := componentMetadata["inherits"].([]any); inheritListExist {
					for _, v := range inheritList {
						baseComponentFromInheritList, ok := v.(string)
						if !ok {
							return nil, fmt.Errorf("invalid 'components.terraform.%s.metadata.inherits' section in the file '%s'", component, stackName)
						}

						if _, ok := allTerraformComponentsMap[baseComponentFromInheritList]; !ok {
							if checkBaseComponentExists {
								errorMessage := fmt.Sprintf("The component '%[1]s' in the stack manifest '%[2]s' inherits from '%[3]s' "+
									"(using 'metadata.inherits'), but '%[3]s' is not defined in any of the config files for the stack '%[2]s'",
									component,
									stackName,
									baseComponentFromInheritList,
								)
								return nil, errors.New(errorMessage)
							}
						}

						// Process the baseComponentFromInheritList components recursively to find `componentInheritanceChain`
						err = ProcessBaseComponentConfig(
							atmosConfig,
							&baseComponentConfig,
							allTerraformComponentsMap,
							component,
							stack,
							baseComponentFromInheritList,
							terraformComponentsBasePath,
							checkBaseComponentExists,
							&baseComponents,
						)
						if err != nil {
							return nil, err
						}

						baseComponentVars = baseComponentConfig.BaseComponentVars
						baseComponentSettings = baseComponentConfig.BaseComponentSettings
						baseComponentEnv = baseComponentConfig.BaseComponentEnv
						baseComponentProviders = baseComponentConfig.BaseComponentProviders
						baseComponentHooks = baseComponentConfig.BaseComponentHooks
						baseComponentTerraformCommand = baseComponentConfig.BaseComponentCommand
						baseComponentBackendType = baseComponentConfig.BaseComponentBackendType
						baseComponentBackendSection = baseComponentConfig.BaseComponentBackendSection
						baseComponentRemoteStateBackendType = baseComponentConfig.BaseComponentRemoteStateBackendType
						baseComponentRemoteStateBackendSection = baseComponentConfig.BaseComponentRemoteStateBackendSection
						componentInheritanceChain = baseComponentConfig.ComponentInheritanceChain
					}
				}

				baseComponents = u.UniqueStrings(baseComponents)
				sort.Strings(baseComponents)

				// Final configs
				finalComponentVars, err := m.Merge(
					atmosConfig,
					[]map[string]any{
						globalAndTerraformVars,
						baseComponentVars,
						componentVars,
						componentOverridesVars,
					})
				if err != nil {
					return nil, err
				}

				finalComponentSettings, err := m.Merge(
					atmosConfig,
					[]map[string]any{
						globalAndTerraformSettings,
						baseComponentSettings,
						componentSettings,
						componentOverridesSettings,
					})
				if err != nil {
					return nil, err
				}

				finalComponentEnv, err := m.Merge(
					atmosConfig,
					[]map[string]any{
						globalAndTerraformEnv,
						baseComponentEnv,
						componentEnv,
						componentOverridesEnv,
					})
				if err != nil {
					return nil, err
				}

				finalComponentProviders, err := m.Merge(
					atmosConfig,
					[]map[string]any{
						terraformProviders,
						baseComponentProviders,
						componentProviders,
						componentOverridesProviders,
					})
				if err != nil {
					return nil, err
				}

				finalComponentHooks, err := m.Merge(
					atmosConfig,
					[]map[string]any{
						globalAndTerraformHooks,
						baseComponentHooks,
						componentHooks,
						componentOverridesHooks,
					})
				if err != nil {
					return nil, err
				}

				// Final backend
				finalComponentBackendType := globalBackendType
				if len(baseComponentBackendType) > 0 {
					finalComponentBackendType = baseComponentBackendType
				}
				if len(componentBackendType) > 0 {
					finalComponentBackendType = componentBackendType
				}

				finalComponentBackendSection, err := m.Merge(
					atmosConfig,
					[]map[string]any{
						globalBackendSection,
						baseComponentBackendSection,
						componentBackendSection,
					})
				if err != nil {
					return nil, err
				}

				finalComponentBackend := map[string]any{}
				if i, ok := finalComponentBackendSection[finalComponentBackendType]; ok {
					finalComponentBackend, ok = i.(map[string]any)
					if !ok {
						return nil, fmt.Errorf("invalid 'terraform.backend' section for the component '%s'", component)
					}
				}

				// AWS S3 backend
				// Check if `backend` section has `workspace_key_prefix` for `s3` backend type
				// If it does not, use the component name instead
				// It will also be propagated to `remote_state_backend` section of `s3` type
				if finalComponentBackendType == "s3" {
					if p, ok := finalComponentBackend["workspace_key_prefix"].(string); !ok || p == "" {
						workspaceKeyPrefix := component
						if baseComponentName != "" {
							workspaceKeyPrefix = baseComponentName
						}
						finalComponentBackend["workspace_key_prefix"] = strings.Replace(workspaceKeyPrefix, "/", "-", -1)
					}
				}

				// Google GSC backend
				// Check if `backend` section has `prefix` for `gcs` backend type
				// If it does not, use the component name instead
				// https://developer.hashicorp.com/terraform/language/settings/backends/gcs
				// https://developer.hashicorp.com/terraform/language/settings/backends/gcs#prefix
				if finalComponentBackendType == "gcs" {
					if p, ok := finalComponentBackend["prefix"].(string); !ok || p == "" {
						prefix := component
						if baseComponentName != "" {
							prefix = baseComponentName
						}
						finalComponentBackend["prefix"] = strings.Replace(prefix, "/", "-", -1)
					}
				}

				// Azure backend
				// Check if component `backend` section has `key` for `azurerm` backend type
				// If it does not, use the component name instead and format it with the global backend key name to auto generate a unique Terraform state key
				// The backend state file will be formatted like so: {global key name}/{component name}.terraform.tfstate
				if finalComponentBackendType == "azurerm" {
					if componentAzurerm, componentAzurermExists := componentBackendSection["azurerm"].(map[string]any); !componentAzurermExists {
						if _, componentAzurermKeyExists := componentAzurerm["key"].(string); !componentAzurermKeyExists {
							azureKeyPrefixComponent := component
							var keyName []string
							if baseComponentName != "" {
								azureKeyPrefixComponent = baseComponentName
							}
							if globalAzurerm, globalAzurermExists := globalBackendSection["azurerm"].(map[string]any); globalAzurermExists {
								if _, globalAzurermKeyExists := globalAzurerm["key"].(string); globalAzurermKeyExists {
									keyName = append(keyName, globalAzurerm["key"].(string))
								}
							}
							componentKeyName := strings.Replace(azureKeyPrefixComponent, "/", "-", -1)
							keyName = append(keyName, fmt.Sprintf("%s.terraform.tfstate", componentKeyName))
							finalComponentBackend["key"] = strings.Join(keyName, "/")
						}
					}
				}

				// Final remote state backend
				finalComponentRemoteStateBackendType := finalComponentBackendType
				if len(globalRemoteStateBackendType) > 0 {
					finalComponentRemoteStateBackendType = globalRemoteStateBackendType
				}
				if len(baseComponentRemoteStateBackendType) > 0 {
					finalComponentRemoteStateBackendType = baseComponentRemoteStateBackendType
				}
				if len(componentRemoteStateBackendType) > 0 {
					finalComponentRemoteStateBackendType = componentRemoteStateBackendType
				}

				finalComponentRemoteStateBackendSection, err := m.Merge(
					atmosConfig,
					[]map[string]any{
						globalRemoteStateBackendSection,
						baseComponentRemoteStateBackendSection,
						componentRemoteStateBackendSection,
					})
				if err != nil {
					return nil, err
				}

				// Merge `backend` and `remote_state_backend` sections
				// This will allow keeping `remote_state_backend` section DRY
				finalComponentRemoteStateBackendSectionMerged, err := m.Merge(
					atmosConfig,
					[]map[string]any{
						finalComponentBackendSection,
						finalComponentRemoteStateBackendSection,
					})
				if err != nil {
					return nil, err
				}

				finalComponentRemoteStateBackend := map[string]any{}
				if i, ok := finalComponentRemoteStateBackendSectionMerged[finalComponentRemoteStateBackendType]; ok {
					finalComponentRemoteStateBackend, ok = i.(map[string]any)
					if !ok {
						return nil, fmt.Errorf("invalid 'terraform.remote_state_backend' section for the component '%s'", component)
					}
				}

				// Final binary to execute
				// Check for the binary in the following order:
				// - `components.terraform.command` section in `atmos.yaml` CLI config file
				// - global `terraform.command` section
				// - base component(s) `command` section
				// - component `command` section
				// - `overrides.command` section
				finalComponentTerraformCommand := "terraform"
				if atmosConfig.Components.Terraform.Command != "" {
					finalComponentTerraformCommand = atmosConfig.Components.Terraform.Command
				}
				if terraformCommand != "" {
					finalComponentTerraformCommand = terraformCommand
				}
				if baseComponentTerraformCommand != "" {
					finalComponentTerraformCommand = baseComponentTerraformCommand
				}
				if componentTerraformCommand != "" {
					finalComponentTerraformCommand = componentTerraformCommand
				}
				if componentOverridesTerraformCommand != "" {
					finalComponentTerraformCommand = componentOverridesTerraformCommand
				}

				// If the component is not deployable (`metadata.type: abstract`), remove `settings.spacelift.workspace_enabled` from the map).
				// This will prevent the derived components from inheriting `settings.spacelift.workspace_enabled=false` of not-deployable components.
				// Also, removing `settings.spacelift.workspace_enabled` will effectively make it `false`
				// and `spacelift_stack_processor` will not create a Spacelift stack for the abstract component
				// even if `settings.spacelift.workspace_enabled` was set to `true`.
				// This is per component, not deep-merged and not inherited from base components and globals.
				componentIsAbstract := false
				if componentType, componentTypeAttributeExists := componentMetadata["type"].(string); componentTypeAttributeExists {
					if componentType == "abstract" {
						componentIsAbstract = true
					}
				}
				if componentIsAbstract {
					if i, ok := finalComponentSettings["spacelift"]; ok {
						spaceliftSettings, ok := i.(map[string]any)
						if !ok {
							return nil, fmt.Errorf("invalid 'components.terraform.%s.settings.spacelift' section in the file '%s'", component, stackName)
						}
						delete(spaceliftSettings, "workspace_enabled")
					}
				}

				finalSettings, err := processSettingsIntegrationsGithub(atmosConfig, finalComponentSettings)
				if err != nil {
					return nil, err
				}

				comp := map[string]any{}
				comp[cfg.VarsSectionName] = finalComponentVars
				comp[cfg.SettingsSectionName] = finalSettings
				comp[cfg.EnvSectionName] = finalComponentEnv
				comp[cfg.BackendTypeSectionName] = finalComponentBackendType
				comp[cfg.BackendSectionName] = finalComponentBackend
				comp[cfg.RemoteStateBackendTypeSectionName] = finalComponentRemoteStateBackendType
				comp[cfg.RemoteStateBackendSectionName] = finalComponentRemoteStateBackend
				comp[cfg.CommandSectionName] = finalComponentTerraformCommand
				comp[cfg.InheritanceSectionName] = componentInheritanceChain
				comp[cfg.MetadataSectionName] = componentMetadata
				comp[cfg.OverridesSectionName] = componentOverrides
				comp[cfg.ProvidersSectionName] = finalComponentProviders
				comp[cfg.HooksSectionName] = finalComponentHooks

				if baseComponentName != "" {
					comp[cfg.ComponentSectionName] = baseComponentName
				}

				terraformComponents[component] = comp
			}
		}
	}

	// Process all Helmfile components
	if componentTypeFilter == "" || componentTypeFilter == cfg.HelmfileComponentType {
		if allHelmfileComponents, ok := globalComponentsSection[cfg.HelmfileComponentType]; ok {

			allHelmfileComponentsMap, ok := allHelmfileComponents.(map[string]any)
			if !ok {
				return nil, fmt.Errorf("invalid 'components.helmfile' section in the file '%s'", stackName)
			}

			for cmp, v := range allHelmfileComponentsMap {
				component := cmp

				componentMap, ok := v.(map[string]any)
				if !ok {
					return nil, fmt.Errorf("invalid 'components.helmfile.%s' section in the file '%s'", component, stackName)
				}

				componentVars := map[string]any{}
				if i2, ok := componentMap[cfg.VarsSectionName]; ok {
					componentVars, ok = i2.(map[string]any)
					if !ok {
						return nil, fmt.Errorf("invalid 'components.helmfile.%s.vars' section in the file '%s'", component, stackName)
					}
				}

				componentSettings := map[string]any{}
				if i, ok := componentMap[cfg.SettingsSectionName]; ok {
					componentSettings, ok = i.(map[string]any)
					if !ok {
						return nil, fmt.Errorf("invalid 'components.helmfile.%s.settings' section in the file '%s'", component, stackName)
					}
				}

				componentEnv := map[string]any{}
				if i, ok := componentMap[cfg.EnvSectionName]; ok {
					componentEnv, ok = i.(map[string]any)
					if !ok {
						return nil, fmt.Errorf("invalid 'components.helmfile.%s.env' section in the file '%s'", component, stackName)
					}
				}

				// Component metadata.
				// This is per component, not deep-merged and not inherited from base components and globals.
				componentMetadata := map[string]any{}
				if i, ok := componentMap[cfg.MetadataSectionName]; ok {
					componentMetadata, ok = i.(map[string]any)
					if !ok {
						return nil, fmt.Errorf("invalid 'components.helmfile.%s.metadata' section in the file '%s'", component, stackName)
					}
				}

				componentHelmfileCommand := ""
				if i, ok := componentMap[cfg.CommandSectionName]; ok {
					componentHelmfileCommand, ok = i.(string)
					if !ok {
						return nil, fmt.Errorf("invalid 'components.helmfile.%s.command' attribute in the file '%s'", component, stackName)
					}
				}

				// Process overrides
				componentOverrides := map[string]any{}
				componentOverridesVars := map[string]any{}
				componentOverridesSettings := map[string]any{}
				componentOverridesEnv := map[string]any{}
				componentOverridesHelmfileCommand := ""

				if i, ok := componentMap[cfg.OverridesSectionName]; ok {
					if componentOverrides, ok = i.(map[string]any); !ok {
						return nil, fmt.Errorf("invalid 'components.helmfile.%s.overrides' in the manifest '%s'", component, stackName)
					}

					if i, ok = componentOverrides[cfg.VarsSectionName]; ok {
						if componentOverridesVars, ok = i.(map[string]any); !ok {
							return nil, fmt.Errorf("invalid 'components.helmfile.%s.overrides.vars' in the manifest '%s'", component, stackName)
						}
					}

					if i, ok = componentOverrides[cfg.SettingsSectionName]; ok {
						if componentOverridesSettings, ok = i.(map[string]any); !ok {
							return nil, fmt.Errorf("invalid 'components.helmfile.%s.overrides.settings' in the manifest '%s'", component, stackName)
						}
					}

					if i, ok = componentOverrides[cfg.EnvSectionName]; ok {
						if componentOverridesEnv, ok = i.(map[string]any); !ok {
							return nil, fmt.Errorf("invalid 'components.helmfile.%s.overrides.env' in the manifest '%s'", component, stackName)
						}
					}

					if i, ok = componentOverrides[cfg.CommandSectionName]; ok {
						if componentOverridesHelmfileCommand, ok = i.(string); !ok {
							return nil, fmt.Errorf("invalid 'components.helmfile.%s.overrides.command' in the manifest '%s'", component, stackName)
						}
					}
				}

				// Process base component(s)
				baseComponentVars := map[string]any{}
				baseComponentSettings := map[string]any{}
				baseComponentEnv := map[string]any{}
				baseComponentName := ""
				baseComponentHelmfileCommand := ""
				var baseComponentConfig schema.BaseComponentConfig
				var componentInheritanceChain []string
				var baseComponents []string

				// Inheritance using the top-level `component` attribute
				if baseComponent, baseComponentExist := componentMap[cfg.ComponentSectionName]; baseComponentExist {
					baseComponentName, ok = baseComponent.(string)
					if !ok {
						return nil, fmt.Errorf("invalid 'components.helmfile.%s.component' attribute in the file '%s'", component, stackName)
					}

					// Process the base components recursively to find `componentInheritanceChain`
					err = ProcessBaseComponentConfig(
						atmosConfig,
						&baseComponentConfig,
						allHelmfileComponentsMap,
						component,
						stack,
						baseComponentName,
						helmfileComponentsBasePath,
						checkBaseComponentExists,
						&baseComponents,
					)
					if err != nil {
						return nil, err
					}

					baseComponentVars = baseComponentConfig.BaseComponentVars
					baseComponentSettings = baseComponentConfig.BaseComponentSettings
					baseComponentEnv = baseComponentConfig.BaseComponentEnv
					baseComponentName = baseComponentConfig.FinalBaseComponentName
					baseComponentHelmfileCommand = baseComponentConfig.BaseComponentCommand
					componentInheritanceChain = baseComponentConfig.ComponentInheritanceChain
				}

				// Multiple inheritance (and multiple-inheritance chain) using `metadata.component` and `metadata.inherit`.
				// `metadata.component` points to the component implementation (e.g. in `components/terraform` folder),
				// it does not specify inheritance (it overrides the deprecated top-level `component` attribute).
				// `metadata.inherit` is a list of component names from which the current component inherits.
				// It uses a method similar to Method Resolution Order (MRO), which is how Python supports multiple inheritance.
				//
				// In the case of multiple base components, it is processed left to right, in the order by which it was declared.
				// For example: `metadata.inherits: [componentA, componentB]`
				// will deep-merge all the base components of `componentA` (each component overriding its base),
				// then all the base components of `componentB` (each component overriding its base),
				// then the two results are deep-merged together (`componentB` inheritance chain will override values from 'componentA' inheritance chain).
				if baseComponentFromMetadata, baseComponentFromMetadataExist := componentMetadata[cfg.ComponentSectionName]; baseComponentFromMetadataExist {
					baseComponentName, ok = baseComponentFromMetadata.(string)
					if !ok {
						return nil, fmt.Errorf("invalid 'components.helmfile.%s.metadata.component' attribute in the file '%s'", component, stackName)
					}
				}

				baseComponents = append(baseComponents, baseComponentName)

				if inheritList, inheritListExist := componentMetadata["inherits"].([]any); inheritListExist {
					for _, v := range inheritList {
						baseComponentFromInheritList, ok := v.(string)
						if !ok {
							return nil, fmt.Errorf("invalid 'components.helmfile.%s.metadata.inherits' section in the file '%s'", component, stackName)
						}

						if _, ok := allHelmfileComponentsMap[baseComponentFromInheritList]; !ok {
							if checkBaseComponentExists {
								errorMessage := fmt.Sprintf("The component '%[1]s' in the stack manifest '%[2]s' inherits from '%[3]s' "+
									"(using 'metadata.inherits'), but '%[3]s' is not defined in any of the config files for the stack '%[2]s'",
									component,
									stackName,
									baseComponentFromInheritList,
								)
								return nil, errors.New(errorMessage)
							}
						}

						// Process the baseComponentFromInheritList components recursively to find `componentInheritanceChain`
						err = ProcessBaseComponentConfig(
							atmosConfig,
							&baseComponentConfig,
							allHelmfileComponentsMap,
							component,
							stack,
							baseComponentFromInheritList,
							helmfileComponentsBasePath,
							checkBaseComponentExists,
							&baseComponents,
						)
						if err != nil {
							return nil, err
						}

						baseComponentVars = baseComponentConfig.BaseComponentVars
						baseComponentSettings = baseComponentConfig.BaseComponentSettings
						baseComponentEnv = baseComponentConfig.BaseComponentEnv
						baseComponentName = baseComponentConfig.FinalBaseComponentName
						baseComponentHelmfileCommand = baseComponentConfig.BaseComponentCommand
						componentInheritanceChain = baseComponentConfig.ComponentInheritanceChain
					}
				}

				baseComponents = u.UniqueStrings(baseComponents)
				sort.Strings(baseComponents)

				// Final configs
				finalComponentVars, err := m.Merge(
					atmosConfig,
					[]map[string]any{
						globalAndHelmfileVars,
						baseComponentVars,
						componentVars,
						componentOverridesVars,
					})
				if err != nil {
					return nil, err
				}

				finalComponentSettings, err := m.Merge(
					atmosConfig,
					[]map[string]any{
						globalAndHelmfileSettings,
						baseComponentSettings,
						componentSettings,
						componentOverridesSettings,
					})
				if err != nil {
					return nil, err
				}

				finalComponentEnv, err := m.Merge(
					atmosConfig,
					[]map[string]any{
						globalAndHelmfileEnv,
						baseComponentEnv,
						componentEnv,
						componentOverridesEnv,
					})
				if err != nil {
					return nil, err
				}

				// Final binary to execute
				// Check for the binary in the following order:
				// - `components.helmfile.command` section in `atmos.yaml` CLI config file
				// - global `helmfile.command` section
				// - base component(s) `command` section
				// - component `command` section
				// - `overrides.command` section
				finalComponentHelmfileCommand := "helmfile"
				if atmosConfig.Components.Helmfile.Command != "" {
					finalComponentHelmfileCommand = atmosConfig.Components.Helmfile.Command
				}
				if helmfileCommand != "" {
					finalComponentHelmfileCommand = helmfileCommand
				}
				if baseComponentHelmfileCommand != "" {
					finalComponentHelmfileCommand = baseComponentHelmfileCommand
				}
				if componentHelmfileCommand != "" {
					finalComponentHelmfileCommand = componentHelmfileCommand
				}
				if componentOverridesHelmfileCommand != "" {
					finalComponentHelmfileCommand = componentOverridesHelmfileCommand
				}

				finalSettings, err := processSettingsIntegrationsGithub(atmosConfig, finalComponentSettings)
				if err != nil {
					return nil, err
				}

				comp := map[string]any{}
				comp[cfg.VarsSectionName] = finalComponentVars
				comp[cfg.SettingsSectionName] = finalSettings
				comp[cfg.EnvSectionName] = finalComponentEnv
				comp[cfg.CommandSectionName] = finalComponentHelmfileCommand
				comp["inheritance"] = componentInheritanceChain
				comp[cfg.MetadataSectionName] = componentMetadata
				comp[cfg.OverridesSectionName] = componentOverrides

				if baseComponentName != "" {
					comp[cfg.ComponentSectionName] = baseComponentName
				}

				helmfileComponents[component] = comp
			}
		}
	}

	// Process all Packer components
	if componentTypeFilter == "" || componentTypeFilter == cfg.PackerComponentType {
		if allPackerComponents, ok := globalComponentsSection[cfg.PackerComponentType]; ok {

			allPackerComponentsMap, ok := allPackerComponents.(map[string]any)
			if !ok {
				return nil, fmt.Errorf("invalid 'components.packer' section in the file '%s'", stackName)
			}

			for cmp, v := range allPackerComponentsMap {
				component := cmp

				componentMap, ok := v.(map[string]any)
				if !ok {
					return nil, fmt.Errorf("invalid 'components.packer.%s' section in the file '%s'", component, stackName)
				}

				componentVars := map[string]any{}
				if i2, ok := componentMap[cfg.VarsSectionName]; ok {
					componentVars, ok = i2.(map[string]any)
					if !ok {
						return nil, fmt.Errorf("invalid 'components.packer.%s.vars' section in the file '%s'", component, stackName)
					}
				}

				componentSettings := map[string]any{}
				if i, ok := componentMap[cfg.SettingsSectionName]; ok {
					componentSettings, ok = i.(map[string]any)
					if !ok {
						return nil, fmt.Errorf("invalid 'components.packer.%s.settings' section in the file '%s'", component, stackName)
					}
				}

				componentEnv := map[string]any{}
				if i, ok := componentMap[cfg.EnvSectionName]; ok {
					componentEnv, ok = i.(map[string]any)
					if !ok {
						return nil, fmt.Errorf("invalid 'components.packer.%s.env' section in the file '%s'", component, stackName)
					}
				}

				// Component metadata.
				// This is per component, not deep-merged and not inherited from base components and globals.
				componentMetadata := map[string]any{}
				if i, ok := componentMap[cfg.MetadataSectionName]; ok {
					componentMetadata, ok = i.(map[string]any)
					if !ok {
						return nil, fmt.Errorf("invalid 'components.packer.%s.metadata' section in the file '%s'", component, stackName)
					}
				}

				componentPackerCommand := ""
				if i, ok := componentMap[cfg.CommandSectionName]; ok {
					componentPackerCommand, ok = i.(string)
					if !ok {
						return nil, fmt.Errorf("invalid 'components.packer.%s.command' attribute in the file '%s'", component, stackName)
					}
				}

				// Process overrides
				componentOverrides := map[string]any{}
				componentOverridesVars := map[string]any{}
				componentOverridesSettings := map[string]any{}
				componentOverridesEnv := map[string]any{}
				componentOverridesPackerCommand := ""

				if i, ok := componentMap[cfg.OverridesSectionName]; ok {
					if componentOverrides, ok = i.(map[string]any); !ok {
						return nil, fmt.Errorf("invalid 'components.packer.%s.overrides' in the manifest '%s'", component, stackName)
					}

					if i, ok = componentOverrides[cfg.VarsSectionName]; ok {
						if componentOverridesVars, ok = i.(map[string]any); !ok {
							return nil, fmt.Errorf("invalid 'components.packer.%s.overrides.vars' in the manifest '%s'", component, stackName)
						}
					}

					if i, ok = componentOverrides[cfg.SettingsSectionName]; ok {
						if componentOverridesSettings, ok = i.(map[string]any); !ok {
							return nil, fmt.Errorf("invalid 'components.packer.%s.overrides.settings' in the manifest '%s'", component, stackName)
						}
					}

					if i, ok = componentOverrides[cfg.EnvSectionName]; ok {
						if componentOverridesEnv, ok = i.(map[string]any); !ok {
							return nil, fmt.Errorf("invalid 'components.packer.%s.overrides.env' in the manifest '%s'", component, stackName)
						}
					}

					if i, ok = componentOverrides[cfg.CommandSectionName]; ok {
						if componentOverridesPackerCommand, ok = i.(string); !ok {
							return nil, fmt.Errorf("invalid 'components.packer.%s.overrides.command' in the manifest '%s'", component, stackName)
						}
					}
				}

				// Process base component(s)
				baseComponentVars := map[string]any{}
				baseComponentSettings := map[string]any{}
				baseComponentEnv := map[string]any{}
				baseComponentName := ""
				baseComponentPackerCommand := ""
				var baseComponentConfig schema.BaseComponentConfig
				var componentInheritanceChain []string
				var baseComponents []string

				// Inheritance using the top-level `component` attribute
				if baseComponent, baseComponentExist := componentMap[cfg.ComponentSectionName]; baseComponentExist {
					baseComponentName, ok = baseComponent.(string)
					if !ok {
						return nil, fmt.Errorf("invalid 'components.packer.%s.component' attribute in the file '%s'", component, stackName)
					}

					// Process the base components recursively to find `componentInheritanceChain`
					err = ProcessBaseComponentConfig(
						atmosConfig,
						&baseComponentConfig,
						allPackerComponentsMap,
						component,
						stack,
						baseComponentName,
						packerComponentsBasePath,
						checkBaseComponentExists,
						&baseComponents,
					)
					if err != nil {
						return nil, err
					}

					baseComponentVars = baseComponentConfig.BaseComponentVars
					baseComponentSettings = baseComponentConfig.BaseComponentSettings
					baseComponentEnv = baseComponentConfig.BaseComponentEnv
					baseComponentName = baseComponentConfig.FinalBaseComponentName
					baseComponentPackerCommand = baseComponentConfig.BaseComponentCommand
					componentInheritanceChain = baseComponentConfig.ComponentInheritanceChain
				}

				// Multiple inheritance (and multiple-inheritance chain) using `metadata.component` and `metadata.inherit`.
				// `metadata.component` points to the component implementation (e.g. in `components/terraform` folder),
				// it does not specify inheritance (it overrides the deprecated top-level `component` attribute).
				// `metadata.inherit` is a list of component names from which the current component inherits.
				// It uses a method similar to Method Resolution Order (MRO), which is how Python supports multiple inheritance.
				//
				// In the case of multiple base components, it is processed left to right, in the order by which it was declared.
				// For example: `metadata.inherits: [componentA, componentB]`
				// will deep-merge all the base components of `componentA` (each component overriding its base),
				// then all the base components of `componentB` (each component overriding its base),
				// then the two results are deep-merged together (`componentB` inheritance chain will override values from 'componentA' inheritance chain).
				if baseComponentFromMetadata, baseComponentFromMetadataExist := componentMetadata[cfg.ComponentSectionName]; baseComponentFromMetadataExist {
					baseComponentName, ok = baseComponentFromMetadata.(string)
					if !ok {
						return nil, fmt.Errorf("invalid 'components.packer.%s.metadata.component' attribute in the file '%s'", component, stackName)
					}
				}

				baseComponents = append(baseComponents, baseComponentName)

				if inheritList, inheritListExist := componentMetadata["inherits"].([]any); inheritListExist {
					for _, v := range inheritList {
						baseComponentFromInheritList, ok := v.(string)
						if !ok {
							return nil, fmt.Errorf("invalid 'components.packer.%s.metadata.inherits' section in the file '%s'", component, stackName)
						}

						if _, ok := allPackerComponentsMap[baseComponentFromInheritList]; !ok {
							if checkBaseComponentExists {
								errorMessage := fmt.Sprintf("The component '%[1]s' in the stack manifest '%[2]s' inherits from '%[3]s' "+
									"(using 'metadata.inherits'), but '%[3]s' is not defined in any of the config files for the stack '%[2]s'",
									component,
									stackName,
									baseComponentFromInheritList,
								)
								return nil, errors.New(errorMessage)
							}
						}

						// Process the baseComponentFromInheritList components recursively to find `componentInheritanceChain`
						err = ProcessBaseComponentConfig(
							atmosConfig,
							&baseComponentConfig,
							allPackerComponentsMap,
							component,
							stack,
							baseComponentFromInheritList,
							packerComponentsBasePath,
							checkBaseComponentExists,
							&baseComponents,
						)
						if err != nil {
							return nil, err
						}

						baseComponentVars = baseComponentConfig.BaseComponentVars
						baseComponentSettings = baseComponentConfig.BaseComponentSettings
						baseComponentEnv = baseComponentConfig.BaseComponentEnv
						baseComponentName = baseComponentConfig.FinalBaseComponentName
						baseComponentPackerCommand = baseComponentConfig.BaseComponentCommand
						componentInheritanceChain = baseComponentConfig.ComponentInheritanceChain
					}
				}

				baseComponents = u.UniqueStrings(baseComponents)
				sort.Strings(baseComponents)

				// Final configs
				finalComponentVars, err := m.Merge(
					atmosConfig,
					[]map[string]any{
						globalAndPackerVars,
						baseComponentVars,
						componentVars,
						componentOverridesVars,
					})
				if err != nil {
					return nil, err
				}

				finalComponentSettings, err := m.Merge(
					atmosConfig,
					[]map[string]any{
						globalAndPackerSettings,
						baseComponentSettings,
						componentSettings,
						componentOverridesSettings,
					})
				if err != nil {
					return nil, err
				}

				finalComponentEnv, err := m.Merge(
					atmosConfig,
					[]map[string]any{
						globalAndPackerEnv,
						baseComponentEnv,
						componentEnv,
						componentOverridesEnv,
					})
				if err != nil {
					return nil, err
				}

				// Final binary to execute
				// Check for the binary in the following order:
				// - `components.packer.command` section in `atmos.yaml` CLI config file
				// - global `packer.command` section
				// - base component(s) `command` section
				// - component `command` section
				// - `overrides.command` section
				finalComponentPackerCommand := cfg.PackerComponentType
				if atmosConfig.Components.Packer.Command != "" {
					finalComponentPackerCommand = atmosConfig.Components.Packer.Command
				}
				if packerCommand != "" {
					finalComponentPackerCommand = packerCommand
				}
				if baseComponentPackerCommand != "" {
					finalComponentPackerCommand = baseComponentPackerCommand
				}
				if componentPackerCommand != "" {
					finalComponentPackerCommand = componentPackerCommand
				}
				if componentOverridesPackerCommand != "" {
					finalComponentPackerCommand = componentOverridesPackerCommand
				}

				finalSettings, err := processSettingsIntegrationsGithub(atmosConfig, finalComponentSettings)
				if err != nil {
					return nil, err
				}

				comp := map[string]any{}
				comp[cfg.VarsSectionName] = finalComponentVars
				comp[cfg.SettingsSectionName] = finalSettings
				comp[cfg.EnvSectionName] = finalComponentEnv
				comp[cfg.CommandSectionName] = finalComponentPackerCommand
				comp["inheritance"] = componentInheritanceChain
				comp[cfg.MetadataSectionName] = componentMetadata
				comp[cfg.OverridesSectionName] = componentOverrides

				if baseComponentName != "" {
					comp[cfg.ComponentSectionName] = baseComponentName
				}

				packerComponents[component] = comp
			}
		}
	}

	allComponents[cfg.TerraformComponentType] = terraformComponents
	allComponents[cfg.HelmfileComponentType] = helmfileComponents
	allComponents[cfg.PackerComponentType] = packerComponents

	result := map[string]any{
		cfg.ComponentsSectionName: allComponents,
	}

	return result, nil
}

// processSettingsIntegrationsGithub deep-merges the `settings.integrations.github` section from stack manifests with the `integrations.github` section from `atmos.yaml`.
func processSettingsIntegrationsGithub(atmosConfig *schema.AtmosConfiguration, settings map[string]any) (map[string]any, error) {
	settingsIntegrationsSection := make(map[string]any)
	settingsIntegrationsGithubSection := make(map[string]any)

	// Find `settings.integrations.github` section from stack manifests
	if settingsIntegrations, ok := settings[cfg.IntegrationsSectionName]; ok {
		if settingsIntegrationsMap, ok := settingsIntegrations.(map[string]any); ok {
			settingsIntegrationsSection = settingsIntegrationsMap
			if settingsIntegrationsGithub, ok := settingsIntegrationsMap[cfg.GithubSectionName]; ok {
				if settingsIntegrationsGithubMap, ok := settingsIntegrationsGithub.(map[string]any); ok {
					settingsIntegrationsGithubSection = settingsIntegrationsGithubMap
				}
			}
		}
	}

	// deep-merge the `settings.integrations.github` section from stack manifests with  the `integrations.github` section from `atmos.yaml`
	settingsIntegrationsGithubMerged, err := m.Merge(
		atmosConfig,
		[]map[string]any{
			atmosConfig.Integrations.GitHub,
			settingsIntegrationsGithubSection,
		})
	if err != nil {
		return nil, err
	}

	// Update the `settings.integrations.github` section
	if len(settingsIntegrationsGithubMerged) > 0 {
		settingsIntegrationsSection[cfg.GithubSectionName] = settingsIntegrationsGithubMerged
		settings[cfg.IntegrationsSectionName] = settingsIntegrationsSection
	}

	return settings, nil
}

// FindComponentStacks finds all infrastructure stack manifests where the component or the base component is defined.
func FindComponentStacks(
	componentType string,
	component string,
	baseComponent string,
	componentStackMap map[string]map[string][]string,
) ([]string, error) {
	var stacks []string

	if componentStackConfig, componentStackConfigExists := componentStackMap[componentType]; componentStackConfigExists {
		if componentStacks, componentStacksExist := componentStackConfig[component]; componentStacksExist {
			stacks = append(stacks, componentStacks...)
		}

		if baseComponent != "" {
			if baseComponentStacks, baseComponentStacksExist := componentStackConfig[baseComponent]; baseComponentStacksExist {
				stacks = append(stacks, baseComponentStacks...)
			}
		}
	}

	unique := u.UniqueStrings(stacks)
	sort.Strings(unique)
	return unique, nil
}

// FindComponentDependenciesLegacy finds all imports where the component or the base component(s) are defined.
// Component depends on the imported config file if any of the following conditions is true:
//  1. The imported config file has any of the global `backend`, `backend_type`, `env`, `remote_state_backend`, `remote_state_backend_type`,
//     `settings` or `vars` sections which are not empty.
//  2. The imported config file has the component type section, which has any of the `backend`, `backend_type`, `env`, `remote_state_backend`,
//     `remote_state_backend_type`, `settings` or `vars` sections which are not empty.
//  3. The imported config file has the "components" section, which has the component type section, which has the component section.
//  4. The imported config file has the "components" section, which has the component type section, which has the base component(s) section,
//     and the base component section is defined inline (not imported).
func FindComponentDependenciesLegacy(
	stack string,
	componentType string,
	component string,
	baseComponents []string,
	stackImports map[string]map[string]any,
) ([]string, error) {
	var deps []string

	sectionsToCheck := []string{
		"backend",
		"backend_type",
		"env",
		"remote_state_backend",
		"remote_state_backend_type",
		"settings",
		"vars",
	}

	for stackImportName, stackImportMap := range stackImports {

		if sectionContainsAnyNotEmptySections(stackImportMap, sectionsToCheck) {
			deps = append(deps, stackImportName)
			continue
		}

		if sectionContainsAnyNotEmptySections(stackImportMap, []string{componentType}) {
			if sectionContainsAnyNotEmptySections(stackImportMap[componentType].(map[string]any), sectionsToCheck) {
				deps = append(deps, stackImportName)
				continue
			}
		}

		stackImportMapComponentsSection, ok := stackImportMap["components"].(map[string]any)
		if !ok {
			continue
		}

		stackImportMapComponentTypeSection, ok := stackImportMapComponentsSection[componentType].(map[string]any)
		if !ok {
			continue
		}

		if stackImportMapComponentSection, ok := stackImportMapComponentTypeSection[component].(map[string]any); ok {
			if len(stackImportMapComponentSection) > 0 {
				deps = append(deps, stackImportName)
				continue
			}
		}

		// Process base component(s)
		// Only include the imported config file into "deps" if all the following conditions are `true`:
		// 1. The imported config file has the base component(s) section(s)
		// 2. The imported config file does not import other config files (which means that instead it defined the base component sections inline)
		// 3. If the imported config file does import other config files, check that the base component sections in them are different by using
		// `reflect.DeepEqual`. If they are the same, don't include the imported config file since it does not specify anything for the base component
		for _, baseComponent := range baseComponents {
			baseComponentSection, ok := stackImportMapComponentTypeSection[baseComponent].(map[string]any)

			if !ok || len(baseComponentSection) == 0 {
				continue
			}

			importOfStackImportStructs, err := ProcessImportSection(stackImportMap, stack)
			if err != nil {
				return nil, err
			}

			if len(importOfStackImportStructs) == 0 {
				deps = append(deps, stackImportName)
				continue
			}

			for _, importOfStackImportStruct := range importOfStackImportStructs {
				importOfStackImportMap, ok := stackImports[importOfStackImportStruct.Path]
				if !ok {
					continue
				}

				importOfStackImportComponentsSection, ok := importOfStackImportMap["components"].(map[string]any)
				if !ok {
					continue
				}

				importOfStackImportComponentTypeSection, ok := importOfStackImportComponentsSection[componentType].(map[string]any)
				if !ok {
					continue
				}

				importOfStackImportBaseComponentSection, ok := importOfStackImportComponentTypeSection[baseComponent].(map[string]any)
				if !ok {
					continue
				}

				if !reflect.DeepEqual(baseComponentSection, importOfStackImportBaseComponentSection) {
					deps = append(deps, stackImportName)
					break
				}
			}
		}
	}

	deps = append(deps, stack)
	unique := u.UniqueStrings(deps)
	sort.Strings(unique)
	return unique, nil
}

// ProcessImportSection processes the `import` section in stack manifests.
// The `import` section can contain:
// 1. Project-relative paths (e.g. "mixins/region/us-east-2")
// 2. Paths relative to the current stack file (e.g. "./_defaults")
// 3. StackImport structs containing either of the above path types (e.g. "path: mixins/region/us-east-2")
func ProcessImportSection(stackMap map[string]any, filePath string) ([]schema.StackImport, error) {
	stackImports, ok := stackMap[cfg.ImportSectionName]

	// If the stack file does not have the `import` section, return
	if !ok || stackImports == nil {
		return nil, nil
	}

	// Check if the `import` section is a list of objects
	importsList, ok := stackImports.([]any)
	if !ok || len(importsList) == 0 {
		return nil, fmt.Errorf("invalid 'import' section in the file '%s'", filePath)
	}

	var result []schema.StackImport

	for _, imp := range importsList {
		if imp == nil {
			return nil, fmt.Errorf("invalid import in the file '%s'", filePath)
		}

		// 1. Try to decode the import as the `StackImport` struct
		var importObj schema.StackImport
		err := mapstructure.Decode(imp, &importObj)
		if err == nil {
			importObj.Path = u.ResolveRelativePath(importObj.Path, filePath)
			result = append(result, importObj)
			continue
		}

		// 2. Try to cast the import to a string
		s, ok := imp.(string)
		if !ok {
			return nil, fmt.Errorf("invalid import '%v' in the file '%s'", imp, filePath)
		}
		if s == "" {
			return nil, fmt.Errorf("invalid empty import in the file '%s'", filePath)
		}

		s = u.ResolveRelativePath(s, filePath)
		result = append(result, schema.StackImport{Path: s})
	}

	return result, nil
}

// sectionContainsAnyNotEmptySections checks if a section contains any of the provided low-level sections, and it's not empty
func sectionContainsAnyNotEmptySections(section map[string]any, sectionsToCheck []string) bool {
	for _, s := range sectionsToCheck {
		if len(s) > 0 {
			if v, ok := section[s]; ok {
				if v2, ok2 := v.(map[string]any); ok2 && len(v2) > 0 {
					return true
				}
				if v2, ok2 := v.(string); ok2 && len(v2) > 0 {
					return true
				}
			}
		}
	}
	return false
}

// GetFileContent tries to read and return the file content from the sync map if it exists in the map,
// otherwise it reads the file, stores its content in the map and returns the content
func GetFileContent(filePath string) (string, error) {
	existingContent, found := getFileContentSyncMap.Load(filePath)
	if found && existingContent != nil {
		return fmt.Sprintf("%s", existingContent), nil
	}

	content, err := os.ReadFile(filePath)
	if err != nil {
		return "", err
	}
	getFileContentSyncMap.Store(filePath, content)

	return string(content), nil
}

// ProcessBaseComponentConfig processes base component(s) config.
func ProcessBaseComponentConfig(
	atmosConfig *schema.AtmosConfiguration,
	baseComponentConfig *schema.BaseComponentConfig,
	allComponentsMap map[string]any,
	component string,
	stack string,
	baseComponent string,
	componentBasePath string,
	checkBaseComponentExists bool,
	baseComponents *[]string,
) error {
	if component == baseComponent {
		return nil
	}

	var baseComponentVars map[string]any
	var baseComponentSettings map[string]any
	var baseComponentEnv map[string]any
	var baseComponentProviders map[string]any
	var baseComponentHooks map[string]any
	var baseComponentCommand string
	var baseComponentBackendType string
	var baseComponentBackendSection map[string]any
	var baseComponentRemoteStateBackendType string
	var baseComponentRemoteStateBackendSection map[string]any
	var baseComponentMap map[string]any
	var ok bool

	*baseComponents = append(*baseComponents, baseComponent)

	if baseComponentSection, baseComponentSectionExist := allComponentsMap[baseComponent]; baseComponentSectionExist {
		baseComponentMap, ok = baseComponentSection.(map[string]any)
		if !ok {
			// Depending on the code and libraries, the section can have different map types: map[string]any or map[string]any
			// We try to convert to both
			baseComponentMapOfStrings, ok := baseComponentSection.(map[string]any)
			if !ok {
				return fmt.Errorf("invalid config for the base component '%s' of the component '%s' in the stack '%s'",
					baseComponent, component, stack)
			}
			baseComponentMap = baseComponentMapOfStrings
		}

		// First, process the base component(s) of this base component
		if baseComponentOfBaseComponent, baseComponentOfBaseComponentExist := baseComponentMap["component"]; baseComponentOfBaseComponentExist {
			baseComponentOfBaseComponentString, ok := baseComponentOfBaseComponent.(string)
			if !ok {
				return fmt.Errorf("invalid 'component:' section of the component '%s' in the stack '%s'",
					baseComponent, stack)
			}

			err := ProcessBaseComponentConfig(
				atmosConfig,
				baseComponentConfig,
				allComponentsMap,
				baseComponent,
				stack,
				baseComponentOfBaseComponentString,
				componentBasePath,
				checkBaseComponentExists,
				baseComponents,
			)
			if err != nil {
				return err
			}
		}

		// Base component metadata.
		// This is per component, not deep-merged and not inherited from base components and globals.
		componentMetadata := map[string]any{}
		if i, ok := baseComponentMap["metadata"]; ok {
			componentMetadata, ok = i.(map[string]any)
			if !ok {
				return fmt.Errorf("invalid '%s.metadata' section in the stack '%s'", component, stack)
			}

			if inheritList, inheritListExist := componentMetadata["inherits"].([]any); inheritListExist {
				for _, v := range inheritList {
					baseComponentFromInheritList, ok := v.(string)
					if !ok {
						return fmt.Errorf("invalid '%s.metadata.inherits' section in the stack '%s'", component, stack)
					}

					if _, ok := allComponentsMap[baseComponentFromInheritList]; !ok {
						if checkBaseComponentExists {
							errorMessage := fmt.Sprintf("The component '%[1]s' in the stack manifest '%[2]s' inherits from '%[3]s' "+
								"(using 'metadata.inherits'), but '%[3]s' is not defined in any of the config files for the stack '%[2]s'",
								component,
								stack,
								baseComponentFromInheritList,
							)
							return errors.New(errorMessage)
						}
					}

					// Process the baseComponentFromInheritList components recursively to find `componentInheritanceChain`
					err := ProcessBaseComponentConfig(
						atmosConfig,
						baseComponentConfig,
						allComponentsMap,
						component,
						stack,
						baseComponentFromInheritList,
						componentBasePath,
						checkBaseComponentExists,
						baseComponents,
					)
					if err != nil {
						return err
					}
				}
			}
		}

		if baseComponentVarsSection, baseComponentVarsSectionExist := baseComponentMap["vars"]; baseComponentVarsSectionExist {
			baseComponentVars, ok = baseComponentVarsSection.(map[string]any)
			if !ok {
				return fmt.Errorf("invalid '%s.vars' section in the stack '%s'", baseComponent, stack)
			}
		}

		if baseComponentSettingsSection, baseComponentSettingsSectionExist := baseComponentMap["settings"]; baseComponentSettingsSectionExist {
			baseComponentSettings, ok = baseComponentSettingsSection.(map[string]any)
			if !ok {
				return fmt.Errorf("invalid '%s.settings' section in the stack '%s'", baseComponent, stack)
			}
		}

		if baseComponentEnvSection, baseComponentEnvSectionExist := baseComponentMap["env"]; baseComponentEnvSectionExist {
			baseComponentEnv, ok = baseComponentEnvSection.(map[string]any)
			if !ok {
				return fmt.Errorf("invalid '%s.env' section in the stack '%s'", baseComponent, stack)
			}
		}

		if baseComponentProvidersSection, baseComponentProvidersSectionExist := baseComponentMap[cfg.ProvidersSectionName]; baseComponentProvidersSectionExist {
			baseComponentProviders, ok = baseComponentProvidersSection.(map[string]any)
			if !ok {
				return fmt.Errorf("invalid '%s.providers' section in the stack '%s'", baseComponent, stack)
			}
		}

		if baseComponentHooksSection, baseComponentHooksSectionExist := baseComponentMap[cfg.HooksSectionName]; baseComponentHooksSectionExist {
			baseComponentHooks, ok = baseComponentHooksSection.(map[string]any)
			if !ok {
				return fmt.Errorf("invalid '%s.hooks' section in the stack '%s'", baseComponent, stack)
			}
		}

		// Base component backend
		if i, ok2 := baseComponentMap["backend_type"]; ok2 {
			baseComponentBackendType, ok = i.(string)
			if !ok {
				return fmt.Errorf("invalid '%s.backend_type' section in the stack '%s'", baseComponent, stack)
			}
		}

		if i, ok2 := baseComponentMap["backend"]; ok2 {
			baseComponentBackendSection, ok = i.(map[string]any)
			if !ok {
				return fmt.Errorf("invalid '%s.backend' section in the stack '%s'", baseComponent, stack)
			}
		}

		// Base component remote state backend
		if i, ok2 := baseComponentMap["remote_state_backend_type"]; ok2 {
			baseComponentRemoteStateBackendType, ok = i.(string)
			if !ok {
				return fmt.Errorf("invalid '%s.remote_state_backend_type' section in the stack '%s'", baseComponent, stack)
			}
		}

		if i, ok2 := baseComponentMap["remote_state_backend"]; ok2 {
			baseComponentRemoteStateBackendSection, ok = i.(map[string]any)
			if !ok {
				return fmt.Errorf("invalid '%s.remote_state_backend' section in the stack '%s'", baseComponent, stack)
			}
		}

		// Base component `command`
		if baseComponentCommandSection, baseComponentCommandSectionExist := baseComponentMap[cfg.CommandSectionName]; baseComponentCommandSectionExist {
			baseComponentCommand, ok = baseComponentCommandSection.(string)
			if !ok {
				return fmt.Errorf("invalid '%s.command' section in the stack '%s'", baseComponent, stack)
			}
		}

		if len(baseComponentConfig.FinalBaseComponentName) == 0 {
			baseComponentConfig.FinalBaseComponentName = baseComponent
		}

		// Base component `vars`
		merged, err := m.Merge(atmosConfig, []map[string]any{baseComponentConfig.BaseComponentVars, baseComponentVars})
		if err != nil {
			return err
		}
		baseComponentConfig.BaseComponentVars = merged

		// Base component `settings`
		merged, err = m.Merge(atmosConfig, []map[string]any{baseComponentConfig.BaseComponentSettings, baseComponentSettings})
		if err != nil {
			return err
		}
		baseComponentConfig.BaseComponentSettings = merged

		// Base component `env`
		merged, err = m.Merge(atmosConfig, []map[string]any{baseComponentConfig.BaseComponentEnv, baseComponentEnv})
		if err != nil {
			return err
		}
		baseComponentConfig.BaseComponentEnv = merged

		// Base component `providers`
		merged, err = m.Merge(atmosConfig, []map[string]any{baseComponentConfig.BaseComponentProviders, baseComponentProviders})
		if err != nil {
			return err
		}
		baseComponentConfig.BaseComponentProviders = merged

		// Base component `hooks`
		merged, err = m.Merge(atmosConfig, []map[string]any{baseComponentConfig.BaseComponentHooks, baseComponentHooks})
		if err != nil {
			return err
		}
		baseComponentConfig.BaseComponentHooks = merged

		// Base component `command`
		baseComponentConfig.BaseComponentCommand = baseComponentCommand

		// Base component `backend_type`
		baseComponentConfig.BaseComponentBackendType = baseComponentBackendType

		// Base component `backend`
		merged, err = m.Merge(atmosConfig, []map[string]any{baseComponentConfig.BaseComponentBackendSection, baseComponentBackendSection})
		if err != nil {
			return err
		}
		baseComponentConfig.BaseComponentBackendSection = merged

		// Base component `remote_state_backend_type`
		baseComponentConfig.BaseComponentRemoteStateBackendType = baseComponentRemoteStateBackendType

		// Base component `remote_state_backend`
		merged, err = m.Merge(atmosConfig, []map[string]any{baseComponentConfig.BaseComponentRemoteStateBackendSection, baseComponentRemoteStateBackendSection})
		if err != nil {
			return err
		}
		baseComponentConfig.BaseComponentRemoteStateBackendSection = merged

		baseComponentConfig.ComponentInheritanceChain = u.UniqueStrings(append([]string{baseComponent}, baseComponentConfig.ComponentInheritanceChain...))
	} else {
		if checkBaseComponentExists {
			// Check if the base component exists as Terraform/Helmfile component
			// If it does exist, don't throw errors if it is not defined in YAML config
			componentPath := filepath.Join(componentBasePath, baseComponent)
			componentPathExists, err := u.IsDirectory(componentPath)
			if err != nil || !componentPathExists {
				return errors.New("The component '" + component + "' inherits from the base component '" +
					baseComponent + "' (using 'component:' attribute), " + "but `" + baseComponent + "' is not defined in any of the YAML config files for the stack '" + stack + "'")
			}
		}
	}

	return nil
}

// FindComponentsDerivedFromBaseComponents finds all components that derive from the given base components.
func FindComponentsDerivedFromBaseComponents(
	stack string,
	allComponents map[string]any,
	baseComponents []string,
) ([]string, error) {
	res := []string{}

	for component, compSection := range allComponents {
		componentSection, ok := compSection.(map[string]any)
		if !ok {
			return nil, fmt.Errorf("invalid '%s' component section in the file '%s'", component, stack)
		}

		if base, baseComponentExist := componentSection[cfg.ComponentSectionName]; baseComponentExist {
			baseComponent, ok := base.(string)
			if !ok {
				return nil, fmt.Errorf("invalid 'component' attribute in the component '%s' in the file '%s'", component, stack)
			}

			if baseComponent != "" && u.SliceContainsString(baseComponents, baseComponent) {
				res = append(res, component)
			}
		}
	}

	return res, nil
}<|MERGE_RESOLUTION|>--- conflicted
+++ resolved
@@ -74,7 +74,7 @@
 				".yml",
 			)
 
-			deepMergedStackConfig, importsConfig, stackConfig, _, _, _, _, err := ProcessYAMLConfigFileWithContext(
+			deepMergedStackConfig, importsConfig, stackConfig, _, _, _, _, err := ProcessYAMLConfigFile(
 				atmosConfig,
 				stackBasePath,
 				p,
@@ -89,7 +89,6 @@
 				map[string]any{},
 				map[string]any{},
 				"",
-				m.NewMergeContext(), // Add merge context for enhanced error reporting
 			)
 			if err != nil {
 				errorResult = err
@@ -182,65 +181,8 @@
 	map[string]any,
 	error,
 ) {
-	// Call the context-aware version with a nil context for backward compatibility
-	return ProcessYAMLConfigFileWithContext(
-		atmosConfig,
-		basePath,
-		filePath,
-		importsConfig,
-		context,
-		ignoreMissingFiles,
-		skipTemplatesProcessingInImports,
-		ignoreMissingTemplateValues,
-		skipIfMissing,
-		parentTerraformOverridesInline,
-		parentTerraformOverridesImports,
-		parentHelmfileOverridesInline,
-		parentHelmfileOverridesImports,
-		atmosManifestJsonSchemaFilePath,
-		nil, // mergeContext
-	)
-}
-
-// ProcessYAMLConfigFileWithContext takes a path to a YAML stack manifest,
-// recursively processes and deep-merges all the imports with context tracking,
-// and returns the final stack config.
-//
-//nolint:gocognit,revive,cyclop,funlen
-func ProcessYAMLConfigFileWithContext(
-	atmosConfig *schema.AtmosConfiguration,
-	basePath string,
-	filePath string,
-	importsConfig map[string]map[string]any,
-	context map[string]any,
-	ignoreMissingFiles bool,
-	skipTemplatesProcessingInImports bool,
-	ignoreMissingTemplateValues bool,
-	skipIfMissing bool,
-	parentTerraformOverridesInline map[string]any,
-	parentTerraformOverridesImports map[string]any,
-	parentHelmfileOverridesInline map[string]any,
-	parentHelmfileOverridesImports map[string]any,
-	atmosManifestJsonSchemaFilePath string,
-	mergeContext *m.MergeContext,
-) (
-	map[string]any,
-	map[string]map[string]any,
-	map[string]any,
-	map[string]any,
-	map[string]any,
-	map[string]any,
-	map[string]any,
-	error,
-) {
 	var stackConfigs []map[string]any
 	relativeFilePath := u.TrimBasePathFromPath(basePath+"/", filePath)
-
-	// Initialize or update merge context with current file
-	if mergeContext == nil {
-		mergeContext = m.NewMergeContext()
-	}
-	mergeContext = mergeContext.WithFile(relativeFilePath)
 
 	globalTerraformSection := map[string]any{}
 	globalHelmfileSection := map[string]any{}
@@ -282,22 +224,8 @@
 			if atmosConfig.Logs.Level == u.LogLevelTrace || atmosConfig.Logs.Level == u.LogLevelDebug {
 				stackManifestTemplatesErrorMessage = fmt.Sprintf("\n\n%s", stackYamlConfig)
 			}
-<<<<<<< HEAD
-			// Check if we have merge context to provide enhanced error formatting
-			if mergeContext != nil {
-				// Wrap the error with the sentinel first to preserve it
-				wrappedErr := fmt.Errorf("%w: %v", errUtils.ErrInvalidStackManifest, err)
-				// Then format it with context information
-				e := mergeContext.FormatError(wrappedErr, fmt.Sprintf("stack manifest '%s'%s", relativeFilePath, stackManifestTemplatesErrorMessage))
-				return nil, nil, nil, nil, nil, nil, nil, e
-			} else {
-				e := fmt.Errorf("%w: stack manifest '%s'\n%v%s", errUtils.ErrInvalidStackManifest, relativeFilePath, err, stackManifestTemplatesErrorMessage)
-				return nil, nil, nil, nil, nil, nil, nil, e
-			}
-=======
 			e := fmt.Errorf("%w: invalid stack manifest '%s'\n%v%s", errUtils.ErrInvalidStackManifest, relativeFilePath, err, stackManifestTemplatesErrorMessage)
 			return nil, nil, nil, nil, nil, nil, nil, e
->>>>>>> c8ff4a2d
 		}
 	}
 
@@ -306,22 +234,8 @@
 		if atmosConfig.Logs.Level == u.LogLevelTrace || atmosConfig.Logs.Level == u.LogLevelDebug {
 			stackManifestTemplatesErrorMessage = fmt.Sprintf("\n\n%s", stackYamlConfig)
 		}
-<<<<<<< HEAD
-		// Check if we have merge context to provide enhanced error formatting
-		if mergeContext != nil {
-			// Wrap the error with the sentinel first to preserve it
-			wrappedErr := fmt.Errorf("%w: %v", errUtils.ErrInvalidStackManifest, err)
-			// Then format it with context information
-			e := mergeContext.FormatError(wrappedErr, fmt.Sprintf("stack manifest '%s'%s", relativeFilePath, stackManifestTemplatesErrorMessage))
-			return nil, nil, nil, nil, nil, nil, nil, e
-		} else {
-			e := fmt.Errorf("%w: stack manifest '%s'\n%v%s", errUtils.ErrInvalidStackManifest, relativeFilePath, err, stackManifestTemplatesErrorMessage)
-			return nil, nil, nil, nil, nil, nil, nil, e
-		}
-=======
 		e := fmt.Errorf("%w: invalid stack manifest '%s'\n%v%s", errUtils.ErrInvalidStackManifest, relativeFilePath, err, stackManifestTemplatesErrorMessage)
 		return nil, nil, nil, nil, nil, nil, nil, e
->>>>>>> c8ff4a2d
 	}
 
 	// If the path to the Atmos manifest JSON Schema is provided, validate the stack manifest against it
@@ -407,19 +321,17 @@
 		}
 	}
 
-	parentTerraformOverridesInline, err = m.MergeWithContext(
+	parentTerraformOverridesInline, err = m.Merge(
 		atmosConfig,
 		[]map[string]any{globalOverrides, terraformOverrides, parentTerraformOverridesInline},
-		mergeContext,
 	)
 	if err != nil {
 		return nil, nil, nil, nil, nil, nil, nil, err
 	}
 
-	parentHelmfileOverridesInline, err = m.MergeWithContext(
+	parentHelmfileOverridesInline, err = m.Merge(
 		atmosConfig,
 		[]map[string]any{globalOverrides, helmfileOverrides, parentHelmfileOverridesInline},
-		mergeContext,
 	)
 	if err != nil {
 		return nil, nil, nil, nil, nil, nil, nil, err
@@ -519,7 +431,7 @@
 		// The parent `context` takes precedence over the current (imported) `context` and will override items with the same keys.
 		// TODO: instead of calling the conversion functions, we need to switch to generics and update everything to support it
 		listOfMaps := []map[string]any{importStruct.Context, context}
-		mergedContext, err := m.MergeWithContext(atmosConfig, listOfMaps, mergeContext)
+		mergedContext, err := m.Merge(atmosConfig, listOfMaps)
 		if err != nil {
 			return nil, nil, nil, nil, nil, nil, nil, err
 		}
@@ -532,7 +444,7 @@
 				terraformOverridesInline,
 				terraformOverridesImports,
 				helmfileOverridesInline,
-				helmfileOverridesImports, err2 := ProcessYAMLConfigFileWithContext(
+				helmfileOverridesImports, err2 := ProcessYAMLConfigFile(
 				atmosConfig,
 				basePath,
 				importFile,
@@ -547,7 +459,6 @@
 				parentHelmfileOverridesInline,
 				parentHelmfileOverridesImports,
 				"",
-				mergeContext,
 			)
 			if err2 != nil {
 				return nil, nil, nil, nil, nil, nil, nil, err2
@@ -555,10 +466,9 @@
 
 			// From the imported manifest, get the `overrides` sections and merge them with the parent `overrides` section.
 			// The inline `overrides` section takes precedence over the imported `overrides` section inside the imported manifest.
-			parentTerraformOverridesImports, err = m.MergeWithContext(
+			parentTerraformOverridesImports, err = m.Merge(
 				atmosConfig,
 				[]map[string]any{parentTerraformOverridesImports, terraformOverridesImports, terraformOverridesInline},
-				mergeContext,
 			)
 			if err != nil {
 				return nil, nil, nil, nil, nil, nil, nil, err
@@ -566,10 +476,9 @@
 
 			// From the imported manifest, get the `overrides` sections and merge them with the parent `overrides` section.
 			// The inline `overrides` section takes precedence over the imported `overrides` section inside the imported manifest.
-			parentHelmfileOverridesImports, err = m.MergeWithContext(
+			parentHelmfileOverridesImports, err = m.Merge(
 				atmosConfig,
 				[]map[string]any{parentHelmfileOverridesImports, helmfileOverridesImports, helmfileOverridesInline},
-				mergeContext,
 			)
 			if err != nil {
 				return nil, nil, nil, nil, nil, nil, nil, err
@@ -589,20 +498,18 @@
 	}
 
 	// Terraform `overrides`
-	finalTerraformOverrides, err = m.MergeWithContext(
+	finalTerraformOverrides, err = m.Merge(
 		atmosConfig,
 		[]map[string]any{parentTerraformOverridesImports, parentTerraformOverridesInline},
-		mergeContext,
 	)
 	if err != nil {
 		return nil, nil, nil, nil, nil, nil, nil, err
 	}
 
 	// Helmfile `overrides`
-	finalHelmfileOverrides, err = m.MergeWithContext(
+	finalHelmfileOverrides, err = m.Merge(
 		atmosConfig,
 		[]map[string]any{parentHelmfileOverridesImports, parentHelmfileOverridesInline},
-		mergeContext,
 	)
 	if err != nil {
 		return nil, nil, nil, nil, nil, nil, nil, err
@@ -640,15 +547,10 @@
 	}
 
 	// Deep-merge the stack manifest and all the imports
-	stackConfigsDeepMerged, err := m.MergeWithContext(atmosConfig, stackConfigs, mergeContext)
+	stackConfigsDeepMerged, err := m.Merge(atmosConfig, stackConfigs)
 	if err != nil {
-<<<<<<< HEAD
-		// The error already contains context information from MergeWithContext
-		return nil, nil, nil, nil, nil, nil, nil, err
-=======
 		err2 := fmt.Errorf("%w: ProcessYAMLConfigFile: Merge: Deep-merge the stack manifest and all the imports: Error: %v", errUtils.ErrProcessingStackManifest, err)
 		return nil, nil, nil, nil, nil, nil, nil, err2
->>>>>>> c8ff4a2d
 	}
 
 	return stackConfigsDeepMerged,
