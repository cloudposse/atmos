package exec

import (
	"errors"
	"fmt"
	"sort"
	"strings"

	"github.com/hashicorp/terraform-config-inspect/tfconfig"
	"github.com/mitchellh/mapstructure"
	"github.com/spf13/cobra"

	cfg "github.com/cloudposse/atmos/pkg/config"
	"github.com/cloudposse/atmos/pkg/schema"
	u "github.com/cloudposse/atmos/pkg/utils"
)

var (
	// `commonFlags` are a list of flags that atmos understands but the underlying tools do not (e.g. terraform, helmfile, etc.).
	// These flags get removed from the arg list after atmos uses them so the underlying tool does not get passed a flag it doesn't accept.
	commonFlags = []string{
		"--stack",
		"-s",
		cfg.DryRunFlag,
		cfg.SkipInitFlag,
		cfg.KubeConfigConfigFlag,
		cfg.TerraformCommandFlag,
		cfg.TerraformDirFlag,
		cfg.HelmfileCommandFlag,
		cfg.HelmfileDirFlag,
		cfg.CliConfigDirFlag,
		cfg.StackDirFlag,
		cfg.BasePathFlag,
		cfg.GlobalOptionsFlag,
		cfg.DeployRunInitFlag,
		cfg.InitRunReconfigure,
		cfg.AutoGenerateBackendFileFlag,
		cfg.AppendUserAgentFlag,
		cfg.FromPlanFlag,
		cfg.PlanFileFlag,
		cfg.HelpFlag1,
		cfg.HelpFlag2,
		cfg.WorkflowDirFlag,
		cfg.JsonSchemaDirFlag,
		cfg.OpaDirFlag,
		cfg.CueDirFlag,
		cfg.AtmosManifestJsonSchemaFlag,
		cfg.RedirectStdErrFlag,
		cfg.LogsLevelFlag,
		cfg.LogsFileFlag,
	}
)

// ProcessComponentConfig processes component config sections
func ProcessComponentConfig(
	configAndStacksInfo *schema.ConfigAndStacksInfo,
	stack string,
	stacksMap map[string]any,
	componentType string,
	component string,
) error {

	var stackSection map[string]any
	var componentsSection map[string]any
	var componentTypeSection map[string]any
	var componentSection map[string]any
	var componentVarsSection map[string]any
	var componentSettingsSection map[string]any
	var componentOverridesSection map[string]any
	var componentProvidersSection map[string]any
	var componentImportsSection []string
	var componentEnvSection map[string]any
	var componentBackendSection map[string]any
	var componentBackendType string
	var command string
	var componentInheritanceChain []string
	var ok bool

	if len(stack) == 0 {
		return errors.New("stack must be provided and must not be empty")
	}
	if len(component) == 0 {
		return errors.New("component must be provided and must not be empty")
	}
	if len(componentType) == 0 {
		return errors.New("component type must be provided and must not be empty")
	}
	if stackSection, ok = stacksMap[stack].(map[string]any); !ok {
		return fmt.Errorf("could not find the stack '%s'", stack)
	}
	if componentsSection, ok = stackSection["components"].(map[string]any); !ok {
		return fmt.Errorf("'components' section is missing in the stack manifest '%s'", stack)
	}
	if componentTypeSection, ok = componentsSection[componentType].(map[string]any); !ok {
		return fmt.Errorf("'components.%s' section is missing in the stack manifest '%s'", componentType, stack)
	}
	if componentSection, ok = componentTypeSection[component].(map[string]any); !ok {
		return fmt.Errorf("no config found for the component '%s' in the stack manifest '%s'", component, stack)
	}
	if componentVarsSection, ok = componentSection["vars"].(map[string]any); !ok {
		return fmt.Errorf("missing 'vars' section for the component '%s' in the stack manifest '%s'", component, stack)
	}
	if componentProvidersSection, ok = componentSection[cfg.ProvidersSectionName].(map[string]any); !ok {
		componentProvidersSection = map[string]any{}
	}
	if componentBackendSection, ok = componentSection[cfg.BackendSectionName].(map[string]any); !ok {
		componentBackendSection = nil
	}
	if componentBackendType, ok = componentSection[cfg.BackendTypeSectionName].(string); !ok {
		componentBackendType = ""
	}
	if componentImportsSection, ok = stackSection["imports"].([]string); !ok {
		componentImportsSection = nil
	}
	if command, ok = componentSection[cfg.CommandSectionName].(string); !ok {
		command = ""
	}
	if componentEnvSection, ok = componentSection[cfg.EnvSectionName].(map[string]any); !ok {
		componentEnvSection = map[string]any{}
	}
	if componentSettingsSection, ok = componentSection[cfg.SettingsSectionName].(map[string]any); !ok {
		componentSettingsSection = map[string]any{}
	}
	if componentOverridesSection, ok = componentSection[cfg.OverridesSectionName].(map[string]any); !ok {
		componentOverridesSection = map[string]any{}
	}
	if componentInheritanceChain, ok = componentSection["inheritance"].([]string); !ok {
		componentInheritanceChain = []string{}
	}

	// Process component metadata and find a base component (if any) and whether the component is real or abstract
	componentMetadata, baseComponentName, componentIsAbstract, componentIsEnabled := ProcessComponentMetadata(component, componentSection)
	configAndStacksInfo.ComponentIsEnabled = componentIsEnabled

	// Remove the ENV vars that are set to `null` in the `env` section.
	// Setting an ENV var to `null` in stack config has the effect of unsetting it
	// because the exec.Command, which sets these ENV vars, is itself executed in a separate process started by the os.StartProcess function.
	componentEnvSectionFiltered := map[string]any{}

	for k, v := range componentEnvSection {
		if v != nil {
			componentEnvSectionFiltered[k] = v
		}
	}

	configAndStacksInfo.ComponentSection = componentSection
	configAndStacksInfo.ComponentVarsSection = componentVarsSection
	configAndStacksInfo.ComponentSettingsSection = componentSettingsSection
	configAndStacksInfo.ComponentOverridesSection = componentOverridesSection
	configAndStacksInfo.ComponentProvidersSection = componentProvidersSection
	configAndStacksInfo.ComponentEnvSection = componentEnvSectionFiltered
	configAndStacksInfo.ComponentBackendSection = componentBackendSection
	configAndStacksInfo.ComponentBackendType = componentBackendType
	configAndStacksInfo.BaseComponentPath = baseComponentName
	configAndStacksInfo.Command = command
	configAndStacksInfo.ComponentInheritanceChain = componentInheritanceChain
	configAndStacksInfo.ComponentIsAbstract = componentIsAbstract
	configAndStacksInfo.ComponentMetadataSection = componentMetadata
	configAndStacksInfo.ComponentImportsSection = componentImportsSection

	return nil
}

// processCommandLineArgs processes command-line args
func processCommandLineArgs(
	componentType string,
	cmd *cobra.Command,
	args []string,
	additionalArgsAndFlags []string,
) (schema.ConfigAndStacksInfo, error) {
	var configAndStacksInfo schema.ConfigAndStacksInfo

	cmd.DisableFlagParsing = false

	err := cmd.ParseFlags(args)
	if err != nil {
		return configAndStacksInfo, err
	}

	argsAndFlagsInfo, err := processArgsAndFlags(componentType, args)
	if err != nil {
		return configAndStacksInfo, err
	}

	finalAdditionalArgsAndFlags := argsAndFlagsInfo.AdditionalArgsAndFlags
	if len(additionalArgsAndFlags) > 0 {
		finalAdditionalArgsAndFlags = append(finalAdditionalArgsAndFlags, additionalArgsAndFlags...)
	}

	configAndStacksInfo.AdditionalArgsAndFlags = finalAdditionalArgsAndFlags
	configAndStacksInfo.SubCommand = argsAndFlagsInfo.SubCommand
	configAndStacksInfo.SubCommand2 = argsAndFlagsInfo.SubCommand2
	configAndStacksInfo.ComponentType = componentType
	configAndStacksInfo.ComponentFromArg = argsAndFlagsInfo.ComponentFromArg
	configAndStacksInfo.GlobalOptions = argsAndFlagsInfo.GlobalOptions
	configAndStacksInfo.BasePath = argsAndFlagsInfo.BasePath
	configAndStacksInfo.TerraformCommand = argsAndFlagsInfo.TerraformCommand
	configAndStacksInfo.TerraformDir = argsAndFlagsInfo.TerraformDir
	configAndStacksInfo.HelmfileCommand = argsAndFlagsInfo.HelmfileCommand
	configAndStacksInfo.HelmfileDir = argsAndFlagsInfo.HelmfileDir
	configAndStacksInfo.StacksDir = argsAndFlagsInfo.StacksDir
	configAndStacksInfo.ConfigDir = argsAndFlagsInfo.ConfigDir
	configAndStacksInfo.WorkflowsDir = argsAndFlagsInfo.WorkflowsDir
	configAndStacksInfo.DeployRunInit = argsAndFlagsInfo.DeployRunInit
	configAndStacksInfo.InitRunReconfigure = argsAndFlagsInfo.InitRunReconfigure
	configAndStacksInfo.AutoGenerateBackendFile = argsAndFlagsInfo.AutoGenerateBackendFile
	configAndStacksInfo.UseTerraformPlan = argsAndFlagsInfo.UseTerraformPlan
	configAndStacksInfo.PlanFile = argsAndFlagsInfo.PlanFile
	configAndStacksInfo.DryRun = argsAndFlagsInfo.DryRun
	configAndStacksInfo.SkipInit = argsAndFlagsInfo.SkipInit
	configAndStacksInfo.NeedHelp = argsAndFlagsInfo.NeedHelp
	configAndStacksInfo.JsonSchemaDir = argsAndFlagsInfo.JsonSchemaDir
	configAndStacksInfo.AtmosManifestJsonSchema = argsAndFlagsInfo.AtmosManifestJsonSchema
	configAndStacksInfo.OpaDir = argsAndFlagsInfo.OpaDir
	configAndStacksInfo.CueDir = argsAndFlagsInfo.CueDir
	configAndStacksInfo.RedirectStdErr = argsAndFlagsInfo.RedirectStdErr
	configAndStacksInfo.LogsLevel = argsAndFlagsInfo.LogsLevel
	configAndStacksInfo.LogsFile = argsAndFlagsInfo.LogsFile
	configAndStacksInfo.SettingsListMergeStrategy = argsAndFlagsInfo.SettingsListMergeStrategy

	// Check if `-h` or `--help` flags are specified
	if argsAndFlagsInfo.NeedHelp {
		err = processHelp(schema.CliConfiguration{}, componentType, argsAndFlagsInfo.SubCommand)
		if err != nil {
			return configAndStacksInfo, err
		}
		return configAndStacksInfo, nil
	}

	flags := cmd.Flags()

	stack, err := flags.GetString("stack")
	if err == nil && stack != "" {
		configAndStacksInfo.Stack = stack
	}

	return configAndStacksInfo, nil
}

// FindStacksMap processes stack config and returns a map of all stacks
func FindStacksMap(cliConfig schema.CliConfiguration, ignoreMissingFiles bool) (
	map[string]any,
	map[string]map[string]any,
	error,
) {
	// Process stack config file(s)
	_, stacksMap, rawStackConfigs, err := ProcessYAMLConfigFiles(
		cliConfig,
		cliConfig.StacksBaseAbsolutePath,
		cliConfig.TerraformDirAbsolutePath,
		cliConfig.HelmfileDirAbsolutePath,
		cliConfig.StackConfigFilesAbsolutePaths,
		false,
		true,
		ignoreMissingFiles,
	)

	if err != nil {
		return nil, nil, err
	}

	return stacksMap, rawStackConfigs, nil
}

// ProcessStacks processes stack config
func ProcessStacks(
	cliConfig schema.CliConfiguration,
	configAndStacksInfo schema.ConfigAndStacksInfo,
	checkStack bool,
	processTemplates bool,
) (schema.ConfigAndStacksInfo, error) {

	// Check if stack was provided
	if checkStack && len(configAndStacksInfo.Stack) < 1 {
		message := fmt.Sprintf("'stack' is required. Usage: atmos %s <command> <component> -s <stack>", configAndStacksInfo.ComponentType)
		return configAndStacksInfo, errors.New(message)
	}

	// Check if component was provided
	if len(configAndStacksInfo.ComponentFromArg) < 1 {
		message := fmt.Sprintf("'component' is required. Usage: atmos %s <command> <component> <arguments_and_flags>", configAndStacksInfo.ComponentType)
		return configAndStacksInfo, errors.New(message)
	}

	configAndStacksInfo.StackFromArg = configAndStacksInfo.Stack

	stacksMap, rawStackConfigs, err := FindStacksMap(cliConfig, false)
	if err != nil {
		return configAndStacksInfo, err
	}

	// Print the stack config files
	if cliConfig.Logs.Level == u.LogLevelTrace {
		var msg string
		if cliConfig.StackType == "Directory" {
			msg = "\nFound stack manifest:"
		} else {
			msg = "\nFound stack manifests:"
		}
		u.LogTrace(cliConfig, msg)
		err = u.PrintAsYAMLToFileDescriptor(cliConfig, cliConfig.StackConfigFilesRelativePaths)
		if err != nil {
			return configAndStacksInfo, err
		}
	}

	// Check and process stacks
	if cliConfig.StackType == "Directory" {
		err = ProcessComponentConfig(
			&configAndStacksInfo,
			configAndStacksInfo.Stack,
			stacksMap,
			configAndStacksInfo.ComponentType,
			configAndStacksInfo.ComponentFromArg,
		)
		if err != nil {
			return configAndStacksInfo, err
		}

		configAndStacksInfo.StackFile = configAndStacksInfo.Stack

		// Process context
		configAndStacksInfo.Context = cfg.GetContextFromVars(configAndStacksInfo.ComponentVarsSection)
		configAndStacksInfo.Context.Component = configAndStacksInfo.ComponentFromArg
		configAndStacksInfo.Context.BaseComponent = configAndStacksInfo.BaseComponentPath

		configAndStacksInfo.ContextPrefix, err = cfg.GetContextPrefix(configAndStacksInfo.Stack,
			configAndStacksInfo.Context,
			GetStackNamePattern(cliConfig),
			configAndStacksInfo.Stack,
		)
		if err != nil {
			return configAndStacksInfo, err
		}
	} else {
		foundStackCount := 0
		var foundStacks []string
		var foundConfigAndStacksInfo schema.ConfigAndStacksInfo

		for stackName := range stacksMap {
			// Check if we've found the component in the stack
			err = ProcessComponentConfig(
				&configAndStacksInfo,
				stackName,
				stacksMap,
				configAndStacksInfo.ComponentType,
				configAndStacksInfo.ComponentFromArg,
			)
			if err != nil {
				continue
			}

			if cliConfig.Stacks.NameTemplate != "" {
				tmpl, err2 := ProcessTmpl("name-template", cliConfig.Stacks.NameTemplate, configAndStacksInfo.ComponentSection, false)
				if err2 != nil {
					continue
				}
				configAndStacksInfo.ContextPrefix = tmpl
			} else if cliConfig.Stacks.NamePattern != "" {
				// Process context
				configAndStacksInfo.Context = cfg.GetContextFromVars(configAndStacksInfo.ComponentVarsSection)

				configAndStacksInfo.ContextPrefix, err = cfg.GetContextPrefix(configAndStacksInfo.Stack,
					configAndStacksInfo.Context,
					GetStackNamePattern(cliConfig),
					stackName,
				)
				if err != nil {
					continue
				}
			} else {
				return configAndStacksInfo, errors.New("'stacks.name_pattern' or 'stacks.name_template' needs to be specified in 'atmos.yaml' CLI config")
			}

			configAndStacksInfo.Context.Component = configAndStacksInfo.ComponentFromArg
			configAndStacksInfo.Context.BaseComponent = configAndStacksInfo.BaseComponentPath

			// Check if we've found the stack
			if configAndStacksInfo.Stack == configAndStacksInfo.ContextPrefix {
				configAndStacksInfo.StackFile = stackName
				foundConfigAndStacksInfo = configAndStacksInfo
				foundStackCount++
				foundStacks = append(foundStacks, stackName)

				u.LogDebug(
					cliConfig,
					fmt.Sprintf("Found component '%s' in the stack '%s' in the stack manifest '%s'",
						configAndStacksInfo.ComponentFromArg,
						configAndStacksInfo.Stack,
						stackName,
					))
			}
		}

<<<<<<< HEAD
		if foundStackCount == 0 {
			// Allow proceeding without error if checkStack is false (e.g., for operations that don't require a stack)
			if !checkStack {
				return configAndStacksInfo, nil
			}
=======
		if foundStackCount == 0 && configAndStacksInfo.ComponentIsEnabled {
>>>>>>> 74516e68
			cliConfigYaml := ""

			if cliConfig.Logs.Level == u.LogLevelTrace {
				y, _ := u.ConvertToYAML(cliConfig)
				cliConfigYaml = fmt.Sprintf("\n\n\nCLI config: %v\n", y)
			}

			return configAndStacksInfo,
				fmt.Errorf("\nCould not find the component '%s' in the stack '%s'.\n"+
					"Check that all the context variables are correctly defined in the stack manifests.\n"+
					"Are the component and stack names correct? Did you forget an import?%v\n",
					configAndStacksInfo.ComponentFromArg,
					configAndStacksInfo.Stack,
					cliConfigYaml)
		} else if foundStackCount > 1 {
			err = fmt.Errorf("\nFound duplicate config for the component '%s' in the stack '%s' in the manifests: %v.\n"+
				"Check that all the context variables are correctly defined in the manifests and not duplicated.\n"+
				"Check that all imports are valid.",
				configAndStacksInfo.ComponentFromArg,
				configAndStacksInfo.Stack,
				strings.Join(foundStacks, ", "),
			)
			u.LogErrorAndExit(cliConfig, err)
		} else {
			configAndStacksInfo = foundConfigAndStacksInfo
		}
	}

	// Add imports
	configAndStacksInfo.ComponentSection["imports"] = configAndStacksInfo.ComponentImportsSection

	// Add Atmos component and stack
	configAndStacksInfo.ComponentSection["atmos_component"] = configAndStacksInfo.ComponentFromArg
	configAndStacksInfo.ComponentSection["atmos_stack"] = configAndStacksInfo.StackFromArg
	configAndStacksInfo.ComponentSection["stack"] = configAndStacksInfo.StackFromArg
	configAndStacksInfo.ComponentSection["atmos_stack_file"] = configAndStacksInfo.StackFile
	configAndStacksInfo.ComponentSection["atmos_manifest"] = configAndStacksInfo.StackFile

	// Add Atmos CLI config
	atmosCliConfig := map[string]any{}
	atmosCliConfig["base_path"] = cliConfig.BasePath
	atmosCliConfig["components"] = cliConfig.Components
	atmosCliConfig["stacks"] = cliConfig.Stacks
	atmosCliConfig["workflows"] = cliConfig.Workflows
	configAndStacksInfo.ComponentSection["atmos_cli_config"] = atmosCliConfig

	// If the command-line component does not inherit anything, then the Terraform/Helmfile component is the same as the provided one
	if comp, ok := configAndStacksInfo.ComponentSection[cfg.ComponentSectionName].(string); !ok || comp == "" {
		configAndStacksInfo.ComponentSection[cfg.ComponentSectionName] = configAndStacksInfo.ComponentFromArg
	}

	// `sources` (stack config files where the variables and other settings are defined)
	sources, err := ProcessConfigSources(configAndStacksInfo, rawStackConfigs)
	if err != nil {
		return configAndStacksInfo, err
	}

	configAndStacksInfo.ComponentSection["sources"] = sources

	// Component dependencies
	componentDeps, componentDepsAll, err := FindComponentDependencies(configAndStacksInfo.StackFile, sources)
	if err != nil {
		return configAndStacksInfo, err
	}
	configAndStacksInfo.ComponentSection["deps"] = componentDeps
	configAndStacksInfo.ComponentSection["deps_all"] = componentDepsAll

	// Terraform workspace
	workspace, err := BuildTerraformWorkspace(cliConfig, configAndStacksInfo)
	if err != nil {
		return configAndStacksInfo, err
	}

	configAndStacksInfo.TerraformWorkspace = workspace
	configAndStacksInfo.ComponentSection["workspace"] = workspace

	// Process `Go` templates in Atmos manifest sections
	if processTemplates {
		componentSectionStr, err := u.ConvertToYAML(configAndStacksInfo.ComponentSection)
		if err != nil {
			return configAndStacksInfo, err
		}

		var settingsSectionStruct schema.Settings

		err = mapstructure.Decode(configAndStacksInfo.ComponentSettingsSection, &settingsSectionStruct)
		if err != nil {
			return configAndStacksInfo, err
		}

		componentSectionProcessed, err := ProcessTmplWithDatasources(
			cliConfig,
			settingsSectionStruct,
			"all-atmos-sections",
			componentSectionStr,
			configAndStacksInfo.ComponentSection,
			true,
		)
		if err != nil {
			// If any error returned from the templates processing, log it and exit
			u.LogErrorAndExit(cliConfig, err)
		}

		componentSectionConverted, err := u.UnmarshalYAML[schema.AtmosSectionMapType](componentSectionProcessed)
		if err != nil {
			if !cliConfig.Templates.Settings.Enabled {
				if strings.Contains(componentSectionStr, "{{") || strings.Contains(componentSectionStr, "}}") {
					errorMessage := "the stack manifests contain Go templates, but templating is disabled in atmos.yaml in 'templates.settings.enabled'\n" +
						"to enable templating, refer to https://atmos.tools/core-concepts/stacks/templates"
					err = errors.Join(err, errors.New(errorMessage))
				}
			}
			u.LogErrorAndExit(cliConfig, err)
		}

		configAndStacksInfo.ComponentSection = componentSectionConverted

		// Process Atmos manifest sections after processing `Go` templates
		if i, ok := configAndStacksInfo.ComponentSection[cfg.ProvidersSectionName].(map[string]any); ok {
			configAndStacksInfo.ComponentProvidersSection = i
		}

		if i, ok := configAndStacksInfo.ComponentSection[cfg.VarsSectionName].(map[string]any); ok {
			configAndStacksInfo.ComponentVarsSection = i
		}

		if i, ok := configAndStacksInfo.ComponentSection[cfg.SettingsSectionName].(map[string]any); ok {
			configAndStacksInfo.ComponentSettingsSection = i
		}

		if i, ok := configAndStacksInfo.ComponentSection[cfg.EnvSectionName].(map[string]any); ok {
			configAndStacksInfo.ComponentEnvSection = i
		}

		if i, ok := configAndStacksInfo.ComponentSection[cfg.OverridesSectionName].(map[string]any); ok {
			configAndStacksInfo.ComponentOverridesSection = i
		}

		if i, ok := configAndStacksInfo.ComponentSection[cfg.MetadataSectionName].(map[string]any); ok {
			configAndStacksInfo.ComponentMetadataSection = i
		}

		if i, ok := configAndStacksInfo.ComponentSection[cfg.BackendSectionName].(map[string]any); ok {
			configAndStacksInfo.ComponentBackendSection = i
		}

		if i, ok := configAndStacksInfo.ComponentSection[cfg.BackendTypeSectionName].(string); ok {
			configAndStacksInfo.ComponentBackendType = i
		}

		if i, ok := configAndStacksInfo.ComponentSection[cfg.ComponentSectionName].(string); ok {
			configAndStacksInfo.Component = i
		}

		if i, ok := configAndStacksInfo.ComponentSection[cfg.CommandSectionName].(string); ok {
			configAndStacksInfo.Command = i
		}
	}

	// Spacelift stack
	spaceliftStackName, err := BuildSpaceliftStackNameFromComponentConfig(cliConfig, configAndStacksInfo)
	if err != nil {
		return configAndStacksInfo, err
	}
	if spaceliftStackName != "" {
		configAndStacksInfo.ComponentSection["spacelift_stack"] = spaceliftStackName
	}

	// Atlantis project
	atlantisProjectName, err := BuildAtlantisProjectNameFromComponentConfig(cliConfig, configAndStacksInfo)
	if err != nil {
		return configAndStacksInfo, err
	}
	if atlantisProjectName != "" {
		configAndStacksInfo.ComponentSection["atlantis_project"] = atlantisProjectName
	}

	// Process the ENV variables from the `env` section
	configAndStacksInfo.ComponentEnvList = u.ConvertEnvVars(configAndStacksInfo.ComponentEnvSection)

	// Process component metadata
	_, baseComponentName, _, componentIsEnabled := ProcessComponentMetadata(configAndStacksInfo.ComponentFromArg, configAndStacksInfo.ComponentSection)
	configAndStacksInfo.BaseComponentPath = baseComponentName
	configAndStacksInfo.ComponentIsEnabled = componentIsEnabled

	// Process component path and name
	configAndStacksInfo.ComponentFolderPrefix = ""
	componentPathParts := strings.Split(configAndStacksInfo.ComponentFromArg, "/")
	componentPathPartsLength := len(componentPathParts)
	if componentPathPartsLength > 1 {
		componentFromArgPartsWithoutLast := componentPathParts[:componentPathPartsLength-1]
		configAndStacksInfo.ComponentFolderPrefix = strings.Join(componentFromArgPartsWithoutLast, "/")
		configAndStacksInfo.Component = componentPathParts[componentPathPartsLength-1]
	} else {
		configAndStacksInfo.Component = configAndStacksInfo.ComponentFromArg
	}
	configAndStacksInfo.ComponentFolderPrefixReplaced = strings.Replace(configAndStacksInfo.ComponentFolderPrefix, "/", "-", -1)

	// Process base component path and name
	if len(configAndStacksInfo.BaseComponentPath) > 0 {
		baseComponentPathParts := strings.Split(configAndStacksInfo.BaseComponentPath, "/")
		baseComponentPathPartsLength := len(baseComponentPathParts)
		if baseComponentPathPartsLength > 1 {
			baseComponentPartsWithoutLast := baseComponentPathParts[:baseComponentPathPartsLength-1]
			configAndStacksInfo.ComponentFolderPrefix = strings.Join(baseComponentPartsWithoutLast, "/")
			configAndStacksInfo.BaseComponent = baseComponentPathParts[baseComponentPathPartsLength-1]
		} else {
			configAndStacksInfo.ComponentFolderPrefix = ""
			configAndStacksInfo.BaseComponent = configAndStacksInfo.BaseComponentPath
		}
		configAndStacksInfo.ComponentFolderPrefixReplaced = strings.Replace(configAndStacksInfo.ComponentFolderPrefix, "/", "-", -1)
	}

	// Get the final component
	if len(configAndStacksInfo.BaseComponent) > 0 {
		configAndStacksInfo.FinalComponent = configAndStacksInfo.BaseComponent
	} else {
		configAndStacksInfo.FinalComponent = configAndStacksInfo.Component
	}

	// Add component info, including Terraform config
	componentInfo := map[string]any{}
	componentInfo["component_type"] = configAndStacksInfo.ComponentType

	if configAndStacksInfo.ComponentType == "terraform" {
		componentPath := constructTerraformComponentWorkingDir(cliConfig, configAndStacksInfo)
		componentInfo["component_path"] = componentPath
		terraformConfiguration, _ := tfconfig.LoadModule(componentPath)
		componentInfo["terraform_config"] = terraformConfiguration
	} else if configAndStacksInfo.ComponentType == "helmfile" {
		componentInfo["component_path"] = constructHelmfileComponentWorkingDir(cliConfig, configAndStacksInfo)
	}

	configAndStacksInfo.ComponentSection["component_info"] = componentInfo

	return configAndStacksInfo, nil
}

// processArgsAndFlags processes args and flags from the provided CLI arguments/flags
func processArgsAndFlags(componentType string, inputArgsAndFlags []string) (schema.ArgsAndFlagsInfo, error) {
	var info schema.ArgsAndFlagsInfo
	var additionalArgsAndFlags []string
	var globalOptions []string
	var indexesToRemove []int

	// https://github.com/roboll/helmfile#cli-reference
	var globalOptionsFlagIndex int

	// For commands like `atmos terraform clean` and `atmos terraform plan`, show the command help
	if len(inputArgsAndFlags) == 1 {
		info.SubCommand = inputArgsAndFlags[0]
		info.NeedHelp = true
		return info, nil
	}

	for i, arg := range inputArgsAndFlags {
		if arg == cfg.GlobalOptionsFlag {
			globalOptionsFlagIndex = i + 1
		} else if strings.HasPrefix(arg+"=", cfg.GlobalOptionsFlag) {
			globalOptionsFlagIndex = i
		}

		if arg == cfg.TerraformCommandFlag {
			if len(inputArgsAndFlags) <= (i + 1) {
				return info, fmt.Errorf("invalid flag: %s", arg)
			}
			info.TerraformCommand = inputArgsAndFlags[i+1]
		} else if strings.HasPrefix(arg+"=", cfg.TerraformCommandFlag) {
			var terraformCommandFlagParts = strings.Split(arg, "=")
			if len(terraformCommandFlagParts) != 2 {
				return info, fmt.Errorf("invalid flag: %s", arg)
			}
			info.TerraformCommand = terraformCommandFlagParts[1]
		}

		if arg == cfg.TerraformDirFlag {
			if len(inputArgsAndFlags) <= (i + 1) {
				return info, fmt.Errorf("invalid flag: %s", arg)
			}
			info.TerraformDir = inputArgsAndFlags[i+1]
		} else if strings.HasPrefix(arg+"=", cfg.TerraformDirFlag) {
			var terraformDirFlagParts = strings.Split(arg, "=")
			if len(terraformDirFlagParts) != 2 {
				return info, fmt.Errorf("invalid flag: %s", arg)
			}
			info.TerraformDir = terraformDirFlagParts[1]
		}

		if arg == cfg.AppendUserAgentFlag {
			if len(inputArgsAndFlags) <= (i + 1) {
				return info, fmt.Errorf("invalid flag: %s", arg)
			}
			info.AppendUserAgent = inputArgsAndFlags[i+1]
		} else if strings.HasPrefix(arg+"=", cfg.AppendUserAgentFlag) {
			var appendUserAgentFlagParts = strings.Split(arg, "=")
			if len(appendUserAgentFlagParts) != 2 {
				return info, fmt.Errorf("invalid flag: %s", arg)
			}
			info.AppendUserAgent = appendUserAgentFlagParts[1]
		}

		if arg == cfg.HelmfileCommandFlag {
			if len(inputArgsAndFlags) <= (i + 1) {
				return info, fmt.Errorf("invalid flag: %s", arg)
			}
			info.HelmfileCommand = inputArgsAndFlags[i+1]
		} else if strings.HasPrefix(arg+"=", cfg.HelmfileCommandFlag) {
			var helmfileCommandFlagParts = strings.Split(arg, "=")
			if len(helmfileCommandFlagParts) != 2 {
				return info, fmt.Errorf("invalid flag: %s", arg)
			}
			info.HelmfileCommand = helmfileCommandFlagParts[1]
		}

		if arg == cfg.HelmfileDirFlag {
			if len(inputArgsAndFlags) <= (i + 1) {
				return info, fmt.Errorf("invalid flag: %s", arg)
			}
			info.HelmfileDir = inputArgsAndFlags[i+1]
		} else if strings.HasPrefix(arg+"=", cfg.HelmfileDirFlag) {
			var helmfileDirFlagParts = strings.Split(arg, "=")
			if len(helmfileDirFlagParts) != 2 {
				return info, fmt.Errorf("invalid flag: %s", arg)
			}
			info.HelmfileDir = helmfileDirFlagParts[1]
		}

		if arg == cfg.CliConfigDirFlag {
			if len(inputArgsAndFlags) <= (i + 1) {
				return info, fmt.Errorf("invalid flag: %s", arg)
			}
			info.ConfigDir = inputArgsAndFlags[i+1]
		} else if strings.HasPrefix(arg+"=", cfg.CliConfigDirFlag) {
			var configDirFlagParts = strings.Split(arg, "=")
			if len(configDirFlagParts) != 2 {
				return info, fmt.Errorf("invalid flag: %s", arg)
			}
			info.ConfigDir = configDirFlagParts[1]
		}

		if arg == cfg.StackDirFlag {
			if len(inputArgsAndFlags) <= (i + 1) {
				return info, fmt.Errorf("invalid flag: %s", arg)
			}
			info.StacksDir = inputArgsAndFlags[i+1]
		} else if strings.HasPrefix(arg+"=", cfg.StackDirFlag) {
			var stacksDirFlagParts = strings.Split(arg, "=")
			if len(stacksDirFlagParts) != 2 {
				return info, fmt.Errorf("invalid flag: %s", arg)
			}
			info.StacksDir = stacksDirFlagParts[1]
		}

		if arg == cfg.BasePathFlag {
			if len(inputArgsAndFlags) <= (i + 1) {
				return info, fmt.Errorf("invalid flag: %s", arg)
			}
			info.BasePath = inputArgsAndFlags[i+1]
		} else if strings.HasPrefix(arg+"=", cfg.BasePathFlag) {
			var stacksDirFlagParts = strings.Split(arg, "=")
			if len(stacksDirFlagParts) != 2 {
				return info, fmt.Errorf("invalid flag: %s", arg)
			}
			info.BasePath = stacksDirFlagParts[1]
		}

		if arg == cfg.DeployRunInitFlag {
			if len(inputArgsAndFlags) <= (i + 1) {
				return info, fmt.Errorf("invalid flag: %s", arg)
			}
			info.DeployRunInit = inputArgsAndFlags[i+1]
		} else if strings.HasPrefix(arg+"=", cfg.DeployRunInitFlag) {
			var deployRunInitFlagParts = strings.Split(arg, "=")
			if len(deployRunInitFlagParts) != 2 {
				return info, fmt.Errorf("invalid flag: %s", arg)
			}
			info.DeployRunInit = deployRunInitFlagParts[1]
		}

		if arg == cfg.AutoGenerateBackendFileFlag {
			if len(inputArgsAndFlags) <= (i + 1) {
				return info, fmt.Errorf("invalid flag: %s", arg)
			}
			info.AutoGenerateBackendFile = inputArgsAndFlags[i+1]
		} else if strings.HasPrefix(arg+"=", cfg.AutoGenerateBackendFileFlag) {
			var autoGenerateBackendFileFlagParts = strings.Split(arg, "=")
			if len(autoGenerateBackendFileFlagParts) != 2 {
				return info, fmt.Errorf("invalid flag: %s", arg)
			}
			info.AutoGenerateBackendFile = autoGenerateBackendFileFlagParts[1]
		}

		if arg == cfg.WorkflowDirFlag {
			if len(inputArgsAndFlags) <= (i + 1) {
				return info, fmt.Errorf("invalid flag: %s", arg)
			}
			info.WorkflowsDir = inputArgsAndFlags[i+1]
		} else if strings.HasPrefix(arg+"=", cfg.WorkflowDirFlag) {
			var workflowDirFlagParts = strings.Split(arg, "=")
			if len(workflowDirFlagParts) != 2 {
				return info, fmt.Errorf("invalid flag: %s", arg)
			}
			info.WorkflowsDir = workflowDirFlagParts[1]
		}

		if arg == cfg.InitRunReconfigure {
			if len(inputArgsAndFlags) <= (i + 1) {
				return info, fmt.Errorf("invalid flag: %s", arg)
			}
			info.InitRunReconfigure = inputArgsAndFlags[i+1]
		} else if strings.HasPrefix(arg+"=", cfg.InitRunReconfigure) {
			var initRunReconfigureParts = strings.Split(arg, "=")
			if len(initRunReconfigureParts) != 2 {
				return info, fmt.Errorf("invalid flag: %s", arg)
			}
			info.InitRunReconfigure = initRunReconfigureParts[1]
		}

		if arg == cfg.JsonSchemaDirFlag {
			if len(inputArgsAndFlags) <= (i + 1) {
				return info, fmt.Errorf("invalid flag: %s", arg)
			}
			info.JsonSchemaDir = inputArgsAndFlags[i+1]
		} else if strings.HasPrefix(arg+"=", cfg.JsonSchemaDirFlag) {
			var jsonschemaDirFlagParts = strings.Split(arg, "=")
			if len(jsonschemaDirFlagParts) != 2 {
				return info, fmt.Errorf("invalid flag: %s", arg)
			}
			info.JsonSchemaDir = jsonschemaDirFlagParts[1]
		}

		if arg == cfg.OpaDirFlag {
			if len(inputArgsAndFlags) <= (i + 1) {
				return info, fmt.Errorf("invalid flag: %s", arg)
			}
			info.OpaDir = inputArgsAndFlags[i+1]
		} else if strings.HasPrefix(arg+"=", cfg.OpaDirFlag) {
			var opaDirFlagParts = strings.Split(arg, "=")
			if len(opaDirFlagParts) != 2 {
				return info, fmt.Errorf("invalid flag: %s", arg)
			}
			info.OpaDir = opaDirFlagParts[1]
		}

		if arg == cfg.CueDirFlag {
			if len(inputArgsAndFlags) <= (i + 1) {
				return info, fmt.Errorf("invalid flag: %s", arg)
			}
			info.CueDir = inputArgsAndFlags[i+1]
		} else if strings.HasPrefix(arg+"=", cfg.CueDirFlag) {
			var cueDirFlagParts = strings.Split(arg, "=")
			if len(cueDirFlagParts) != 2 {
				return info, fmt.Errorf("invalid flag: %s", arg)
			}
			info.CueDir = cueDirFlagParts[1]
		}

		if arg == cfg.AtmosManifestJsonSchemaFlag {
			if len(inputArgsAndFlags) <= (i + 1) {
				return info, fmt.Errorf("invalid flag: %s", arg)
			}
			info.AtmosManifestJsonSchema = inputArgsAndFlags[i+1]
		} else if strings.HasPrefix(arg+"=", cfg.AtmosManifestJsonSchemaFlag) {
			var atmosManifestJsonSchemaFlagParts = strings.Split(arg, "=")
			if len(atmosManifestJsonSchemaFlagParts) != 2 {
				return info, fmt.Errorf("invalid flag: %s", arg)
			}
			info.AtmosManifestJsonSchema = atmosManifestJsonSchemaFlagParts[1]
		}

		if arg == cfg.RedirectStdErrFlag {
			if len(inputArgsAndFlags) <= (i + 1) {
				return info, fmt.Errorf("invalid flag: %s", arg)
			}
			info.RedirectStdErr = inputArgsAndFlags[i+1]
		} else if strings.HasPrefix(arg+"=", cfg.RedirectStdErrFlag) {
			var redirectStderrParts = strings.Split(arg, "=")
			if len(redirectStderrParts) != 2 {
				return info, fmt.Errorf("invalid flag: %s", arg)
			}
			info.RedirectStdErr = redirectStderrParts[1]
		}

		if arg == cfg.PlanFileFlag {
			if len(inputArgsAndFlags) <= (i + 1) {
				return info, fmt.Errorf("invalid flag: %s", arg)
			}
			info.PlanFile = inputArgsAndFlags[i+1]
			info.UseTerraformPlan = true
		} else if strings.HasPrefix(arg+"=", cfg.PlanFileFlag) {
			var planFileFlagParts = strings.Split(arg, "=")
			if len(planFileFlagParts) != 2 {
				return info, fmt.Errorf("invalid flag: %s", arg)
			}
			info.PlanFile = planFileFlagParts[1]
			info.UseTerraformPlan = true
		}

		if arg == cfg.LogsLevelFlag {
			if len(inputArgsAndFlags) <= (i + 1) {
				return info, fmt.Errorf("invalid flag: %s", arg)
			}
			info.LogsLevel = inputArgsAndFlags[i+1]
		} else if strings.HasPrefix(arg+"=", cfg.LogsLevelFlag) {
			var logsLevelFlagParts = strings.Split(arg, "=")
			if len(logsLevelFlagParts) != 2 {
				return info, fmt.Errorf("invalid flag: %s", arg)
			}
			info.LogsLevel = logsLevelFlagParts[1]
		}

		if arg == cfg.LogsFileFlag {
			if len(inputArgsAndFlags) <= (i + 1) {
				return info, fmt.Errorf("invalid flag: %s", arg)
			}
			info.LogsFile = inputArgsAndFlags[i+1]
		} else if strings.HasPrefix(arg+"=", cfg.LogsFileFlag) {
			var logsFileFlagParts = strings.Split(arg, "=")
			if len(logsFileFlagParts) != 2 {
				return info, fmt.Errorf("invalid flag: %s", arg)
			}
			info.LogsFile = logsFileFlagParts[1]
		}

		if arg == cfg.SettingsListMergeStrategyFlag {
			if len(inputArgsAndFlags) <= (i + 1) {
				return info, fmt.Errorf("invalid flag: %s", arg)
			}
			info.SettingsListMergeStrategy = inputArgsAndFlags[i+1]
		} else if strings.HasPrefix(arg+"=", cfg.SettingsListMergeStrategyFlag) {
			var settingsListMergeStrategyParts = strings.Split(arg, "=")
			if len(settingsListMergeStrategyParts) != 2 {
				return info, fmt.Errorf("invalid flag: %s", arg)
			}
			info.SettingsListMergeStrategy = settingsListMergeStrategyParts[1]
		}

		if arg == cfg.FromPlanFlag {
			info.UseTerraformPlan = true
		}

		if arg == cfg.DryRunFlag {
			info.DryRun = true
		}

		if arg == cfg.SkipInitFlag {
			info.SkipInit = true
		}

		if arg == cfg.HelpFlag1 || arg == cfg.HelpFlag2 {
			info.NeedHelp = true
		}

		for _, f := range commonFlags {
			if arg == f {
				indexesToRemove = append(indexesToRemove, i)
				indexesToRemove = append(indexesToRemove, i+1)
			} else if strings.HasPrefix(arg, f+"=") {
				indexesToRemove = append(indexesToRemove, i)
			}
		}
	}

	for i, arg := range inputArgsAndFlags {
		if !u.SliceContainsInt(indexesToRemove, i) {
			additionalArgsAndFlags = append(additionalArgsAndFlags, arg)
		}

		if globalOptionsFlagIndex > 0 && i == globalOptionsFlagIndex {
			if strings.HasPrefix(arg, cfg.GlobalOptionsFlag+"=") {
				parts := strings.SplitN(arg, "=", 2)
				globalOptions = strings.Split(parts[1], " ")
			} else {
				globalOptions = strings.Split(arg, " ")
			}
		}
	}

	info.GlobalOptions = globalOptions

	if info.NeedHelp {
		if len(additionalArgsAndFlags) > 0 {
			info.SubCommand = additionalArgsAndFlags[0]
		}
		return info, nil
	}

	if len(additionalArgsAndFlags) > 1 {
		twoWordsCommand := false

		// Handle terraform two-words commands
		// https://developer.hashicorp.com/terraform/cli/commands
		if componentType == "terraform" {
			// Handle the custom legacy command `terraform write varfile` (NOTE: use `terraform generate varfile` instead)
			if additionalArgsAndFlags[0] == "write" && additionalArgsAndFlags[1] == "varfile" {
				info.SubCommand = "write"
				info.SubCommand2 = "varfile"
				twoWordsCommand = true
			}

			// `terraform workspace` commands
			// https://developer.hashicorp.com/terraform/cli/commands/workspace
			if additionalArgsAndFlags[0] == "workspace" &&
				u.SliceContainsString([]string{"list", "select", "new", "delete", "show"}, additionalArgsAndFlags[1]) {
				info.SubCommand = "workspace"
				info.SubCommand2 = additionalArgsAndFlags[1]
				twoWordsCommand = true
			}

			// `terraform state` commands
			// https://developer.hashicorp.com/terraform/cli/commands/state
			if additionalArgsAndFlags[0] == "state" &&
				u.SliceContainsString([]string{"list", "mv", "pull", "push", "replace-provider", "rm", "show"}, additionalArgsAndFlags[1]) {
				info.SubCommand = fmt.Sprintf("state %s", additionalArgsAndFlags[1])
				twoWordsCommand = true
			}
		}

		if twoWordsCommand {
			if len(additionalArgsAndFlags) > 2 {
				info.ComponentFromArg = additionalArgsAndFlags[2]
			} else {
				return info, fmt.Errorf("command \"%s\" requires an argument", info.SubCommand)
			}
			if len(additionalArgsAndFlags) > 3 {
				info.AdditionalArgsAndFlags = additionalArgsAndFlags[3:]
			}
		} else {
			info.SubCommand = additionalArgsAndFlags[0]
			if len(additionalArgsAndFlags) > 1 {
				secondArg := additionalArgsAndFlags[1]
				if strings.HasPrefix(secondArg, "--") {
					info.AdditionalArgsAndFlags = []string{secondArg}
				} else {
					info.ComponentFromArg = secondArg
				}
			}
			if len(additionalArgsAndFlags) > 2 {
				info.AdditionalArgsAndFlags = additionalArgsAndFlags[2:]
			}
		}
	}

	return info, nil
}

// generateComponentBackendConfig generates backend config for components
func generateComponentBackendConfig(backendType string, backendConfig map[string]any, terraformWorkspace string) (map[string]any, error) {

	// Generate backend config file for Terraform Cloud
	// https://developer.hashicorp.com/terraform/cli/cloud/settings
	if backendType == "cloud" {
		var backendConfigFinal = backendConfig

		if terraformWorkspace != "" {
			// Process template tokens in the backend config
			backendConfigStr, err := u.ConvertToYAML(backendConfig)
			if err != nil {
				return nil, err
			}

			ctx := schema.Context{
				TerraformWorkspace: terraformWorkspace,
			}

			backendConfigStrReplaced := cfg.ReplaceContextTokens(ctx, backendConfigStr)

			backendConfigFinal, err = u.UnmarshalYAML[schema.AtmosSectionMapType](backendConfigStrReplaced)
			if err != nil {
				return nil, err
			}
		}

		return map[string]any{
			"terraform": map[string]any{
				"cloud": backendConfigFinal,
			},
		}, nil
	}

	// Generate backend config file for all other Terraform backends
	return map[string]any{
		"terraform": map[string]any{
			"backend": map[string]any{
				backendType: backendConfig,
			},
		},
	}, nil
}

// generateComponentProviderOverrides generates provider overrides for components
func generateComponentProviderOverrides(providerOverrides map[string]any) map[string]any {
	return map[string]any{
		"provider": providerOverrides,
	}
}

// FindComponentDependencies finds all imports that the component depends on, and all imports that the component has any sections defined in
func FindComponentDependencies(currentStack string, sources schema.ConfigSources) ([]string, []string, error) {
	var deps []string
	var depsAll []string

	for _, source := range sources {
		for _, v := range source {
			for i, dep := range v.StackDependencies {
				if dep.StackFile != "" {
					depsAll = append(depsAll, dep.StackFile)
					if i == 0 {
						deps = append(deps, dep.StackFile)
					}
				}
			}
		}
	}

	depsAll = append(depsAll, currentStack)
	unique := u.UniqueStrings(deps)
	uniqueAll := u.UniqueStrings(depsAll)
	sort.Strings(unique)
	sort.Strings(uniqueAll)
	return unique, uniqueAll, nil
}<|MERGE_RESOLUTION|>--- conflicted
+++ resolved
@@ -392,15 +392,14 @@
 			}
 		}
 
-<<<<<<< HEAD
 		if foundStackCount == 0 {
 			// Allow proceeding without error if checkStack is false (e.g., for operations that don't require a stack)
 			if !checkStack {
 				return configAndStacksInfo, nil
 			}
-=======
+		}
+
 		if foundStackCount == 0 && configAndStacksInfo.ComponentIsEnabled {
->>>>>>> 74516e68
 			cliConfigYaml := ""
 
 			if cliConfig.Logs.Level == u.LogLevelTrace {
