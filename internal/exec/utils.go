--- conflicted
+++ resolved
@@ -1,12 +1,9 @@
 package exec
 
 import (
-<<<<<<< HEAD
-=======
 	"crypto/sha256"
 	"encoding/hex"
 	"errors"
->>>>>>> 48b38378
 	"fmt"
 	"io/fs"
 	"os"
@@ -14,7 +11,6 @@
 	"strings"
 	"sync"
 
-	"github.com/cockroachdb/errors"
 	"github.com/hashicorp/terraform-config-inspect/tfconfig"
 	"github.com/mitchellh/mapstructure"
 
@@ -55,26 +51,15 @@
 	var ok bool
 
 	if len(stack) == 0 {
-		err := errUtils.Build(fmt.Errorf("%w", errUtils.ErrMissingStack)).
-			WithHint("Specify stack using `--stack <stack>` (shorthand: `-s`)").
-			WithHint("Use `atmos list stacks` to see available stacks").
-			WithExitCode(2).
-			Err()
-		return err
+		return errors.New("stack must be provided and must not be empty")
 	}
 
 	if len(component) == 0 {
-		return errUtils.Build(errUtils.ErrMissingComponent).
-			WithHint("Component name is required").
-			WithExitCode(2).
-			Err()
+		return errors.New("component must be provided and must not be empty")
 	}
 
 	if len(componentType) == 0 {
-		return errUtils.Build(errUtils.ErrMissingComponentType).
-			WithHint("Valid types: terraform, helmfile, packer").
-			WithExitCode(2).
-			Err()
+		return errors.New("component type must be provided and must not be empty")
 	}
 
 	if stackSection, ok = stacksMap[stack].(map[string]any); !ok {
@@ -90,16 +75,7 @@
 	}
 
 	if componentSection, ok = componentTypeSection[component].(map[string]any); !ok {
-		err := errUtils.Build(fmt.Errorf("%w: no config found for the component '%s' in the stack manifest '%s'",
-			errUtils.ErrInvalidComponent, component, stack)).
-			WithContext("component", component).
-			WithContext("stack", stack).
-			WithContext("component_type", componentType).
-			WithHintf("Use `atmos describe component %s -s %s` to debug configuration", component, stack).
-			WithHintf("Verify the component exists in the `%s` type section", componentType).
-			WithExitCode(2).
-			Err()
-		return err
+		return fmt.Errorf("no config found for the component '%s' in the stack manifest '%s'", component, stack)
 	}
 
 	if componentVarsSection, ok = componentSection["vars"].(map[string]any); !ok {
@@ -150,14 +126,14 @@
 		componentInheritanceChain = []string{}
 	}
 
-	// Process component metadata and find a base component (if any) and whether the component is real or abstract
+	// Process component metadata and find a base component (if any) and whether the component is real or abstract.
 	componentMetadata, baseComponentName, componentIsAbstract, componentIsEnabled, componentIsLocked := ProcessComponentMetadata(component, componentSection)
 	configAndStacksInfo.ComponentIsEnabled = componentIsEnabled
 	configAndStacksInfo.ComponentIsLocked = componentIsLocked
 
 	// Remove the ENV vars that are set to `null` in the `env` section.
-	// Setting an ENV var to `null` in stack config has the effect of unsetting it
-	// because the exec.Command, which sets these ENV vars, is itself executed in a separate process started by the os.StartProcess function.
+	// Setting an ENV var to `null` in stack config has the effect of unsetting it.
+	// This is because the exec.Command, which sets these ENV vars, is itself executed in a separate process started by the os.StartProcess function.
 	componentEnvSectionFiltered := map[string]any{}
 
 	for k, v := range componentEnvSection {
@@ -268,9 +244,6 @@
 ) {
 	defer perf.Track(atmosConfig, "exec.FindStacksMap")()
 
-<<<<<<< HEAD
-	// Process stack config file(s)
-=======
 	// Skip cache when provenance tracking is enabled, as we need to capture merge context and positions during processing.
 	if !atmosConfig.TrackProvenance {
 		// Generate cache key.
@@ -287,7 +260,6 @@
 	}
 
 	// Cache miss - process stack config file(s).
->>>>>>> 48b38378
 	_, stacksMap, rawStackConfigs, err := ProcessYAMLConfigFiles(
 		atmosConfig,
 		atmosConfig.StacksBaseAbsolutePath,
@@ -328,22 +300,15 @@
 ) (schema.ConfigAndStacksInfo, error) {
 	defer perf.Track(atmosConfig, "exec.ProcessStacks")()
 
-	// Check if stack was provided
+	// Check if stack was provided.
 	if checkStack && len(configAndStacksInfo.Stack) < 1 {
-		err := errUtils.Build(errUtils.ErrMissingStack).
-			WithHintf("Usage: atmos %s <command> <component> -s <stack>", configAndStacksInfo.ComponentType).
-			WithExitCode(2).
-			Err()
-		return configAndStacksInfo, err
+		return configAndStacksInfo, errUtils.ErrMissingStack
 	}
 
 	// Check if the component was provided.
 	if len(configAndStacksInfo.ComponentFromArg) < 1 {
-		err := errUtils.Build(errUtils.ErrMissingComponent).
-			WithHintf("Usage: atmos %s <command> <component> <arguments_and_flags>", configAndStacksInfo.ComponentType).
-			WithExitCode(2).
-			Err()
-		return configAndStacksInfo, err
+		message := fmt.Sprintf("`component` is required.\n\nUsage:\n\n`atmos %s <command> <component> <arguments_and_flags>`", configAndStacksInfo.ComponentType)
+		return configAndStacksInfo, errors.New(message)
 	}
 
 	configAndStacksInfo.StackFromArg = configAndStacksInfo.Stack
@@ -353,7 +318,7 @@
 		return configAndStacksInfo, err
 	}
 
-	// Print the stack config files
+	// Print the stack config files.
 	if atmosConfig.Logs.Level == u.LogLevelTrace {
 		var msg string
 		if atmosConfig.StackType == "Directory" {
@@ -368,7 +333,7 @@
 		}
 	}
 
-	// Check and process stacks
+	// Check and process stacks.
 	if atmosConfig.StackType == "Directory" {
 		err = ProcessComponentConfig(
 			&configAndStacksInfo,
@@ -383,7 +348,7 @@
 
 		configAndStacksInfo.StackFile = configAndStacksInfo.Stack
 
-		// Process context
+		// Process context.
 		configAndStacksInfo.Context = cfg.GetContextFromVars(configAndStacksInfo.ComponentVarsSection)
 		configAndStacksInfo.Context.Component = configAndStacksInfo.ComponentFromArg
 		configAndStacksInfo.Context.BaseComponent = configAndStacksInfo.BaseComponentPath
@@ -402,7 +367,7 @@
 		var foundConfigAndStacksInfo schema.ConfigAndStacksInfo
 
 		for stackName := range stacksMap {
-			// Check if we've found the component in the stack
+			// Check if we've found the component in the stack.
 			err = ProcessComponentConfig(
 				&configAndStacksInfo,
 				stackName,
@@ -421,7 +386,7 @@
 				}
 				configAndStacksInfo.ContextPrefix = tmpl
 			} else if atmosConfig.Stacks.NamePattern != "" {
-				// Process context
+				// Process context.
 				configAndStacksInfo.Context = cfg.GetContextFromVars(configAndStacksInfo.ComponentVarsSection)
 
 				configAndStacksInfo.ContextPrefix, err = cfg.GetContextPrefix(configAndStacksInfo.Stack,
@@ -439,7 +404,7 @@
 			configAndStacksInfo.Context.Component = configAndStacksInfo.ComponentFromArg
 			configAndStacksInfo.Context.BaseComponent = configAndStacksInfo.BaseComponentPath
 
-			// Check if we've found the stack
+			// Check if we've found the stack.
 			if configAndStacksInfo.Stack == configAndStacksInfo.ContextPrefix {
 				configAndStacksInfo.StackFile = stackName
 				foundConfigAndStacksInfo = configAndStacksInfo
@@ -456,49 +421,35 @@
 		}
 
 		if foundStackCount == 0 && !checkStack {
-			// Allow proceeding without error if checkStack is false (e.g., for operations that don't require a stack)
+			// Allow proceeding without error if checkStack is false (e.g., for operations that don't require a stack).
 			return configAndStacksInfo, nil
 		}
 
 		if foundStackCount == 0 {
-			// Build error with proper structure using builder pattern.
-			baseErr := fmt.Errorf("%w: Could not find the component `%s` in the stack `%s`",
+			cliConfigYaml := ""
+
+			if atmosConfig.Logs.Level == u.LogLevelTrace {
+				y, _ := u.ConvertToYAML(atmosConfig)
+				cliConfigYaml = fmt.Sprintf("\n\n\nCLI config: %v\n", y)
+			}
+
+			return configAndStacksInfo,
+				fmt.Errorf("%w: Could not find the component `%s` in the stack `%s`.\n"+
+					"Check that all the context variables are correctly defined in the stack manifests.\n"+
+					"Are the component and stack names correct? Did you forget an import?%v",
+					errUtils.ErrInvalidComponent,
+					configAndStacksInfo.ComponentFromArg,
+					configAndStacksInfo.Stack,
+					cliConfigYaml)
+		} else if foundStackCount > 1 {
+			err = fmt.Errorf("%w: Found duplicate config for the component `%s` in the stack `%s` in the manifests: %v\n"+
+				"Check that all the context variables are correctly defined in the manifests and not duplicated\n"+
+				"Check that all imports are valid",
 				errUtils.ErrInvalidComponent,
 				configAndStacksInfo.ComponentFromArg,
 				configAndStacksInfo.Stack,
+				strings.Join(foundStacks, ", "),
 			)
-
-			errBuilder := errUtils.Build(baseErr).
-				WithTitle("Component Error").
-				WithHint("Check that all the context variables are correctly defined in the stack manifests").
-				WithHint("Are the component and stack names correct? Did you forget an import?").
-				WithContext("component", configAndStacksInfo.ComponentFromArg).
-				WithContext("stack", configAndStacksInfo.Stack)
-
-			// Add CLI config in trace mode.
-			if atmosConfig.Logs.Level == u.LogLevelTrace {
-				y, _ := u.ConvertToYAML(atmosConfig)
-				errBuilder = errBuilder.WithContext("cli_config", y)
-			}
-
-			return configAndStacksInfo, errBuilder.Err()
-		} else if foundStackCount > 1 {
-			// Build error with proper structure using builder pattern.
-			baseErr := fmt.Errorf("%w: Found duplicate config for the component `%s` in the stack `%s`",
-				errUtils.ErrInvalidComponent,
-				configAndStacksInfo.ComponentFromArg,
-				configAndStacksInfo.Stack,
-			)
-
-			err = errUtils.Build(baseErr).
-				WithTitle("Component Error").
-				WithHint("Check that all the context variables are correctly defined in the manifests and not duplicated").
-				WithHint("Check that all imports are valid").
-				WithContext("component", configAndStacksInfo.ComponentFromArg).
-				WithContext("stack", configAndStacksInfo.Stack).
-				WithContext("found_in_manifests", strings.Join(foundStacks, ", ")).
-				Err()
-
 			errUtils.CheckErrorPrintAndExit(err, "", "")
 		} else {
 			configAndStacksInfo = foundConfigAndStacksInfo
@@ -509,22 +460,22 @@
 		configAndStacksInfo.ComponentSection = make(map[string]any)
 	}
 
-	// Add imports
+	// Add imports.
 	configAndStacksInfo.ComponentSection["imports"] = configAndStacksInfo.ComponentImportsSection
 
-	// Add Atmos component and stack
+	// Add Atmos component and stack.
 	configAndStacksInfo.ComponentSection["atmos_component"] = configAndStacksInfo.ComponentFromArg
 	configAndStacksInfo.ComponentSection["atmos_stack"] = configAndStacksInfo.StackFromArg
 	configAndStacksInfo.ComponentSection["stack"] = configAndStacksInfo.StackFromArg
 	configAndStacksInfo.ComponentSection["atmos_stack_file"] = configAndStacksInfo.StackFile
 	configAndStacksInfo.ComponentSection["atmos_manifest"] = configAndStacksInfo.StackFile
 
-	// If the command-line component does not inherit anything, then the Terraform/Helmfile component is the same as the provided one
+	// If the command-line component does not inherit anything, then the Terraform/Helmfile component is the same as the provided one.
 	if comp, ok := configAndStacksInfo.ComponentSection[cfg.ComponentSectionName].(string); !ok || comp == "" {
 		configAndStacksInfo.ComponentSection[cfg.ComponentSectionName] = configAndStacksInfo.ComponentFromArg
 	}
 
-	// `sources` (stack config files where the variables and other settings are defined)
+	// `sources` (stack config files where the variables and other settings are defined).
 	sources, err := ProcessConfigSources(configAndStacksInfo, rawStackConfigs)
 	if err != nil {
 		return configAndStacksInfo, err
@@ -532,7 +483,7 @@
 
 	configAndStacksInfo.ComponentSection["sources"] = sources
 
-	// Component dependencies
+	// Component dependencies.
 	componentDeps, componentDepsAll, err := FindComponentDependencies(configAndStacksInfo.StackFile, sources)
 	if err != nil {
 		return configAndStacksInfo, err
@@ -540,7 +491,7 @@
 	configAndStacksInfo.ComponentSection["deps"] = componentDeps
 	configAndStacksInfo.ComponentSection["deps_all"] = componentDepsAll
 
-	// Terraform workspace
+	// Terraform workspace.
 	workspace, err := BuildTerraformWorkspace(atmosConfig, configAndStacksInfo)
 	if err != nil {
 		return configAndStacksInfo, err
@@ -549,7 +500,7 @@
 	configAndStacksInfo.TerraformWorkspace = workspace
 	configAndStacksInfo.ComponentSection["workspace"] = workspace
 
-	// Process `Go` templates in Atmos manifest sections
+	// Process `Go` templates in Atmos manifest sections.
 	if processTemplates {
 		componentSectionStr, err := u.ConvertToYAML(configAndStacksInfo.ComponentSection)
 		if err != nil {
@@ -573,7 +524,7 @@
 			true,
 		)
 		if err != nil {
-			// If any error returned from the template processing, log it and exit
+			// If any error returned from the template processing, log it and exit.
 			errUtils.CheckErrorPrintAndExit(err, "", "")
 		}
 
@@ -592,7 +543,7 @@
 		configAndStacksInfo.ComponentSection = componentSectionConverted
 	}
 
-	// Process YAML functions in Atmos manifest sections
+	// Process YAML functions in Atmos manifest sections.
 	if processYamlFunctions {
 		componentSectionConverted, err := ProcessCustomYamlTags(atmosConfig, configAndStacksInfo.ComponentSection, configAndStacksInfo.Stack, skip)
 		if err != nil {
@@ -606,7 +557,7 @@
 		postProcessTemplatesAndYamlFunctions(&configAndStacksInfo)
 	}
 
-	// Spacelift stack
+	// Spacelift stack.
 	spaceliftStackName, err := BuildSpaceliftStackNameFromComponentConfig(atmosConfig, configAndStacksInfo)
 	if err != nil {
 		return configAndStacksInfo, err
@@ -615,7 +566,7 @@
 		configAndStacksInfo.ComponentSection["spacelift_stack"] = spaceliftStackName
 	}
 
-	// Atlantis project
+	// Atlantis project.
 	atlantisProjectName, err := BuildAtlantisProjectNameFromComponentConfig(atmosConfig, configAndStacksInfo)
 	if err != nil {
 		return configAndStacksInfo, err
@@ -624,16 +575,16 @@
 		configAndStacksInfo.ComponentSection["atlantis_project"] = atlantisProjectName
 	}
 
-	// Process the ENV variables from the `env` section
+	// Process the ENV variables from the `env` section.
 	configAndStacksInfo.ComponentEnvList = u.ConvertEnvVars(configAndStacksInfo.ComponentEnvSection)
 
-	// Process component metadata
+	// Process component metadata.
 	_, baseComponentName, _, componentIsEnabled, componentIsLocked := ProcessComponentMetadata(configAndStacksInfo.ComponentFromArg, configAndStacksInfo.ComponentSection)
 	configAndStacksInfo.BaseComponentPath = baseComponentName
 	configAndStacksInfo.ComponentIsEnabled = componentIsEnabled
 	configAndStacksInfo.ComponentIsLocked = componentIsLocked
 
-	// Process component path and name
+	// Process component path and name.
 	configAndStacksInfo.ComponentFolderPrefix = ""
 	componentPathParts := strings.Split(configAndStacksInfo.ComponentFromArg, "/")
 	componentPathPartsLength := len(componentPathParts)
@@ -646,7 +597,7 @@
 	}
 	configAndStacksInfo.ComponentFolderPrefixReplaced = strings.Replace(configAndStacksInfo.ComponentFolderPrefix, "/", "-", -1)
 
-	// Process base component path and name
+	// Process base component path and name.
 	if len(configAndStacksInfo.BaseComponentPath) > 0 {
 		baseComponentPathParts := strings.Split(configAndStacksInfo.BaseComponentPath, "/")
 		baseComponentPathPartsLength := len(baseComponentPathParts)
@@ -661,14 +612,14 @@
 		configAndStacksInfo.ComponentFolderPrefixReplaced = strings.Replace(configAndStacksInfo.ComponentFolderPrefix, "/", "-", -1)
 	}
 
-	// Get the final component
+	// Get the final component.
 	if len(configAndStacksInfo.BaseComponent) > 0 {
 		configAndStacksInfo.FinalComponent = configAndStacksInfo.BaseComponent
 	} else {
 		configAndStacksInfo.FinalComponent = configAndStacksInfo.Component
 	}
 
-	// Add component info, including Terraform config
+	// Add component info, including Terraform config.
 	componentInfo := map[string]any{}
 	componentInfo["component_type"] = configAndStacksInfo.ComponentType
 
@@ -707,8 +658,8 @@
 
 	configAndStacksInfo.ComponentSection["component_info"] = componentInfo
 
-	// Add command-line arguments and vars to the component section
-	// It will allow using them when validating with OPA policies or JSON Schema
+	// Add command-line arguments and vars to the component section.
+	// It will allow using them when validating with OPA policies or JSON Schema.
 	args := append(configAndStacksInfo.CliArgs, configAndStacksInfo.AdditionalArgsAndFlags...)
 
 	var filteredArgs []string
@@ -726,7 +677,7 @@
 	}
 	configAndStacksInfo.ComponentSection[cfg.TerraformCliVarsSectionName] = cliVars
 
-	// Add TF_CLI_ARGS arguments and variables to the component section
+	// Add TF_CLI_ARGS arguments and variables to the component section.
 	tfEnvCliArgs := GetTerraformEnvCliArgs()
 	if len(tfEnvCliArgs) > 0 {
 		configAndStacksInfo.ComponentSection[cfg.TerraformCliArgsEnvSectionName] = tfEnvCliArgs
@@ -740,7 +691,7 @@
 		configAndStacksInfo.ComponentSection[cfg.TerraformCliVarsEnvSectionName] = tfEnvCliVars
 	}
 
-	// Add Atmos CLI config
+	// Add Atmos CLI config.
 	atmosCliConfig := map[string]any{}
 	atmosCliConfig["base_path"] = atmosConfig.BasePath
 	atmosCliConfig["components"] = atmosConfig.Components
@@ -753,13 +704,13 @@
 
 // generateComponentBackendConfig generates backend config for components.
 func generateComponentBackendConfig(backendType string, backendConfig map[string]any, terraformWorkspace string) (map[string]any, error) {
-	// Generate backend config file for Terraform Cloud
+	// Generate backend config file for Terraform Cloud.
 	// https://developer.hashicorp.com/terraform/cli/cloud/settings
 	if backendType == "cloud" {
 		backendConfigFinal := backendConfig
 
 		if terraformWorkspace != "" {
-			// Process template tokens in the backend config
+			// Process template tokens in the backend config.
 			backendConfigStr, err := u.ConvertToYAML(backendConfig)
 			if err != nil {
 				return nil, err
@@ -784,7 +735,7 @@
 		}, nil
 	}
 
-	// Generate backend config file for all other Terraform backends
+	// Generate backend config file for all other Terraform backends.
 	return map[string]any{
 		"terraform": map[string]any{
 			"backend": map[string]any{
