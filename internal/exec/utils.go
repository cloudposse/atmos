package exec

import (
	"crypto/sha256"
	"encoding/hex"
	"errors"
	"fmt"
	"io/fs"
	"os"
	"path/filepath"
	"sort"
	"strings"
	"sync"

	"github.com/go-viper/mapstructure/v2"
	"github.com/hashicorp/terraform-config-inspect/tfconfig"

	errUtils "github.com/cloudposse/atmos/errors"
	auth "github.com/cloudposse/atmos/pkg/auth"
	cfg "github.com/cloudposse/atmos/pkg/config"
	log "github.com/cloudposse/atmos/pkg/logger"
	"github.com/cloudposse/atmos/pkg/perf"
	"github.com/cloudposse/atmos/pkg/schema"
	u "github.com/cloudposse/atmos/pkg/utils"
)

const (
	// TerraformConfigKey is the key used in componentInfo maps to store terraform configuration.
	terraformConfigKey = "terraform_config"
)

// ProcessComponentConfig processes component config sections.
func ProcessComponentConfig(
	atmosConfig *schema.AtmosConfiguration,
	configAndStacksInfo *schema.ConfigAndStacksInfo,
	stack string,
	stacksMap map[string]any,
	componentType string,
	component string,
	authManager auth.AuthManager,
) error {
	defer perf.Track(nil, "exec.ProcessComponentConfig")()

	var stackSection map[string]any
	var componentsSection map[string]any
	var componentTypeSection map[string]any
	var componentSection map[string]any
	var componentVarsSection map[string]any
	var componentSettingsSection map[string]any
	var componentOverridesSection map[string]any
	var componentProvidersSection map[string]any
	var componentHooksSection map[string]any
	var componentImportsSection []string
	var componentEnvSection map[string]any
	var componentAuthSection map[string]any
	var componentBackendSection map[string]any
	var componentBackendType string
	var command string
	var componentInheritanceChain []string
	var ok bool

	if len(stack) == 0 {
		return errors.New("stack must be provided and must not be empty")
	}

	if len(component) == 0 {
		return errors.New("component must be provided and must not be empty")
	}

	if len(componentType) == 0 {
		return errors.New("component type must be provided and must not be empty")
	}

	if stackSection, ok = stacksMap[stack].(map[string]any); !ok {
		return fmt.Errorf("could not find the stack '%s'", stack)
	}

	if componentsSection, ok = stackSection["components"].(map[string]any); !ok {
		return fmt.Errorf("'components' section is missing in the stack manifest '%s'", stack)
	}

	if componentTypeSection, ok = componentsSection[componentType].(map[string]any); !ok {
		return fmt.Errorf("'components.%s' section is missing in the stack manifest '%s'", componentType, stack)
	}

	if componentSection, ok = componentTypeSection[component].(map[string]any); !ok {
		return fmt.Errorf("no config found for the component '%s' in the stack manifest '%s'", component, stack)
	}

	if componentVarsSection, ok = componentSection["vars"].(map[string]any); !ok {
		return fmt.Errorf("missing 'vars' section for the component '%s' in the stack manifest '%s'", component, stack)
	}

	if componentProvidersSection, ok = componentSection[cfg.ProvidersSectionName].(map[string]any); !ok {
		componentProvidersSection = map[string]any{}
	}

	if componentHooksSection, ok = componentSection[cfg.HooksSectionName].(map[string]any); !ok {
		componentHooksSection = map[string]any{}
	}

	if componentBackendSection, ok = componentSection[cfg.BackendSectionName].(map[string]any); !ok {
		componentBackendSection = nil
	}

	if componentBackendType, ok = componentSection[cfg.BackendTypeSectionName].(string); !ok {
		componentBackendType = ""
	}

	if componentImportsSection, ok = stackSection["imports"].([]string); !ok {
		componentImportsSection = nil
	}

	if command, ok = componentSection[cfg.CommandSectionName].(string); !ok {
		command = ""
	}

	if componentEnvSection, ok = componentSection[cfg.EnvSectionName].(map[string]any); !ok {
		componentEnvSection = map[string]any{}
	}

	if componentAuthSection, ok = componentSection[cfg.AuthSectionName].(map[string]any); !ok {
		componentAuthSection = map[string]any{}
	}

	// Merge global auth config from atmosConfig if component doesn't have auth section.
	// This ensures profiles with auth config work even when auth.yaml is not explicitly imported.
	if len(componentAuthSection) == 0 && atmosConfig != nil {
		componentAuthSection = mergeGlobalAuthConfig(atmosConfig, componentSection)
	}

	if componentSettingsSection, ok = componentSection[cfg.SettingsSectionName].(map[string]any); !ok {
		componentSettingsSection = map[string]any{}
	}

	if componentOverridesSection, ok = componentSection[cfg.OverridesSectionName].(map[string]any); !ok {
		componentOverridesSection = map[string]any{}
	}

	if componentInheritanceChain, ok = componentSection["inheritance"].([]string); !ok {
		componentInheritanceChain = []string{}
	}

	// Process component metadata and find a base component (if any) and whether the component is real or abstract.
	componentMetadata, baseComponentName, componentIsAbstract, componentIsEnabled, componentIsLocked := ProcessComponentMetadata(component, componentSection)
	configAndStacksInfo.ComponentIsEnabled = componentIsEnabled
	configAndStacksInfo.ComponentIsLocked = componentIsLocked

	// Remove the ENV vars that are set to `null` in the `env` section.
	// Setting an ENV var to `null` in stack config has the effect of unsetting it.
	// This is because the exec.Command, which sets these ENV vars, is itself executed in a separate process started by the os.StartProcess function.
	componentEnvSectionFiltered := map[string]any{}

	for k, v := range componentEnvSection {
		if v != nil {
			componentEnvSectionFiltered[k] = v
		}
	}

	configAndStacksInfo.ComponentSection = componentSection
	configAndStacksInfo.ComponentVarsSection = componentVarsSection
	configAndStacksInfo.ComponentSettingsSection = componentSettingsSection
	configAndStacksInfo.ComponentOverridesSection = componentOverridesSection
	configAndStacksInfo.ComponentProvidersSection = componentProvidersSection
	configAndStacksInfo.ComponentHooksSection = componentHooksSection
	configAndStacksInfo.ComponentEnvSection = componentEnvSectionFiltered
	configAndStacksInfo.ComponentAuthSection = componentAuthSection
	configAndStacksInfo.ComponentBackendSection = componentBackendSection
	configAndStacksInfo.ComponentBackendType = componentBackendType
	configAndStacksInfo.BaseComponentPath = baseComponentName
	configAndStacksInfo.ComponentInheritanceChain = componentInheritanceChain
	configAndStacksInfo.ComponentIsAbstract = componentIsAbstract
	configAndStacksInfo.ComponentMetadataSection = componentMetadata
	configAndStacksInfo.ComponentImportsSection = componentImportsSection

	if command != "" {
		configAndStacksInfo.Command = command
	}

	// Populate AuthContext from AuthManager if provided (from --identity flag).
	if authManager != nil {
		managerStackInfo := authManager.GetStackInfo()
		if managerStackInfo != nil && managerStackInfo.AuthContext != nil {
			configAndStacksInfo.AuthContext = managerStackInfo.AuthContext
		}
	}

	return nil
}

var (
	// FindStacksMapCache stores the results of FindStacksMap to avoid re-processing.
	// all YAML files multiple times within the same command execution.
	// Cache key: JSON-serialized atmosConfig key fields + ignoreMissingFiles flag.
	findStacksMapCache   map[string]*findStacksMapCacheEntry
	findStacksMapCacheMu sync.RWMutex
)

func init() {
	findStacksMapCache = make(map[string]*findStacksMapCacheEntry)
}

// findStacksMapCacheEntry stores the cached result of FindStacksMap.
type findStacksMapCacheEntry struct {
	stacksMap       map[string]any
	rawStackConfigs map[string]map[string]any
}

// getFindStacksMapCacheKey generates a content-aware cache key from atmosConfig and parameters.
// The cache key includes all paths, file lists, and modification times that affect stack processing,
// ensuring proper cache invalidation when configuration or file content changes.
func getFindStacksMapCacheKey(atmosConfig *schema.AtmosConfiguration, ignoreMissingFiles bool) string {
	const cacheKeyDelimiter = "|"

	// Build a string containing all cache-relevant configuration.
	// Include all component directories that affect stack processing.
	var keyBuilder strings.Builder
	keyBuilder.WriteString(atmosConfig.StacksBaseAbsolutePath)
	keyBuilder.WriteString(cacheKeyDelimiter)
	keyBuilder.WriteString(atmosConfig.TerraformDirAbsolutePath)
	keyBuilder.WriteString(cacheKeyDelimiter)
	keyBuilder.WriteString(atmosConfig.HelmfileDirAbsolutePath)
	keyBuilder.WriteString(cacheKeyDelimiter)
	keyBuilder.WriteString(atmosConfig.PackerDirAbsolutePath)
	keyBuilder.WriteString(cacheKeyDelimiter)
	keyBuilder.WriteString(fmt.Sprintf("%v", ignoreMissingFiles))
	keyBuilder.WriteString(cacheKeyDelimiter)

	// Include the actual file paths and their modification times.
	// Sort the paths for consistent hashing.
	sortedPaths := make([]string, len(atmosConfig.StackConfigFilesAbsolutePaths))
	copy(sortedPaths, atmosConfig.StackConfigFilesAbsolutePaths)
	sort.Strings(sortedPaths)

	// Add all file paths and mtimes to the key.
	// This ensures cache invalidation when files are modified.
	for _, path := range sortedPaths {
		keyBuilder.WriteString(path)
		keyBuilder.WriteString(cacheKeyDelimiter)

		// Include file modification time and size for cache invalidation.
		// Use nanosecond precision to detect changes within the same second.
		// Include file size to detect content changes that preserve mtime.
		// If stat fails (file doesn't exist, permission denied, etc.),
		// use "missing:-1" sentinel to ensure consistent behavior.
		if info, err := os.Stat(path); err == nil {
			keyBuilder.WriteString(fmt.Sprintf("%d:%d", info.ModTime().UnixNano(), info.Size()))
		} else {
			keyBuilder.WriteString("missing:-1")
		}
		keyBuilder.WriteString(cacheKeyDelimiter)
	}

	// Use SHA-256 hash to create a fixed-length cache key.
	// This prevents cache key explosion with large numbers of files.
	hash := sha256.Sum256([]byte(keyBuilder.String()))
	return hex.EncodeToString(hash[:])
}

// FindStacksMap processes stack config and returns a map of all stacks.
// Results are cached to avoid re-processing the same YAML files multiple times
// within the same command execution (e.g., when ValidateStacks is called before ExecuteDescribeStacks).
func FindStacksMap(atmosConfig *schema.AtmosConfiguration, ignoreMissingFiles bool) (
	map[string]any,
	map[string]map[string]any,
	error,
) {
	defer perf.Track(atmosConfig, "exec.FindStacksMap")()

	// Skip cache when provenance tracking is enabled, as we need to capture merge context and positions during processing.
	if !atmosConfig.TrackProvenance {
		// Generate cache key.
		cacheKey := getFindStacksMapCacheKey(atmosConfig, ignoreMissingFiles)

		// Check cache first.
		findStacksMapCacheMu.RLock()
		cached, found := findStacksMapCache[cacheKey]
		findStacksMapCacheMu.RUnlock()

		if found {
			return cached.stacksMap, cached.rawStackConfigs, nil
		}
	}

	// Cache miss - process stack config file(s).
	_, stacksMap, rawStackConfigs, err := ProcessYAMLConfigFiles(
		atmosConfig,
		atmosConfig.StacksBaseAbsolutePath,
		atmosConfig.TerraformDirAbsolutePath,
		atmosConfig.HelmfileDirAbsolutePath,
		atmosConfig.PackerDirAbsolutePath,
		atmosConfig.StackConfigFilesAbsolutePaths,
		false,
		true,
		ignoreMissingFiles,
	)
	if err != nil {
		return nil, nil, err
	}

	// Cache the result only when provenance tracking is disabled.
	if !atmosConfig.TrackProvenance {
		cacheKey := getFindStacksMapCacheKey(atmosConfig, ignoreMissingFiles)
		findStacksMapCacheMu.Lock()
		findStacksMapCache[cacheKey] = &findStacksMapCacheEntry{
			stacksMap:       stacksMap,
			rawStackConfigs: rawStackConfigs,
		}
		findStacksMapCacheMu.Unlock()
	}

	return stacksMap, rawStackConfigs, nil
}

// processStackContextPrefix processes the context prefix for a stack based on name template or pattern.
func processStackContextPrefix(
	atmosConfig *schema.AtmosConfiguration,
	configAndStacksInfo *schema.ConfigAndStacksInfo,
	stackName string,
) error {
	switch {
	case atmosConfig.Stacks.NameTemplate != "":
		tmpl, err := ProcessTmpl(atmosConfig, "name-template", atmosConfig.Stacks.NameTemplate, configAndStacksInfo.ComponentSection, false)
		if err != nil {
			return err
		}
		configAndStacksInfo.ContextPrefix = tmpl
	case atmosConfig.Stacks.NamePattern != "":
		// Process context.
		configAndStacksInfo.Context = cfg.GetContextFromVars(configAndStacksInfo.ComponentVarsSection)

		var err error
		configAndStacksInfo.ContextPrefix, err = cfg.GetContextPrefix(configAndStacksInfo.Stack,
			configAndStacksInfo.Context,
			GetStackNamePattern(atmosConfig),
			stackName,
		)
		if err != nil {
			return err
		}
	default:
		return errUtils.ErrMissingStackNameTemplateAndPattern
	}

	configAndStacksInfo.Context.Component = configAndStacksInfo.ComponentFromArg
	configAndStacksInfo.Context.BaseComponent = configAndStacksInfo.BaseComponentPath
	return nil
}

// findComponentInStacks searches for a component across all stacks and returns matching stacks.
// Returns the count of found stacks, list of stack names, and the config info for the found component.
func findComponentInStacks(
	atmosConfig *schema.AtmosConfiguration,
	configAndStacksInfo *schema.ConfigAndStacksInfo,
	stacksMap map[string]any,
	authManager auth.AuthManager,
) (int, []string, schema.ConfigAndStacksInfo) {
	foundStackCount := 0
	var foundStacks []string
	var foundConfigAndStacksInfo schema.ConfigAndStacksInfo

	for stackName := range stacksMap {
		// Check if we've found the component in the stack.
		err := ProcessComponentConfig(
			configAndStacksInfo,
			stackName,
			stacksMap,
			configAndStacksInfo.ComponentType,
			configAndStacksInfo.ComponentFromArg,
			authManager,
		)
		if err != nil {
			continue
		}

		if err := processStackContextPrefix(atmosConfig, configAndStacksInfo, stackName); err != nil {
			continue
		}

		// Check if we've found the stack.
		if configAndStacksInfo.Stack == configAndStacksInfo.ContextPrefix {
			configAndStacksInfo.StackFile = stackName
			foundConfigAndStacksInfo = *configAndStacksInfo
			foundStackCount++
			foundStacks = append(foundStacks, stackName)

			log.Debug(
				fmt.Sprintf("Found component '%s' in the stack '%s' in the stack manifest '%s'",
					configAndStacksInfo.ComponentFromArg,
					configAndStacksInfo.Stack,
					stackName,
				))
		}
	}

	return foundStackCount, foundStacks, foundConfigAndStacksInfo
}

// ProcessStacks processes stack config.
func ProcessStacks(
	atmosConfig *schema.AtmosConfiguration,
	configAndStacksInfo schema.ConfigAndStacksInfo,
	checkStack bool,
	processTemplates bool,
	processYamlFunctions bool,
	skip []string,
	authManager auth.AuthManager,
) (schema.ConfigAndStacksInfo, error) {
	defer perf.Track(atmosConfig, "exec.ProcessStacks")()

	// Check if stack was provided.
	if checkStack && len(configAndStacksInfo.Stack) < 1 {
		return configAndStacksInfo, errUtils.ErrMissingStack
	}

	// Check if the component was provided.
	if len(configAndStacksInfo.ComponentFromArg) < 1 {
		message := fmt.Sprintf("`component` is required.\n\nUsage:\n\n`atmos %s <command> <component> <arguments_and_flags>`", configAndStacksInfo.ComponentType)
		return configAndStacksInfo, errors.New(message)
	}

	configAndStacksInfo.StackFromArg = configAndStacksInfo.Stack

	stacksMap, rawStackConfigs, err := FindStacksMap(atmosConfig, false)
	if err != nil {
		return configAndStacksInfo, err
	}

	// Print the stack config files.
	if atmosConfig.Logs.Level == u.LogLevelTrace {
		var msg string
		if atmosConfig.StackType == "Directory" {
			msg = "\nFound stack manifest:"
		} else {
			msg = "\nFound stack manifests:"
		}
		log.Debug(msg)
		err = u.PrintAsYAMLToFileDescriptor(atmosConfig, atmosConfig.StackConfigFilesRelativePaths)
		if err != nil {
			return configAndStacksInfo, err
		}
	}

	// Check and process stacks.
	if atmosConfig.StackType == "Directory" {
		err = ProcessComponentConfig(
			atmosConfig,
			&configAndStacksInfo,
			configAndStacksInfo.Stack,
			stacksMap,
			configAndStacksInfo.ComponentType,
			configAndStacksInfo.ComponentFromArg,
			authManager,
		)
		if err != nil {
			return configAndStacksInfo, err
		}

		configAndStacksInfo.StackFile = configAndStacksInfo.Stack

		// Process context.
		configAndStacksInfo.Context = cfg.GetContextFromVars(configAndStacksInfo.ComponentVarsSection)
		configAndStacksInfo.Context.Component = configAndStacksInfo.ComponentFromArg
		configAndStacksInfo.Context.BaseComponent = configAndStacksInfo.BaseComponentPath

		configAndStacksInfo.ContextPrefix, err = cfg.GetContextPrefix(configAndStacksInfo.Stack,
			configAndStacksInfo.Context,
			GetStackNamePattern(atmosConfig),
			configAndStacksInfo.Stack,
		)
		if err != nil {
			return configAndStacksInfo, err
		}
	} else {
<<<<<<< HEAD
		foundStackCount, foundStacks, foundConfigAndStacksInfo := findComponentInStacks(
			atmosConfig,
			&configAndStacksInfo,
			stacksMap,
			authManager,
		)

		if foundStackCount == 0 && !checkStack {
			// Allow proceeding without error if checkStack is false (e.g., for operations that don't require a stack).
			return configAndStacksInfo, nil
		}

		// Only attempt path resolution fallback if the component argument looks like a file path.
		// This prevents treating plain component names (like "vpc") as relative paths from CWD.
		//
		// Note: Component names in stack configs can contain forward slashes (like "infra/vpc"),
		// but these are namespace prefixes, not file paths. The key distinction is:
		// - "infra/vpc" as a component name → already found in first loop, no fallback needed
		// - "components/terraform/vpc" as a path → not found in first loop, fallback needed
		//
		// Path indicators (trigger fallback):
		// - Forward slash: "components/terraform/vpc"
		// - Backslash (Windows): "components\terraform\vpc"
		// - Dot paths: ".", "..", "./vpc"
		//
		// Examples that should NOT trigger fallback: "vpc", "top-level-component1", "infra/vpc" (if defined in stack)
		pathArg := configAndStacksInfo.ComponentFromArg
		hasForwardSlash := strings.Contains(pathArg, "/")
		hasPlatformSep := filepath.Separator != '/' && strings.ContainsRune(pathArg, filepath.Separator)
		// Check for dot paths with both forward slash and platform separator.
		isDotPath := pathArg == "." || pathArg == ".." ||
			strings.HasPrefix(pathArg, "./") || strings.HasPrefix(pathArg, "../") ||
			strings.HasPrefix(pathArg, "."+string(filepath.Separator)) ||
			strings.HasPrefix(pathArg, ".."+string(filepath.Separator))
		shouldAttemptPathResolution := foundStackCount == 0 && (hasForwardSlash || hasPlatformSep || isDotPath)

		if shouldAttemptPathResolution {
			// Component not found - try fallback to path resolution.
			// If the component argument looks like it could be a path (e.g., "components/terraform/vpc"),
			// try resolving it as a filesystem path and retry with the resolved component name.
			log.Debug("Component not found by name, attempting path resolution fallback",
				"component", configAndStacksInfo.ComponentFromArg,
				"stack", configAndStacksInfo.Stack,
			)

			resolvedComponent, pathErr := ResolveComponentFromPathWithoutValidation(
				atmosConfig,
=======
		foundStackCount := 0
		var foundStacks []string
		var foundConfigAndStacksInfo schema.ConfigAndStacksInfo

		for stackName := range stacksMap {
			// Check if we've found the component in the stack.
			err = ProcessComponentConfig(
				atmosConfig,
				&configAndStacksInfo,
				stackName,
				stacksMap,
				configAndStacksInfo.ComponentType,
>>>>>>> 20f428ff
				configAndStacksInfo.ComponentFromArg,
				configAndStacksInfo.ComponentType,
			)

			if pathErr == nil {
				// Path resolution succeeded - retry with resolved component name.
				log.Debug("Path resolution succeeded, retrying with resolved component",
					"original", configAndStacksInfo.ComponentFromArg,
					"resolved", resolvedComponent,
				)

				// Update ComponentFromArg with resolved name and retry the loop.
				configAndStacksInfo.ComponentFromArg = resolvedComponent

				foundStackCount, foundStacks, foundConfigAndStacksInfo = findComponentInStacks(
					atmosConfig,
					&configAndStacksInfo,
					stacksMap,
					authManager,
				)
			} else if errors.Is(pathErr, errUtils.ErrPathNotInComponentDir) {
				// Path resolution failed because path is not in component directories.
				// Return the detailed path error instead of generic "component not found".
				return configAndStacksInfo, pathErr
			}
		}

		// If still not found after path resolution attempt (or if path resolution was skipped), return error.
		if foundStackCount == 0 {
			cliConfigYaml := ""

			if atmosConfig.Logs.Level == u.LogLevelTrace {
				y, _ := u.ConvertToYAML(atmosConfig)
				cliConfigYaml = fmt.Sprintf("\n\n\nCLI config: %v\n", y)
			}

			return configAndStacksInfo,
				fmt.Errorf("%w: Could not find the component `%s` in the stack `%s`.\n"+
					"Check that all the context variables are correctly defined in the stack manifests.\n"+
					"Are the component and stack names correct? Did you forget an import?%v",
					errUtils.ErrInvalidComponent,
					configAndStacksInfo.ComponentFromArg,
					configAndStacksInfo.Stack,
					cliConfigYaml)
		} else if foundStackCount > 1 {
			err = fmt.Errorf("%w: Found duplicate config for the component `%s` in the stack `%s` in the manifests: %v\n"+
				"Check that all the context variables are correctly defined in the manifests and not duplicated\n"+
				"Check that all imports are valid",
				errUtils.ErrInvalidComponent,
				configAndStacksInfo.ComponentFromArg,
				configAndStacksInfo.Stack,
				strings.Join(foundStacks, ", "),
			)
			errUtils.CheckErrorPrintAndExit(err, "", "")
		} else {
			configAndStacksInfo = foundConfigAndStacksInfo
		}
	}

	if configAndStacksInfo.ComponentSection == nil {
		configAndStacksInfo.ComponentSection = make(map[string]any)
	}

	// Add imports.
	configAndStacksInfo.ComponentSection["imports"] = configAndStacksInfo.ComponentImportsSection

	// Add Atmos component and stack.
	configAndStacksInfo.ComponentSection["atmos_component"] = configAndStacksInfo.ComponentFromArg
	configAndStacksInfo.ComponentSection["atmos_stack"] = configAndStacksInfo.StackFromArg
	configAndStacksInfo.ComponentSection["stack"] = configAndStacksInfo.StackFromArg
	configAndStacksInfo.ComponentSection["atmos_stack_file"] = configAndStacksInfo.StackFile
	configAndStacksInfo.ComponentSection["atmos_manifest"] = configAndStacksInfo.StackFile

	// If the command-line component does not inherit anything, then the Terraform/Helmfile component is the same as the provided one.
	if comp, ok := configAndStacksInfo.ComponentSection[cfg.ComponentSectionName].(string); !ok || comp == "" {
		configAndStacksInfo.ComponentSection[cfg.ComponentSectionName] = configAndStacksInfo.ComponentFromArg
	}

	// `sources` (stack config files where the variables and other settings are defined).
	sources, err := ProcessConfigSources(configAndStacksInfo, rawStackConfigs)
	if err != nil {
		return configAndStacksInfo, err
	}

	configAndStacksInfo.ComponentSection["sources"] = sources

	// Component dependencies.
	componentDeps, componentDepsAll, err := FindComponentDependencies(configAndStacksInfo.StackFile, sources)
	if err != nil {
		return configAndStacksInfo, err
	}
	configAndStacksInfo.ComponentSection["deps"] = componentDeps
	configAndStacksInfo.ComponentSection["deps_all"] = componentDepsAll

	// Terraform workspace.
	workspace, err := BuildTerraformWorkspace(atmosConfig, configAndStacksInfo)
	if err != nil {
		return configAndStacksInfo, err
	}

	configAndStacksInfo.TerraformWorkspace = workspace
	configAndStacksInfo.ComponentSection["workspace"] = workspace

	// Process `Go` templates in Atmos manifest sections.
	if processTemplates {
		componentSectionStr, err := u.ConvertToYAML(configAndStacksInfo.ComponentSection)
		if err != nil {
			return configAndStacksInfo, err
		}

		var settingsSectionStruct schema.Settings

		err = mapstructure.Decode(configAndStacksInfo.ComponentSettingsSection, &settingsSectionStruct)
		if err != nil {
			return configAndStacksInfo, err
		}

		componentSectionProcessed, err := ProcessTmplWithDatasources(
			atmosConfig,
			&configAndStacksInfo,
			settingsSectionStruct,
			"templates-all-atmos-sections",
			componentSectionStr,
			configAndStacksInfo.ComponentSection,
			true,
		)
		if err != nil {
			// If any error returned from the template processing, log it and exit.
			errUtils.CheckErrorPrintAndExit(err, "", "")
		}

		componentSectionConverted, err := u.UnmarshalYAML[schema.AtmosSectionMapType](componentSectionProcessed)
		if err != nil {
			if !atmosConfig.Templates.Settings.Enabled {
				if strings.Contains(componentSectionStr, "{{") || strings.Contains(componentSectionStr, "}}") {
					errorMessage := "the stack manifests contain Go templates, but templating is disabled in atmos.yaml in 'templates.settings.enabled'\n" +
						"to enable templating, refer to https://atmos.tools/core-concepts/stacks/templates"
					err = errors.Join(err, errors.New(errorMessage))
				}
			}
			errUtils.CheckErrorPrintAndExit(err, "", "")
		}

		configAndStacksInfo.ComponentSection = componentSectionConverted
	}

	// Process YAML functions in Atmos manifest sections.
	if processYamlFunctions {
		componentSectionConverted, err := ProcessCustomYamlTags(atmosConfig, configAndStacksInfo.ComponentSection, configAndStacksInfo.Stack, skip, &configAndStacksInfo)
		if err != nil {
			return configAndStacksInfo, err
		}

		configAndStacksInfo.ComponentSection = componentSectionConverted
	}

	if processTemplates || processYamlFunctions {
		postProcessTemplatesAndYamlFunctions(&configAndStacksInfo)
	}

	// Spacelift stack.
	spaceliftStackName, err := BuildSpaceliftStackNameFromComponentConfig(atmosConfig, configAndStacksInfo)
	if err != nil {
		return configAndStacksInfo, err
	}
	if spaceliftStackName != "" {
		configAndStacksInfo.ComponentSection["spacelift_stack"] = spaceliftStackName
	}

	// Atlantis project.
	atlantisProjectName, err := BuildAtlantisProjectNameFromComponentConfig(atmosConfig, configAndStacksInfo)
	if err != nil {
		return configAndStacksInfo, err
	}
	if atlantisProjectName != "" {
		configAndStacksInfo.ComponentSection["atlantis_project"] = atlantisProjectName
	}

	// Process the ENV variables from the `env` section.
	configAndStacksInfo.ComponentEnvList = u.ConvertEnvVars(configAndStacksInfo.ComponentEnvSection)

	// Process component metadata.
	_, baseComponentName, _, componentIsEnabled, componentIsLocked := ProcessComponentMetadata(configAndStacksInfo.ComponentFromArg, configAndStacksInfo.ComponentSection)
	configAndStacksInfo.BaseComponentPath = baseComponentName
	configAndStacksInfo.ComponentIsEnabled = componentIsEnabled
	configAndStacksInfo.ComponentIsLocked = componentIsLocked

	// Process component path and name.
	configAndStacksInfo.ComponentFolderPrefix = ""
	componentPathParts := strings.Split(configAndStacksInfo.ComponentFromArg, "/")
	componentPathPartsLength := len(componentPathParts)
	if componentPathPartsLength > 1 {
		componentFromArgPartsWithoutLast := componentPathParts[:componentPathPartsLength-1]
		configAndStacksInfo.ComponentFolderPrefix = strings.Join(componentFromArgPartsWithoutLast, "/")
		configAndStacksInfo.Component = componentPathParts[componentPathPartsLength-1]
	} else {
		configAndStacksInfo.Component = configAndStacksInfo.ComponentFromArg
	}
	configAndStacksInfo.ComponentFolderPrefixReplaced = strings.Replace(configAndStacksInfo.ComponentFolderPrefix, "/", "-", -1)

	// Process base component path and name.
	if len(configAndStacksInfo.BaseComponentPath) > 0 {
		baseComponentPathParts := strings.Split(configAndStacksInfo.BaseComponentPath, "/")
		baseComponentPathPartsLength := len(baseComponentPathParts)
		if baseComponentPathPartsLength > 1 {
			baseComponentPartsWithoutLast := baseComponentPathParts[:baseComponentPathPartsLength-1]
			configAndStacksInfo.ComponentFolderPrefix = strings.Join(baseComponentPartsWithoutLast, "/")
			configAndStacksInfo.BaseComponent = baseComponentPathParts[baseComponentPathPartsLength-1]
		} else {
			configAndStacksInfo.ComponentFolderPrefix = ""
			configAndStacksInfo.BaseComponent = configAndStacksInfo.BaseComponentPath
		}
		configAndStacksInfo.ComponentFolderPrefixReplaced = strings.Replace(configAndStacksInfo.ComponentFolderPrefix, "/", "-", -1)
	}

	// Get the final component.
	if len(configAndStacksInfo.BaseComponent) > 0 {
		configAndStacksInfo.FinalComponent = configAndStacksInfo.BaseComponent
	} else {
		configAndStacksInfo.FinalComponent = configAndStacksInfo.Component
	}

	// Add component info, including Terraform config.
	componentInfo := map[string]any{}
	componentInfo["component_type"] = configAndStacksInfo.ComponentType

	switch configAndStacksInfo.ComponentType {
	case cfg.TerraformComponentType:
		componentPath := constructTerraformComponentWorkingDir(atmosConfig, &configAndStacksInfo)
		componentInfo[cfg.ComponentPathSectionName] = componentPath
		terraformConfiguration, diags := tfconfig.LoadModule(componentPath)
		if !diags.HasErrors() {
			componentInfo[terraformConfigKey] = terraformConfiguration
		} else {
			diagErr := diags.Err()

			// Handle edge case where Err() returns nil despite HasErrors() being true.
			if diagErr == nil {
				componentInfo[terraformConfigKey] = nil
			} else {
				// Try structured error detection first (most robust).
				isNotExist := errors.Is(diagErr, os.ErrNotExist) || errors.Is(diagErr, fs.ErrNotExist)

				// Fallback to error message inspection for cases where tfconfig doesn't wrap errors properly.
				// This handles missing subdirectory modules (e.g., ./modules/security-group referenced in main.tf
				// but the directory doesn't exist). Such missing paths are valid in stack processing—components
				// or their modules may be deleted or not yet created when tracking changes over time.
				errMsg := diagErr.Error()
				isNotExistString := strings.Contains(errMsg, "does not exist") || strings.Contains(errMsg, "Failed to read directory")

				if !isNotExist && !isNotExistString {
					// Check if this is an OpenTofu-specific feature that terraform-config-inspect doesn't support.
					// Respect component-level command overrides for OpenTofu detection.
					// Clone the config and apply the component override if present.
					effectiveConfig := *atmosConfig
					if configAndStacksInfo.Command != "" {
						effectiveConfig.Components.Terraform.Command = configAndStacksInfo.Command
					}

					// For known OpenTofu features, skip validation. Otherwise, return the error.
					if !IsOpenTofu(&effectiveConfig) || !isKnownOpenTofuFeature(diagErr) {
						// For other errors (syntax errors, permission issues, etc.), return error.
						return configAndStacksInfo, errors.Join(errUtils.ErrFailedToLoadTerraformModule, diagErr)
					}

					// Skip validation for known OpenTofu-specific features.
					log.Debug("Skipping terraform-config-inspect validation for OpenTofu-specific feature: " + errMsg)
					componentInfo[terraformConfigKey] = nil
					componentInfo["validation_skipped_opentofu"] = true
				} else {
					componentInfo[terraformConfigKey] = nil
				}
			}
		}
	case cfg.HelmfileComponentType:
		componentInfo[cfg.ComponentPathSectionName] = constructHelmfileComponentWorkingDir(atmosConfig, &configAndStacksInfo)
	case cfg.PackerComponentType:
		componentInfo[cfg.ComponentPathSectionName] = constructPackerComponentWorkingDir(atmosConfig, &configAndStacksInfo)
	}

	configAndStacksInfo.ComponentSection["component_info"] = componentInfo

	// Add command-line arguments and vars to the component section.
	// It will allow using them when validating with OPA policies or JSON Schema.
	args := append(configAndStacksInfo.CliArgs, configAndStacksInfo.AdditionalArgsAndFlags...)

	var filteredArgs []string
	for _, item := range args {
		if item != "" {
			filteredArgs = append(filteredArgs, item)
		}
	}

	configAndStacksInfo.ComponentSection[cfg.CliArgsSectionName] = filteredArgs

	cliVars, err := getCliVars(configAndStacksInfo.AdditionalArgsAndFlags)
	if err != nil {
		return configAndStacksInfo, err
	}
	configAndStacksInfo.ComponentSection[cfg.TerraformCliVarsSectionName] = cliVars

	// Add TF_CLI_ARGS arguments and variables to the component section.
	tfEnvCliArgs := GetTerraformEnvCliArgs()
	if len(tfEnvCliArgs) > 0 {
		configAndStacksInfo.ComponentSection[cfg.TerraformCliArgsEnvSectionName] = tfEnvCliArgs
	}

	tfEnvCliVars, err := GetTerraformEnvCliVars()
	if err != nil {
		return configAndStacksInfo, err
	}
	if len(tfEnvCliVars) > 0 {
		configAndStacksInfo.ComponentSection[cfg.TerraformCliVarsEnvSectionName] = tfEnvCliVars
	}

	// Add Atmos CLI config.
	atmosCliConfig := map[string]any{}
	atmosCliConfig["base_path"] = atmosConfig.BasePath
	atmosCliConfig["components"] = atmosConfig.Components
	atmosCliConfig["stacks"] = atmosConfig.Stacks
	atmosCliConfig["workflows"] = atmosConfig.Workflows
	configAndStacksInfo.ComponentSection["atmos_cli_config"] = atmosCliConfig

	return configAndStacksInfo, nil
}

// generateComponentBackendConfig generates backend config for components.
func generateComponentBackendConfig(backendType string, backendConfig map[string]any, terraformWorkspace string, _ *schema.AuthContext) (map[string]any, error) {
	// Generate backend config file for Terraform Cloud.
	// https://developer.hashicorp.com/terraform/cli/cloud/settings
	if backendType == "cloud" {
		backendConfigFinal := backendConfig

		if terraformWorkspace != "" {
			// Process template tokens in the backend config.
			backendConfigStr, err := u.ConvertToYAML(backendConfig)
			if err != nil {
				return nil, err
			}

			ctx := schema.Context{
				TerraformWorkspace: terraformWorkspace,
			}

			backendConfigStrReplaced := cfg.ReplaceContextTokens(ctx, backendConfigStr)

			backendConfigFinal, err = u.UnmarshalYAML[schema.AtmosSectionMapType](backendConfigStrReplaced)
			if err != nil {
				return nil, err
			}
		}

		return map[string]any{
			"terraform": map[string]any{
				"cloud": backendConfigFinal,
			},
		}, nil
	}

	// Generate backend config file for all other Terraform backends.
	return map[string]any{
		"terraform": map[string]any{
			"backend": map[string]any{
				backendType: backendConfig,
			},
		},
	}, nil
}

// generateComponentProviderOverrides generates provider overrides for components.
func generateComponentProviderOverrides(providerOverrides map[string]any, _ *schema.AuthContext) map[string]any {
	return map[string]any{
		"provider": providerOverrides,
	}
}

// FindComponentDependencies finds all imports that the component depends on, and all imports that the component has any sections defined in.
func FindComponentDependencies(currentStack string, sources schema.ConfigSources) ([]string, []string, error) {
	defer perf.Track(nil, "exec.FindComponentDependencies")()

	var deps []string
	var depsAll []string

	for _, source := range sources {
		for _, v := range source {
			for i, dep := range v.StackDependencies {
				if dep.StackFile != "" {
					depsAll = append(depsAll, dep.StackFile)
					if i == 0 {
						deps = append(deps, dep.StackFile)
					}
				}
			}
		}
	}

	depsAll = append(depsAll, currentStack)
	unique := u.UniqueStrings(deps)
	uniqueAll := u.UniqueStrings(depsAll)
	sort.Strings(unique)
	sort.Strings(uniqueAll)
	return unique, uniqueAll, nil
}

// postProcessTemplatesAndYamlFunctions restores Atmos sections after processing `Go` templates and custom YAML functions/tags.
func postProcessTemplatesAndYamlFunctions(configAndStacksInfo *schema.ConfigAndStacksInfo) {
	if i, ok := configAndStacksInfo.ComponentSection[cfg.ProvidersSectionName].(map[string]any); ok {
		configAndStacksInfo.ComponentProvidersSection = i
	}

	if i, ok := configAndStacksInfo.ComponentSection[cfg.AuthSectionName].(map[string]any); ok {
		configAndStacksInfo.ComponentAuthSection = i
	}

	if i, ok := configAndStacksInfo.ComponentSection[cfg.VarsSectionName].(map[string]any); ok {
		configAndStacksInfo.ComponentVarsSection = i
	}

	if i, ok := configAndStacksInfo.ComponentSection[cfg.SettingsSectionName].(map[string]any); ok {
		configAndStacksInfo.ComponentSettingsSection = i
	}

	if i, ok := configAndStacksInfo.ComponentSection[cfg.EnvSectionName].(map[string]any); ok {
		configAndStacksInfo.ComponentEnvSection = i
	}

	if i, ok := configAndStacksInfo.ComponentSection[cfg.OverridesSectionName].(map[string]any); ok {
		configAndStacksInfo.ComponentOverridesSection = i
	}

	if i, ok := configAndStacksInfo.ComponentSection[cfg.MetadataSectionName].(map[string]any); ok {
		configAndStacksInfo.ComponentMetadataSection = i
	}

	if i, ok := configAndStacksInfo.ComponentSection[cfg.BackendSectionName].(map[string]any); ok {
		configAndStacksInfo.ComponentBackendSection = i
	}

	if i, ok := configAndStacksInfo.ComponentSection[cfg.BackendTypeSectionName].(string); ok {
		configAndStacksInfo.ComponentBackendType = i
	}

	if i, ok := configAndStacksInfo.ComponentSection[cfg.ComponentSectionName].(string); ok {
		configAndStacksInfo.Component = i
	}

	if i, ok := configAndStacksInfo.ComponentSection[cfg.CommandSectionName].(string); ok {
		configAndStacksInfo.Command = i
	}

	if i, ok := configAndStacksInfo.ComponentSection[cfg.WorkspaceSectionName].(string); ok {
		configAndStacksInfo.TerraformWorkspace = i
	}
}<|MERGE_RESOLUTION|>--- conflicted
+++ resolved
@@ -362,6 +362,7 @@
 	for stackName := range stacksMap {
 		// Check if we've found the component in the stack.
 		err := ProcessComponentConfig(
+			atmosConfig,
 			configAndStacksInfo,
 			stackName,
 			stacksMap,
@@ -472,7 +473,6 @@
 			return configAndStacksInfo, err
 		}
 	} else {
-<<<<<<< HEAD
 		foundStackCount, foundStacks, foundConfigAndStacksInfo := findComponentInStacks(
 			atmosConfig,
 			&configAndStacksInfo,
@@ -520,20 +520,6 @@
 
 			resolvedComponent, pathErr := ResolveComponentFromPathWithoutValidation(
 				atmosConfig,
-=======
-		foundStackCount := 0
-		var foundStacks []string
-		var foundConfigAndStacksInfo schema.ConfigAndStacksInfo
-
-		for stackName := range stacksMap {
-			// Check if we've found the component in the stack.
-			err = ProcessComponentConfig(
-				atmosConfig,
-				&configAndStacksInfo,
-				stackName,
-				stacksMap,
-				configAndStacksInfo.ComponentType,
->>>>>>> 20f428ff
 				configAndStacksInfo.ComponentFromArg,
 				configAndStacksInfo.ComponentType,
 			)
