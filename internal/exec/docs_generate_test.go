// exec_test.go
package exec

import (
	"errors"
	"fmt"
	"net/http"
	"net/http/httptest"
	"os"
	"path/filepath"
	"strings"
	"testing"

	errUtils "github.com/cloudposse/atmos/errors"
	"github.com/cloudposse/atmos/pkg/schema"
)

// NOTE: Error Checking Best Practices.
// When testing errors, prefer errors.Is() or errors.As() over string matching.
// WRONG: if !strings.Contains(err.Error(), "expected message").
// RIGHT: if !errors.Is(err, errUtils.ErrExpected).
// RIGHT: var pathErr *os.PathError; if !errors.As(err, &pathErr).
// This makes tests more robust and follows Go idioms for error handling.

// TestIsRemoteSource verifies that IsRemoteSource returns expected booleans.
func TestIsRemoteSource(t *testing.T) {
	tests := []struct {
		input    string
		expected bool
	}{
		{"http://example.com", true},
		{"https://example.com", true},
		{"git::some/url", true},
		{"github.com/foo", true},
		{"git@github.com:foo", true},
		{"local/file/path", false},
		{"C:\\path\\to\\file", false},
	}
	for _, tt := range tests {
		if got := isRemoteSource(tt.input); got != tt.expected {
			t.Errorf("IsRemoteSource(%q) = %v; want %v", tt.input, got, tt.expected)
		}
	}
}

// TestGetTerraformSource tests getTerraformSource in valid, invalid, and empty cases.
func TestGetTerraformSource(t *testing.T) {
	// Create a temporary base directory.
	baseDir, err := os.MkdirTemp("", "test-getTerraformSource")
	if err != nil {
		t.Fatal(err)
	}
	defer os.RemoveAll(baseDir)

	// Create a valid subdirectory.
	validDir := filepath.Join(baseDir, "valid")
	if err := os.Mkdir(validDir, 0o755); err != nil {
		t.Fatal(err)
	}

	// Valid case.
	got, err := getTerraformSource(baseDir, "valid")
	if err != nil {
		t.Errorf("Expected no error, got %v", err)
	}
	if got != validDir {
		t.Errorf("Expected %q, got %q", validDir, got)
	}

	// Invalid case: directory does not exist.
	_, err = getTerraformSource(baseDir, "nonexistent")
	if err == nil {
		t.Errorf("Expected error for nonexistent directory, got nil")
	}
	if !errors.Is(err, errUtils.ErrSourceDirNotExist) {
		t.Errorf("Expected ErrSourceDirNotExist, got: %v", err)
	}

	// Empty source should return baseDir.
	got, err = getTerraformSource(baseDir, "")
	if err != nil {
		t.Errorf("Expected no error, got %v", err)
	}
	if got != baseDir {
		t.Errorf("Expected %q, got %q", baseDir, got)
	}
}

// TestParseYAMLAndBytes tests both parseYAML and parseYAMLBytes.
func TestParseYAMLAndBytes(t *testing.T) {
	content := "key: value\nnumber: 123"
	tmpFile, err := os.CreateTemp("", "test-parseYAML")
	if err != nil {
		t.Fatal(err)
	}
	defer os.Remove(tmpFile.Name())
	if _, err := tmpFile.WriteString(content); err != nil {
		t.Fatal(err)
	}
	tmpFile.Close()

	data, err := parseYAML(tmpFile.Name())
	if err != nil {
		t.Errorf("parseYAML returned error: %v", err)
	}
	if data["key"] != "value" {
		t.Errorf("Expected key 'value', got %v", data["key"])
	}

	data2, err := parseYAMLBytes([]byte(content))
	if err != nil {
		t.Errorf("parseYAMLBytes returned error: %v", err)
	}
	if data2["number"] != 123 {
		t.Errorf("Expected number 123, got %v", data2["number"])
	}
}

// TestDownloadSource_Success tests downloadSource using a local file.
// We supply a temporary file as source so that getter.GetFile copies it.
func TestDownloadSource_Success(t *testing.T) {
	// Create a temporary file to act as our source.
	tmpSrc, err := os.CreateTemp("", "test-downloadSource")
	if err != nil {
		t.Fatal(err)
	}
	content := "dummy content"
	if _, err := tmpSrc.WriteString(content); err != nil {
		t.Fatal(err)
	}
	tmpSrc.Close()

	// Call downloadSource with an absolute path (so no joining happens).
	atmosConfig := schema.AtmosConfiguration{}
	localPath, tempDir, err := downloadSource(&atmosConfig, tmpSrc.Name(), "")
	if err != nil {
		t.Fatalf("downloadSource failed: %v", err)
	}
	defer os.RemoveAll(tempDir)
	data, err := os.ReadFile(localPath)
	if err != nil {
		t.Fatalf("failed to read downloaded file: %v", err)
	}
	if string(data) != content {
		t.Errorf("Expected content %q, got %q", content, string(data))
	}
}

// TestGetTemplateContent tests getTemplateContent using a local file.
func TestGetTemplateContent(t *testing.T) {
	// Create a temporary file with known content.
	tmpFile, err := os.CreateTemp("", "test-template")
	if err != nil {
		t.Fatal(err)
	}
	templateContent := "This is a template."
	if _, err := tmpFile.WriteString(templateContent); err != nil {
		t.Fatal(err)
	}
	tmpFile.Close()

	atmosConfig := schema.AtmosConfiguration{}
	got, err := getTemplateContent(&atmosConfig, tmpFile.Name(), "")
	if err != nil {
		t.Fatalf("getTemplateContent failed: %v", err)
	}
	if got != templateContent {
		t.Errorf("Expected template %q, got %q", templateContent, got)
	}
}

// TestApplyTerraformDocs_Disabled tests that when terraform docs are disabled, nothing is added.
func TestApplyTerraformDocs_Disabled(t *testing.T) {
	docsGen := schema.DocsGenerate{
		Terraform: schema.TerraformDocsReadmeSettings{
			Enabled: false,
		},
	}
	mergedData := make(map[string]any)
	err := applyTerraformDocs("", &docsGen, mergedData)
	if err != nil {
		t.Errorf("Expected no error when terraform docs disabled, got %v", err)
	}
	if _, ok := mergedData["terraform_docs"]; ok {
		t.Errorf("Expected no terraform_docs key when disabled")
	}
}

// mockRenderer is a mock implementation of TemplateRenderer for testing.
// It uses dependency injection to replace the real renderer and returns
// a simplified string incorporating test data from `mergedData`.
type mockRenderer struct{}

func (s mockRenderer) Render(tmplName, tmplValue string, mergedData map[string]interface{}, ignoreMissing bool) (string, error) {
	// For testing, we simply return a string that includes a value from mergedData.
	if name, ok := mergedData["name"].(string); ok {
		return "mock rendered for " + name, nil
	}
	return "mock rendered", nil
}

func TestGenerateDocument_WithInjectedRenderer(t *testing.T) {
	// Create a temporary target directory.
	targetDir, err := os.MkdirTemp("", "test-generateDocument")
	if err != nil {
		t.Fatal(err)
	}
	defer os.RemoveAll(targetDir)

	// Create a temporary YAML file to act as docs input.
	tmpYAML, err := os.CreateTemp("", "test-docs-input")
	if err != nil {
		t.Fatal(err)
	}
	// Minimal YAML content with "name" and "description" fields.
	yamlContent := "name: TestProject\ndescription: \"A test project\"\n"
	if _, err := tmpYAML.WriteString(yamlContent); err != nil {
		t.Fatal(err)
	}
	tmpYAML.Close()

	// Create a dummy atmosConfig with minimal Docs configuration.
	atmosConfig := schema.AtmosConfiguration{
		Docs: schema.Docs{
			Generate: map[string]schema.DocsGenerate{
				"readme": {
					BaseDir:  ".",
					Input:    []any{tmpYAML.Name()},
					Template: "", // Use default template.
					Output:   "TEST_README.md",
					Terraform: schema.TerraformDocsReadmeSettings{
						Enabled: false,
					},
				},
			},
		},
	}

	docsGenerate := atmosConfig.Docs.Generate["readme"]
	// Call generateDocument with our injected stubRenderer.
	err = generateDocument(&atmosConfig, targetDir, &docsGenerate, mockRenderer{})
	if err != nil {
		t.Fatalf("generateDocument failed: %v", err)
	}
	outputPath := filepath.Join(targetDir, "TEST_README.md")
	data, err := os.ReadFile(outputPath)
	if err != nil {
		t.Fatalf("failed to read generated README: %v", err)
	}
	expected := "mock rendered for TestProject"
	if !strings.Contains(string(data), expected) {
		t.Errorf("Expected output to contain %q, got %q", expected, string(data))
	}
}

// TestRunTerraformDocs_Error tests runTerraformDocs by providing an invalid directory.
func TestRunTerraformDocs_Error(t *testing.T) {
	_, err := runTerraformDocs("nonexistent_directory", &schema.TerraformDocsReadmeSettings{})
	if err == nil {
		t.Errorf("Expected error for invalid terraform module directory, got nil")
	}
}

<<<<<<< HEAD
// mockTerraformDocsRunner is a mock implementation for testing.
type mockTerraformDocsRunner struct {
	returnError error
	returnValue string
}

func (m mockTerraformDocsRunner) Run(dir string, settings *schema.TerraformDocsReadmeSettings) (string, error) {
	if m.returnError != nil {
		return "", m.returnError
	}
	return m.returnValue, nil
}

// TestApplyTerraformDocsWithRunner_Error tests error handling when terraform-docs runner fails.
func TestApplyTerraformDocsWithRunner_Error(t *testing.T) {
	baseDir := t.TempDir()

	// Create a subdirectory that exists (so getTerraformSource succeeds).
	tfSource := filepath.Join(baseDir, "terraform")
	if err := os.Mkdir(tfSource, 0o755); err != nil {
		t.Fatal(err)
	}

	docsGen := schema.DocsGenerate{
		Terraform: schema.TerraformDocsReadmeSettings{
			Enabled: true,
			Source:  "terraform",
		},
	}
	mergedData := make(map[string]any)

	// Use mock runner that returns an error.
	mockRunner := mockTerraformDocsRunner{
		returnError: fmt.Errorf("mock terraform-docs error"),
	}

	err := applyTerraformDocsWithRunner(baseDir, &docsGen, mergedData, mockRunner)
	if err == nil {
		t.Error("Expected error from applyTerraformDocsWithRunner when runner fails")
	}
	// Check that the mock error is wrapped.
	if !errors.Is(err, mockRunner.returnError) {
		t.Errorf("Expected error to wrap mock error, got: %v", err)
	}
}

// TestResolvePath_EmptyWithDefault tests resolvePath with empty path and valid default.
func TestResolvePath_EmptyWithDefault(t *testing.T) {
	baseDir := t.TempDir()
	result, err := resolvePath("", baseDir, "README.md")
	if err != nil {
		t.Errorf("Unexpected error with empty path and valid default: %v", err)
	}
	if !strings.Contains(result, "README.md") {
		t.Errorf("Expected result to contain README.md, got: %s", result)
	}
}

// TestResolvePath_EmptyWithoutDefault tests resolvePath with empty path and empty default.
func TestResolvePath_EmptyWithoutDefault(t *testing.T) {
	baseDir := t.TempDir()
	_, err := resolvePath("", baseDir, "")
	if err == nil {
		t.Error("Expected error with empty path and empty default")
	}
	if !errors.Is(err, errUtils.ErrEmptyFilePath) {
		t.Errorf("Expected ErrEmptyFilePath, got: %v", err)
	}
}

// TestMergeInputs_UnsupportedType tests error handling for unsupported input types.
func TestMergeInputs_UnsupportedType(t *testing.T) {
	atmosConfig := schema.AtmosConfiguration{}
	baseDir := t.TempDir()

	// Provide an unsupported type (int) to trigger error.
	docsGen := schema.DocsGenerate{
		Input: []any{
			123, // int is not supported, should trigger error
		},
	}

	_, err := mergeInputs(&atmosConfig, baseDir, &docsGen)
	if err == nil {
		t.Error("Expected error from mergeInputs with unsupported input type")
	}
	if !errors.Is(err, errUtils.ErrUnsupportedInputType) {
		t.Errorf("Expected ErrUnsupportedInputType, got: %v", err)
=======
// TestResolvePath tests the resolvePath function with various path types.
func TestResolvePath(t *testing.T) {
	tests := []struct {
		name        string
		path        string
		baseDir     string
		expectError bool
		checkAbs    bool
	}{
		{
			name:        "empty path returns error",
			path:        "",
			baseDir:     "/tmp",
			expectError: true,
		},
		{
			name:        "absolute path",
			path:        "/absolute/path/to/file",
			baseDir:     "/tmp",
			expectError: false,
			checkAbs:    true,
		},
		{
			name:        "explicit relative with ./",
			path:        "./relative/path",
			baseDir:     "/tmp",
			expectError: false,
			checkAbs:    true,
		},
		{
			name:        "explicit relative with ../",
			path:        "../relative/path",
			baseDir:     "/tmp",
			expectError: false,
			checkAbs:    true,
		},
		{
			name:        "implicit relative path joins with baseDir",
			path:        "relative/file.txt",
			baseDir:     "/tmp/base",
			expectError: false,
			checkAbs:    true,
		},
		{
			name:        "simple filename joins with baseDir",
			path:        "file.txt",
			baseDir:     "/tmp/base",
			expectError: false,
			checkAbs:    true,
		},
		{
			name:        "path with spaces",
			path:        "path with spaces/file.txt",
			baseDir:     "/tmp/base",
			expectError: false,
			checkAbs:    true,
		},
		{
			name:        "current directory as path",
			path:        ".",
			baseDir:     "/tmp/base",
			expectError: false,
			checkAbs:    true,
		},
		{
			name:        "parent directory as path",
			path:        "..",
			baseDir:     "/tmp/base",
			expectError: false,
			checkAbs:    true,
		},
	}

	for _, tt := range tests {
		t.Run(tt.name, func(t *testing.T) {
			result, err := resolvePath(tt.path, tt.baseDir)

			// Check error expectation
			if tt.expectError && err == nil {
				t.Errorf("Expected error, got nil")
				return
			}
			if !tt.expectError && err != nil {
				t.Errorf("Expected no error, got %v", err)
				return
			}

			// Check absolute path if required
			if tt.checkAbs && result != "" && !filepath.IsAbs(result) {
				t.Errorf("Expected absolute path, got %q", result)
			}
		})
	}
}

// TestResolvePath_JoinBehavior tests that implicit relative paths are correctly joined with baseDir.
func TestResolvePath_JoinBehavior(t *testing.T) {
	tests := []struct {
		name           string
		path           string
		baseDir        string
		expectedSuffix string // What the path should contain (platform-agnostic)
	}{
		{
			name:           "implicit relative joins with baseDir",
			path:           "foo/bar.txt",
			baseDir:        "/tmp/base",
			expectedSuffix: filepath.Join("base", "foo", "bar.txt"),
		},
		{
			name:           "simple filename joins with baseDir",
			path:           "file.txt",
			baseDir:        "/tmp/base",
			expectedSuffix: filepath.Join("base", "file.txt"),
		},
	}

	for _, tt := range tests {
		t.Run(tt.name, func(t *testing.T) {
			result, err := resolvePath(tt.path, tt.baseDir)
			if err != nil {
				t.Fatalf("Unexpected error: %v", err)
			}
			// Normalize both paths to use forward slashes for comparison
			normalizedResult := filepath.ToSlash(result)
			normalizedExpected := filepath.ToSlash(tt.expectedSuffix)
			if !strings.Contains(normalizedResult, normalizedExpected) {
				t.Errorf("Expected result to contain %q, got %q", normalizedExpected, normalizedResult)
			}
		})
>>>>>>> 96a78520
	}
}

// TestMergeInputs covers various merge scenarios: local only, remote overrides local, inline overrides all.
func TestMergeInputs(t *testing.T) {
	tests := []struct {
		name          string
		localContent  string
		remoteContent string
		inlineMap     map[string]any
		expected      map[string]any
	}{
		{
			name: "only local input",
			localContent: `a: 1
common: local
`,
			// no remote, no inline
			remoteContent: "",
			inlineMap:     nil,
			expected: map[string]any{
				"a":      1,
				"common": "local",
			},
		},
		{
			name: "remote overrides local",
			localContent: `a: 1
common: local
`,
			remoteContent: `a: 2
extra: r
common: remote
`,
			inlineMap: nil,
			expected: map[string]any{
				"a":      2,
				"extra":  "r",
				"common": "remote",
			},
		},
		{
			name: "inline overrides all",
			localContent: `a: 1
common: local
`,
			remoteContent: `a: 2
b: 3
common: remote
`,
			inlineMap: map[string]any{
				"common": "inline",
				"c":      4,
			},
			expected: map[string]any{
				"a":      2,
				"b":      3,
				"common": "inline",
				"c":      4,
			},
		},
	}

	for _, tc := range tests {
		t.Run(tc.name, func(t *testing.T) {
			// Prepare base directory
			baseDir := t.TempDir()
			// Write local YAML if any
			var localPath string
			if tc.localContent != "" {
				localPath = filepath.Join(baseDir, "local.yaml")
				if err := os.WriteFile(localPath, []byte(tc.localContent), 0o644); err != nil {
					t.Fatalf("failed to write local: %v", err)
				}
			}

			// Setup remote HTTP server if remoteContent provided
			var remoteURL string
			if tc.remoteContent != "" {
				remoteDir := t.TempDir()
				remoteFile := filepath.Join(remoteDir, "remote.yaml")
				if err := os.WriteFile(remoteFile, []byte(tc.remoteContent), 0o644); err != nil {
					t.Fatalf("failed to write remote: %v", err)
				}
				srv := httptest.NewServer(http.FileServer(http.Dir(remoteDir)))
				defer srv.Close()
				remoteURL = srv.URL + "/remote.yaml"
			}

			// Build Inputs
			var inputs []any
			if localPath != "" {
				inputs = append(inputs, localPath)
			}
			if remoteURL != "" {
				inputs = append(inputs, remoteURL)
			}
			if tc.inlineMap != nil {
				inputs = append(inputs, tc.inlineMap)
			}

			dg := &schema.DocsGenerate{Input: inputs}
			merged, err := mergeInputs(&schema.AtmosConfiguration{}, baseDir, dg)
			if err != nil {
				t.Fatalf("mergeInputs error: %v", err)
			}

			// Verify expected
			for key, exp := range tc.expected {
				got, ok := merged[key]
				if !ok {
					t.Errorf("missing key %q", key)
					continue
				}
				if got != exp {
					t.Errorf("merged[%q] = %v; expected %v", key, got, exp)
				}
			}
		})
	}
}

// mockErrorRenderer simulates a renderer that always returns an error.
type mockErrorRenderer struct{}

var errMockRenderer = fmt.Errorf("mock renderer error")

func (m mockErrorRenderer) Render(tmplName, tmplValue string, mergedData map[string]interface{}, ignoreMissing bool) (string, error) {
	return "", errMockRenderer
}

// TestGenerateDocument_RenderError tests error handling when renderer fails.
func TestGenerateDocument_RenderError(t *testing.T) {
	atmosConfig := schema.AtmosConfiguration{}
	baseDir := t.TempDir()

	// Create a valid input file so mergeInputs succeeds.
	inputFile := filepath.Join(baseDir, "input.yaml")
	if err := os.WriteFile(inputFile, []byte("name: test\n"), 0o644); err != nil {
		t.Fatal(err)
	}

	docsGen := schema.DocsGenerate{
		Input: []any{inputFile},
		Terraform: schema.TerraformDocsReadmeSettings{
			Enabled: false,
		},
	}

	// Use the error renderer to trigger render failure.
	err := generateDocument(&atmosConfig, baseDir, &docsGen, mockErrorRenderer{})
	if err == nil {
		t.Error("Expected error from generateDocument when renderer fails")
	}
	// Check that the mock renderer error is wrapped.
	if !errors.Is(err, errMockRenderer) {
		t.Errorf("Expected error to wrap mock renderer error, got: %v", err)
	}
}

// TestGenerateDocument_WriteFileError tests error handling when os.WriteFile fails.
func TestGenerateDocument_WriteFileError(t *testing.T) {
	atmosConfig := schema.AtmosConfiguration{}
	baseDir := t.TempDir()

	// Create a valid input file.
	inputFile := filepath.Join(baseDir, "input.yaml")
	if err := os.WriteFile(inputFile, []byte("name: test\n"), 0o644); err != nil {
		t.Fatal(err)
	}

	// Set output to a directory that exists to trigger write error.
	// Create a directory with the output filename to prevent writing.
	outputDir := filepath.Join(baseDir, "output.md")
	if err := os.Mkdir(outputDir, 0o755); err != nil {
		t.Fatal(err)
	}

	docsGen := schema.DocsGenerate{
		Input:  []any{inputFile},
		Output: outputDir, // This is a directory, not a file, so WriteFile will fail.
		Terraform: schema.TerraformDocsReadmeSettings{
			Enabled: false,
		},
	}

	err := generateDocument(&atmosConfig, baseDir, &docsGen, mockRenderer{})
	if err == nil {
		t.Error("Expected error from generateDocument when os.WriteFile fails")
	}
	// The underlying error should be a syscall error (directory is not a file).
	// We verify the error is wrapped and is a path error.
	var pathErr *os.PathError
	if !errors.As(err, &pathErr) {
		t.Errorf("Expected error to wrap os.PathError, got: %v", err)
	}
}<|MERGE_RESOLUTION|>--- conflicted
+++ resolved
@@ -2,8 +2,6 @@
 package exec
 
 import (
-	"errors"
-	"fmt"
 	"net/http"
 	"net/http/httptest"
 	"os"
@@ -11,16 +9,8 @@
 	"strings"
 	"testing"
 
-	errUtils "github.com/cloudposse/atmos/errors"
 	"github.com/cloudposse/atmos/pkg/schema"
 )
-
-// NOTE: Error Checking Best Practices.
-// When testing errors, prefer errors.Is() or errors.As() over string matching.
-// WRONG: if !strings.Contains(err.Error(), "expected message").
-// RIGHT: if !errors.Is(err, errUtils.ErrExpected).
-// RIGHT: var pathErr *os.PathError; if !errors.As(err, &pathErr).
-// This makes tests more robust and follows Go idioms for error handling.
 
 // TestIsRemoteSource verifies that IsRemoteSource returns expected booleans.
 func TestIsRemoteSource(t *testing.T) {
@@ -72,8 +62,8 @@
 	if err == nil {
 		t.Errorf("Expected error for nonexistent directory, got nil")
 	}
-	if !errors.Is(err, errUtils.ErrSourceDirNotExist) {
-		t.Errorf("Expected ErrSourceDirNotExist, got: %v", err)
+	if !strings.Contains(err.Error(), "source directory does not exist") {
+		t.Errorf("Unexpected error message: %v", err)
 	}
 
 	// Empty source should return baseDir.
@@ -261,96 +251,6 @@
 	}
 }
 
-<<<<<<< HEAD
-// mockTerraformDocsRunner is a mock implementation for testing.
-type mockTerraformDocsRunner struct {
-	returnError error
-	returnValue string
-}
-
-func (m mockTerraformDocsRunner) Run(dir string, settings *schema.TerraformDocsReadmeSettings) (string, error) {
-	if m.returnError != nil {
-		return "", m.returnError
-	}
-	return m.returnValue, nil
-}
-
-// TestApplyTerraformDocsWithRunner_Error tests error handling when terraform-docs runner fails.
-func TestApplyTerraformDocsWithRunner_Error(t *testing.T) {
-	baseDir := t.TempDir()
-
-	// Create a subdirectory that exists (so getTerraformSource succeeds).
-	tfSource := filepath.Join(baseDir, "terraform")
-	if err := os.Mkdir(tfSource, 0o755); err != nil {
-		t.Fatal(err)
-	}
-
-	docsGen := schema.DocsGenerate{
-		Terraform: schema.TerraformDocsReadmeSettings{
-			Enabled: true,
-			Source:  "terraform",
-		},
-	}
-	mergedData := make(map[string]any)
-
-	// Use mock runner that returns an error.
-	mockRunner := mockTerraformDocsRunner{
-		returnError: fmt.Errorf("mock terraform-docs error"),
-	}
-
-	err := applyTerraformDocsWithRunner(baseDir, &docsGen, mergedData, mockRunner)
-	if err == nil {
-		t.Error("Expected error from applyTerraformDocsWithRunner when runner fails")
-	}
-	// Check that the mock error is wrapped.
-	if !errors.Is(err, mockRunner.returnError) {
-		t.Errorf("Expected error to wrap mock error, got: %v", err)
-	}
-}
-
-// TestResolvePath_EmptyWithDefault tests resolvePath with empty path and valid default.
-func TestResolvePath_EmptyWithDefault(t *testing.T) {
-	baseDir := t.TempDir()
-	result, err := resolvePath("", baseDir, "README.md")
-	if err != nil {
-		t.Errorf("Unexpected error with empty path and valid default: %v", err)
-	}
-	if !strings.Contains(result, "README.md") {
-		t.Errorf("Expected result to contain README.md, got: %s", result)
-	}
-}
-
-// TestResolvePath_EmptyWithoutDefault tests resolvePath with empty path and empty default.
-func TestResolvePath_EmptyWithoutDefault(t *testing.T) {
-	baseDir := t.TempDir()
-	_, err := resolvePath("", baseDir, "")
-	if err == nil {
-		t.Error("Expected error with empty path and empty default")
-	}
-	if !errors.Is(err, errUtils.ErrEmptyFilePath) {
-		t.Errorf("Expected ErrEmptyFilePath, got: %v", err)
-	}
-}
-
-// TestMergeInputs_UnsupportedType tests error handling for unsupported input types.
-func TestMergeInputs_UnsupportedType(t *testing.T) {
-	atmosConfig := schema.AtmosConfiguration{}
-	baseDir := t.TempDir()
-
-	// Provide an unsupported type (int) to trigger error.
-	docsGen := schema.DocsGenerate{
-		Input: []any{
-			123, // int is not supported, should trigger error
-		},
-	}
-
-	_, err := mergeInputs(&atmosConfig, baseDir, &docsGen)
-	if err == nil {
-		t.Error("Expected error from mergeInputs with unsupported input type")
-	}
-	if !errors.Is(err, errUtils.ErrUnsupportedInputType) {
-		t.Errorf("Expected ErrUnsupportedInputType, got: %v", err)
-=======
 // TestResolvePath tests the resolvePath function with various path types.
 func TestResolvePath(t *testing.T) {
 	tests := []struct {
@@ -426,7 +326,7 @@
 
 	for _, tt := range tests {
 		t.Run(tt.name, func(t *testing.T) {
-			result, err := resolvePath(tt.path, tt.baseDir)
+			result, err := resolvePath(tt.path, tt.baseDir, "")
 
 			// Check error expectation
 			if tt.expectError && err == nil {
@@ -470,7 +370,7 @@
 
 	for _, tt := range tests {
 		t.Run(tt.name, func(t *testing.T) {
-			result, err := resolvePath(tt.path, tt.baseDir)
+			result, err := resolvePath(tt.path, tt.baseDir, "")
 			if err != nil {
 				t.Fatalf("Unexpected error: %v", err)
 			}
@@ -481,7 +381,6 @@
 				t.Errorf("Expected result to contain %q, got %q", normalizedExpected, normalizedResult)
 			}
 		})
->>>>>>> 96a78520
 	}
 }
 
@@ -602,80 +501,4 @@
 			}
 		})
 	}
-}
-
-// mockErrorRenderer simulates a renderer that always returns an error.
-type mockErrorRenderer struct{}
-
-var errMockRenderer = fmt.Errorf("mock renderer error")
-
-func (m mockErrorRenderer) Render(tmplName, tmplValue string, mergedData map[string]interface{}, ignoreMissing bool) (string, error) {
-	return "", errMockRenderer
-}
-
-// TestGenerateDocument_RenderError tests error handling when renderer fails.
-func TestGenerateDocument_RenderError(t *testing.T) {
-	atmosConfig := schema.AtmosConfiguration{}
-	baseDir := t.TempDir()
-
-	// Create a valid input file so mergeInputs succeeds.
-	inputFile := filepath.Join(baseDir, "input.yaml")
-	if err := os.WriteFile(inputFile, []byte("name: test\n"), 0o644); err != nil {
-		t.Fatal(err)
-	}
-
-	docsGen := schema.DocsGenerate{
-		Input: []any{inputFile},
-		Terraform: schema.TerraformDocsReadmeSettings{
-			Enabled: false,
-		},
-	}
-
-	// Use the error renderer to trigger render failure.
-	err := generateDocument(&atmosConfig, baseDir, &docsGen, mockErrorRenderer{})
-	if err == nil {
-		t.Error("Expected error from generateDocument when renderer fails")
-	}
-	// Check that the mock renderer error is wrapped.
-	if !errors.Is(err, errMockRenderer) {
-		t.Errorf("Expected error to wrap mock renderer error, got: %v", err)
-	}
-}
-
-// TestGenerateDocument_WriteFileError tests error handling when os.WriteFile fails.
-func TestGenerateDocument_WriteFileError(t *testing.T) {
-	atmosConfig := schema.AtmosConfiguration{}
-	baseDir := t.TempDir()
-
-	// Create a valid input file.
-	inputFile := filepath.Join(baseDir, "input.yaml")
-	if err := os.WriteFile(inputFile, []byte("name: test\n"), 0o644); err != nil {
-		t.Fatal(err)
-	}
-
-	// Set output to a directory that exists to trigger write error.
-	// Create a directory with the output filename to prevent writing.
-	outputDir := filepath.Join(baseDir, "output.md")
-	if err := os.Mkdir(outputDir, 0o755); err != nil {
-		t.Fatal(err)
-	}
-
-	docsGen := schema.DocsGenerate{
-		Input:  []any{inputFile},
-		Output: outputDir, // This is a directory, not a file, so WriteFile will fail.
-		Terraform: schema.TerraformDocsReadmeSettings{
-			Enabled: false,
-		},
-	}
-
-	err := generateDocument(&atmosConfig, baseDir, &docsGen, mockRenderer{})
-	if err == nil {
-		t.Error("Expected error from generateDocument when os.WriteFile fails")
-	}
-	// The underlying error should be a syscall error (directory is not a file).
-	// We verify the error is wrapped and is a path error.
-	var pathErr *os.PathError
-	if !errors.As(err, &pathErr) {
-		t.Errorf("Expected error to wrap os.PathError, got: %v", err)
-	}
 }