package exec

import (
	"fmt"
	"net/url"
	"os"
	"path/filepath"
	"strings"
	"time"

	"github.com/charmbracelet/bubbles/progress"
	"github.com/charmbracelet/bubbles/spinner"
	tea "github.com/charmbracelet/bubbletea"
	"github.com/charmbracelet/lipgloss"
	log "github.com/charmbracelet/log"
	"github.com/hashicorp/go-getter"
	cp "github.com/otiai10/copy"

	"github.com/cloudposse/atmos/internal/tui/templates/term"
	"github.com/cloudposse/atmos/pkg/downloader"
	"github.com/cloudposse/atmos/pkg/schema"
	"github.com/cloudposse/atmos/pkg/ui/theme"
	u "github.com/cloudposse/atmos/pkg/utils"
)

type pkgType int

const (
	tempDirPermissions         = 0o700
	progressBarWidth           = 30
	maxWidth                   = 120
	pkgTypeRemote      pkgType = iota
	pkgTypeOci
	pkgTypeLocal
)

var (
	currentPkgNameStyle = theme.Styles.PackageName
	doneStyle           = lipgloss.NewStyle().Margin(1, 2)
	checkMark           = theme.Styles.Checkmark
	xMark               = theme.Styles.XMark
	grayColor           = theme.Styles.GrayText
)

type installedPkgMsg struct {
	err  error
	name string
}

func (p pkgType) String() string {
	names := [...]string{"remote", "oci", "local"}
	if p < pkgTypeRemote || p > pkgTypeLocal {
		return "unknown"
	}
	return names[p]
}

type pkgVendor struct {
	name             string
	version          string
	atmosPackage     *pkgAtmosVendor
	componentPackage *pkgComponentVendor
}

type pkgAtmosVendor struct {
	uri               string
	name              string
	targetPath        string
	sourceIsLocalFile bool
	pkgType           pkgType
	version           string
	atmosVendorSource schema.AtmosVendorSource
}
type pkgComponentVendor struct {
	uri                 string
	name                string
	sourceIsLocalFile   bool
	pkgType             pkgType
	version             string
	vendorComponentSpec *schema.VendorComponentSpec
	componentPath       string
	IsComponent         bool
	IsMixins            bool
	mixinFilename       string
}

type modelVendor struct {
	packages    []pkgVendor
	index       int
	width       int
	height      int
	spinner     spinner.Model
	progress    progress.Model
	done        bool
	dryRun      bool
	failedPkg   int
	atmosConfig *schema.AtmosConfiguration
	isTTY       bool
}

func executeVendorModel[T pkgComponentVendor | pkgAtmosVendor](
	packages []T,
	dryRun bool,
	atmosConfig *schema.AtmosConfiguration,
) error {
	if len(packages) == 0 {
		return nil
	}
	// Initialize model based on package type
	model, err := newModelVendor(packages, dryRun, atmosConfig)
	if err != nil {
		return fmt.Errorf("%w: %v (verify terminal capabilities and permissions)", ErrTUIModel, err)
	}

	var opts []tea.ProgramOption
	if !term.IsTTYSupportForStdout() {
		opts = []tea.ProgramOption{tea.WithoutRenderer(), tea.WithInput(nil)}
		log.Warn("No TTY detected. Falling back to basic output. This can happen when no terminal is attached or when commands are pipelined.")
	}

	if _, err := tea.NewProgram(&model, opts...).Run(); err != nil {
		return fmt.Errorf("execution failed: %w", err)
	}

	if model.failedPkg > 0 {
		return fmt.Errorf("%w: %d", ErrVendorComponents, model.failedPkg)
	}
	return nil
}

func newModelVendor[T pkgComponentVendor | pkgAtmosVendor](
	pkgs []T,
	dryRun bool,
	atmosConfig *schema.AtmosConfiguration,
) (modelVendor, error) {
	p := progress.New(
		progress.WithDefaultGradient(),
		progress.WithWidth(progressBarWidth),
		progress.WithoutPercentage(),
	)
	s := spinner.New()
	s.Style = theme.Styles.Link

	if len(pkgs) == 0 {
		return modelVendor{done: true}, nil
	}

	vendorPks := make([]pkgVendor, len(pkgs))

	// Determine type once using first element
	switch any(pkgs[0]).(type) {
	case pkgComponentVendor:
		for i := range pkgs {
			// Get original element from slice
			cp := any(pkgs[i]).(pkgComponentVendor)
			vendorPks[i] = pkgVendor{
				name:             cp.name,
				version:          cp.version,
				componentPackage: &cp,
			}
		}
	case pkgAtmosVendor:
		for i := range pkgs {
			ap := any(pkgs[i]).(pkgAtmosVendor)
			vendorPks[i] = pkgVendor{
				name:         ap.name,
				version:      ap.version,
				atmosPackage: &ap,
			}
		}
	}

	return modelVendor{
		packages:    vendorPks,
		spinner:     s,
		progress:    p,
		dryRun:      dryRun,
		atmosConfig: atmosConfig,
		isTTY:       term.IsTTYSupportForStdout(),
	}, nil
}

func (m *modelVendor) Init() tea.Cmd {
	if len(m.packages) == 0 {
		m.done = true
		return nil
	}
	return tea.Batch(ExecuteInstall(m.packages[0], m.dryRun, m.atmosConfig), m.spinner.Tick)
}

func (m *modelVendor) Update(msg tea.Msg) (tea.Model, tea.Cmd) {
	switch msg := msg.(type) {
	case tea.WindowSizeMsg:
		m.width, m.height = msg.Width, msg.Height
		if m.width > maxWidth {
			m.width = maxWidth
		}

	case tea.KeyMsg:
		if cmd := m.handleKeyPress(msg); cmd != nil {
			return m, cmd
		}

	case installedPkgMsg:
		return m.handleInstalledPkgMsg(&msg)
	case spinner.TickMsg:
		var cmd tea.Cmd
		m.spinner, cmd = m.spinner.Update(msg)
		return m, cmd
	case progress.FrameMsg:
		newModel, cmd := m.progress.Update(msg)
		if newModel, ok := newModel.(progress.Model); ok {
			m.progress = newModel
		}
		return m, cmd
	}
	return m, nil
}

func (m *modelVendor) handleKeyPress(msg tea.KeyMsg) tea.Cmd {
	switch msg.String() {
	case "ctrl+c", "esc", "q":
		return tea.Quit
	}
	return nil
}

func (m *modelVendor) handleInstalledPkgMsg(msg *installedPkgMsg) (tea.Model, tea.Cmd) {
	// ensure index is within bounds
	if m.index >= len(m.packages) {
		return m, nil
	}
	pkg := m.packages[m.index]

	mark := checkMark
	errMsg := ""
	if msg.err != nil {
		errMsg = fmt.Sprintf("Failed to vendor %s: error : %s", pkg.name, msg.err)
		if !m.isTTY {
			log.Error(errMsg)
		}
		mark = xMark
		m.failedPkg++
	}
	version := ""
	if pkg.version != "" {
		version = fmt.Sprintf("(%s)", pkg.version)
	}
	if m.index >= len(m.packages)-1 {
		// Everything's been installed. We're done!
		m.done = true
		m.logNonNTYFinalStatus(pkg, &mark)
		version := grayColor.Render(version)
		return m, tea.Sequence(
			tea.Printf("%s %s %s %s", mark, pkg.name, version, errMsg),
			tea.Quit,
		)
	}
	if !m.isTTY {
		log.Info(fmt.Sprintf("%s %s %s", mark, pkg.name, version))
	}
	m.index++
	// Update progress bar
	progressCmd := m.progress.SetPercent(float64(m.index) / float64(len(m.packages)))

	version = grayColor.Render(version)
	return m, tea.Batch(
		progressCmd,
		tea.Printf("%s %s %s %s", mark, pkg.name, version, errMsg),   // print message above our program
		ExecuteInstall(m.packages[m.index], m.dryRun, m.atmosConfig), // download the next package
	)
}

func (m *modelVendor) logNonNTYFinalStatus(pkg pkgVendor, mark *lipgloss.Style) {
	if m.isTTY {
		return
	}

	version := ""
	if pkg.version != "" {
		version = fmt.Sprintf("(%s)", pkg.version)
	}
	log.Info(fmt.Sprintf("%s %s %s", mark, pkg.name, version))

	if m.dryRun {
		log.Info("Done! Dry run completed. No components vendored.\n")
	}

	if m.failedPkg > 0 {
		log.Info(fmt.Sprintf("Vendored %d components. Failed to vendor %d components.\n",
			len(m.packages)-m.failedPkg, m.failedPkg))
	}

	log.Info(fmt.Sprintf("Vendored %d components.\n", len(m.packages)))
}

func (m *modelVendor) View() string {
	n := len(m.packages)
	w := lipgloss.Width(fmt.Sprintf("%d", n))
	if m.done {
		if m.dryRun {
			return doneStyle.Render("Done! Dry run completed. No components vendored.\n")
		}
		if m.failedPkg > 0 {
			return doneStyle.Render(fmt.Sprintf("Vendored %d components. Failed to vendor %d components.\n", n-m.failedPkg, m.failedPkg))
		}
		return doneStyle.Render(fmt.Sprintf("Vendored %d components.\n", n))
	}

	pkgCount := fmt.Sprintf(" %*d/%*d", w, m.index, w, n)
	spin := m.spinner.View() + " "
	prog := m.progress.View()
	cellsAvail := max(0, m.width-lipgloss.Width(spin+prog+pkgCount))
	if m.index >= len(m.packages) {
		return ""
	}
	pkgName := currentPkgNameStyle.Render(m.packages[m.index].name)

	info := lipgloss.NewStyle().MaxWidth(cellsAvail).Render("Pulling " + pkgName)

	cellsRemaining := max(0, m.width-lipgloss.Width(spin+info+prog+pkgCount))
	gap := strings.Repeat(" ", cellsRemaining)

	return spin + info + gap + prog + pkgCount
}

func max(a, b int) int {
	if a > b {
		return a
	}
	return b
}

func downloadAndInstall(p *pkgAtmosVendor, dryRun bool, atmosConfig *schema.AtmosConfiguration) tea.Cmd {
	return func() tea.Msg {
		log.Debug("Downloading and installing package", "package", p.name)
		if dryRun {
			return handleDryRunInstall(p, atmosConfig)
		}
		tempDir, err := createTempDir()
		if err != nil {
			return newInstallError(err, p.name)
		}

		defer removeTempDir(*atmosConfig, tempDir)
		if err := p.installer(&tempDir, atmosConfig); err != nil {
			return newInstallError(err, p.name)
		}
		if err := copyToTargetWithPatterns(tempDir, p.targetPath, &p.atmosVendorSource, p.sourceIsLocalFile); err != nil {
			return newInstallError(fmt.Errorf("failed to copy package: %w", err), p.name)
		}
		return installedPkgMsg{
			err:  nil,
			name: p.name,
		}
	}
}

func (p *pkgAtmosVendor) installer(tempDir *string, atmosConfig *schema.AtmosConfiguration) error {
	switch p.pkgType {
	case pkgTypeRemote:
		// Use go-getter to download remote packages
<<<<<<< HEAD
		if err := downloader.NewGoGetterDownloader(atmosConfig).Fetch(p.uri, *tempDir, downloader.ClientModeAny, 10*time.Minute); err != nil {
=======
		if err := u.GoGetterGet(*atmosConfig, p.uri, *tempDir, getter.ClientModeAny, 10*time.Minute); err != nil {
>>>>>>> 274eb995
			return fmt.Errorf("failed to download package: %w", err)
		}

	case pkgTypeOci:
		// Process OCI images
		if err := processOciImage(atmosConfig, p.uri, *tempDir); err != nil {
			return fmt.Errorf("failed to process OCI image: %w", err)
		}

	case pkgTypeLocal:
		// Copy from local file system
		copyOptions := cp.Options{
			PreserveTimes: false,
			PreserveOwner: false,
			OnSymlink:     func(src string) cp.SymlinkAction { return cp.Deep },
		}
		if p.sourceIsLocalFile {
			*tempDir = filepath.Join(*tempDir, SanitizeFileName(p.uri))
		}
		if err := cp.Copy(p.uri, *tempDir, copyOptions); err != nil {
			return fmt.Errorf("failed to copy package: %w", err)
		}
	default:
		return fmt.Errorf("%w %s for package %s", ErrUnknownPackageType, p.pkgType.String(), p.name)
	}
	return nil
}

func handleDryRunInstall(p *pkgAtmosVendor, atmosConfig *schema.AtmosConfiguration) tea.Msg {
	log.Debug("Entering dry-run flow for generic (non component/mixin) vendoring ", "package", p.name)

	if needsCustomDetection(p.uri) {
		log.Debug("Custom detection required for URI", "uri", p.uri)
<<<<<<< HEAD
		detector := downloader.NewCustomGitDetector(atmosConfig, "")
=======
		detector := &u.CustomGitDetector{AtmosConfig: *atmosConfig, Source: ""}
>>>>>>> 274eb995
		_, _, err := detector.Detect(p.uri, "")
		if err != nil {
			return installedPkgMsg{
				err:  fmt.Errorf("dry-run: detection failed: %w", err),
				name: p.name,
			}
		}
	} else {
		log.Debug("Skipping custom detection; URI already supported by go getter", "uri", p.uri)
	}

	time.Sleep(500 * time.Millisecond)
	return installedPkgMsg{
		err:  nil,
		name: p.name,
	}
}

// This is a replica of getForce method from go getter library, had to make it as it is not exported.
// The idea is to call Detect method in dry run only for those links where go getter does this.
// Otherwise, Detect is run for every link being vendored which isn't correct.
func needsCustomDetection(src string) bool {
	_, getSrc := "", src
	if idx := strings.Index(src, "::"); idx >= 0 {
		_, getSrc = src[:idx], src[idx+2:]
	}

	getSrc, _ = getter.SourceDirSubdir(getSrc)

	if absPath, err := filepath.Abs(getSrc); err == nil {
		if u.FileExists(absPath) {
			return false
		}
		isDir, err := u.IsDirectory(absPath)
		if err == nil && isDir {
			return false
		}
	}

	parsed, err := url.Parse(getSrc)
	if err != nil || parsed.Scheme == "" {
		return true
	}

	supportedSchemes := map[string]bool{
		"http":      true,
		"https":     true,
		"git":       true,
		"hg":        true,
		"s3":        true,
		"gcs":       true,
		"file":      true,
		"oci":       true,
		"ssh":       true,
		"git+ssh":   true,
		"git+https": true,
	}

	if _, ok := supportedSchemes[parsed.Scheme]; ok {
		return false
	}

	return true
}

func createTempDir() (string, error) {
	// Create temp directory
	tempDir, err := os.MkdirTemp("", "atmos-vendor")
	if err != nil {
		return "", err
	}

	// Ensure directory permissions are restricted
	if err := os.Chmod(tempDir, tempDirPermissions); err != nil {
		return "", err
	}

	return tempDir, nil
}

func newInstallError(err error, name string) installedPkgMsg {
	return installedPkgMsg{
		err:  fmt.Errorf("%s: %w", name, err),
		name: name,
	}
}

func ExecuteInstall(installer pkgVendor, dryRun bool, atmosConfig *schema.AtmosConfiguration) tea.Cmd {
	if installer.atmosPackage != nil {
		return downloadAndInstall(installer.atmosPackage, dryRun, atmosConfig)
	}

	if installer.componentPackage != nil {
		return downloadComponentAndInstall(installer.componentPackage, dryRun, atmosConfig)
	}

	// No valid package provided
	return func() tea.Msg {
		err := fmt.Errorf("%w: %s", ErrValidPackage, installer.name)
		return installedPkgMsg{
			err:  err,
			name: installer.name,
		}
	}
}<|MERGE_RESOLUTION|>--- conflicted
+++ resolved
@@ -360,11 +360,8 @@
 	switch p.pkgType {
 	case pkgTypeRemote:
 		// Use go-getter to download remote packages
-<<<<<<< HEAD
+
 		if err := downloader.NewGoGetterDownloader(atmosConfig).Fetch(p.uri, *tempDir, downloader.ClientModeAny, 10*time.Minute); err != nil {
-=======
-		if err := u.GoGetterGet(*atmosConfig, p.uri, *tempDir, getter.ClientModeAny, 10*time.Minute); err != nil {
->>>>>>> 274eb995
 			return fmt.Errorf("failed to download package: %w", err)
 		}
 
@@ -398,11 +395,7 @@
 
 	if needsCustomDetection(p.uri) {
 		log.Debug("Custom detection required for URI", "uri", p.uri)
-<<<<<<< HEAD
 		detector := downloader.NewCustomGitDetector(atmosConfig, "")
-=======
-		detector := &u.CustomGitDetector{AtmosConfig: *atmosConfig, Source: ""}
->>>>>>> 274eb995
 		_, _, err := detector.Detect(p.uri, "")
 		if err != nil {
 			return installedPkgMsg{
