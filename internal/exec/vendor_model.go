package exec

import (
	"errors"
	"fmt"
	"os"
	"path/filepath"
	"strings"
	"time"

	log "github.com/charmbracelet/log"

	"github.com/charmbracelet/bubbles/progress"
	"github.com/charmbracelet/bubbles/spinner"
	tea "github.com/charmbracelet/bubbletea"
	"github.com/charmbracelet/lipgloss"
	log "github.com/charmbracelet/log"
	"github.com/hashicorp/go-getter"
	cp "github.com/otiai10/copy"

	"github.com/cloudposse/atmos/internal/tui/templates/term"
	"github.com/cloudposse/atmos/pkg/schema"
	"github.com/cloudposse/atmos/pkg/ui/theme"
)

type pkgType int

const (
	tempDirPermissions         = 0o700
	progressBarWidth           = 30
	maxWidth                   = 120
	pkgTypeRemote      pkgType = iota
	pkgTypeOci
	pkgTypeLocal
)

var (
	ErrValidPackage       = errors.New("no valid installer package provided for")
	ErrTUIModel           = errors.New("failed to initialize TUI model")
	ErrUnknownPackageType = errors.New("unknown package type")
	currentPkgNameStyle   = theme.Styles.PackageName
	doneStyle             = lipgloss.NewStyle().Margin(1, 2)
	checkMark             = theme.Styles.Checkmark
	xMark                 = theme.Styles.XMark
	grayColor             = theme.Styles.GrayText
)

type installedPkgMsg struct {
	err  error
	name string
}

func (p pkgType) String() string {
	names := [...]string{"remote", "oci", "local"}
	if p < pkgTypeRemote || p > pkgTypeLocal {
		return "unknown"
	}
	return names[p]
}

type pkgVendor struct {
	name             string
	version          string
	atmosPackage     *pkgAtmosVendor
	componentPackage *pkgComponentVendor
}

type pkgAtmosVendor struct {
	uri               string
	name              string
	targetPath        string
	sourceIsLocalFile bool
	pkgType           pkgType
	version           string
	atmosVendorSource schema.AtmosVendorSource
}
type pkgComponentVendor struct {
	uri                 string
	name                string
	sourceIsLocalFile   bool
	pkgType             pkgType
	version             string
	vendorComponentSpec *schema.VendorComponentSpec
	componentPath       string
	IsComponent         bool
	IsMixins            bool
	mixinFilename       string
}

type modelVendor struct {
	packages    []pkgVendor
	index       int
	width       int
	height      int
	spinner     spinner.Model
	progress    progress.Model
	done        bool
	dryRun      bool
	failedPkg   int
	atmosConfig *schema.AtmosConfiguration
	isTTY       bool
}

func executeVendorModel[T pkgComponentVendor | pkgAtmosVendor](
	packages []T,
	dryRun bool,
	atmosConfig *schema.AtmosConfiguration,
) error {
	if len(packages) == 0 {
		return nil
	}
	// Initialize model based on package type
	model, err := newModelVendor(packages, dryRun, atmosConfig)
	if err != nil {
		return fmt.Errorf("%w: %v (verify terminal capabilities and permissions)", ErrTUIModel, err)
	}

	var opts []tea.ProgramOption
	if !term.IsTTYSupportForStdout() {
		opts = []tea.ProgramOption{tea.WithoutRenderer(), tea.WithInput(nil)}
		log.Warn("No TTY detected. Falling back to basic output. This can happen when no terminal is attached or when commands are pipelined.")
	}

	if _, err := tea.NewProgram(&model, opts...).Run(); err != nil {
		return fmt.Errorf("execution failed: %w", err)
	}

	if model.failedPkg > 0 {
		return fmt.Errorf("%w: %d", ErrVendorComponents, model.failedPkg)
	}
	return nil
}

func newModelVendor[T pkgComponentVendor | pkgAtmosVendor](
	pkgs []T,
	dryRun bool,
	atmosConfig *schema.AtmosConfiguration,
) (modelVendor, error) {
	p := progress.New(
		progress.WithDefaultGradient(),
		progress.WithWidth(progressBarWidth),
		progress.WithoutPercentage(),
	)
	s := spinner.New()
	s.Style = theme.Styles.Link

	if len(pkgs) == 0 {
		return modelVendor{done: true}, nil
	}

	vendorPks := make([]pkgVendor, len(pkgs))

	// Determine type once using first element
	switch any(pkgs[0]).(type) {
	case pkgComponentVendor:
		for i := range pkgs {
			// Get original element from slice
			cp := any(pkgs[i]).(pkgComponentVendor)
			vendorPks[i] = pkgVendor{
				name:             cp.name,
				version:          cp.version,
				componentPackage: &cp,
			}
		}
	case pkgAtmosVendor:
		for i := range pkgs {
			ap := any(pkgs[i]).(pkgAtmosVendor)
			vendorPks[i] = pkgVendor{
				name:         ap.name,
				version:      ap.version,
				atmosPackage: &ap,
			}
		}
	}

	return modelVendor{
		packages:    vendorPks,
		spinner:     s,
		progress:    p,
		dryRun:      dryRun,
		atmosConfig: atmosConfig,
		isTTY:       term.IsTTYSupportForStdout(),
	}, nil
}

func (m *modelVendor) Init() tea.Cmd {
	if len(m.packages) == 0 {
		m.done = true
		return nil
	}
	return tea.Batch(ExecuteInstall(m.packages[0], m.dryRun, m.atmosConfig), m.spinner.Tick)
}

func (m *modelVendor) Update(msg tea.Msg) (tea.Model, tea.Cmd) {
	switch msg := msg.(type) {
	case tea.WindowSizeMsg:
		m.width, m.height = msg.Width, msg.Height
		if m.width > maxWidth {
			m.width = maxWidth
		}

	case tea.KeyMsg:
		if cmd := m.handleKeyPress(msg); cmd != nil {
			return m, cmd
		}

	case installedPkgMsg:
		return m.handleInstalledPkgMsg(&msg)
	case spinner.TickMsg:
		var cmd tea.Cmd
		m.spinner, cmd = m.spinner.Update(msg)
		return m, cmd
	case progress.FrameMsg:
		newModel, cmd := m.progress.Update(msg)
		if newModel, ok := newModel.(progress.Model); ok {
			m.progress = newModel
		}
		return m, cmd
	}
	return m, nil
}

func (m *modelVendor) handleKeyPress(msg tea.KeyMsg) tea.Cmd {
	switch msg.String() {
	case "ctrl+c", "esc", "q":
		return tea.Quit
	}
	return nil
}

func (m *modelVendor) handleInstalledPkgMsg(msg *installedPkgMsg) (tea.Model, tea.Cmd) {
	// ensure index is within bounds
	if m.index >= len(m.packages) {
		return m, nil
	}
	pkg := m.packages[m.index]

	mark := checkMark
	errMsg := ""
	if msg.err != nil {
		errMsg = fmt.Sprintf("Failed to vendor %s: error : %s", pkg.name, msg.err)
		if !m.isTTY {
			log.Error(errMsg)
		}
		mark = xMark
		m.failedPkg++
	}
	version := ""
	if pkg.version != "" {
		version = fmt.Sprintf("(%s)", pkg.version)
	}
	if m.index >= len(m.packages)-1 {
		// Everything's been installed. We're done!
		m.done = true
		m.logNonNTYFinalStatus(pkg, &mark)
		version := grayColor.Render(version)
		return m, tea.Sequence(
			tea.Printf("%s %s %s %s", mark, pkg.name, version, errMsg),
			tea.Quit,
		)
	}
	if !m.isTTY {
		log.Info(fmt.Sprintf("%s %s %s", mark, pkg.name, version))
	}
	m.index++
	// Update progress bar
	progressCmd := m.progress.SetPercent(float64(m.index) / float64(len(m.packages)))

	version = grayColor.Render(version)
	return m, tea.Batch(
		progressCmd,
		tea.Printf("%s %s %s %s", mark, pkg.name, version, errMsg),   // print message above our program
		ExecuteInstall(m.packages[m.index], m.dryRun, m.atmosConfig), // download the next package
	)
}

func (m *modelVendor) logNonNTYFinalStatus(pkg pkgVendor, mark *lipgloss.Style) {
	if m.isTTY {
		return
	}

	version := ""
	if pkg.version != "" {
		version = fmt.Sprintf("(%s)", pkg.version)
	}
	log.Info(fmt.Sprintf("%s %s %s", mark, pkg.name, version))

	if m.dryRun {
		log.Info("Done! Dry run completed. No components vendored.\n")
	}

	if m.failedPkg > 0 {
		log.Info(fmt.Sprintf("Vendored %d components. Failed to vendor %d components.\n",
			len(m.packages)-m.failedPkg, m.failedPkg))
	}

	log.Info(fmt.Sprintf("Vendored %d components.\n", len(m.packages)))
}

func (m *modelVendor) View() string {
	n := len(m.packages)
	w := lipgloss.Width(fmt.Sprintf("%d", n))
	if m.done {
		if m.dryRun {
			return doneStyle.Render("Done! Dry run completed. No components vendored.\n")
		}
		if m.failedPkg > 0 {
			return doneStyle.Render(fmt.Sprintf("Vendored %d components. Failed to vendor %d components.\n", n-m.failedPkg, m.failedPkg))
		}
		return doneStyle.Render(fmt.Sprintf("Vendored %d components.\n", n))
	}

	pkgCount := fmt.Sprintf(" %*d/%*d", w, m.index, w, n)
	spin := m.spinner.View() + " "
	prog := m.progress.View()
	cellsAvail := max(0, m.width-lipgloss.Width(spin+prog+pkgCount))
	if m.index >= len(m.packages) {
		return ""
	}
	pkgName := currentPkgNameStyle.Render(m.packages[m.index].name)

	info := lipgloss.NewStyle().MaxWidth(cellsAvail).Render("Pulling " + pkgName)

	cellsRemaining := max(0, m.width-lipgloss.Width(spin+info+prog+pkgCount))
	gap := strings.Repeat(" ", cellsRemaining)

	return spin + info + gap + prog + pkgCount
}

func max(a, b int) int {
	if a > b {
		return a
	}
	return b
}

<<<<<<< HEAD
func downloadAndInstall(p *pkgAtmosVendor, dryRun bool, atmosConfig schema.AtmosConfiguration) tea.Cmd { //nolint:gocritic
=======
func downloadAndInstall(p *pkgAtmosVendor, dryRun bool, atmosConfig *schema.AtmosConfiguration) tea.Cmd {
>>>>>>> 7d5731de
	return func() tea.Msg {
		log.Debug("Downloading and installing package", "package", p.name)
		if dryRun {
<<<<<<< HEAD
			log.Debug("Entering dry-run flow for generic vendoring (not a component or mixin)", "package", p.name)
			detector := &CustomGitDetector{AtmosConfig: &atmosConfig}
			_, _, err := detector.Detect(p.uri, "")
			if err != nil {
				return installedPkgMsg{
					err:  fmt.Errorf("dry-run: detection failed: %w", err),
					name: p.name,
				}
			}
			return installedPkgMsg{err: nil, name: p.name}
		} // Create temp directory
		tempDir, err := os.MkdirTemp("", "atmos-vendor")
=======
			return handleDryRunInstall(p)
		}
		tempDir, err := createTempDir()
>>>>>>> 7d5731de
		if err != nil {
			return newInstallError(err, p.name)
		}
<<<<<<< HEAD
		// Ensure directory permissions are restricted
		if err := os.Chmod(tempDir, 0o700); err != nil {
			return installedPkgMsg{
				err:  fmt.Errorf("failed to set temp directory permissions: %w", err),
				name: p.name,
			}
		}

		defer removeTempDir(atmosConfig, tempDir)

		switch p.pkgType {
		case pkgTypeRemote:
			// Use go-getter to download remote packages
			if err := GoGetterGet(&atmosConfig, p.uri, tempDir, getter.ClientModeAny, 10*time.Minute); err != nil {
				return installedPkgMsg{
					err:  fmt.Errorf("failed to download package: %w", err),
					name: p.name,
				}
			}

		case pkgTypeOci:
			// Process OCI images
			if err := processOciImage(atmosConfig, p.uri, tempDir); err != nil {
				return installedPkgMsg{
					err:  fmt.Errorf("failed to process OCI image: %w", err),
					name: p.name,
				}
			}

		case pkgTypeLocal:
			// Copy from local file system
			copyOptions := cp.Options{
				PreserveTimes: false,
				PreserveOwner: false,
				OnSymlink:     func(src string) cp.SymlinkAction { return cp.Deep },
			}
			if p.sourceIsLocalFile {
				tempDir = filepath.Join(tempDir, SanitizeFileName(p.uri))
			}
			if err := cp.Copy(p.uri, tempDir, copyOptions); err != nil {
				return installedPkgMsg{
					err:  fmt.Errorf("failed to copy package: %w", err),
					name: p.name,
				}
			}
		default:
			return installedPkgMsg{
				err:  fmt.Errorf("unknown package type %s for package %s", p.pkgType.String(), p.name),
				name: p.name,
			}
=======
>>>>>>> 7d5731de

		defer removeTempDir(*atmosConfig, tempDir)
		if err := p.installer(&tempDir, atmosConfig); err != nil {
			return newInstallError(err, p.name)
		}
		if err := copyToTarget(tempDir, p.targetPath, &p.atmosVendorSource, p.sourceIsLocalFile, p.uri); err != nil {
			return newInstallError(fmt.Errorf("failed to copy package: %w", err), p.name)
		}
		return installedPkgMsg{
			err:  nil,
			name: p.name,
		}
	}
}

func (p *pkgAtmosVendor) installer(tempDir *string, atmosConfig *schema.AtmosConfiguration) error {
	switch p.pkgType {
	case pkgTypeRemote:
		// Use go-getter to download remote packages
		if err := GoGetterGet(atmosConfig, p.uri, *tempDir, getter.ClientModeAny, 10*time.Minute); err != nil {
			return fmt.Errorf("failed to download package: %w", err)
		}

	case pkgTypeOci:
		// Process OCI images
		if err := processOciImage(atmosConfig, p.uri, *tempDir); err != nil {
			return fmt.Errorf("failed to process OCI image: %w", err)
		}

	case pkgTypeLocal:
		// Copy from local file system
		copyOptions := cp.Options{
			PreserveTimes: false,
			PreserveOwner: false,
			OnSymlink:     func(src string) cp.SymlinkAction { return cp.Deep },
		}
		if p.sourceIsLocalFile {
			*tempDir = filepath.Join(*tempDir, SanitizeFileName(p.uri))
		}
		if err := cp.Copy(p.uri, *tempDir, copyOptions); err != nil {
			return fmt.Errorf("failed to copy package: %w", err)
		}
	default:
		return fmt.Errorf("%w %s for package %s", ErrUnknownPackageType, p.pkgType.String(), p.name)
	}
	return nil
}

func handleDryRunInstall(p *pkgAtmosVendor) tea.Msg {
	// Simulate the action
	time.Sleep(500 * time.Millisecond)
	return installedPkgMsg{
		err:  nil,
		name: p.name,
	}
}

func createTempDir() (string, error) {
	// Create temp directory
	tempDir, err := os.MkdirTemp("", "atmos-vendor")
	if err != nil {
		return "", err
	}

	// Ensure directory permissions are restricted
	if err := os.Chmod(tempDir, tempDirPermissions); err != nil {
		return "", err
	}

	return tempDir, nil
}

func newInstallError(err error, name string) installedPkgMsg {
	return installedPkgMsg{
		err:  fmt.Errorf("%s: %w", name, err),
		name: name,
	}
}

func ExecuteInstall(installer pkgVendor, dryRun bool, atmosConfig *schema.AtmosConfiguration) tea.Cmd {
	if installer.atmosPackage != nil {
		return downloadAndInstall(installer.atmosPackage, dryRun, atmosConfig)
	}

	if installer.componentPackage != nil {
		return downloadComponentAndInstall(installer.componentPackage, dryRun, atmosConfig)
	}

	// No valid package provided
	return func() tea.Msg {
		err := fmt.Errorf("%w: %s", ErrValidPackage, installer.name)
		return installedPkgMsg{
			err:  err,
			name: installer.name,
		}
	}
}<|MERGE_RESOLUTION|>--- conflicted
+++ resolved
@@ -7,8 +7,6 @@
 	"path/filepath"
 	"strings"
 	"time"
-
-	log "github.com/charmbracelet/log"
 
 	"github.com/charmbracelet/bubbles/progress"
 	"github.com/charmbracelet/bubbles/spinner"
@@ -334,88 +332,16 @@
 	return b
 }
 
-<<<<<<< HEAD
-func downloadAndInstall(p *pkgAtmosVendor, dryRun bool, atmosConfig schema.AtmosConfiguration) tea.Cmd { //nolint:gocritic
-=======
 func downloadAndInstall(p *pkgAtmosVendor, dryRun bool, atmosConfig *schema.AtmosConfiguration) tea.Cmd {
->>>>>>> 7d5731de
 	return func() tea.Msg {
 		log.Debug("Downloading and installing package", "package", p.name)
 		if dryRun {
-<<<<<<< HEAD
-			log.Debug("Entering dry-run flow for generic vendoring (not a component or mixin)", "package", p.name)
-			detector := &CustomGitDetector{AtmosConfig: &atmosConfig}
-			_, _, err := detector.Detect(p.uri, "")
-			if err != nil {
-				return installedPkgMsg{
-					err:  fmt.Errorf("dry-run: detection failed: %w", err),
-					name: p.name,
-				}
-			}
-			return installedPkgMsg{err: nil, name: p.name}
-		} // Create temp directory
-		tempDir, err := os.MkdirTemp("", "atmos-vendor")
-=======
 			return handleDryRunInstall(p)
 		}
 		tempDir, err := createTempDir()
->>>>>>> 7d5731de
 		if err != nil {
 			return newInstallError(err, p.name)
 		}
-<<<<<<< HEAD
-		// Ensure directory permissions are restricted
-		if err := os.Chmod(tempDir, 0o700); err != nil {
-			return installedPkgMsg{
-				err:  fmt.Errorf("failed to set temp directory permissions: %w", err),
-				name: p.name,
-			}
-		}
-
-		defer removeTempDir(atmosConfig, tempDir)
-
-		switch p.pkgType {
-		case pkgTypeRemote:
-			// Use go-getter to download remote packages
-			if err := GoGetterGet(&atmosConfig, p.uri, tempDir, getter.ClientModeAny, 10*time.Minute); err != nil {
-				return installedPkgMsg{
-					err:  fmt.Errorf("failed to download package: %w", err),
-					name: p.name,
-				}
-			}
-
-		case pkgTypeOci:
-			// Process OCI images
-			if err := processOciImage(atmosConfig, p.uri, tempDir); err != nil {
-				return installedPkgMsg{
-					err:  fmt.Errorf("failed to process OCI image: %w", err),
-					name: p.name,
-				}
-			}
-
-		case pkgTypeLocal:
-			// Copy from local file system
-			copyOptions := cp.Options{
-				PreserveTimes: false,
-				PreserveOwner: false,
-				OnSymlink:     func(src string) cp.SymlinkAction { return cp.Deep },
-			}
-			if p.sourceIsLocalFile {
-				tempDir = filepath.Join(tempDir, SanitizeFileName(p.uri))
-			}
-			if err := cp.Copy(p.uri, tempDir, copyOptions); err != nil {
-				return installedPkgMsg{
-					err:  fmt.Errorf("failed to copy package: %w", err),
-					name: p.name,
-				}
-			}
-		default:
-			return installedPkgMsg{
-				err:  fmt.Errorf("unknown package type %s for package %s", p.pkgType.String(), p.name),
-				name: p.name,
-			}
-=======
->>>>>>> 7d5731de
 
 		defer removeTempDir(*atmosConfig, tempDir)
 		if err := p.installer(&tempDir, atmosConfig); err != nil {
