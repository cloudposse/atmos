--- conflicted
+++ resolved
@@ -342,59 +342,6 @@
 		if err != nil {
 			return newInstallError(err, p.name)
 		}
-<<<<<<< HEAD
-		// Ensure directory permissions are restricted
-		if err := os.Chmod(tempDir, 0o700); err != nil {
-			return installedPkgMsg{
-				err:  fmt.Errorf("failed to set temp directory permissions: %w", err),
-				name: p.name,
-			}
-		}
-
-		defer removeTempDir(atmosConfig, tempDir)
-
-		switch p.pkgType {
-		case pkgTypeRemote:
-			// Use go-getter to download remote packages
-			if err := GoGetterGet(&atmosConfig, p.uri, tempDir, getter.ClientModeAny, 10*time.Minute); err != nil {
-				return installedPkgMsg{
-					err:  fmt.Errorf("failed to download package: %w", err),
-					name: p.name,
-				}
-			}
-
-		case pkgTypeOci:
-			// Process OCI images
-			if err := processOciImage(atmosConfig, p.uri, tempDir); err != nil {
-				return installedPkgMsg{
-					err:  fmt.Errorf("failed to process OCI image: %w", err),
-					name: p.name,
-				}
-			}
-
-		case pkgTypeLocal:
-			// Copy from local file system
-			copyOptions := cp.Options{
-				PreserveTimes: false,
-				PreserveOwner: false,
-				OnSymlink:     func(src string) cp.SymlinkAction { return cp.Deep },
-			}
-			if p.sourceIsLocalFile {
-				tempDir = filepath.Join(tempDir, SanitizeFileName(p.uri))
-			}
-			if err := cp.Copy(p.uri, tempDir, copyOptions); err != nil {
-				return installedPkgMsg{
-					err:  fmt.Errorf("failed to copy package: %w", err),
-					name: p.name,
-				}
-			}
-		default:
-			return installedPkgMsg{
-				err:  fmt.Errorf("unknown package type %s for package %s", p.pkgType.String(), p.name),
-				name: p.name,
-			}
-=======
->>>>>>> 63dff98a
 
 		defer removeTempDir(*atmosConfig, tempDir)
 		if err := p.installer(&tempDir, atmosConfig); err != nil {
@@ -414,7 +361,7 @@
 	switch p.pkgType {
 	case pkgTypeRemote:
 		// Use go-getter to download remote packages
-		if err := GoGetterGet(*atmosConfig, p.uri, *tempDir, getter.ClientModeAny, 10*time.Minute); err != nil {
+		if err := GoGetterGet(atmosConfig, p.uri, *tempDir, getter.ClientModeAny, 10*time.Minute); err != nil {
 			return fmt.Errorf("failed to download package: %w", err)
 		}
 
