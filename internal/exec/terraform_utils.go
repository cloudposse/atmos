package exec

import (
	"errors"
	"fmt"
	"os"
	"path/filepath"

	l "github.com/charmbracelet/log"
	"github.com/spf13/cobra"

	"github.com/cloudposse/atmos/pkg/schema"
	u "github.com/cloudposse/atmos/pkg/utils"
)

func checkTerraformConfig(atmosConfig schema.AtmosConfiguration) error {
	if len(atmosConfig.Components.Terraform.BasePath) < 1 {
		return errors.New("Base path to terraform components must be provided in 'components.terraform.base_path' config or " +
			"'ATMOS_COMPONENTS_TERRAFORM_BASE_PATH' ENV variable")
	}

	return nil
}

// cleanTerraformWorkspace deletes the `.terraform/environment` file from the component directory.
// The `.terraform/environment` file contains the name of the currently selected workspace,
// helping Terraform identify the active workspace context for managing your infrastructure.
// We delete the file to prevent the Terraform prompt asking to select the default or the
// previously used workspace. This happens when different backends are used for the same component.
func cleanTerraformWorkspace(atmosConfig schema.AtmosConfiguration, componentPath string) {
	// Get `TF_DATA_DIR` ENV variable, default to `.terraform` if not set
	tfDataDir := os.Getenv("TF_DATA_DIR")
	if tfDataDir == "" {
		tfDataDir = ".terraform"
	}

	// Convert relative path to absolute
	if !filepath.IsAbs(tfDataDir) {
		tfDataDir = filepath.Join(componentPath, tfDataDir)
	}

	// Ensure the path is cleaned properly
	tfDataDir = filepath.Clean(tfDataDir)

	// Construct the full file path
	filePath := filepath.Join(tfDataDir, "environment")

	// Check if the file exists before attempting deletion
	if _, err := os.Stat(filePath); err == nil {
		l.Debug("Terraform environment file found. Proceeding with deletion.", "file", filePath)

		if err := os.Remove(filePath); err != nil {
			l.Debug("Failed to delete Terraform environment file.", "file", filePath, "error", err)
		} else {
			l.Debug("Successfully deleted Terraform environment file.", "file", filePath)
		}
	} else if os.IsNotExist(err) {
		l.Debug("Terraform environment file not found. No action needed.", "file", filePath)
	} else {
		l.Debug("Error checking Terraform environment file.", "file", filePath, "error", err)
	}
}

func shouldProcessStacks(info *schema.ConfigAndStacksInfo) (bool, bool) {
	shouldProcessStacks := true
	shouldCheckStack := true

	if info.SubCommand == "clean" {
		if info.ComponentFromArg == "" {
			shouldProcessStacks = false
		}
		shouldCheckStack = info.Stack != ""

	}

	return shouldProcessStacks, shouldCheckStack
}

func generateBackendConfig(atmosConfig *schema.AtmosConfiguration, info *schema.ConfigAndStacksInfo, workingDir string) error {
	// Auto-generate backend file
	if atmosConfig.Components.Terraform.AutoGenerateBackendFile {
		backendFileName := filepath.Join(workingDir, "backend.tf.json")

		l.Debug("Writing the backend config to file.", "file", backendFileName)

		if !info.DryRun {
			componentBackendConfig, err := generateComponentBackendConfig(info.ComponentBackendType, info.ComponentBackendSection, info.TerraformWorkspace)
			if err != nil {
				return err
			}

			err = u.WriteToFileAsJSON(backendFileName, componentBackendConfig, 0o600)
			if err != nil {
				return err
			}
		}
	}

	return nil
}

func generateProviderOverrides(atmosConfig *schema.AtmosConfiguration, info *schema.ConfigAndStacksInfo, workingDir string) error {
	// Generate `providers_override.tf.json` file if the `providers` section is configured
	if len(info.ComponentProvidersSection) > 0 {
		providerOverrideFileName := filepath.Join(workingDir, "providers_override.tf.json")

		l.Debug("Writing the provider overrides to file.", "file", providerOverrideFileName)

		if !info.DryRun {
			providerOverrides := generateComponentProviderOverrides(info.ComponentProvidersSection)
			err := u.WriteToFileAsJSON(providerOverrideFileName, providerOverrides, 0o600)
			return err
		}
	}
	return nil
}

// needProcessTemplatesAndYamlFunctions checks if a Terraform command
// requires the `Go` templates and Atmos YAML functions to be processed
func needProcessTemplatesAndYamlFunctions(command string) bool {
	commandsThatNeedFuncProcessing := []string{
		"init",
		"plan",
		"apply",
		"deploy",
		"destroy",
		"generate",
		"output",
		"clean",
		"shell",
		"write",
		"force-unlock",
		"import",
		"refresh",
		"show",
		"taint",
		"untaint",
		"validate",
		"state list",
		"state mv",
		"state pull",
		"state push",
		"state replace-provider",
		"state rm",
		"state show",
	}
	return u.SliceContainsString(commandsThatNeedFuncProcessing, command)
}

<<<<<<< HEAD
// ExecuteTerraformAffected executes `atmos terraform --affected`
func ExecuteTerraformAffected(cmd *cobra.Command, args []string, info schema.ConfigAndStacksInfo) error {
	// Add these flags here because `atmos describe affected` reads/needs them, but `atmos terraform --affected` does not define them
	cmd.PersistentFlags().String("file", "", "")
	cmd.PersistentFlags().String("format", "yaml", "")
	cmd.PersistentFlags().Bool("verbose", false, "")
	cmd.PersistentFlags().Bool("include-spacelift-admin-stacks", false, "")
	cmd.PersistentFlags().Bool("include-settings", false, "")
	cmd.PersistentFlags().Bool("upload", false, "")
	cmd.PersistentFlags().StringP("query", "q", "", "")

	cliArgs, err := parseDescribeAffectedCliArgs(cmd, args)
	if err != nil {
		return err
	}

	cliArgs.IncludeSpaceliftAdminStacks = false
	cliArgs.IncludeSettings = false
	cliArgs.Upload = false
	cliArgs.OutputFile = ""
	cliArgs.Query = ""

	// https://atmos.tools/cli/commands/describe/affected
	affectedList, _, _, _, err := ExecuteDescribeAffected(cliArgs)
	if err != nil {
		return err
	}

	affectedYaml, err := u.ConvertToYAML(affectedList)
	if err != nil {
		return err
	}
	l.Debug("Affected components:\n" + affectedYaml)

	for _, affected := range affectedList {
		err = executeTerraformAffectedComponent(affected, info, "", "", cliArgs)
		if err != nil {
			return err
		}
	}

	return nil
}

// executeTerraformAffectedComponent recursively processes the affected components in the dependency order
func executeTerraformAffectedComponent(
	affected schema.Affected,
	info schema.ConfigAndStacksInfo,
	parentComponent string,
	parentStack string,
	args DescribeAffectedCmdArgs,
) error {
	// If the affected component is included as dependent in other components, don't process it now,
	// it will be processed in the dependency order
	if !affected.IncludedInDependents {
		info.Component = affected.Component
		info.ComponentFromArg = affected.Component
		info.Stack = affected.Stack

		if parentComponent != "" && parentStack != "" {
			l.Debug(fmt.Sprintf("Executing 'atmos terraform %s %s -s %s' as dependency of component '%s' in stack '%s'",
				info.SubCommand,
				affected.Component,
				affected.Stack,
				parentComponent,
				parentStack,
			))
		} else {
			l.Debug(fmt.Sprintf("Executing 'atmos terraform %s %s -s %s'",
				info.SubCommand,
				affected.Component,
				affected.Stack,
			))
		}

		// Execute the terraform command for the affected component
		//err := ExecuteTerraform(info)
		//if err != nil {
		//	return err
		//}
	} else if args.IncludeDependents {
		if parentComponent != "" && parentStack != "" {
			l.Debug(fmt.Sprintf("Skipping 'atmos terraform %s %s -s %s' because it's a dependency of component '%s' in stack '%s'",
				info.SubCommand,
				affected.Component,
				affected.Stack,
				parentComponent,
				parentStack,
			))
		} else {
			l.Debug(fmt.Sprintf("Skipping 'atmos terraform %s %s -s %s' because it's a dependency of another component",
				info.SubCommand,
				affected.Component,
				affected.Stack,
			))
		}
	}

	if args.IncludeDependents {
		for _, dep := range affected.Dependents {
			affectedDep := schema.Affected{
				Component:  dep.Component,
				Stack:      dep.Stack,
				Dependents: dep.Dependents,
			}
			err := executeTerraformAffectedComponent(affectedDep, info, affected.Component, affected.Stack, args)
			if err != nil {
				return err
			}
		}
	}

	return nil
}

// ExecuteTerraformAll executes `atmos terraform --all`
func ExecuteTerraformAll(cmd *cobra.Command, args []string, info schema.ConfigAndStacksInfo) error {
	return nil
=======
// isWorkspacesEnabled checks if Terraform workspaces are enabled for a component.
// Workspaces are enabled by default except for:
// 1. When explicitly disabled via workspaces_enabled: false in `atmos.yaml`.
// 2. When using HTTP backend (which doesn't support workspaces).
func isWorkspacesEnabled(atmosConfig *schema.AtmosConfiguration, info *schema.ConfigAndStacksInfo) bool {
	// Check if using HTTP backend first, as it doesn't support workspaces
	if info.ComponentBackendType == "http" {
		// If workspaces are explicitly enabled for HTTP backend, log a warning.
		if atmosConfig.Components.Terraform.WorkspacesEnabled != nil && *atmosConfig.Components.Terraform.WorkspacesEnabled {
			l.Warn("ignoring unsupported workspaces `enabled` setting for HTTP backend type.",
				"backend", "http",
				"component", info.Component)
		}
		return false
	}

	// Check if workspaces are explicitly disabled.
	if atmosConfig.Components.Terraform.WorkspacesEnabled != nil && !*atmosConfig.Components.Terraform.WorkspacesEnabled {
		return false
	}

	return true
>>>>>>> acf4e0a5
}<|MERGE_RESOLUTION|>--- conflicted
+++ resolved
@@ -147,7 +147,30 @@
 	return u.SliceContainsString(commandsThatNeedFuncProcessing, command)
 }
 
-<<<<<<< HEAD
+// isWorkspacesEnabled checks if Terraform workspaces are enabled for a component.
+// Workspaces are enabled by default except for:
+// 1. When explicitly disabled via workspaces_enabled: false in `atmos.yaml`.
+// 2. When using HTTP backend (which doesn't support workspaces).
+func isWorkspacesEnabled(atmosConfig *schema.AtmosConfiguration, info *schema.ConfigAndStacksInfo) bool {
+	// Check if using HTTP backend first, as it doesn't support workspaces
+	if info.ComponentBackendType == "http" {
+		// If workspaces are explicitly enabled for HTTP backend, log a warning.
+		if atmosConfig.Components.Terraform.WorkspacesEnabled != nil && *atmosConfig.Components.Terraform.WorkspacesEnabled {
+			l.Warn("ignoring unsupported workspaces `enabled` setting for HTTP backend type.",
+				"backend", "http",
+				"component", info.Component)
+		}
+		return false
+	}
+
+	// Check if workspaces are explicitly disabled.
+	if atmosConfig.Components.Terraform.WorkspacesEnabled != nil && !*atmosConfig.Components.Terraform.WorkspacesEnabled {
+		return false
+	}
+
+	return true
+}
+
 // ExecuteTerraformAffected executes `atmos terraform --affected`
 func ExecuteTerraformAffected(cmd *cobra.Command, args []string, info schema.ConfigAndStacksInfo) error {
 	// Add these flags here because `atmos describe affected` reads/needs them, but `atmos terraform --affected` does not define them
@@ -266,28 +289,4 @@
 // ExecuteTerraformAll executes `atmos terraform --all`
 func ExecuteTerraformAll(cmd *cobra.Command, args []string, info schema.ConfigAndStacksInfo) error {
 	return nil
-=======
-// isWorkspacesEnabled checks if Terraform workspaces are enabled for a component.
-// Workspaces are enabled by default except for:
-// 1. When explicitly disabled via workspaces_enabled: false in `atmos.yaml`.
-// 2. When using HTTP backend (which doesn't support workspaces).
-func isWorkspacesEnabled(atmosConfig *schema.AtmosConfiguration, info *schema.ConfigAndStacksInfo) bool {
-	// Check if using HTTP backend first, as it doesn't support workspaces
-	if info.ComponentBackendType == "http" {
-		// If workspaces are explicitly enabled for HTTP backend, log a warning.
-		if atmosConfig.Components.Terraform.WorkspacesEnabled != nil && *atmosConfig.Components.Terraform.WorkspacesEnabled {
-			l.Warn("ignoring unsupported workspaces `enabled` setting for HTTP backend type.",
-				"backend", "http",
-				"component", info.Component)
-		}
-		return false
-	}
-
-	// Check if workspaces are explicitly disabled.
-	if atmosConfig.Components.Terraform.WorkspacesEnabled != nil && !*atmosConfig.Components.Terraform.WorkspacesEnabled {
-		return false
-	}
-
-	return true
->>>>>>> acf4e0a5
 }