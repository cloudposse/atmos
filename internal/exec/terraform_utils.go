package exec

import (
	"errors"
	"os"
	"path/filepath"

	"github.com/charmbracelet/log"

	"github.com/cloudposse/atmos/pkg/schema"
	u "github.com/cloudposse/atmos/pkg/utils"
)

func checkTerraformConfig(atmosConfig schema.AtmosConfiguration) error {
	if len(atmosConfig.Components.Terraform.BasePath) < 1 {
		return errors.New("Base path to terraform components must be provided in 'components.terraform.base_path' config or " +
			"'ATMOS_COMPONENTS_TERRAFORM_BASE_PATH' ENV variable")
	}

	return nil
}

// cleanTerraformWorkspace deletes the `.terraform/environment` file from the component directory.
// The `.terraform/environment` file contains the name of the currently selected workspace,
// helping Terraform identify the active workspace context for managing your infrastructure.
// We delete the file to prevent the Terraform prompt asking to select the default or the
// previously used workspace. This happens when different backends are used for the same component.
func cleanTerraformWorkspace(atmosConfig schema.AtmosConfiguration, componentPath string) {
	// Get `TF_DATA_DIR` ENV variable, default to `.terraform` if not set
	tfDataDir := os.Getenv("TF_DATA_DIR")
	if tfDataDir == "" {
		tfDataDir = ".terraform"
	}

	// Convert relative path to absolute
	if !filepath.IsAbs(tfDataDir) {
		tfDataDir = filepath.Join(componentPath, tfDataDir)
	}

	// Ensure the path is cleaned properly
	tfDataDir = filepath.Clean(tfDataDir)

	// Construct the full file path
	filePath := filepath.Join(tfDataDir, "environment")

	// Check if the file exists before attempting deletion
	if _, err := os.Stat(filePath); err == nil {
		log.Debug("Terraform environment file found. Proceeding with deletion.", "file", filePath)

		if err := os.Remove(filePath); err != nil {
			log.Debug("Failed to delete Terraform environment file.", "file", filePath, "error", err)
		} else {
			log.Debug("Successfully deleted Terraform environment file.", "file", filePath)
		}
	} else if os.IsNotExist(err) {
		log.Debug("Terraform environment file not found. No action needed.", "file", filePath)
	} else {
		log.Debug("Error checking Terraform environment file.", "file", filePath, "error", err)
	}
}

func shouldProcessStacks(info *schema.ConfigAndStacksInfo) (bool, bool) {
	shouldProcessStacks := true
	shouldCheckStack := true

	if info.SubCommand == "clean" {
		if info.ComponentFromArg == "" {
			shouldProcessStacks = false
		}
		shouldCheckStack = info.Stack != ""

	}

	return shouldProcessStacks, shouldCheckStack
}

func generateBackendConfig(atmosConfig *schema.AtmosConfiguration, info *schema.ConfigAndStacksInfo, workingDir string) error {
	// Auto-generate backend file
	if atmosConfig.Components.Terraform.AutoGenerateBackendFile {
		backendFileName := filepath.Join(workingDir, "backend.tf.json")

		log.Debug("Writing the backend config to file.", "file", backendFileName)

		if !info.DryRun {
			componentBackendConfig, err := generateComponentBackendConfig(info.ComponentBackendType, info.ComponentBackendSection, info.TerraformWorkspace)
			if err != nil {
				return err
			}

			err = u.WriteToFileAsJSON(backendFileName, componentBackendConfig, 0o600)
			if err != nil {
				return err
			}
		}
	}

	return nil
}

func generateProviderOverrides(atmosConfig *schema.AtmosConfiguration, info *schema.ConfigAndStacksInfo, workingDir string) error {
	// Generate `providers_override.tf.json` file if the `providers` section is configured
	if len(info.ComponentProvidersSection) > 0 {
		providerOverrideFileName := filepath.Join(workingDir, "providers_override.tf.json")

		log.Debug("Writing the provider overrides to file.", "file", providerOverrideFileName)

		if !info.DryRun {
			providerOverrides := generateComponentProviderOverrides(info.ComponentProvidersSection)
			err := u.WriteToFileAsJSON(providerOverrideFileName, providerOverrides, 0o600)
			return err
		}
	}
	return nil
}

// needProcessTemplatesAndYamlFunctions checks if a Terraform command
// requires pre-processing templates and YAML functions.
func needProcessTemplatesAndYamlFunctions(command string) bool {
	commandsThatNeedFuncProcessing := []string{
		"init",
		"plan",
		"apply",
		"deploy",
		"destroy",
		"generate",
		"output",
		"clean",
		"shell",
		"write",
		"force-unlock",
		"import",
		"refresh",
		"show",
		"taint",
		"untaint",
		"validate",
		"state list",
		"state mv",
		"state pull",
		"state push",
		"state replace-provider",
		"state rm",
		"state show",
	}
	return u.SliceContainsString(commandsThatNeedFuncProcessing, command)
}

// isWorkspacesEnabled checks if Terraform workspaces are enabled for a component.
// Workspaces are enabled by default except for:
// 1. When explicitly disabled via workspaces_enabled: false in `atmos.yaml`.
// 2. When using HTTP backend (which doesn't support workspaces).
func isWorkspacesEnabled(atmosConfig *schema.AtmosConfiguration, info *schema.ConfigAndStacksInfo) bool {
	// Check if using HTTP backend first, as it doesn't support workspaces
	if info.ComponentBackendType == "http" {
		// If workspaces are explicitly enabled for HTTP backend, log a warning.
		if atmosConfig.Components.Terraform.WorkspacesEnabled != nil && *atmosConfig.Components.Terraform.WorkspacesEnabled {
<<<<<<< HEAD
			log.Warn("ignoring the enabled setting for workspaces since HTTP backend doesn't support workspaces",
=======
			l.Warn("ignoring unsupported workspaces `enabled` setting for HTTP backend type.",
>>>>>>> b7436774
				"backend", "http",
				"component", info.Component)
		}
		return false
	}

	// Check if workspaces are explicitly disabled.
	if atmosConfig.Components.Terraform.WorkspacesEnabled != nil && !*atmosConfig.Components.Terraform.WorkspacesEnabled {
		return false
	}

	return true
}<|MERGE_RESOLUTION|>--- conflicted
+++ resolved
@@ -154,11 +154,7 @@
 	if info.ComponentBackendType == "http" {
 		// If workspaces are explicitly enabled for HTTP backend, log a warning.
 		if atmosConfig.Components.Terraform.WorkspacesEnabled != nil && *atmosConfig.Components.Terraform.WorkspacesEnabled {
-<<<<<<< HEAD
-			log.Warn("ignoring the enabled setting for workspaces since HTTP backend doesn't support workspaces",
-=======
-			l.Warn("ignoring unsupported workspaces `enabled` setting for HTTP backend type.",
->>>>>>> b7436774
+			log.Warn("ignoring unsupported workspaces `enabled` setting for HTTP backend type.",
 				"backend", "http",
 				"component", info.Component)
 		}
