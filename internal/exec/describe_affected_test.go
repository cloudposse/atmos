package exec

import (
	"os"
	"path/filepath"
	"strings"
	"testing"

	"github.com/go-git/go-git/v5/plumbing"
	"github.com/golang/mock/gomock"
	cp "github.com/otiai10/copy"
	"github.com/stretchr/testify/assert"
	"github.com/stretchr/testify/require"

	cfg "github.com/cloudposse/atmos/pkg/config"
	"github.com/cloudposse/atmos/pkg/pager"
	"github.com/cloudposse/atmos/pkg/schema"
	u "github.com/cloudposse/atmos/pkg/utils"
	"github.com/cloudposse/atmos/tests"
)

// createExpectedAffectedResults creates the expected affected results for testing.
// When templatesProcessed is true, returns results with unprocessed template strings.
func createExpectedAffectedResults(componentPath string, templatesProcessed bool) []schema.Affected {
	tgwCrossRegionStack := "ue1-network"
	tgwHubStack := "ue1-network"
	if templatesProcessed {
		tgwCrossRegionStack = "ue1-{{ .vars.stage }}"
		tgwHubStack = "{{ .vars.environment }}-{{ .vars.stage }}"
	}

	return []schema.Affected{
		{
			Component:            "vpc",
			ComponentType:        "terraform",
			ComponentPath:        componentPath,
			Stack:                "ue1-network",
			StackSlug:            "ue1-network-vpc",
			Affected:             "stack.vars",
			AffectedAll:          []string{"stack.vars"},
			File:                 "",
			Folder:               "",
			Dependents:           nil,
			IncludedInDependents: false,
			Settings:             map[string]any{},
		},
		{
			Component:            "tgw/cross-region-hub-connector",
			ComponentType:        "terraform",
			ComponentPath:        componentPath,
			Stack:                "uw2-network",
			StackSlug:            "uw2-network-tgw-cross-region-hub-connector",
			Affected:             "stack.settings",
			AffectedAll:          []string{"stack.settings"},
			File:                 "",
			Folder:               "",
			Dependents:           nil,
			IncludedInDependents: false,
			Settings: map[string]any{
				"depends_on": map[any]any{
					1: map[string]any{
						"component": "tgw/hub",
						"stack":     tgwCrossRegionStack,
					},
				},
			},
		},
		{
			Component:            "vpc",
			ComponentType:        "terraform",
			ComponentPath:        componentPath,
			Stack:                "uw2-network",
			StackSlug:            "uw2-network-vpc",
			Affected:             "stack.vars",
			AffectedAll:          []string{"stack.vars"},
			File:                 "",
			Folder:               "",
			Dependents:           nil,
			IncludedInDependents: false,
			Settings:             map[string]any{},
		},
		{
			Component:            "tgw/hub",
			ComponentType:        "terraform",
			ComponentPath:        componentPath,
			Stack:                "ue1-network",
			StackSlug:            "ue1-network-tgw-hub",
			Affected:             "stack.settings",
			AffectedAll:          []string{"stack.settings"},
			File:                 "",
			Folder:               "",
			Dependents:           nil,
			IncludedInDependents: false,
			Settings: map[string]any{
				"depends_on": map[any]any{
					1: map[string]any{
						"component": "vpc",
						"stack":     tgwHubStack,
					},
				},
			},
		},
	}
}

func TestDescribeAffected(t *testing.T) {
	d := describeAffectedExec{atmosConfig: &schema.AtmosConfiguration{
		Settings: schema.AtmosSettings{
			Terminal: schema.Terminal{
				Pager: "false", // Initially disabled
			},
		},
	}}
	d.IsTTYSupportForStdout = func() bool {
		return false
	}

	d.executeDescribeAffectedWithTargetRepoPath = func(atmosConfig *schema.AtmosConfiguration, targetRefPath string, includeSpaceliftAdminStacks, includeSettings bool, stack string, processTemplates, processYamlFunctions bool, skip []string, excludeLocked bool) ([]schema.Affected, *plumbing.Reference, *plumbing.Reference, string, error) {
		return []schema.Affected{}, nil, nil, "", nil
	}

	d.executeDescribeAffectedWithTargetRefClone = func(atmosConfig *schema.AtmosConfiguration, ref, sha, sshKeyPath, sshKeyPassword string, includeSpaceliftAdminStacks, includeSettings bool, stack string, processTemplates, processYamlFunctions bool, skip []string, excludeLocked bool) ([]schema.Affected, *plumbing.Reference, *plumbing.Reference, string, error) {
		return []schema.Affected{}, nil, nil, "", nil
	}

	d.executeDescribeAffectedWithTargetRefCheckout = func(atmosConfig *schema.AtmosConfiguration, ref, sha string, includeSpaceliftAdminStacks, includeSettings bool, stack string, processTemplates, processYamlFunctions bool, skip []string, excludeLocked bool) ([]schema.Affected, *plumbing.Reference, *plumbing.Reference, string, error) {
		return []schema.Affected{
			{
				Stack: "test-stack",
			},
		}, nil, nil, "", nil
	}

	d.atmosConfig = &schema.AtmosConfiguration{}
	d.addDependentsToAffected = func(atmosConfig *schema.AtmosConfiguration, affected *[]schema.Affected, includeSettings bool, processTemplates bool, processFunctions bool, skip []string, onlyInStack string) error {
		return nil
	}
	d.printOrWriteToFile = func(atmosConfig *schema.AtmosConfiguration, format, file string, data any) error {
		return nil
	}

	err := d.Execute(&DescribeAffectedCmdArgs{
		Format:   "json",
		RepoPath: "",
	})
	assert.NoError(t, err)

	err = d.Execute(&DescribeAffectedCmdArgs{
		Format:         "yaml",
		CloneTargetRef: true,
	})
	assert.NoError(t, err)

	d.IsTTYSupportForStdout = func() bool {
		return true
	}
	// Enable pager for the tests that expect it to be called
	d.atmosConfig.Settings.Terminal.Pager = "true"
	ctrl := gomock.NewController(t)
	mockPager := pager.NewMockPageCreator(ctrl)
	mockPager.EXPECT().Run(gomock.Any(), gomock.Any()).Return(nil)
	d.pageCreator = mockPager
	err = d.Execute(&DescribeAffectedCmdArgs{
		Format: "json",
	})
	assert.NoError(t, err)

	mockPager.EXPECT().Run(gomock.Any(), gomock.Any()).Return(nil)
	err = d.Execute(&DescribeAffectedCmdArgs{
		Format: "yaml",
	})
	assert.NoError(t, err)

	mockPager.EXPECT().Run(gomock.Any(), gomock.Any()).Return(nil)
	err = d.Execute(&DescribeAffectedCmdArgs{
		Format:   "json",
		RepoPath: "repo/path",
	})
	assert.NoError(t, err)

	err = d.Execute(&DescribeAffectedCmdArgs{
		Format: "json",
		Query:  ".0.stack",
	})
	assert.NoError(t, err)

	// Test with IncludeDependents flag to cover the addDependentsToAffected code path.
	mockPager.EXPECT().Run(gomock.Any(), gomock.Any()).Return(nil)
	err = d.Execute(&DescribeAffectedCmdArgs{
		Format:            "json",
		IncludeDependents: true,
	})
	assert.NoError(t, err)

	// Test with IncludeDependents and Stack filter to cover the onlyInStack parameter.
	mockPager.EXPECT().Run(gomock.Any(), gomock.Any()).Return(nil)
	err = d.Execute(&DescribeAffectedCmdArgs{
		Format:            "json",
		IncludeDependents: true,
		Stack:             "test-stack",
	})
	assert.NoError(t, err)
}

func TestExecuteDescribeAffectedWithTargetRepoPath(t *testing.T) {
	// Check for Git repository with the valid remotes precondition.
	tests.RequireGitRemoteWithValidURL(t)

	stacksPath := "../../tests/fixtures/scenarios/atmos-describe-affected"
	t.Setenv("ATMOS_CLI_CONFIG_PATH", stacksPath)
	t.Setenv("ATMOS_BASE_PATH", stacksPath)

	atmosConfig, err := cfg.InitCliConfig(schema.ConfigAndStacksInfo{}, true)
	assert.Nil(t, err)

	// We are using `atmos.yaml` from this dir. This `atmos.yaml` has set base_path: "./",
	// which will be wrong for the remote repo which is cloned into a temp dir.
	// Set the correct base path for the cloned remote repo
	atmosConfig.BasePath = "./tests/fixtures/scenarios/atmos-describe-affected"

	// Point to the same local repository
	// This will compare this local repository with itself as the remote target, which should result in an empty `affected` list
	repoPath := "../../"

	affected, _, _, _, err := ExecuteDescribeAffectedWithTargetRepoPath(
		&atmosConfig,
		repoPath,
		false,
		true,
		"",
		false,
		false,
		nil,
		false,
	)
	assert.Nil(t, err)

	// The `affected` list should be empty, since the local repo is compared with itself.
	assert.Equal(t, 0, len(affected))
}

// setupDescribeAffectedTest sets up the test environment for describe affected tests.
func setupDescribeAffectedTest(t *testing.T) (atmosConfig schema.AtmosConfiguration, repoPath, componentPath string) {
	t.Helper()

	// Check for valid Git remote URL before running the test.
	tests.RequireGitRemoteWithValidURL(t)

	basePath := "tests/fixtures/scenarios/atmos-describe-affected-with-dependents-and-locked"
	pathPrefix := "../../"

	stacksPath := filepath.Join(pathPrefix, basePath)
	t.Setenv("ATMOS_CLI_CONFIG_PATH", stacksPath)
	t.Setenv("ATMOS_BASE_PATH", stacksPath)

	config, err := cfg.InitCliConfig(schema.ConfigAndStacksInfo{}, true)
	require.NoError(t, err)

	tempDir, err := os.MkdirTemp("", "")
	require.NoError(t, err)

	t.Cleanup(func() {
		removeTempDir(tempDir)
	})

	copyOptions := cp.Options{
		PreserveTimes: false,
		PreserveOwner: false,
		Skip: func(srcInfo os.FileInfo, src, dest string) (bool, error) {
			if strings.Contains(src, "node_modules") {
				return true, nil
			}
			isSocket, err := u.IsSocket(src)
			if err != nil {
				return true, err
			}
			if isSocket {
				return true, nil
			}
			return false, nil
		},
	}

	// Copy the local repository into a temp dir
	err = cp.Copy(pathPrefix, tempDir, copyOptions)
	require.NoError(t, err)

	// Copy the affected stacks into the `stacks` folder in the temp dir
	err = cp.Copy(filepath.Join(stacksPath, "stacks-affected"), filepath.Join(tempDir, basePath, "stacks"), copyOptions)
	require.NoError(t, err)

	// We are using `atmos.yaml` from this dir. This `atmos.yaml` has set base_path: "./",
	// which will be wrong for the cloned repo in the temp dir.
	// Set the correct base path for the cloned remote repo
	config.BasePath = basePath

	// Point to the copy of the local repository
	repoPath = tempDir

	// OS-specific expected component path
	componentPath = filepath.Join("tests", "fixtures", "components", "terraform", "mock")

	return config, repoPath, componentPath
}

//nolint:dupl // Test scenarios have similar structures but test different conditions.
func TestDescribeAffectedWithTemplatesAndFunctions(t *testing.T) {
	atmosConfig, repoPath, componentPath := setupDescribeAffectedTest(t)

<<<<<<< HEAD
	// buildExpectedAffected creates the expected affected slice with template-dependent stack values.
	buildExpectedAffected := func(tgwConnectorDependsOnStack, tgwHubDependsOnStack string) []schema.Affected {
		return []schema.Affected{
			{
				Component:            "vpc",
				ComponentType:        "terraform",
				ComponentPath:        componentPath,
				Stack:                "ue1-network",
				StackSlug:            "ue1-network-vpc",
				Affected:             "stack.vars",
				AffectedAll:          []string{"stack.vars"},
				File:                 "",
				Folder:               "",
				Dependents:           nil, // must be nil to match actual
				IncludedInDependents: false,
				Settings:             map[string]any{},
			},
			{
				Component:            "tgw/cross-region-hub-connector",
				ComponentType:        "terraform",
				ComponentPath:        componentPath,
				Stack:                "uw2-network",
				StackSlug:            "uw2-network-tgw-cross-region-hub-connector",
				Affected:             "stack.settings",
				AffectedAll:          []string{"stack.settings"},
				File:                 "",
				Folder:               "",
				Dependents:           nil, // must be nil to match actual
				IncludedInDependents: false,
				Settings: map[string]any{
					"depends_on": map[any]any{ // note: any keys
						1: map[string]any{
							"component": "tgw/hub",
							"stack":     tgwConnectorDependsOnStack,
						},
					},
				},
			},
			{
				Component:            "vpc",
				ComponentType:        "terraform",
				ComponentPath:        componentPath,
				Stack:                "uw2-network",
				StackSlug:            "uw2-network-vpc",
				Affected:             "stack.vars",
				AffectedAll:          []string{"stack.vars"},
				File:                 "",
				Folder:               "",
				Dependents:           nil, // must be nil to match actual
				IncludedInDependents: false,
				Settings:             map[string]any{},
			},
			{
				Component:            "tgw/hub",
				ComponentType:        "terraform",
				ComponentPath:        componentPath,
				Stack:                "ue1-network",
				StackSlug:            "ue1-network-tgw-hub",
				Affected:             "stack.settings",
				AffectedAll:          []string{"stack.settings"},
				File:                 "",
				Folder:               "",
				Dependents:           nil, // must be nil to match actual
				IncludedInDependents: false,
				Settings: map[string]any{
					"depends_on": map[any]any{ // note: any keys
						1: map[string]any{
							"component": "vpc",
							"stack":     tgwHubDependsOnStack,
						},
					},
				},
			},
		}
	}

	// Test affected with `processTemplates: true`, `processFunctions: true` and `excludeLocked: false`
	expected := buildExpectedAffected("ue1-network", "ue1-network")
=======
	// Test affected with `processTemplates: true`, `processFunctions: true` and `excludeLocked: false`
	expected := createExpectedAffectedResults(componentPath, false)
>>>>>>> 8ccdd857
	affected, _, _, _, err := ExecuteDescribeAffectedWithTargetRepoPath(
		&atmosConfig,
		repoPath,
		false,
		true,
		"",
		true,
		true,
		nil,
		false,
	)
	require.NoError(t, err)
	// Order-agnostic equality on struct slices
	assert.ElementsMatch(t, expected, affected)
}

//nolint:dupl // Test scenarios have similar structures but test different conditions.
func TestDescribeAffectedWithoutTemplatesAndFunctions(t *testing.T) {
	atmosConfig, repoPath, componentPath := setupDescribeAffectedTest(t)

<<<<<<< HEAD
	// buildExpectedAffected creates the expected affected slice with template-dependent stack values.
	buildExpectedAffected := func(tgwConnectorDependsOnStack, tgwHubDependsOnStack string) []schema.Affected {
		return []schema.Affected{
			{
				Component:            "vpc",
				ComponentType:        "terraform",
				ComponentPath:        componentPath,
				Stack:                "ue1-network",
				StackSlug:            "ue1-network-vpc",
				Affected:             "stack.vars",
				AffectedAll:          []string{"stack.vars"},
				File:                 "",
				Folder:               "",
				Dependents:           nil, // must be nil to match actual
				IncludedInDependents: false,
				Settings:             map[string]any{},
			},
			{
				Component:            "tgw/cross-region-hub-connector",
				ComponentType:        "terraform",
				ComponentPath:        componentPath,
				Stack:                "uw2-network",
				StackSlug:            "uw2-network-tgw-cross-region-hub-connector",
				Affected:             "stack.settings",
				AffectedAll:          []string{"stack.settings"},
				File:                 "",
				Folder:               "",
				Dependents:           nil, // must be nil to match actual
				IncludedInDependents: false,
				Settings: map[string]any{
					"depends_on": map[any]any{ // note: any keys
						1: map[string]any{
							"component": "tgw/hub",
							"stack":     tgwConnectorDependsOnStack,
						},
					},
				},
			},
			{
				Component:            "vpc",
				ComponentType:        "terraform",
				ComponentPath:        componentPath,
				Stack:                "uw2-network",
				StackSlug:            "uw2-network-vpc",
				Affected:             "stack.vars",
				AffectedAll:          []string{"stack.vars"},
				File:                 "",
				Folder:               "",
				Dependents:           nil, // must be nil to match actual
				IncludedInDependents: false,
				Settings:             map[string]any{},
			},
			{
				Component:            "tgw/hub",
				ComponentType:        "terraform",
				ComponentPath:        componentPath,
				Stack:                "ue1-network",
				StackSlug:            "ue1-network-tgw-hub",
				Affected:             "stack.settings",
				AffectedAll:          []string{"stack.settings"},
				File:                 "",
				Folder:               "",
				Dependents:           nil, // must be nil to match actual
				IncludedInDependents: false,
				Settings: map[string]any{
					"depends_on": map[any]any{ // note: any keys
						1: map[string]any{
							"component": "vpc",
							"stack":     tgwHubDependsOnStack,
						},
					},
				},
			},
		}
	}

	// Test affected with `processTemplates: false`, `processFunctions: false` and `excludeLocked: false`
	expected := buildExpectedAffected("ue1-{{ .vars.stage }}", "{{ .vars.environment }}-{{ .vars.stage }}")
=======
	// Test affected with `processTemplates: false`, `processFunctions: false` and `excludeLocked: false`
	expected := createExpectedAffectedResults(componentPath, true)
>>>>>>> 8ccdd857
	affected, _, _, _, err := ExecuteDescribeAffectedWithTargetRepoPath(
		&atmosConfig,
		repoPath,
		false,
		true,
		"",
		false,
		false,
		nil,
		false,
	)
	require.NoError(t, err)
	// Order-agnostic equality on struct slices
	assert.ElementsMatch(t, expected, affected)
}

func TestDescribeAffectedWithExcludeLocked(t *testing.T) {
	atmosConfig, repoPath, componentPath := setupDescribeAffectedTest(t)

	// Test affected with `processTemplates: true`, `processFunctions: true` and `excludeLocked: true`
	expected := []schema.Affected{
		{
			Component:            "vpc",
			ComponentType:        "terraform",
			ComponentPath:        componentPath,
			Stack:                "uw2-network",
			StackSlug:            "uw2-network-vpc",
			Affected:             "stack.vars",
			AffectedAll:          []string{"stack.vars"},
			File:                 "",
			Folder:               "",
			Dependents:           nil, // must be nil to match actual
			IncludedInDependents: false,
			Settings:             map[string]any{},
		},
		{
			Component:            "tgw/hub",
			ComponentType:        "terraform",
			ComponentPath:        componentPath,
			Stack:                "ue1-network",
			StackSlug:            "ue1-network-tgw-hub",
			Affected:             "stack.settings",
			AffectedAll:          []string{"stack.settings"},
			File:                 "",
			Folder:               "",
			Dependents:           nil, // must be nil to match actual
			IncludedInDependents: false,
			Settings: map[string]any{
				"depends_on": map[any]any{ // note: any keys
					1: map[string]any{
						"component": "vpc",
						"stack":     "ue1-network",
					},
				},
			},
		},
	}
	affected, _, _, _, err := ExecuteDescribeAffectedWithTargetRepoPath(
		&atmosConfig,
		repoPath,
		false,
		true,
		"",
		true,
		true,
		nil,
		true,
	)
	require.NoError(t, err)
	// Order-agnostic equality on struct slices
	assert.ElementsMatch(t, expected, affected)
}

//nolint:dupl // Test scenarios have similar structures but test different dependents processing.
func TestDescribeAffectedWithDependents(t *testing.T) {
	atmosConfig, repoPath, componentPath := setupDescribeAffectedTest(t)

	// Test affected with `processTemplates: true`, `processFunctions: true`, `excludeLocked: false`,
	// and process dependents (with `processTemplates: true`, `processFunctions: true` for the dependents)
	expected := []schema.Affected{
		{
			Component:            "vpc",
			ComponentType:        "terraform",
			ComponentPath:        componentPath,
			Stack:                "ue1-network",
			StackSlug:            "ue1-network-vpc",
			Affected:             "stack.vars",
			AffectedAll:          []string{"stack.vars"},
			File:                 "",
			Folder:               "",
			IncludedInDependents: false,
			Settings:             map[string]any{},
			Dependents: []schema.Dependent{
				{
					Component:            "tgw/attachment",
					ComponentType:        "terraform",
					ComponentPath:        componentPath,
					Environment:          "ue1",
					Stage:                "network",
					Stack:                "ue1-network",
					StackSlug:            "ue1-network-tgw-attachment",
					IncludedInDependents: true,
					Settings: map[string]any{
						"depends_on": map[any]any{
							1: map[string]any{
								"component": "vpc",
							},
							2: map[string]any{
								"component": "tgw/hub",
							},
						},
					},
					Dependents: []schema.Dependent{},
				},
				{
					Component:            "tgw/hub",
					ComponentType:        "terraform",
					ComponentPath:        componentPath,
					Environment:          "ue1",
					Stage:                "network",
					Stack:                "ue1-network",
					StackSlug:            "ue1-network-tgw-hub",
					IncludedInDependents: false,
					Settings: map[string]any{
						"depends_on": map[any]any{
							1: map[string]any{
								"component": "vpc",
								"stack":     "ue1-network",
							},
						},
					},
					Dependents: []schema.Dependent{
						{
							Component:            "tgw/attachment",
							ComponentType:        "terraform",
							ComponentPath:        componentPath,
							Environment:          "ue1",
							Stage:                "network",
							Stack:                "ue1-network",
							StackSlug:            "ue1-network-tgw-attachment",
							IncludedInDependents: false,
							Settings: map[string]any{
								"depends_on": map[any]any{
									1: map[string]any{
										"component": "vpc",
									},
									2: map[string]any{
										"component": "tgw/hub",
									},
								},
							},
							Dependents: []schema.Dependent{},
						},
					},
				},
			},
		},
		{
			Component:            "tgw/hub",
			ComponentType:        "terraform",
			ComponentPath:        componentPath,
			Stack:                "ue1-network",
			StackSlug:            "ue1-network-tgw-hub",
			Affected:             "stack.settings",
			AffectedAll:          []string{"stack.settings"},
			File:                 "",
			Folder:               "",
			IncludedInDependents: true,
			Settings: map[string]any{
				"depends_on": map[any]any{
					1: map[string]any{
						"component": "vpc",
						"stack":     "ue1-network",
					},
				},
			},
			Dependents: []schema.Dependent{
				{
					Component:            "tgw/attachment",
					ComponentType:        "terraform",
					ComponentPath:        componentPath,
					Environment:          "ue1",
					Stage:                "network",
					Stack:                "ue1-network",
					StackSlug:            "ue1-network-tgw-attachment",
					IncludedInDependents: false,
					Settings: map[string]any{
						"depends_on": map[any]any{
							1: map[string]any{
								"component": "vpc",
							},
							2: map[string]any{
								"component": "tgw/hub",
							},
						},
					},
					Dependents: []schema.Dependent{},
				},
			},
		},
		{
			Component:            "tgw/cross-region-hub-connector",
			ComponentType:        "terraform",
			ComponentPath:        componentPath,
			Stack:                "uw2-network",
			StackSlug:            "uw2-network-tgw-cross-region-hub-connector",
			Affected:             "stack.settings",
			AffectedAll:          []string{"stack.settings"},
			File:                 "",
			Folder:               "",
			IncludedInDependents: false,
			Settings: map[string]any{
				"depends_on": map[any]any{
					1: map[string]any{
						"component": "tgw/hub",
						"stack":     "ue1-network",
					},
				},
			},
			Dependents: []schema.Dependent{},
		},
		{
			Component:            "vpc",
			ComponentType:        "terraform",
			ComponentPath:        componentPath,
			Stack:                "uw2-network",
			StackSlug:            "uw2-network-vpc",
			Affected:             "stack.vars",
			AffectedAll:          []string{"stack.vars"},
			File:                 "",
			Folder:               "",
			IncludedInDependents: false,
			Settings:             map[string]any{},
			Dependents:           []schema.Dependent{},
		},
	}
	affected, _, _, _, err := ExecuteDescribeAffectedWithTargetRepoPath(
		&atmosConfig,
		repoPath,
		false,
		true,
		"",
		true,
		true,
		nil,
		false,
	)
	require.NoError(t, err)
	err = addDependentsToAffected(
		&atmosConfig,
		&affected,
		true,
		true,
		true,
		nil,
		"",
	)
	require.NoError(t, err)
	// Order-agnostic equality on struct slices
	assert.ElementsMatch(t, expected, affected)
}

func TestDescribeAffectedWithDependentsWithoutTemplates(t *testing.T) {
	atmosConfig, repoPath, componentPath := setupDescribeAffectedTest(t)

	// Test affected with `processTemplates: false`, `processFunctions: false`, `excludeLocked: false`,
	// and process dependents (with `processTemplates: false`, `processFunctions: false` for the dependents)
	expected := []schema.Affected{
		{
			Component:            "vpc",
			ComponentType:        "terraform",
			ComponentPath:        componentPath,
			Stack:                "ue1-network",
			StackSlug:            "ue1-network-vpc",
			Affected:             "stack.vars",
			AffectedAll:          []string{"stack.vars"},
			File:                 "",
			Folder:               "",
			IncludedInDependents: false,
			Settings:             map[string]any{},
			Dependents: []schema.Dependent{
				{
					Component:            "tgw/attachment",
					ComponentType:        "terraform",
					ComponentPath:        componentPath,
					Environment:          "ue1",
					Stage:                "network",
					Stack:                "ue1-network",
					StackSlug:            "ue1-network-tgw-attachment",
					IncludedInDependents: false,
					Settings: map[string]any{
						"depends_on": map[any]any{
							1: map[string]any{"component": "vpc"},
							2: map[string]any{"component": "tgw/hub"},
						},
					},
					Dependents: []schema.Dependent{},
				},
			},
		},
		{
			Component:            "tgw/hub",
			ComponentType:        "terraform",
			ComponentPath:        componentPath,
			Stack:                "ue1-network",
			StackSlug:            "ue1-network-tgw-hub",
			Affected:             "stack.settings",
			AffectedAll:          []string{"stack.settings"},
			File:                 "",
			Folder:               "",
			IncludedInDependents: false,
			Settings: map[string]any{
				"depends_on": map[any]any{
					1: map[string]any{
						"component": "vpc",
						"stack":     "{{ .vars.environment }}-{{ .vars.stage }}",
					},
				},
			},
			Dependents: []schema.Dependent{
				{
					Component:            "tgw/attachment",
					ComponentType:        "terraform",
					ComponentPath:        componentPath,
					Environment:          "ue1",
					Stage:                "network",
					Stack:                "ue1-network",
					StackSlug:            "ue1-network-tgw-attachment",
					IncludedInDependents: false,
					Settings: map[string]any{
						"depends_on": map[any]any{
							1: map[string]any{"component": "vpc"},
							2: map[string]any{"component": "tgw/hub"},
						},
					},
					Dependents: []schema.Dependent{},
				},
			},
		},
		{
			Component:            "tgw/cross-region-hub-connector",
			ComponentType:        "terraform",
			ComponentPath:        componentPath,
			Stack:                "uw2-network",
			StackSlug:            "uw2-network-tgw-cross-region-hub-connector",
			Affected:             "stack.settings",
			AffectedAll:          []string{"stack.settings"},
			File:                 "",
			Folder:               "",
			IncludedInDependents: false,
			Settings: map[string]any{
				"depends_on": map[any]any{
					1: map[string]any{
						"component": "tgw/hub",
						"stack":     "ue1-{{ .vars.stage }}",
					},
				},
			},
			Dependents: []schema.Dependent{},
		},
		{
			Component:            "vpc",
			ComponentType:        "terraform",
			ComponentPath:        componentPath,
			Stack:                "uw2-network",
			StackSlug:            "uw2-network-vpc",
			Affected:             "stack.vars",
			AffectedAll:          []string{"stack.vars"},
			File:                 "",
			Folder:               "",
			IncludedInDependents: false,
			Settings:             map[string]any{},
			Dependents:           []schema.Dependent{},
		},
	}
	affected, _, _, _, err := ExecuteDescribeAffectedWithTargetRepoPath(
		&atmosConfig,
		repoPath,
		false,
		true,
		"",
		false,
		false,
		nil,
		false,
	)
	require.NoError(t, err)
	err = addDependentsToAffected(
		&atmosConfig,
		&affected,
		true,
		false,
		false,
		nil,
		"",
	)
	require.NoError(t, err)
	// Order-agnostic equality on struct slices
	assert.ElementsMatch(t, expected, affected)
}

func TestDescribeAffectedWithDependentsFilteredByStack(t *testing.T) {
	atmosConfig, repoPath, componentPath := setupDescribeAffectedTest(t)

	// Test affected with `processTemplates: true`, `processFunctions: true`, `excludeLocked: false`,
	// process dependents (with `processTemplates: true`, `processFunctions: true` for the dependents),
	// and filter the dependents by a specific stack.
	onlyInStack := "ue1-network"
	//nolint:dupl // Test scenarios have similar structures for consistency
	expected := []schema.Affected{
		{
			Component:            "vpc",
			ComponentType:        "terraform",
			ComponentPath:        componentPath,
			Stack:                "ue1-network",
			StackSlug:            "ue1-network-vpc",
			Affected:             "stack.vars",
			AffectedAll:          []string{"stack.vars"},
			File:                 "",
			Folder:               "",
			IncludedInDependents: false,
			Settings:             map[string]any{},
			Dependents: []schema.Dependent{
				{
					Component:            "tgw/attachment",
					ComponentType:        "terraform",
					ComponentPath:        componentPath,
					Environment:          "ue1",
					Stage:                "network",
					Stack:                "ue1-network",
					StackSlug:            "ue1-network-tgw-attachment",
					IncludedInDependents: true,
					Settings: map[string]any{
						"depends_on": map[any]any{
							1: map[string]any{
								"component": "vpc",
							},
							2: map[string]any{
								"component": "tgw/hub",
							},
						},
					},
					Dependents: []schema.Dependent{},
				},
				{
					Component:            "tgw/hub",
					ComponentType:        "terraform",
					ComponentPath:        componentPath,
					Environment:          "ue1",
					Stage:                "network",
					Stack:                "ue1-network",
					StackSlug:            "ue1-network-tgw-hub",
					IncludedInDependents: false,
					Settings: map[string]any{
						"depends_on": map[any]any{
							1: map[string]any{
								"component": "vpc",
								"stack":     "ue1-network",
							},
						},
					},
					Dependents: []schema.Dependent{
						{
							Component:            "tgw/attachment",
							ComponentType:        "terraform",
							ComponentPath:        componentPath,
							Environment:          "ue1",
							Stage:                "network",
							Stack:                "ue1-network",
							StackSlug:            "ue1-network-tgw-attachment",
							IncludedInDependents: false,
							Settings: map[string]any{
								"depends_on": map[any]any{
									1: map[string]any{
										"component": "vpc",
									},
									2: map[string]any{
										"component": "tgw/hub",
									},
								},
							},
							Dependents: []schema.Dependent{},
						},
					},
				},
			},
		},
		{
			Component:            "tgw/hub",
			ComponentType:        "terraform",
			ComponentPath:        componentPath,
			Stack:                "ue1-network",
			StackSlug:            "ue1-network-tgw-hub",
			Affected:             "stack.settings",
			AffectedAll:          []string{"stack.settings"},
			File:                 "",
			Folder:               "",
			IncludedInDependents: true,
			Settings: map[string]any{
				"depends_on": map[any]any{
					1: map[string]any{
						"component": "vpc",
						"stack":     "ue1-network",
					},
				},
			},
			Dependents: []schema.Dependent{
				{
					Component:            "tgw/attachment",
					ComponentType:        "terraform",
					ComponentPath:        componentPath,
					Environment:          "ue1",
					Stage:                "network",
					Stack:                "ue1-network",
					StackSlug:            "ue1-network-tgw-attachment",
					IncludedInDependents: false,
					Settings: map[string]any{
						"depends_on": map[any]any{
							1: map[string]any{
								"component": "vpc",
							},
							2: map[string]any{
								"component": "tgw/hub",
							},
						},
					},
					Dependents: []schema.Dependent{},
				},
			},
		},
		{
			Component:            "tgw/cross-region-hub-connector",
			ComponentType:        "terraform",
			ComponentPath:        componentPath,
			Stack:                "uw2-network",
			StackSlug:            "uw2-network-tgw-cross-region-hub-connector",
			Affected:             "stack.settings",
			AffectedAll:          []string{"stack.settings"},
			File:                 "",
			Folder:               "",
			IncludedInDependents: false,
			Settings: map[string]any{
				"depends_on": map[any]any{
					1: map[string]any{
						"component": "tgw/hub",
						"stack":     "ue1-network",
					},
				},
			},
			Dependents: nil, // nil because component is not in the filtered stack (onlyInStack = "ue1-network").
		},
		{
			Component:            "vpc",
			ComponentType:        "terraform",
			ComponentPath:        componentPath,
			Stack:                "uw2-network",
			StackSlug:            "uw2-network-vpc",
			Affected:             "stack.vars",
			AffectedAll:          []string{"stack.vars"},
			File:                 "",
			Folder:               "",
			IncludedInDependents: false,
			Settings:             map[string]any{},
			Dependents:           nil, // nil because component is not in the filtered stack (onlyInStack = "ue1-network").
		},
	}
	affected, _, _, _, err := ExecuteDescribeAffectedWithTargetRepoPath(
		&atmosConfig,
		repoPath,
		false,
		true,
		"",
		true,
		true,
		nil,
		false,
	)
	require.NoError(t, err)
	err = addDependentsToAffected(
		&atmosConfig,
		&affected,
		true,
		true,
		true,
		nil,
		onlyInStack, // Filter dependents to only show those in "ue1-network" stack.
	)
	require.NoError(t, err)
	// Order-agnostic equality on struct slices
	assert.ElementsMatch(t, expected, affected)
}

func TestDescribeAffectedWithDisabledDependents(t *testing.T) {
	atmosConfig, repoPath, componentPath := setupDescribeAffectedTest(t)

	// Test affected with `processTemplates: true`, `processFunctions: true`, `excludeLocked: false`,
	// process dependents (with `processTemplates: true`, `processFunctions: true` for the dependents),
	// and filter the dependents by a specific stack.
	// This also verifies that disabled dependents (metadata.enabled: false) are excluded from the results.
	// In the test fixture, tgw/attachment is disabled in uw2-network (us-west-2.yaml), so it should NOT
	// appear in the dependents list for vpc in uw2-network.
	onlyInStack := "uw2-network"
	expected := []schema.Affected{
		{
			Component:            "vpc",
			ComponentType:        "terraform",
			ComponentPath:        componentPath,
			Stack:                "ue1-network",
			StackSlug:            "ue1-network-vpc",
			Affected:             "stack.vars",
			AffectedAll:          []string{"stack.vars"},
			File:                 "",
			Folder:               "",
			IncludedInDependents: false,
			Settings:             map[string]any{},
			Dependents:           nil, // nil because component is not in the filtered stack (onlyInStack = "uw2-network").
		},
		{
			Component:            "tgw/hub",
			ComponentType:        "terraform",
			ComponentPath:        componentPath,
			Stack:                "ue1-network",
			StackSlug:            "ue1-network-tgw-hub",
			Affected:             "stack.settings",
			AffectedAll:          []string{"stack.settings"},
			File:                 "",
			Folder:               "",
			IncludedInDependents: false,
			Settings: map[string]any{
				"depends_on": map[any]any{
					1: map[string]any{
						"component": "vpc",
						"stack":     "ue1-network",
					},
				},
			},
			Dependents: nil, // nil because component is not in the filtered stack (onlyInStack = "uw2-network").
		},
		{
			Component:            "tgw/cross-region-hub-connector",
			ComponentType:        "terraform",
			ComponentPath:        componentPath,
			Stack:                "uw2-network",
			StackSlug:            "uw2-network-tgw-cross-region-hub-connector",
			Affected:             "stack.settings",
			AffectedAll:          []string{"stack.settings"},
			File:                 "",
			Folder:               "",
			IncludedInDependents: false,
			Settings: map[string]any{
				"depends_on": map[any]any{
					1: map[string]any{
						"component": "tgw/hub",
						"stack":     "ue1-network",
					},
				},
			},
			Dependents: []schema.Dependent{}, // empty slice because component is in filtered stack but has no dependents.
		},
		{
			Component:            "vpc",
			ComponentType:        "terraform",
			ComponentPath:        componentPath,
			Stack:                "uw2-network",
			StackSlug:            "uw2-network-vpc",
			Affected:             "stack.vars",
			AffectedAll:          []string{"stack.vars"},
			File:                 "",
			Folder:               "",
			IncludedInDependents: false,
			Settings:             map[string]any{},
			// Note: tgw/attachment is NOT included here because it's disabled (enabled: false) in uw2-network
			Dependents: []schema.Dependent{}, // empty slice because component is in filtered stack but has no dependents
		},
	}
	affected, _, _, _, err := ExecuteDescribeAffectedWithTargetRepoPath(
		&atmosConfig,
		repoPath,
		false,
		true,
		"",
		true,
		true,
		nil,
		false,
	)
	require.NoError(t, err)
	err = addDependentsToAffected(
		&atmosConfig,
		&affected,
		true,
		true,
		true,
		nil,
		onlyInStack, // Filter dependents to only show those in "uw2-network" stack.
	)
	require.NoError(t, err)
	// Order-agnostic equality on struct slices
	assert.ElementsMatch(t, expected, affected)
}<|MERGE_RESOLUTION|>--- conflicted
+++ resolved
@@ -307,89 +307,8 @@
 func TestDescribeAffectedWithTemplatesAndFunctions(t *testing.T) {
 	atmosConfig, repoPath, componentPath := setupDescribeAffectedTest(t)
 
-<<<<<<< HEAD
-	// buildExpectedAffected creates the expected affected slice with template-dependent stack values.
-	buildExpectedAffected := func(tgwConnectorDependsOnStack, tgwHubDependsOnStack string) []schema.Affected {
-		return []schema.Affected{
-			{
-				Component:            "vpc",
-				ComponentType:        "terraform",
-				ComponentPath:        componentPath,
-				Stack:                "ue1-network",
-				StackSlug:            "ue1-network-vpc",
-				Affected:             "stack.vars",
-				AffectedAll:          []string{"stack.vars"},
-				File:                 "",
-				Folder:               "",
-				Dependents:           nil, // must be nil to match actual
-				IncludedInDependents: false,
-				Settings:             map[string]any{},
-			},
-			{
-				Component:            "tgw/cross-region-hub-connector",
-				ComponentType:        "terraform",
-				ComponentPath:        componentPath,
-				Stack:                "uw2-network",
-				StackSlug:            "uw2-network-tgw-cross-region-hub-connector",
-				Affected:             "stack.settings",
-				AffectedAll:          []string{"stack.settings"},
-				File:                 "",
-				Folder:               "",
-				Dependents:           nil, // must be nil to match actual
-				IncludedInDependents: false,
-				Settings: map[string]any{
-					"depends_on": map[any]any{ // note: any keys
-						1: map[string]any{
-							"component": "tgw/hub",
-							"stack":     tgwConnectorDependsOnStack,
-						},
-					},
-				},
-			},
-			{
-				Component:            "vpc",
-				ComponentType:        "terraform",
-				ComponentPath:        componentPath,
-				Stack:                "uw2-network",
-				StackSlug:            "uw2-network-vpc",
-				Affected:             "stack.vars",
-				AffectedAll:          []string{"stack.vars"},
-				File:                 "",
-				Folder:               "",
-				Dependents:           nil, // must be nil to match actual
-				IncludedInDependents: false,
-				Settings:             map[string]any{},
-			},
-			{
-				Component:            "tgw/hub",
-				ComponentType:        "terraform",
-				ComponentPath:        componentPath,
-				Stack:                "ue1-network",
-				StackSlug:            "ue1-network-tgw-hub",
-				Affected:             "stack.settings",
-				AffectedAll:          []string{"stack.settings"},
-				File:                 "",
-				Folder:               "",
-				Dependents:           nil, // must be nil to match actual
-				IncludedInDependents: false,
-				Settings: map[string]any{
-					"depends_on": map[any]any{ // note: any keys
-						1: map[string]any{
-							"component": "vpc",
-							"stack":     tgwHubDependsOnStack,
-						},
-					},
-				},
-			},
-		}
-	}
-
-	// Test affected with `processTemplates: true`, `processFunctions: true` and `excludeLocked: false`
-	expected := buildExpectedAffected("ue1-network", "ue1-network")
-=======
 	// Test affected with `processTemplates: true`, `processFunctions: true` and `excludeLocked: false`
 	expected := createExpectedAffectedResults(componentPath, false)
->>>>>>> 8ccdd857
 	affected, _, _, _, err := ExecuteDescribeAffectedWithTargetRepoPath(
 		&atmosConfig,
 		repoPath,
@@ -410,89 +329,8 @@
 func TestDescribeAffectedWithoutTemplatesAndFunctions(t *testing.T) {
 	atmosConfig, repoPath, componentPath := setupDescribeAffectedTest(t)
 
-<<<<<<< HEAD
-	// buildExpectedAffected creates the expected affected slice with template-dependent stack values.
-	buildExpectedAffected := func(tgwConnectorDependsOnStack, tgwHubDependsOnStack string) []schema.Affected {
-		return []schema.Affected{
-			{
-				Component:            "vpc",
-				ComponentType:        "terraform",
-				ComponentPath:        componentPath,
-				Stack:                "ue1-network",
-				StackSlug:            "ue1-network-vpc",
-				Affected:             "stack.vars",
-				AffectedAll:          []string{"stack.vars"},
-				File:                 "",
-				Folder:               "",
-				Dependents:           nil, // must be nil to match actual
-				IncludedInDependents: false,
-				Settings:             map[string]any{},
-			},
-			{
-				Component:            "tgw/cross-region-hub-connector",
-				ComponentType:        "terraform",
-				ComponentPath:        componentPath,
-				Stack:                "uw2-network",
-				StackSlug:            "uw2-network-tgw-cross-region-hub-connector",
-				Affected:             "stack.settings",
-				AffectedAll:          []string{"stack.settings"},
-				File:                 "",
-				Folder:               "",
-				Dependents:           nil, // must be nil to match actual
-				IncludedInDependents: false,
-				Settings: map[string]any{
-					"depends_on": map[any]any{ // note: any keys
-						1: map[string]any{
-							"component": "tgw/hub",
-							"stack":     tgwConnectorDependsOnStack,
-						},
-					},
-				},
-			},
-			{
-				Component:            "vpc",
-				ComponentType:        "terraform",
-				ComponentPath:        componentPath,
-				Stack:                "uw2-network",
-				StackSlug:            "uw2-network-vpc",
-				Affected:             "stack.vars",
-				AffectedAll:          []string{"stack.vars"},
-				File:                 "",
-				Folder:               "",
-				Dependents:           nil, // must be nil to match actual
-				IncludedInDependents: false,
-				Settings:             map[string]any{},
-			},
-			{
-				Component:            "tgw/hub",
-				ComponentType:        "terraform",
-				ComponentPath:        componentPath,
-				Stack:                "ue1-network",
-				StackSlug:            "ue1-network-tgw-hub",
-				Affected:             "stack.settings",
-				AffectedAll:          []string{"stack.settings"},
-				File:                 "",
-				Folder:               "",
-				Dependents:           nil, // must be nil to match actual
-				IncludedInDependents: false,
-				Settings: map[string]any{
-					"depends_on": map[any]any{ // note: any keys
-						1: map[string]any{
-							"component": "vpc",
-							"stack":     tgwHubDependsOnStack,
-						},
-					},
-				},
-			},
-		}
-	}
-
-	// Test affected with `processTemplates: false`, `processFunctions: false` and `excludeLocked: false`
-	expected := buildExpectedAffected("ue1-{{ .vars.stage }}", "{{ .vars.environment }}-{{ .vars.stage }}")
-=======
 	// Test affected with `processTemplates: false`, `processFunctions: false` and `excludeLocked: false`
 	expected := createExpectedAffectedResults(componentPath, true)
->>>>>>> 8ccdd857
 	affected, _, _, _, err := ExecuteDescribeAffectedWithTargetRepoPath(
 		&atmosConfig,
 		repoPath,
