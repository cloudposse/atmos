--- conflicted
+++ resolved
@@ -23,15 +23,11 @@
 		return []schema.Affected{}, nil, nil, "", nil
 	}
 	d.executeDescribeAffectedWithTargetRefCheckout = func(atmosConfig *schema.AtmosConfiguration, ref, sha string, verbose, includeSpaceliftAdminStacks, includeSettings bool, stack string, processTemplates, processYamlFunctions bool, skip []string) ([]schema.Affected, *plumbing.Reference, *plumbing.Reference, string, error) {
-<<<<<<< HEAD
-		return []schema.Affected{}, nil, nil, "", nil
-=======
 		return []schema.Affected{
 			{
 				Stack: "test-stack",
 			},
 		}, nil, nil, "", nil
->>>>>>> c86b34fb
 	}
 	d.atmosConfig = &schema.AtmosConfiguration{}
 	d.addDependentsToAffected = func(atmosConfig *schema.AtmosConfiguration, affected *[]schema.Affected, includeSettings bool) error {
@@ -68,8 +64,6 @@
 		Format: "yaml",
 	})
 	assert.NoError(t, err)
-<<<<<<< HEAD
-=======
 	mockPager.EXPECT().Run(gomock.Any(), gomock.Any()).Return(nil)
 	err = d.Execute(&DescribeAffectedCmdArgs{
 		Format:   "json",
@@ -81,7 +75,6 @@
 		Query:  ".0.stack",
 	})
 	assert.NoError(t, err)
->>>>>>> c86b34fb
 }
 
 func TestExecuteDescribeAffectedWithTargetRepoPath(t *testing.T) {
