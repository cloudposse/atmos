package exec

import (
	"os"
	"path/filepath"
	"strings"
	"testing"

	"github.com/go-git/go-git/v5/plumbing"
	"github.com/golang/mock/gomock"
	cp "github.com/otiai10/copy"
	"github.com/stretchr/testify/assert"
	"github.com/stretchr/testify/require"

	cfg "github.com/cloudposse/atmos/pkg/config"
	"github.com/cloudposse/atmos/pkg/pager"
	"github.com/cloudposse/atmos/pkg/schema"
	u "github.com/cloudposse/atmos/pkg/utils"
	"github.com/cloudposse/atmos/tests"
)

// createExpectedAffectedResults creates the expected affected results for testing.
// When templatesProcessed is true, returns results with unprocessed template strings.
func createExpectedAffectedResults(componentPath string, templatesProcessed bool) []schema.Affected {
	tgwCrossRegionStack := "ue1-network"
	tgwHubStack := "ue1-network"
	if templatesProcessed {
		tgwCrossRegionStack = "ue1-{{ .vars.stage }}"
		tgwHubStack = "{{ .vars.environment }}-{{ .vars.stage }}"
	}

	return []schema.Affected{
		{
			Component:            "vpc",
			ComponentType:        "terraform",
			ComponentPath:        componentPath,
			Stack:                "ue1-network",
			StackSlug:            "ue1-network-vpc",
			Affected:             "stack.vars",
			AffectedAll:          []string{"stack.vars"},
			File:                 "",
			Folder:               "",
			Dependents:           nil,
			IncludedInDependents: false,
			Settings:             map[string]any{},
		},
		{
			Component:            "tgw/cross-region-hub-connector",
			ComponentType:        "terraform",
			ComponentPath:        componentPath,
			Stack:                "uw2-network",
			StackSlug:            "uw2-network-tgw-cross-region-hub-connector",
			Affected:             "stack.settings",
			AffectedAll:          []string{"stack.settings"},
			File:                 "",
			Folder:               "",
			Dependents:           nil,
			IncludedInDependents: false,
			Settings: map[string]any{
				"depends_on": map[any]any{
					1: map[string]any{
						"component": "tgw/hub",
						"stack":     tgwCrossRegionStack,
					},
				},
			},
		},
		{
			Component:            "vpc",
			ComponentType:        "terraform",
			ComponentPath:        componentPath,
			Stack:                "uw2-network",
			StackSlug:            "uw2-network-vpc",
			Affected:             "stack.vars",
			AffectedAll:          []string{"stack.vars"},
			File:                 "",
			Folder:               "",
			Dependents:           nil,
			IncludedInDependents: false,
			Settings:             map[string]any{},
		},
		{
			Component:            "tgw/hub",
			ComponentType:        "terraform",
			ComponentPath:        componentPath,
			Stack:                "ue1-network",
			StackSlug:            "ue1-network-tgw-hub",
			Affected:             "stack.settings",
			AffectedAll:          []string{"stack.settings"},
			File:                 "",
			Folder:               "",
			Dependents:           nil,
			IncludedInDependents: false,
			Settings: map[string]any{
				"depends_on": map[any]any{
					1: map[string]any{
						"component": "vpc",
						"stack":     tgwHubStack,
					},
				},
			},
		},
	}
}

func TestDescribeAffected(t *testing.T) {
	d := describeAffectedExec{atmosConfig: &schema.AtmosConfiguration{
		Settings: schema.AtmosSettings{
			Terminal: schema.Terminal{
				Pager: "false", // Initially disabled
			},
		},
	}}
	d.IsTTYSupportForStdout = func() bool {
		return false
	}

	d.executeDescribeAffectedWithTargetRepoPath = func(atmosConfig *schema.AtmosConfiguration, targetRefPath string, includeSpaceliftAdminStacks, includeSettings bool, stack string, processTemplates, processYamlFunctions bool, skip []string, excludeLocked bool) ([]schema.Affected, *plumbing.Reference, *plumbing.Reference, string, error) {
		return []schema.Affected{}, nil, nil, "", nil
	}

	d.executeDescribeAffectedWithTargetRefClone = func(atmosConfig *schema.AtmosConfiguration, ref, sha, sshKeyPath, sshKeyPassword string, includeSpaceliftAdminStacks, includeSettings bool, stack string, processTemplates, processYamlFunctions bool, skip []string, excludeLocked bool) ([]schema.Affected, *plumbing.Reference, *plumbing.Reference, string, error) {
		return []schema.Affected{}, nil, nil, "", nil
	}

	d.executeDescribeAffectedWithTargetRefCheckout = func(atmosConfig *schema.AtmosConfiguration, ref, sha string, includeSpaceliftAdminStacks, includeSettings bool, stack string, processTemplates, processYamlFunctions bool, skip []string, excludeLocked bool) ([]schema.Affected, *plumbing.Reference, *plumbing.Reference, string, error) {
		return []schema.Affected{
			{
				Stack: "test-stack",
			},
		}, nil, nil, "", nil
	}

	d.atmosConfig = &schema.AtmosConfiguration{}
	d.addDependentsToAffected = func(atmosConfig *schema.AtmosConfiguration, affected *[]schema.Affected, includeSettings bool, processTemplates bool, processFunctions bool, skip []string, onlyInStack string) error {
		return nil
	}
	d.printOrWriteToFile = func(atmosConfig *schema.AtmosConfiguration, format, file string, data any) error {
		return nil
	}

	err := d.Execute(&DescribeAffectedCmdArgs{
		Format:   "json",
		RepoPath: "",
	})
	assert.NoError(t, err)

	err = d.Execute(&DescribeAffectedCmdArgs{
		Format:         "yaml",
		CloneTargetRef: true,
	})
	assert.NoError(t, err)

	d.IsTTYSupportForStdout = func() bool {
		return true
	}
	// Enable pager for the tests that expect it to be called
	d.atmosConfig.Settings.Terminal.Pager = "true"
	ctrl := gomock.NewController(t)
	mockPager := pager.NewMockPageCreator(ctrl)
	mockPager.EXPECT().Run(gomock.Any(), gomock.Any()).Return(nil)
	d.pageCreator = mockPager
	err = d.Execute(&DescribeAffectedCmdArgs{
		Format: "json",
	})
	assert.NoError(t, err)

	mockPager.EXPECT().Run(gomock.Any(), gomock.Any()).Return(nil)
	err = d.Execute(&DescribeAffectedCmdArgs{
		Format: "yaml",
	})
	assert.NoError(t, err)

	mockPager.EXPECT().Run(gomock.Any(), gomock.Any()).Return(nil)
	err = d.Execute(&DescribeAffectedCmdArgs{
		Format:   "json",
		RepoPath: "repo/path",
	})
	assert.NoError(t, err)

	err = d.Execute(&DescribeAffectedCmdArgs{
		Format: "json",
		Query:  ".0.stack",
	})
	assert.NoError(t, err)

	// Test with IncludeDependents flag to cover the addDependentsToAffected code path.
	mockPager.EXPECT().Run(gomock.Any(), gomock.Any()).Return(nil)
	err = d.Execute(&DescribeAffectedCmdArgs{
		Format:            "json",
		IncludeDependents: true,
	})
	assert.NoError(t, err)

	// Test with IncludeDependents and Stack filter to cover the onlyInStack parameter.
	mockPager.EXPECT().Run(gomock.Any(), gomock.Any()).Return(nil)
	err = d.Execute(&DescribeAffectedCmdArgs{
		Format:            "json",
		IncludeDependents: true,
		Stack:             "test-stack",
	})
	assert.NoError(t, err)
}

func TestExecuteDescribeAffectedWithTargetRepoPath(t *testing.T) {
	// Check for Git repository with the valid remotes precondition.
	tests.RequireGitRemoteWithValidURL(t)

	stacksPath := "../../tests/fixtures/scenarios/atmos-describe-affected"
	t.Setenv("ATMOS_CLI_CONFIG_PATH", stacksPath)
	t.Setenv("ATMOS_BASE_PATH", stacksPath)

	atmosConfig, err := cfg.InitCliConfig(schema.ConfigAndStacksInfo{}, true)
	assert.Nil(t, err)

	// We are using `atmos.yaml` from this dir. This `atmos.yaml` has set base_path: "./",
	// which will be wrong for the remote repo which is cloned into a temp dir.
	// Set the correct base path for the cloned remote repo
	atmosConfig.BasePath = "./tests/fixtures/scenarios/atmos-describe-affected"

	// Point to the same local repository
	// This will compare this local repository with itself as the remote target, which should result in an empty `affected` list
	repoPath := "../../"

	affected, _, _, _, err := ExecuteDescribeAffectedWithTargetRepoPath(
		&atmosConfig,
		repoPath,
		false,
		true,
		"",
		false,
		false,
		nil,
		false,
	)
	assert.Nil(t, err)

	// The `affected` list should be empty, since the local repo is compared with itself.
	assert.Equal(t, 0, len(affected))
}

// setupDescribeAffectedTest sets up the test environment for describe affected tests.
func setupDescribeAffectedTest(t *testing.T) (atmosConfig schema.AtmosConfiguration, repoPath, componentPath string) {
	t.Helper()

	// Check for valid Git remote URL before running the test.
	tests.RequireGitRemoteWithValidURL(t)

	basePath := "tests/fixtures/scenarios/atmos-describe-affected-with-dependents-and-locked"
	pathPrefix := "../../"

	stacksPath := filepath.Join(pathPrefix, basePath)
	t.Setenv("ATMOS_CLI_CONFIG_PATH", stacksPath)
	t.Setenv("ATMOS_BASE_PATH", stacksPath)

	config, err := cfg.InitCliConfig(schema.ConfigAndStacksInfo{}, true)
	require.NoError(t, err)

	tempDir, err := os.MkdirTemp("", "")
	require.NoError(t, err)

	t.Cleanup(func() {
		removeTempDir(tempDir)
	})

	copyOptions := cp.Options{
		PreserveTimes: false,
		PreserveOwner: false,
		Skip: func(srcInfo os.FileInfo, src, dest string) (bool, error) {
			if strings.Contains(src, "node_modules") {
				return true, nil
			}
			isSocket, err := u.IsSocket(src)
			if err != nil {
				return true, err
			}
			if isSocket {
				return true, nil
			}
			return false, nil
		},
	}

	// Copy the local repository into a temp dir
	err = cp.Copy(pathPrefix, tempDir, copyOptions)
	require.NoError(t, err)

	// Copy the affected stacks into the `stacks` folder in the temp dir
	err = cp.Copy(filepath.Join(stacksPath, "stacks-affected"), filepath.Join(tempDir, basePath, "stacks"), copyOptions)
	require.NoError(t, err)

	// We are using `atmos.yaml` from this dir. This `atmos.yaml` has set base_path: "./",
	// which will be wrong for the cloned repo in the temp dir.
	// Set the correct base path for the cloned remote repo
	config.BasePath = basePath

	// Point to the copy of the local repository
	repoPath = tempDir

	// OS-specific expected component path
	componentPath = filepath.Join("tests", "fixtures", "components", "terraform", "mock")

	return config, repoPath, componentPath
}

//nolint:dupl // Test scenarios have similar structures but test different conditions.
func TestDescribeAffectedWithTemplatesAndFunctions(t *testing.T) {
	atmosConfig, repoPath, componentPath := setupDescribeAffectedTest(t)

	// Test affected with `processTemplates: true`, `processFunctions: true` and `excludeLocked: false`
	expected := createExpectedAffectedResults(componentPath, false)
	affected, _, _, _, err := ExecuteDescribeAffectedWithTargetRepoPath(
		&atmosConfig,
		repoPath,
		false,
		true,
		"",
		true,
		true,
		nil,
		false,
	)
	require.NoError(t, err)
	// Order-agnostic equality on struct slices
	assert.ElementsMatch(t, expected, affected)
}

//nolint:dupl // Test scenarios have similar structures but test different conditions.
func TestDescribeAffectedWithoutTemplatesAndFunctions(t *testing.T) {
	atmosConfig, repoPath, componentPath := setupDescribeAffectedTest(t)

	// Test affected with `processTemplates: false`, `processFunctions: false` and `excludeLocked: false`
<<<<<<< HEAD
	expected = createExpectedAffectedResults(componentPath, true)
	affected, _, _, _, err = ExecuteDescribeAffectedWithTargetRepoPath(
=======
	expected := []schema.Affected{
		{
			Component:            "vpc",
			ComponentType:        "terraform",
			ComponentPath:        componentPath,
			Stack:                "ue1-network",
			StackSlug:            "ue1-network-vpc",
			Affected:             "stack.vars",
			AffectedAll:          []string{"stack.vars"},
			File:                 "",
			Folder:               "",
			Dependents:           nil, // must be nil to match actual
			IncludedInDependents: false,
			Settings:             map[string]any{},
		},
		{
			Component:            "tgw/cross-region-hub-connector",
			ComponentType:        "terraform",
			ComponentPath:        componentPath,
			Stack:                "uw2-network",
			StackSlug:            "uw2-network-tgw-cross-region-hub-connector",
			Affected:             "stack.settings",
			AffectedAll:          []string{"stack.settings"},
			File:                 "",
			Folder:               "",
			Dependents:           nil, // must be nil to match actual
			IncludedInDependents: false,
			Settings: map[string]any{
				"depends_on": map[any]any{ // note: any keys
					1: map[string]any{
						"component": "tgw/hub",
						"stack":     "ue1-{{ .vars.stage }}",
					},
				},
			},
		},
		{
			Component:            "vpc",
			ComponentType:        "terraform",
			ComponentPath:        componentPath,
			Stack:                "uw2-network",
			StackSlug:            "uw2-network-vpc",
			Affected:             "stack.vars",
			AffectedAll:          []string{"stack.vars"},
			File:                 "",
			Folder:               "",
			Dependents:           nil, // must be nil to match actual
			IncludedInDependents: false,
			Settings:             map[string]any{},
		},
		{
			Component:            "tgw/hub",
			ComponentType:        "terraform",
			ComponentPath:        componentPath,
			Stack:                "ue1-network",
			StackSlug:            "ue1-network-tgw-hub",
			Affected:             "stack.settings",
			AffectedAll:          []string{"stack.settings"},
			File:                 "",
			Folder:               "",
			Dependents:           nil, // must be nil to match actual
			IncludedInDependents: false,
			Settings: map[string]any{
				"depends_on": map[any]any{ // note: any keys
					1: map[string]any{
						"component": "vpc",
						"stack":     "{{ .vars.environment }}-{{ .vars.stage }}",
					},
				},
			},
		},
	}
	affected, _, _, _, err := ExecuteDescribeAffectedWithTargetRepoPath(
>>>>>>> afab34db
		&atmosConfig,
		repoPath,
		false,
		true,
		"",
		false,
		false,
		nil,
		false,
	)
	require.NoError(t, err)
	// Order-agnostic equality on struct slices
	assert.ElementsMatch(t, expected, affected)
}

func TestDescribeAffectedWithExcludeLocked(t *testing.T) {
	atmosConfig, repoPath, componentPath := setupDescribeAffectedTest(t)

	// Test affected with `processTemplates: true`, `processFunctions: true` and `excludeLocked: true`
	expected := []schema.Affected{
		{
			Component:            "vpc",
			ComponentType:        "terraform",
			ComponentPath:        componentPath,
			Stack:                "uw2-network",
			StackSlug:            "uw2-network-vpc",
			Affected:             "stack.vars",
			AffectedAll:          []string{"stack.vars"},
			File:                 "",
			Folder:               "",
			Dependents:           nil, // must be nil to match actual
			IncludedInDependents: false,
			Settings:             map[string]any{},
		},
		{
			Component:            "tgw/hub",
			ComponentType:        "terraform",
			ComponentPath:        componentPath,
			Stack:                "ue1-network",
			StackSlug:            "ue1-network-tgw-hub",
			Affected:             "stack.settings",
			AffectedAll:          []string{"stack.settings"},
			File:                 "",
			Folder:               "",
			Dependents:           nil, // must be nil to match actual
			IncludedInDependents: false,
			Settings: map[string]any{
				"depends_on": map[any]any{ // note: any keys
					1: map[string]any{
						"component": "vpc",
						"stack":     "ue1-network",
					},
				},
			},
		},
	}
	affected, _, _, _, err := ExecuteDescribeAffectedWithTargetRepoPath(
		&atmosConfig,
		repoPath,
		false,
		true,
		"",
		true,
		true,
		nil,
		true,
	)
	require.NoError(t, err)
	// Order-agnostic equality on struct slices
	assert.ElementsMatch(t, expected, affected)
}

//nolint:dupl // Test scenarios have similar structures but test different dependents processing.
func TestDescribeAffectedWithDependents(t *testing.T) {
	atmosConfig, repoPath, componentPath := setupDescribeAffectedTest(t)

	// Test affected with `processTemplates: true`, `processFunctions: true`, `excludeLocked: false`,
	// and process dependents (with `processTemplates: true`, `processFunctions: true` for the dependents)
	expected := []schema.Affected{
		{
			Component:            "vpc",
			ComponentType:        "terraform",
			ComponentPath:        componentPath,
			Stack:                "ue1-network",
			StackSlug:            "ue1-network-vpc",
			Affected:             "stack.vars",
			AffectedAll:          []string{"stack.vars"},
			File:                 "",
			Folder:               "",
			IncludedInDependents: false,
			Settings:             map[string]any{},
			Dependents: []schema.Dependent{
				{
					Component:            "tgw/attachment",
					ComponentType:        "terraform",
					ComponentPath:        componentPath,
					Environment:          "ue1",
					Stage:                "network",
					Stack:                "ue1-network",
					StackSlug:            "ue1-network-tgw-attachment",
					IncludedInDependents: true,
					Settings: map[string]any{
						"depends_on": map[any]any{
							1: map[string]any{
								"component": "vpc",
							},
							2: map[string]any{
								"component": "tgw/hub",
							},
						},
					},
					Dependents: []schema.Dependent{},
				},
				{
					Component:            "tgw/hub",
					ComponentType:        "terraform",
					ComponentPath:        componentPath,
					Environment:          "ue1",
					Stage:                "network",
					Stack:                "ue1-network",
					StackSlug:            "ue1-network-tgw-hub",
					IncludedInDependents: false,
					Settings: map[string]any{
						"depends_on": map[any]any{
							1: map[string]any{
								"component": "vpc",
								"stack":     "ue1-network",
							},
						},
					},
					Dependents: []schema.Dependent{
						{
							Component:            "tgw/attachment",
							ComponentType:        "terraform",
							ComponentPath:        componentPath,
							Environment:          "ue1",
							Stage:                "network",
							Stack:                "ue1-network",
							StackSlug:            "ue1-network-tgw-attachment",
							IncludedInDependents: false,
							Settings: map[string]any{
								"depends_on": map[any]any{
									1: map[string]any{
										"component": "vpc",
									},
									2: map[string]any{
										"component": "tgw/hub",
									},
								},
							},
							Dependents: []schema.Dependent{},
						},
					},
				},
			},
		},
		{
			Component:            "tgw/hub",
			ComponentType:        "terraform",
			ComponentPath:        componentPath,
			Stack:                "ue1-network",
			StackSlug:            "ue1-network-tgw-hub",
			Affected:             "stack.settings",
			AffectedAll:          []string{"stack.settings"},
			File:                 "",
			Folder:               "",
			IncludedInDependents: true,
			Settings: map[string]any{
				"depends_on": map[any]any{
					1: map[string]any{
						"component": "vpc",
						"stack":     "ue1-network",
					},
				},
			},
			Dependents: []schema.Dependent{
				{
					Component:            "tgw/attachment",
					ComponentType:        "terraform",
					ComponentPath:        componentPath,
					Environment:          "ue1",
					Stage:                "network",
					Stack:                "ue1-network",
					StackSlug:            "ue1-network-tgw-attachment",
					IncludedInDependents: false,
					Settings: map[string]any{
						"depends_on": map[any]any{
							1: map[string]any{
								"component": "vpc",
							},
							2: map[string]any{
								"component": "tgw/hub",
							},
						},
					},
					Dependents: []schema.Dependent{},
				},
			},
		},
		{
			Component:            "tgw/cross-region-hub-connector",
			ComponentType:        "terraform",
			ComponentPath:        componentPath,
			Stack:                "uw2-network",
			StackSlug:            "uw2-network-tgw-cross-region-hub-connector",
			Affected:             "stack.settings",
			AffectedAll:          []string{"stack.settings"},
			File:                 "",
			Folder:               "",
			IncludedInDependents: false,
			Settings: map[string]any{
				"depends_on": map[any]any{
					1: map[string]any{
						"component": "tgw/hub",
						"stack":     "ue1-network",
					},
				},
			},
			Dependents: []schema.Dependent{},
		},
		{
			Component:            "vpc",
			ComponentType:        "terraform",
			ComponentPath:        componentPath,
			Stack:                "uw2-network",
			StackSlug:            "uw2-network-vpc",
			Affected:             "stack.vars",
			AffectedAll:          []string{"stack.vars"},
			File:                 "",
			Folder:               "",
			IncludedInDependents: false,
			Settings:             map[string]any{},
			Dependents:           []schema.Dependent{},
		},
	}
	affected, _, _, _, err := ExecuteDescribeAffectedWithTargetRepoPath(
		&atmosConfig,
		repoPath,
		false,
		true,
		"",
		true,
		true,
		nil,
		false,
	)
	require.NoError(t, err)
	err = addDependentsToAffected(
		&atmosConfig,
		&affected,
		true,
		true,
		true,
		nil,
		"",
	)
	require.NoError(t, err)
	// Order-agnostic equality on struct slices
	assert.ElementsMatch(t, expected, affected)
}

func TestDescribeAffectedWithDependentsWithoutTemplates(t *testing.T) {
	atmosConfig, repoPath, componentPath := setupDescribeAffectedTest(t)

	// Test affected with `processTemplates: false`, `processFunctions: false`, `excludeLocked: false`,
	// and process dependents (with `processTemplates: false`, `processFunctions: false` for the dependents)
	expected := []schema.Affected{
		{
			Component:            "vpc",
			ComponentType:        "terraform",
			ComponentPath:        componentPath,
			Stack:                "ue1-network",
			StackSlug:            "ue1-network-vpc",
			Affected:             "stack.vars",
			AffectedAll:          []string{"stack.vars"},
			File:                 "",
			Folder:               "",
			IncludedInDependents: false,
			Settings:             map[string]any{},
			Dependents: []schema.Dependent{
				{
					Component:            "tgw/attachment",
					ComponentType:        "terraform",
					ComponentPath:        componentPath,
					Environment:          "ue1",
					Stage:                "network",
					Stack:                "ue1-network",
					StackSlug:            "ue1-network-tgw-attachment",
					IncludedInDependents: false,
					Settings: map[string]any{
						"depends_on": map[any]any{
							1: map[string]any{"component": "vpc"},
							2: map[string]any{"component": "tgw/hub"},
						},
					},
					Dependents: []schema.Dependent{},
				},
			},
		},
		{
			Component:            "tgw/hub",
			ComponentType:        "terraform",
			ComponentPath:        componentPath,
			Stack:                "ue1-network",
			StackSlug:            "ue1-network-tgw-hub",
			Affected:             "stack.settings",
			AffectedAll:          []string{"stack.settings"},
			File:                 "",
			Folder:               "",
			IncludedInDependents: false,
			Settings: map[string]any{
				"depends_on": map[any]any{
					1: map[string]any{
						"component": "vpc",
						"stack":     "{{ .vars.environment }}-{{ .vars.stage }}",
					},
				},
			},
			Dependents: []schema.Dependent{
				{
					Component:            "tgw/attachment",
					ComponentType:        "terraform",
					ComponentPath:        componentPath,
					Environment:          "ue1",
					Stage:                "network",
					Stack:                "ue1-network",
					StackSlug:            "ue1-network-tgw-attachment",
					IncludedInDependents: false,
					Settings: map[string]any{
						"depends_on": map[any]any{
							1: map[string]any{"component": "vpc"},
							2: map[string]any{"component": "tgw/hub"},
						},
					},
					Dependents: []schema.Dependent{},
				},
			},
		},
		{
			Component:            "tgw/cross-region-hub-connector",
			ComponentType:        "terraform",
			ComponentPath:        componentPath,
			Stack:                "uw2-network",
			StackSlug:            "uw2-network-tgw-cross-region-hub-connector",
			Affected:             "stack.settings",
			AffectedAll:          []string{"stack.settings"},
			File:                 "",
			Folder:               "",
			IncludedInDependents: false,
			Settings: map[string]any{
				"depends_on": map[any]any{
					1: map[string]any{
						"component": "tgw/hub",
						"stack":     "ue1-{{ .vars.stage }}",
					},
				},
			},
			Dependents: []schema.Dependent{},
		},
		{
			Component:            "vpc",
			ComponentType:        "terraform",
			ComponentPath:        componentPath,
			Stack:                "uw2-network",
			StackSlug:            "uw2-network-vpc",
			Affected:             "stack.vars",
			AffectedAll:          []string{"stack.vars"},
			File:                 "",
			Folder:               "",
			IncludedInDependents: false,
			Settings:             map[string]any{},
			Dependents:           []schema.Dependent{},
		},
	}
	affected, _, _, _, err := ExecuteDescribeAffectedWithTargetRepoPath(
		&atmosConfig,
		repoPath,
		false,
		true,
		"",
		false,
		false,
		nil,
		false,
	)
	require.NoError(t, err)
	err = addDependentsToAffected(
		&atmosConfig,
		&affected,
		true,
		false,
		false,
		nil,
		"",
	)
	require.NoError(t, err)
	// Order-agnostic equality on struct slices
	assert.ElementsMatch(t, expected, affected)
}

func TestDescribeAffectedWithDependentsFilteredByStack(t *testing.T) {
	atmosConfig, repoPath, componentPath := setupDescribeAffectedTest(t)

	// Test affected with `processTemplates: true`, `processFunctions: true`, `excludeLocked: false`,
	// process dependents (with `processTemplates: true`, `processFunctions: true` for the dependents),
	// and filter the dependents by a specific stack.
	onlyInStack := "ue1-network"
	//nolint:dupl // Test scenarios have similar structures for consistency
	expected := []schema.Affected{
		{
			Component:            "vpc",
			ComponentType:        "terraform",
			ComponentPath:        componentPath,
			Stack:                "ue1-network",
			StackSlug:            "ue1-network-vpc",
			Affected:             "stack.vars",
			AffectedAll:          []string{"stack.vars"},
			File:                 "",
			Folder:               "",
			IncludedInDependents: false,
			Settings:             map[string]any{},
			Dependents: []schema.Dependent{
				{
					Component:            "tgw/attachment",
					ComponentType:        "terraform",
					ComponentPath:        componentPath,
					Environment:          "ue1",
					Stage:                "network",
					Stack:                "ue1-network",
					StackSlug:            "ue1-network-tgw-attachment",
					IncludedInDependents: true,
					Settings: map[string]any{
						"depends_on": map[any]any{
							1: map[string]any{
								"component": "vpc",
							},
							2: map[string]any{
								"component": "tgw/hub",
							},
						},
					},
					Dependents: []schema.Dependent{},
				},
				{
					Component:            "tgw/hub",
					ComponentType:        "terraform",
					ComponentPath:        componentPath,
					Environment:          "ue1",
					Stage:                "network",
					Stack:                "ue1-network",
					StackSlug:            "ue1-network-tgw-hub",
					IncludedInDependents: false,
					Settings: map[string]any{
						"depends_on": map[any]any{
							1: map[string]any{
								"component": "vpc",
								"stack":     "ue1-network",
							},
						},
					},
					Dependents: []schema.Dependent{
						{
							Component:            "tgw/attachment",
							ComponentType:        "terraform",
							ComponentPath:        componentPath,
							Environment:          "ue1",
							Stage:                "network",
							Stack:                "ue1-network",
							StackSlug:            "ue1-network-tgw-attachment",
							IncludedInDependents: false,
							Settings: map[string]any{
								"depends_on": map[any]any{
									1: map[string]any{
										"component": "vpc",
									},
									2: map[string]any{
										"component": "tgw/hub",
									},
								},
							},
							Dependents: []schema.Dependent{},
						},
					},
				},
			},
		},
		{
			Component:            "tgw/hub",
			ComponentType:        "terraform",
			ComponentPath:        componentPath,
			Stack:                "ue1-network",
			StackSlug:            "ue1-network-tgw-hub",
			Affected:             "stack.settings",
			AffectedAll:          []string{"stack.settings"},
			File:                 "",
			Folder:               "",
			IncludedInDependents: true,
			Settings: map[string]any{
				"depends_on": map[any]any{
					1: map[string]any{
						"component": "vpc",
						"stack":     "ue1-network",
					},
				},
			},
			Dependents: []schema.Dependent{
				{
					Component:            "tgw/attachment",
					ComponentType:        "terraform",
					ComponentPath:        componentPath,
					Environment:          "ue1",
					Stage:                "network",
					Stack:                "ue1-network",
					StackSlug:            "ue1-network-tgw-attachment",
					IncludedInDependents: false,
					Settings: map[string]any{
						"depends_on": map[any]any{
							1: map[string]any{
								"component": "vpc",
							},
							2: map[string]any{
								"component": "tgw/hub",
							},
						},
					},
					Dependents: []schema.Dependent{},
				},
			},
		},
		{
			Component:            "tgw/cross-region-hub-connector",
			ComponentType:        "terraform",
			ComponentPath:        componentPath,
			Stack:                "uw2-network",
			StackSlug:            "uw2-network-tgw-cross-region-hub-connector",
			Affected:             "stack.settings",
			AffectedAll:          []string{"stack.settings"},
			File:                 "",
			Folder:               "",
			IncludedInDependents: false,
			Settings: map[string]any{
				"depends_on": map[any]any{
					1: map[string]any{
						"component": "tgw/hub",
						"stack":     "ue1-network",
					},
				},
			},
			Dependents: nil, // nil because component is not in the filtered stack (onlyInStack = "ue1-network").
		},
		{
			Component:            "vpc",
			ComponentType:        "terraform",
			ComponentPath:        componentPath,
			Stack:                "uw2-network",
			StackSlug:            "uw2-network-vpc",
			Affected:             "stack.vars",
			AffectedAll:          []string{"stack.vars"},
			File:                 "",
			Folder:               "",
			IncludedInDependents: false,
			Settings:             map[string]any{},
			Dependents:           nil, // nil because component is not in the filtered stack (onlyInStack = "ue1-network").
		},
	}
	affected, _, _, _, err := ExecuteDescribeAffectedWithTargetRepoPath(
		&atmosConfig,
		repoPath,
		false,
		true,
		"",
		true,
		true,
		nil,
		false,
	)
	require.NoError(t, err)
	err = addDependentsToAffected(
		&atmosConfig,
		&affected,
		true,
		true,
		true,
		nil,
		onlyInStack, // Filter dependents to only show those in "ue1-network" stack.
	)
	require.NoError(t, err)
	// Order-agnostic equality on struct slices
	assert.ElementsMatch(t, expected, affected)
}

func TestDescribeAffectedWithDisabledDependents(t *testing.T) {
	atmosConfig, repoPath, componentPath := setupDescribeAffectedTest(t)

	// Test affected with `processTemplates: true`, `processFunctions: true`, `excludeLocked: false`,
	// process dependents (with `processTemplates: true`, `processFunctions: true` for the dependents),
	// and filter the dependents by a specific stack.
	// This also verifies that disabled dependents (metadata.enabled: false) are excluded from the results.
	// In the test fixture, tgw/attachment is disabled in uw2-network (us-west-2.yaml), so it should NOT
	// appear in the dependents list for vpc in uw2-network.
	onlyInStack := "uw2-network"
	expected := []schema.Affected{
		{
			Component:            "vpc",
			ComponentType:        "terraform",
			ComponentPath:        componentPath,
			Stack:                "ue1-network",
			StackSlug:            "ue1-network-vpc",
			Affected:             "stack.vars",
			AffectedAll:          []string{"stack.vars"},
			File:                 "",
			Folder:               "",
			IncludedInDependents: false,
			Settings:             map[string]any{},
			Dependents:           nil, // nil because component is not in the filtered stack (onlyInStack = "uw2-network").
		},
		{
			Component:            "tgw/hub",
			ComponentType:        "terraform",
			ComponentPath:        componentPath,
			Stack:                "ue1-network",
			StackSlug:            "ue1-network-tgw-hub",
			Affected:             "stack.settings",
			AffectedAll:          []string{"stack.settings"},
			File:                 "",
			Folder:               "",
			IncludedInDependents: false,
			Settings: map[string]any{
				"depends_on": map[any]any{
					1: map[string]any{
						"component": "vpc",
						"stack":     "ue1-network",
					},
				},
			},
			Dependents: nil, // nil because component is not in the filtered stack (onlyInStack = "uw2-network").
		},
		{
			Component:            "tgw/cross-region-hub-connector",
			ComponentType:        "terraform",
			ComponentPath:        componentPath,
			Stack:                "uw2-network",
			StackSlug:            "uw2-network-tgw-cross-region-hub-connector",
			Affected:             "stack.settings",
			AffectedAll:          []string{"stack.settings"},
			File:                 "",
			Folder:               "",
			IncludedInDependents: false,
			Settings: map[string]any{
				"depends_on": map[any]any{
					1: map[string]any{
						"component": "tgw/hub",
						"stack":     "ue1-network",
					},
				},
			},
			Dependents: []schema.Dependent{}, // empty slice because component is in filtered stack but has no dependents.
		},
		{
			Component:            "vpc",
			ComponentType:        "terraform",
			ComponentPath:        componentPath,
			Stack:                "uw2-network",
			StackSlug:            "uw2-network-vpc",
			Affected:             "stack.vars",
			AffectedAll:          []string{"stack.vars"},
			File:                 "",
			Folder:               "",
			IncludedInDependents: false,
			Settings:             map[string]any{},
			// Note: tgw/attachment is NOT included here because it's disabled (enabled: false) in uw2-network
			Dependents: []schema.Dependent{}, // empty slice because component is in filtered stack but has no dependents
		},
	}
	affected, _, _, _, err := ExecuteDescribeAffectedWithTargetRepoPath(
		&atmosConfig,
		repoPath,
		false,
		true,
		"",
		true,
		true,
		nil,
		false,
	)
	require.NoError(t, err)
	err = addDependentsToAffected(
		&atmosConfig,
		&affected,
		true,
		true,
		true,
		nil,
		onlyInStack, // Filter dependents to only show those in "uw2-network" stack.
	)
	require.NoError(t, err)
	// Order-agnostic equality on struct slices
	assert.ElementsMatch(t, expected, affected)
}<|MERGE_RESOLUTION|>--- conflicted
+++ resolved
@@ -330,84 +330,8 @@
 	atmosConfig, repoPath, componentPath := setupDescribeAffectedTest(t)
 
 	// Test affected with `processTemplates: false`, `processFunctions: false` and `excludeLocked: false`
-<<<<<<< HEAD
-	expected = createExpectedAffectedResults(componentPath, true)
-	affected, _, _, _, err = ExecuteDescribeAffectedWithTargetRepoPath(
-=======
-	expected := []schema.Affected{
-		{
-			Component:            "vpc",
-			ComponentType:        "terraform",
-			ComponentPath:        componentPath,
-			Stack:                "ue1-network",
-			StackSlug:            "ue1-network-vpc",
-			Affected:             "stack.vars",
-			AffectedAll:          []string{"stack.vars"},
-			File:                 "",
-			Folder:               "",
-			Dependents:           nil, // must be nil to match actual
-			IncludedInDependents: false,
-			Settings:             map[string]any{},
-		},
-		{
-			Component:            "tgw/cross-region-hub-connector",
-			ComponentType:        "terraform",
-			ComponentPath:        componentPath,
-			Stack:                "uw2-network",
-			StackSlug:            "uw2-network-tgw-cross-region-hub-connector",
-			Affected:             "stack.settings",
-			AffectedAll:          []string{"stack.settings"},
-			File:                 "",
-			Folder:               "",
-			Dependents:           nil, // must be nil to match actual
-			IncludedInDependents: false,
-			Settings: map[string]any{
-				"depends_on": map[any]any{ // note: any keys
-					1: map[string]any{
-						"component": "tgw/hub",
-						"stack":     "ue1-{{ .vars.stage }}",
-					},
-				},
-			},
-		},
-		{
-			Component:            "vpc",
-			ComponentType:        "terraform",
-			ComponentPath:        componentPath,
-			Stack:                "uw2-network",
-			StackSlug:            "uw2-network-vpc",
-			Affected:             "stack.vars",
-			AffectedAll:          []string{"stack.vars"},
-			File:                 "",
-			Folder:               "",
-			Dependents:           nil, // must be nil to match actual
-			IncludedInDependents: false,
-			Settings:             map[string]any{},
-		},
-		{
-			Component:            "tgw/hub",
-			ComponentType:        "terraform",
-			ComponentPath:        componentPath,
-			Stack:                "ue1-network",
-			StackSlug:            "ue1-network-tgw-hub",
-			Affected:             "stack.settings",
-			AffectedAll:          []string{"stack.settings"},
-			File:                 "",
-			Folder:               "",
-			Dependents:           nil, // must be nil to match actual
-			IncludedInDependents: false,
-			Settings: map[string]any{
-				"depends_on": map[any]any{ // note: any keys
-					1: map[string]any{
-						"component": "vpc",
-						"stack":     "{{ .vars.environment }}-{{ .vars.stage }}",
-					},
-				},
-			},
-		},
-	}
+	expected := createExpectedAffectedResults(componentPath, true)
 	affected, _, _, _, err := ExecuteDescribeAffectedWithTargetRepoPath(
->>>>>>> afab34db
 		&atmosConfig,
 		repoPath,
 		false,
