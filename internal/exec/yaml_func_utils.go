--- conflicted
+++ resolved
@@ -139,15 +139,6 @@
 	skip []string,
 	stackInfo *schema.ConfigAndStacksInfo,
 ) any {
-<<<<<<< HEAD
-	switch {
-	case strings.HasPrefix(input, u.AtmosYamlFuncUnset) && !skipFunc(skip, u.AtmosYamlFuncUnset):
-		// Return the unset marker to indicate this value should be deleted.
-		return UnsetMarker{IsUnset: true}
-	case strings.HasPrefix(input, u.AtmosYamlFuncTemplate) && !skipFunc(skip, u.AtmosYamlFuncTemplate):
-		return processTagTemplate(input)
-	case strings.HasPrefix(input, u.AtmosYamlFuncExec) && !skipFunc(skip, u.AtmosYamlFuncExec):
-=======
 	return processCustomTagsWithContext(atmosConfig, input, currentStack, skip, nil, stackInfo)
 }
 
@@ -182,11 +173,14 @@
 	skip []string,
 	stackInfo *schema.ConfigAndStacksInfo,
 ) (any, bool) {
+	// Handle !unset tag - return marker to indicate value should be deleted.
+	if matchesPrefix(input, u.AtmosYamlFuncUnset, skip) {
+		return UnsetMarker{IsUnset: true}, true
+	}
 	if matchesPrefix(input, u.AtmosYamlFuncTemplate, skip) {
 		return processTagTemplate(input), true
 	}
 	if matchesPrefix(input, u.AtmosYamlFuncExec, skip) {
->>>>>>> f3f594ec
 		res, err := u.ProcessTagExec(input)
 		errUtils.CheckErrorPrintAndExit(err, "", "")
 		return res, true
