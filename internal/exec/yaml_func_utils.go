--- conflicted
+++ resolved
@@ -190,15 +190,11 @@
 	currentStack string,
 	skip []string,
 	stackInfo *schema.ConfigAndStacksInfo,
-<<<<<<< HEAD
-) (any, bool) {
+) (any, bool, error) {
 	// Handle !unset tag - return marker to indicate value should be deleted.
 	if matchesPrefix(input, u.AtmosYamlFuncUnset, skip) {
-		return UnsetMarker{IsUnset: true}, true
-	}
-=======
-) (any, bool, error) {
->>>>>>> 81e2ddae
+		return UnsetMarker{IsUnset: true}, true, nil
+	}
 	if matchesPrefix(input, u.AtmosYamlFuncTemplate, skip) {
 		return processTagTemplate(input), true, nil
 	}
