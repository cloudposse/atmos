package exec

import (
	"bytes"
	"context"
	"encoding/json"
	"fmt"
	"net/url"
	"os"
	"text/template"
	"text/template/parse"
	"time"

	"github.com/Masterminds/sprig/v3"
	"github.com/hairyhenderson/gomplate/v3"
	"github.com/hairyhenderson/gomplate/v3/data"
	_ "github.com/hairyhenderson/gomplate/v4"
	"github.com/mitchellh/mapstructure"
	"github.com/samber/lo"

	log "github.com/cloudposse/atmos/pkg/logger"
	"github.com/cloudposse/atmos/pkg/merge"
	"github.com/cloudposse/atmos/pkg/perf"
	"github.com/cloudposse/atmos/pkg/schema"
	u "github.com/cloudposse/atmos/pkg/utils"
)

// ProcessTmpl parses and executes Go templates.
func ProcessTmpl(
	atmosConfig *schema.AtmosConfiguration,
	tmplName string,
	tmplValue string,
	tmplData any,
	ignoreMissingTemplateValues bool,
) (string, error) {
	defer perf.Track(atmosConfig, "exec.ProcessTmpl")()

	d := data.Data{}
	ctx := context.TODO()

	// Add Gomplate, Sprig and Atmos template functions.
	cfg := atmosConfig
	if cfg == nil {
		cfg = &schema.AtmosConfiguration{}
	}
	funcs := lo.Assign(gomplate.CreateFuncs(ctx, &d), sprig.FuncMap(), FuncMap(cfg, &schema.ConfigAndStacksInfo{}, ctx, &d))

	t, err := template.New(tmplName).Funcs(funcs).Parse(tmplValue)
	if err != nil {
		return "", err
	}

	// Control the behavior during execution if a map is indexed with a key that is not present in the map.
	// If the template context (`tmplData`) does not provide all the required variables, the following errors would be thrown:
	// template: catalog/terraform/eks_cluster_tmpl_hierarchical.yaml:17:12: executing "catalog/terraform/eks_cluster_tmpl_hierarchical.yaml" at <.flavor>: map has no entry for key "flavor"
	// template: catalog/terraform/eks_cluster_tmpl_hierarchical.yaml:12:36: executing "catalog/terraform/eks_cluster_tmpl_hierarchical.yaml" at <.stage>: map has no entry for key "stage"

	option := "missingkey=error"

	if ignoreMissingTemplateValues {
		option = "missingkey=default"
	}

	t.Option(option)

	var res bytes.Buffer
	err = t.Execute(&res, tmplData)
	if err != nil {
		return "", err
	}

	return res.String(), nil
}

// ProcessTmplWithDatasources parses and executes Go templates with datasources.
func ProcessTmplWithDatasources(
	atmosConfig *schema.AtmosConfiguration,
	configAndStacksInfo *schema.ConfigAndStacksInfo,
	settingsSection schema.Settings,
	tmplName string,
	tmplValue string,
	tmplData any,
	ignoreMissingTemplateValues bool,
) (string, error) {
	defer perf.Track(atmosConfig, "exec.ProcessTmplWithDatasources")()

	if !atmosConfig.Templates.Settings.Enabled {
		log.Debug("ProcessTmplWithDatasources: not processing templates since templating is disabled in 'atmos.yaml'", "template", tmplName)
		return tmplValue, nil
	}

	log.Debug("ProcessTmplWithDatasources", "template", tmplName)

	// Merge the template settings from `atmos.yaml` CLI config and from the stack manifests
	var cliConfigTemplateSettingsMap map[string]any
	var stackManifestTemplateSettingsMap map[string]any
	var templateSettings schema.TemplatesSettings

	err := mapstructure.Decode(atmosConfig.Templates.Settings, &cliConfigTemplateSettingsMap)
	if err != nil {
		return "", err
	}

	err = mapstructure.Decode(settingsSection.Templates.Settings, &stackManifestTemplateSettingsMap)
	if err != nil {
		return "", err
	}

	templateSettingsMerged, err := merge.Merge(atmosConfig, []map[string]any{cliConfigTemplateSettingsMap, stackManifestTemplateSettingsMap})
	if err != nil {
		return "", err
	}

	err = mapstructure.Decode(templateSettingsMerged, &templateSettings)
	if err != nil {
		return "", err
	}

	// Add Atmos, Gomplate and Sprig functions and datasources
	funcs := make(map[string]any)

	// Number of processing evaluations/passes
	evaluations, _ := lo.Coalesce(atmosConfig.Templates.Settings.Evaluations, 1)
	result := tmplValue

	for i := 0; i < evaluations; i++ {
		log.Debug("ProcessTmplWithDatasources", "template", tmplName, "evaluation", i+1)

		d := data.Data{}

		// Gomplate functions and datasources
		if atmosConfig.Templates.Settings.Gomplate.Enabled {
			// If timeout is not provided in `atmos.yaml` nor in `settings.templates.settings` stack manifest, use 5 seconds
			timeoutSeconds, _ := lo.Coalesce(templateSettings.Gomplate.Timeout, 5)

			ctx, cancelFunc := context.WithTimeout(context.TODO(), time.Second*time.Duration(timeoutSeconds))
			defer cancelFunc()

			d = data.Data{}
			d.Ctx = ctx

			for k, v := range templateSettings.Gomplate.Datasources {
				_, err := d.DefineDatasource(k, v.Url)
				if err != nil {
					return "", err
				}

				// Add datasource headers
				if len(v.Headers) > 0 {
					d.Sources[k].Header = v.Headers
				}
			}

			funcs = lo.Assign(funcs, gomplate.CreateFuncs(ctx, &d))
		}

		// Sprig functions
		if atmosConfig.Templates.Settings.Sprig.Enabled {
			funcs = lo.Assign(funcs, sprig.FuncMap())
		}

		// Atmos functions
		funcs = lo.Assign(funcs, FuncMap(atmosConfig, configAndStacksInfo, context.TODO(), &d))

		// Process and add environment variables
		for k, v := range templateSettings.Env {
			err = os.Setenv(k, v)
			if err != nil {
				return "", err
			}
		}

		// Process the template
		t := template.New(tmplName).Funcs(funcs)

		// Template delimiters
		leftDelimiter := "{{"
		rightDelimiter := "}}"

		if len(atmosConfig.Templates.Settings.Delimiters) > 0 {
			delimiterError := fmt.Errorf("invalid 'templates.settings.delimiters' config in 'atmos.yaml': %v\n"+
				"'delimiters' must be an array with two string items: left and right delimiter\n"+
				"the left and right delimiters must not be an empty string", atmosConfig.Templates.Settings.Delimiters)

			if len(atmosConfig.Templates.Settings.Delimiters) != 2 {
				return "", delimiterError
			}

			if atmosConfig.Templates.Settings.Delimiters[0] == "" {
				return "", delimiterError
			}

			if atmosConfig.Templates.Settings.Delimiters[1] == "" {
				return "", delimiterError
			}

			leftDelimiter = atmosConfig.Templates.Settings.Delimiters[0]
			rightDelimiter = atmosConfig.Templates.Settings.Delimiters[1]
		}

		t.Delims(leftDelimiter, rightDelimiter)

		// Control the behavior during execution if a map is indexed with a key that is not present in the map
		// If the template context (`tmplData`) does not provide all the required variables, the following errors would be thrown:
		// template: catalog/terraform/eks_cluster_tmpl_hierarchical.yaml:17:12: executing "catalog/terraform/eks_cluster_tmpl_hierarchical.yaml" at <.flavor>: map has no entry for key "flavor"
		// template: catalog/terraform/eks_cluster_tmpl_hierarchical.yaml:12:36: executing "catalog/terraform/eks_cluster_tmpl_hierarchical.yaml" at <.stage>: map has no entry for key "stage"

		option := "missingkey=error"

		if ignoreMissingTemplateValues {
			option = "missingkey=default"
		}

		t.Option(option)

		// Parse the template
		t, err = t.Parse(result)
		if err != nil {
			return "", err
		}

		// Execute the template
		var res bytes.Buffer
		err = t.Execute(&res, tmplData)
		if err != nil {
			return "", err
		}

		result = res.String()
		resultMap, err := u.UnmarshalYAML[schema.AtmosSectionMapType](result)
		if err != nil {
			return "", err
		}

		if resultMapSettings, ok := resultMap["settings"].(map[string]any); ok {
			if resultMapSettingsTemplates, ok := resultMapSettings["templates"].(map[string]any); ok {
				if resultMapSettingsTemplatesSettings, ok := resultMapSettingsTemplates["settings"].(map[string]any); ok {
					err = mapstructure.Decode(resultMapSettingsTemplatesSettings, &templateSettings)
					if err != nil {
						return "", err
					}
				}
			}
		}
	}

	log.Debug("ProcessTmplWithDatasources: processed", "template", tmplName)

	return result, nil
}

// IsGolangTemplate checks if the provided string is a Go template.
<<<<<<< HEAD
func IsGolangTemplate(str string) (bool, error) {
=======
func IsGolangTemplate(atmosConfig *schema.AtmosConfiguration, str string) (bool, error) {
	defer perf.Track(atmosConfig, "exec.IsGolangTemplate")()

>>>>>>> fc0f1232
	t, err := template.New(str).Parse(str)
	if err != nil {
		return false, err
	}

	isGoTemplate := false

	// Iterate over all nodes in the template and check if any of them is of type `NodeAction` (field evaluation)
	for _, node := range t.Root.Nodes {
		if node.Type() == parse.NodeAction {
			isGoTemplate = true
			break
		}
	}

	return isGoTemplate, nil
}

// Create temporary directory.
func createTempDirectory() (string, error) {
	// Create a temporary directory for the temporary files.
	tempDir, err := os.MkdirTemp("", "atmos-templates-*")
	if err != nil {
		return "", fmt.Errorf("failed to create temp directory: %w", err)
	}
	// Ensure directory permissions are restricted.
	if err := os.Chmod(tempDir, defaultDirPermissions); err != nil {
		return "", fmt.Errorf("failed to set temp directory permissions: %w", err)
	}
	return tempDir, nil
}

// Write merged JSON data to a temporary file and return its final file URL.
func writeMergedDataToFile(tempDir string, mergedData map[string]interface{}) (*url.URL, error) {
	// Write the merged JSON data to a file.
	rawJSON, err := json.Marshal(mergedData)
	if err != nil {
		return nil, fmt.Errorf("failed to marshal merged data to JSON: %w", err)
	}

	// Create a temporary file inside the temp directory.
	tmpfile, err := os.CreateTemp(tempDir, "gomplate-data-*.json")
	if err != nil {
		return nil, fmt.Errorf("failed to create temp data file for gomplate: %w", err)
	}
	tmpName := tmpfile.Name()
	if _, err := tmpfile.Write(rawJSON); err != nil {
		tmpfile.Close()
		return nil, fmt.Errorf("failed to write JSON to temp file: %w", err)
	}
	if err := tmpfile.Close(); err != nil {
		return nil, fmt.Errorf("failed to close temp data file: %w", err)
	}

	fileURL := toFileScheme(tmpName)

	finalFileUrl, err := fixWindowsFileScheme(fileURL)
	if err != nil {
		return nil, err
	}
	return finalFileUrl, nil
}

// Write the 'outer' top-level file and return its final file URL.
func writeOuterTopLevelFile(tempDir string, fileURL string) (*url.URL, error) {
	// Write the 'outer' top-level file.
	topLevel := map[string]interface{}{
		"Env": map[string]interface{}{
			"README_YAML": fileURL,
		},
	}
	outerJSON, err := json.Marshal(topLevel)
	if err != nil {
		return nil, err
	}

	tmpfile2, err := os.CreateTemp(tempDir, "gomplate-top-level-*.json")
	if err != nil {
		return nil, fmt.Errorf("failed to create temp data file for top-level: %w", err)
	}
	tmpName2 := tmpfile2.Name()
	if _, err = tmpfile2.Write(outerJSON); err != nil {
		tmpfile2.Close()
		return nil, fmt.Errorf("failed to write top-level JSON: %w", err)
	}
	if err = tmpfile2.Close(); err != nil {
		return nil, fmt.Errorf("failed to close top-level JSON: %w", err)
	}

	topLevelFileURL := toFileScheme(tmpName2)

	finalTopLevelFileURL, err := fixWindowsFileScheme(topLevelFileURL)
	if err != nil {
		return nil, err
	}
	return finalTopLevelFileURL, nil
}

// ProcessTmplWithDatasourcesGomplate parses and executes Go templates with datasources using Gomplate.
func ProcessTmplWithDatasourcesGomplate(
	atmosConfig *schema.AtmosConfiguration,
	tmplName string,
	tmplValue string,
	mergedData map[string]interface{},
	ignoreMissingTemplateValues bool,
) (string, error) {
	defer perf.Track(atmosConfig, "exec.ProcessTmplWithDatasourcesGomplate")()

	tempDir, err := createTempDirectory()
	if err != nil {
		return "", err
	}
	defer os.RemoveAll(tempDir)

	finalFileUrl, err := writeMergedDataToFile(tempDir, mergedData)
	if err != nil {
		return "", err
	}

	finalTopLevelFileURL, err := writeOuterTopLevelFile(tempDir, finalFileUrl.String())
	if err != nil {
		return "", err
	}

	// Construct Gomplate Options.
	opts := gomplate.Options{
		Context: map[string]gomplate.Datasource{
			".": {
				URL: finalTopLevelFileURL,
			},
			"config": {
				URL: finalFileUrl,
			},
		},
		Funcs: template.FuncMap{},
	}

	// Render the template.
	renderer := gomplate.NewRenderer(opts)
	var buf bytes.Buffer
	tpl := gomplate.Template{
		Name:   tmplName,
		Text:   tmplValue,
		Writer: &buf,
	}

	if err := renderer.RenderTemplates(context.Background(), []gomplate.Template{tpl}); err != nil {
		return "", fmt.Errorf("failed to render template: %w", err)
	}

	return buf.String(), nil
}<|MERGE_RESOLUTION|>--- conflicted
+++ resolved
@@ -250,13 +250,9 @@
 }
 
 // IsGolangTemplate checks if the provided string is a Go template.
-<<<<<<< HEAD
-func IsGolangTemplate(str string) (bool, error) {
-=======
 func IsGolangTemplate(atmosConfig *schema.AtmosConfiguration, str string) (bool, error) {
 	defer perf.Track(atmosConfig, "exec.IsGolangTemplate")()
 
->>>>>>> fc0f1232
 	t, err := template.New(str).Parse(str)
 	if err != nil {
 		return false, err
