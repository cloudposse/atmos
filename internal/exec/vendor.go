package exec

import (
	"fmt"
<<<<<<< HEAD
	"strings"

	cfg "github.com/cloudposse/atmos/pkg/config"
	"github.com/cloudposse/atmos/pkg/schema"
	"github.com/pkg/errors"
=======

>>>>>>> 2c7a9963
	"github.com/spf13/cobra"
	"github.com/spf13/pflag"
)

// ExecuteVendorPullCmd executes `vendor pull` commands
func ExecuteVendorPullCmd(cmd *cobra.Command, args []string) error {
	return ExecuteVendorPullCommand(cmd, args)
}

// ExecuteVendorDiffCmd executes `vendor diff` commands
func ExecuteVendorDiffCmd(cmd *cobra.Command, args []string) error {
	return fmt.Errorf("'atmos vendor diff' is not implemented yet")
}

type VendorFlags struct {
	DryRun        bool
	Component     string
	Stack         string
	Tags          []string
	Everything    bool
	ComponentType string
}

// ExecuteVendorPullCommand executes `atmos vendor` commands
func ExecuteVendorPullCommand(cmd *cobra.Command, args []string) error {
	info, err := ProcessCommandLineArgs("terraform", cmd, args, nil)
	if err != nil {
		return err
	}

	flags := cmd.Flags()
	processStacks := flags.Changed("stack")

	atmosConfig, err := cfg.InitCliConfig(info, processStacks)
	if err != nil {
		return fmt.Errorf("failed to initialize CLI config: %w", err)
	}

	vendorFlags, err := parseVendorFlags(flags)
	if err != nil {
		return err
	}

	if err := validateVendorFlags(vendorFlags); err != nil {
		return err
	}

	if vendorFlags.Stack != "" {
		return ExecuteStackVendorInternal(vendorFlags.Stack, vendorFlags.DryRun)
	}

	return handleVendorConfig(atmosConfig, vendorFlags, args)
}

func parseVendorFlags(flags *pflag.FlagSet) (VendorFlags, error) {
	vendorFlags := VendorFlags{}
	var err error

	vendorFlags.DryRun, err = flags.GetBool("dry-run")
	if err != nil {
		return vendorFlags, err
	}

	vendorFlags.Component, err = flags.GetString("component")
	if err != nil {
		return vendorFlags, err
	}

	vendorFlags.Stack, err = flags.GetString("stack")
	if err != nil {
		return vendorFlags, err
	}

	tagsCsv, err := flags.GetString("tags")
	if err != nil {
		return vendorFlags, err
	}
	if tagsCsv != "" {
		vendorFlags.Tags = strings.Split(tagsCsv, ",")
	}

	vendorFlags.Everything, err = flags.GetBool("everything")
	if err != nil {
		return vendorFlags, err
	}

	if !vendorFlags.Everything && !flags.Changed("everything") &&
		vendorFlags.Component == "" && vendorFlags.Stack == "" && len(vendorFlags.Tags) == 0 {
		vendorFlags.Everything = true
	}

	// Handle 'type' flag only if it exists
	if flags.Lookup("type") != nil {
		vendorFlags.ComponentType, err = flags.GetString("type")
		if err != nil {
			return vendorFlags, err
		}
	}

	return vendorFlags, nil
}

func validateVendorFlags(flg VendorFlags) error {
	if flg.Component != "" && flg.Stack != "" {
		return fmt.Errorf("either '--component' or '--stack' flag can be provided, but not both")
	}

	if flg.Component != "" && len(flg.Tags) > 0 {
		return fmt.Errorf("either '--component' or '--tags' flag can be provided, but not both")
	}

	if flg.Everything && (flg.Component != "" || flg.Stack != "" || len(flg.Tags) > 0) {
		return fmt.Errorf("'--everything' flag cannot be combined with '--component', '--stack', or '--tags' flags")
	}

	return nil
}

func handleVendorConfig(atmosConfig schema.AtmosConfiguration, flg VendorFlags, args []string) error {
	vendorConfig, vendorConfigExists, foundVendorConfigFile, err := ReadAndProcessVendorConfigFile(
		atmosConfig,
		cfg.AtmosVendorConfigFileName,
		true,
	)
	if err != nil {
		return err
	}

	if !vendorConfigExists && flg.Everything {
		return fmt.Errorf(
			"the '--everything' flag is set, but vendor config file '%s' does not exist",
			cfg.AtmosVendorConfigFileName,
		)
	}

	if vendorConfigExists {
		return ExecuteAtmosVendorInternal(
			atmosConfig,
			foundVendorConfigFile,
			vendorConfig.Spec,
			flg.Component,
			flg.Tags,
			flg.DryRun,
		)
	}

	if flg.Component != "" {
		return handleComponentVendor(atmosConfig, flg)
	}

	return formatVendorError(args)
}

func handleComponentVendor(atmosConfig schema.AtmosConfiguration, flg VendorFlags) error {
	componentType := flg.ComponentType
	if componentType == "" {
		componentType = "terraform"
	}

	config, path, err := ReadAndProcessComponentVendorConfigFile(
		atmosConfig,
		flg.Component,
		componentType,
	)
	if err != nil {
		return err
	}

	return ExecuteComponentVendorInternal(
		atmosConfig,
		config.Spec,
		flg.Component,
		path,
		flg.DryRun,
	)
}

func formatVendorError(args []string) error {
	msg := "to vendor a component, the '--component' (shorthand '-c') flag needs to be specified.\n" +
		"Example: atmos vendor pull -c <component>"

	if len(args) > 0 {
		msg += fmt.Sprintf("\nDid you mean 'atmos vendor pull -c %s'?", args[0])
	}

	return errors.New(msg)
}<|MERGE_RESOLUTION|>--- conflicted
+++ resolved
@@ -2,15 +2,12 @@
 
 import (
 	"fmt"
-<<<<<<< HEAD
 	"strings"
 
 	cfg "github.com/cloudposse/atmos/pkg/config"
 	"github.com/cloudposse/atmos/pkg/schema"
 	"github.com/pkg/errors"
-=======
 
->>>>>>> 2c7a9963
 	"github.com/spf13/cobra"
 	"github.com/spf13/pflag"
 )
