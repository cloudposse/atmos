--- conflicted
+++ resolved
@@ -21,14 +21,10 @@
 	u "github.com/cloudposse/atmos/pkg/utils"
 )
 
-<<<<<<< HEAD
 const schemeSeparator = "://"
 
 // detectorsMutex guards modifications to getter.Detectors.
 var detectorsMutex sync.Mutex
-=======
-const keyURL = "url"
->>>>>>> 3309a6fd
 
 // ValidateURI validates URIs
 func ValidateURI(uri string) error {
@@ -73,12 +69,8 @@
 	return validSchemes[scheme]
 }
 
-<<<<<<< HEAD
 // CustomGitDetector intercepts Git URLs (for GitHub, Bitbucket, GitLab, etc.)
 // and transforms them into a proper URL for cloning, optionally injecting tokens.
-=======
-// CustomGitDetector intercepts GitHub URLs and transforms them into something like git::https://<token>@github.com/ so we can do a git-based clone with a token.
->>>>>>> 3309a6fd
 type CustomGitDetector struct {
 	AtmosConfig schema.AtmosConfiguration
 	source      string
@@ -86,11 +78,8 @@
 
 // Detect implements the getter.Detector interface for go-getter v1.
 func (d *CustomGitDetector) Detect(src, _ string) (string, bool, error) {
-<<<<<<< HEAD
 	log.Debug("CustomGitDetector.Detect called")
 
-=======
->>>>>>> 3309a6fd
 	if len(src) == 0 {
 		return "", false, nil
 	}
@@ -259,7 +248,6 @@
 	return token, tokenSource
 }
 
-<<<<<<< HEAD
 // getDefaultUsername returns the default username for token injection based on the host.
 func getDefaultUsername(host string) string {
 	switch host {
@@ -281,25 +269,6 @@
 		return "x-access-token"
 	}
 }
-=======
-	// Adjust subdirectory if needed.
-	d.adjustSubdir(parsedURL, d.source)
-
-	// Set "depth=1" for a shallow clone if not specified.
-	q := parsedURL.Query()
-	if _, exists := q["depth"]; !exists {
-		q.Set("depth", "1")
-	}
-	parsedURL.RawQuery = q.Encode()
-
-	finalURL := "git::" + parsedURL.String()
-	maskedFinal, err := u.MaskBasicAuth(strings.TrimPrefix(finalURL, "git::"))
-	if err != nil {
-		log.Debug("Masking failed", "error", err)
-	} else {
-		log.Debug("Final URL (masked)", "url", "git::"+maskedFinal)
-	}
->>>>>>> 3309a6fd
 
 // adjustSubdir appends "//." to the path if no subdirectory is specified.
 func (d *CustomGitDetector) adjustSubdir(parsedURL *url.URL, source string) {
@@ -314,31 +283,12 @@
 	}
 }
 
-<<<<<<< HEAD
 // RegisterCustomDetectors prepends the custom detector so it runs before the built-in ones.
 // Any code that calls go-getter should invoke this.
 func RegisterCustomDetectors(atmosConfig schema.AtmosConfiguration, source string) {
 	detectorsMutex.Lock()
 	defer detectorsMutex.Unlock()
 
-=======
-// adjustSubdir appends "//." to the path if no subdirectory is specified.
-func (d *CustomGitDetector) adjustSubdir(parsedURL *url.URL, source string) {
-	normalizedSource := filepath.ToSlash(source)
-	if normalizedSource != "" && !strings.Contains(normalizedSource, "//") {
-		parts := strings.SplitN(parsedURL.Path, "/", 4)
-		if strings.HasSuffix(parsedURL.Path, ".git") || len(parts) == 3 {
-			maskedSrc, _ := u.MaskBasicAuth(source)
-			log.Debug("Detected top-level repo with no subdir: appending '//.'", keyURL, maskedSrc)
-			parsedURL.Path += "//."
-		}
-	}
-}
-
-// RegisterCustomDetectors prepends the custom detector so it runs before
-// the built-in ones. Any code that calls go-getter should invoke this.
-func RegisterCustomDetectors(atmosConfig schema.AtmosConfiguration, source string) {
->>>>>>> 3309a6fd
 	getter.Detectors = append(
 		[]getter.Detector{
 			&CustomGitDetector{AtmosConfig: atmosConfig, source: source},
@@ -347,6 +297,7 @@
 	)
 }
 
+// GoGetterGet downloads packages (files and folders) from different sources using `go-getter` and saves them into the destination.
 // GoGetterGet downloads packages (files and folders) from different sources using `go-getter` and saves them into the destination.
 func GoGetterGet(
 	atmosConfig schema.AtmosConfiguration,
@@ -358,14 +309,7 @@
 	ctx, cancel := context.WithTimeout(context.Background(), timeout)
 	defer cancel()
 
-<<<<<<< HEAD
 	// Register custom detectors
-=======
-	// Register custom detectors, passing the original `src` to the CustomGitDetector.
-	// go-getter typically strips subdirectories before calling the detector, so the
-	// unaltered source is needed to identify whether a top-level repository or a
-	// subdirectory was specified (e.g., for appending "//." only when no subdir is present).
->>>>>>> 3309a6fd
 	RegisterCustomDetectors(atmosConfig, src)
 
 	client := &getter.Client{
@@ -428,11 +372,7 @@
 	tempDir := os.TempDir()
 	f := filepath.Join(tempDir, uuid.New().String())
 
-<<<<<<< HEAD
 	if err := GoGetterGet(*atmosConfig, file, f, getter.ClientModeFile, time.Second*30); err != nil {
-=======
-	if err := GoGetterGet(*atmosConfig, file, f, getter.ClientModeFile, 30*time.Second); err != nil {
->>>>>>> 3309a6fd
 		return nil, fmt.Errorf("failed to download the file '%s': %w", file, err)
 	}
 
