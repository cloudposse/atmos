// https://github.com/hashicorp/go-getter

package exec

import (
	"context"
	"fmt"
	"net/url"
	"os"
	"path/filepath"
	"regexp"
	"strings"
	"time"

	l "github.com/charmbracelet/log"
	"github.com/google/uuid"
	"github.com/hashicorp/go-getter"

	"github.com/cloudposse/atmos/pkg/schema"
	u "github.com/cloudposse/atmos/pkg/utils"
)

// ValidateURI validates URIs
func ValidateURI(uri string) error {
	if uri == "" {
		return fmt.Errorf("URI cannot be empty")
	}
	// Maximum length check
	if len(uri) > 2048 {
		return fmt.Errorf("URI exceeds maximum length of 2048 characters")
	}
	// Validate URI format
	if strings.Contains(uri, "..") {
		return fmt.Errorf("URI cannot contain path traversal sequences")
	}
	if strings.Contains(uri, " ") {
		return fmt.Errorf("URI cannot contain spaces")
	}
	// Validate scheme-specific format
	if strings.HasPrefix(uri, "oci://") {
		if !strings.Contains(uri[6:], "/") {
			return fmt.Errorf("invalid OCI URI format")
		}
	} else if strings.Contains(uri, "://") {
		scheme := strings.Split(uri, "://")[0]
		if !IsValidScheme(scheme) {
			return fmt.Errorf("unsupported URI scheme: %s", scheme)
		}
	}
	return nil
}

// IsValidScheme checks if the URL scheme is valid
func IsValidScheme(scheme string) bool {
	validSchemes := map[string]bool{
		"http":       true,
		"https":      true,
		"git":        true,
		"ssh":        true,
		"git::https": true,
		"git::ssh":   true,
	}
	return validSchemes[scheme]
}

// CustomGitDetector intercepts Git URLs (for GitHub, Bitbucket, GitLab, etc.)
// and transforms them into a proper URL for cloning, optionally injecting tokens.
type CustomGitDetector struct {
	AtmosConfig schema.AtmosConfiguration
	source      string
}

// Detect implements the getter.Detector interface for go-getter v1.
func (d *CustomGitDetector) Detect(src, _ string) (string, bool, error) {
	l.Debug("CustomGitDetector.Detect called")

	if len(src) == 0 {
		return "", false, nil
	}

	// We need this block because many SCP-style URLs aren’t valid according to Go’s URL parser.
	// SCP-style URLs omit an explicit scheme (like "ssh://" or "https://") and use a colon
	// to separate the host from the path. Go’s URL parser expects a scheme, so without one,
	// it fails to parse these URLs correctly.
	// Below, we check if the URL doesn’t contain a scheme. If so, we attempt to detect an SCP-style URL:
	// e.g. "git@github.com:cloudposse/terraform-null-label.git?ref=..."
	// If the URL matches this pattern, we rewrite it to a proper SSH URL.
	// Otherwise, we default to prepending "https://".
	if !strings.Contains(src, "://") {
		// Check for SCP-style SSH URL (e.g. "git@github.com:cloudposse/terraform-null-label.git?ref=...")
		// This regex supports any host with a dot (e.g. github.com, bitbucket.org, gitlab.com)
		scpPattern := regexp.MustCompile(`^(([\w.-]+)@)?([\w.-]+\.[\w.-]+):([\w./-]+)(\.git)?(.*)$`)
		if scpPattern.MatchString(src) {
			matches := scpPattern.FindStringSubmatch(src)
			// Build proper SSH URL: "ssh://[username@]host/repoPath[.git][additional]"
			newSrc := "ssh://"
			if matches[1] != "" {
				newSrc += matches[1] // includes username and '@'
			}
			newSrc += matches[3] + "/" + matches[4]
			if matches[5] != "" {
				newSrc += matches[5]
			}
			if matches[6] != "" {
				newSrc += matches[6]
			}
			l.Debug("Rewriting SCP-style SSH URL", "old_url", src, "new_url", newSrc)
			src = newSrc
		} else {
			src = "https://" + src
			l.Debug("Defaulting to https scheme", "url", src)
		}
	}

	l.Debug("Parsed URL", "url", src)

	parsedURL, err := url.Parse(src)
	if err != nil {
		l.Debug("Failed to parse URL", "url", src, "error", err)
		return "", false, fmt.Errorf("failed to parse URL %q: %w", src, err)
	}

	// Normalize Windows path separators and URL-encoded backslashes to forward slashes.
	unescapedPath, err := url.PathUnescape(parsedURL.Path)
	if err == nil {
		parsedURL.Path = filepath.ToSlash(unescapedPath)
	} else {
		parsedURL.Path = filepath.ToSlash(parsedURL.Path)
	}

	// If the URL uses the SSH scheme, check for an active SSH agent.
	// Unlike HTTPS where public repos can be accessed without authentication,
	// SSH requires authentication. An SSH agent being one of the popular ones, so we log a debug message in case it is missing (could be false alert thoguh).
	if parsedURL.Scheme == "ssh" && os.Getenv("SSH_AUTH_SOCK") == "" {
		l.Debug("SSH agent-based authentication may not work because SSH_AUTH_SOCK is not set")
	}

	// Adjust host check to support GitHub, Bitbucket, GitLab, etc.
	host := strings.ToLower(parsedURL.Host)
	if host != "github.com" && host != "bitbucket.org" && host != "gitlab.com" {
<<<<<<< HEAD
		l.Debug("Skipping token injection for a non-supported host", "host", parsedURL.Host)
=======
		l.Debug("Skipping token injection for a unsupported host", "host", parsedURL.Host)
		l.Debug("Supported hosts", "supported_hosts", "github.com, bitbucket.org, gitlab.com")
>>>>>>> a4819adc
	}

	// 3 types of tokens are supported for now: Github, Bitbucket and GitLab
	var token, tokenSource string
	switch host {
	case "github.com":
		tokenSource = "ATMOS_GITHUB_TOKEN"
		token = os.Getenv(tokenSource)
		if token == "" && d.AtmosConfig.Settings.InjectGithubToken {
			tokenSource = "GITHUB_TOKEN"
			token = os.Getenv(tokenSource)
		}
	case "bitbucket.org":
		tokenSource = "ATMOS_BITBUCKET_TOKEN"
		token = os.Getenv(tokenSource)
		if token == "" {
			tokenSource = "BITBUCKET_TOKEN"
			token = os.Getenv(tokenSource)
		}
	case "gitlab.com":
		tokenSource = "ATMOS_GITLAB_TOKEN"
		token = os.Getenv(tokenSource)
		if token == "" {
			tokenSource = "GITLAB_TOKEN"
			token = os.Getenv(tokenSource)
		}
	}

	// Note that Bitbucket uses 2 tokens (username and app password) for authentication.
	if token != "" {
		// Inject token only if no credentials are already provided.
		if parsedURL.User == nil || parsedURL.User.Username() == "" {
			l.Debug("Injecting token", "env", tokenSource, "url", src)
			var defaultUsername string
			switch host {
			case "github.com":
				defaultUsername = "x-access-token"
			case "gitlab.com":
				defaultUsername = "oauth2"
			case "bitbucket.org":
				defaultUsername = os.Getenv("ATMOS_BITBUCKET_USERNAME")
				if defaultUsername == "" {
					defaultUsername = os.Getenv("BITBUCKET_USERNAME")
					if defaultUsername == "" {
						defaultUsername = "x-token-auth"
					}
				}
				l.Debug("Using Bitbucket username", "username", defaultUsername)
			default:
				defaultUsername = "x-access-token"
			}
			parsedURL.User = url.UserPassword(defaultUsername, token)
		} else {
			l.Debug("Skipping token injection", "reason", "credentials already provided")
		}
	}

	// Normalize d.source for Windows path separators.
	normalizedSource := filepath.ToSlash(d.source)
	// If d.source is provided (non‑empty), use it for subdir checking;
	// otherwise, skip appending '//.' (so the user-defined subdir isn’t mistakenly processed).
	if normalizedSource != "" && !strings.Contains(normalizedSource, "//") {
		parts := strings.SplitN(parsedURL.Path, "/", 4)
		if strings.HasSuffix(parsedURL.Path, ".git") || len(parts) == 3 {
			l.Debug("Detected top-level repo with no subdir: appending '//.'", "url", src)
			parsedURL.Path = parsedURL.Path + "//."
		}
	}

	// Set "depth=1" for a shallow clone if not specified.
	// In Go-Getter, "depth" controls how many revisions are cloned:
	// - `depth=1` fetches only the latest commit (faster, less bandwidth).
	// - `depth=` (empty) performs a full clone (default Git behavior).
	// - `depth=N` clones the last N revisions.
	q := parsedURL.Query()
	if _, exists := q["depth"]; !exists {
		q.Set("depth", "1")
	}
	parsedURL.RawQuery = q.Encode()

	finalURL := "git::" + parsedURL.String()

	return finalURL, true, nil
}

// RegisterCustomDetectors prepends the custom detector so it runs before
// the built-in ones. Any code that calls go-getter should invoke this.
func RegisterCustomDetectors(atmosConfig schema.AtmosConfiguration) {
	getter.Detectors = append(
		[]getter.Detector{
			&CustomGitDetector{AtmosConfig: atmosConfig},
		},
		getter.Detectors...,
	)
}

// GoGetterGet downloads packages (files and folders) from different sources using `go-getter` and saves them into the destination
func GoGetterGet(
	atmosConfig schema.AtmosConfiguration,
	src string,
	dest string,
	clientMode getter.ClientMode,
	timeout time.Duration,
) error {
	ctx, cancel := context.WithTimeout(context.Background(), timeout)
	defer cancel()

	// Register custom detectors
	RegisterCustomDetectors(atmosConfig)

	client := &getter.Client{
		Ctx: ctx,
		Src: src,
		// Destination where the files will be stored. This will create the directory if it doesn't exist
		Dst:  dest,
		Mode: clientMode,
	}

	if err := client.Get(); err != nil {
		return err
	}

	return nil
}

// DownloadDetectFormatAndParseFile downloads a remote file, detects the format of the file (JSON, YAML, HCL) and parses the file into a Go type
func DownloadDetectFormatAndParseFile(atmosConfig schema.AtmosConfiguration, file string) (any, error) {
	tempDir := os.TempDir()
	f := filepath.Join(tempDir, uuid.New().String())

	if err := GoGetterGet(atmosConfig, file, f, getter.ClientModeFile, time.Second*30); err != nil {
		return nil, fmt.Errorf("failed to download the file '%s': %w", file, err)
	}

	res, err := u.DetectFormatAndParseFile(f)
	if err != nil {
		return nil, fmt.Errorf("failed to parse file '%s': %w", file, err)
	}

	return res, nil
}

/*
Supported schemes:

file, dir, tar, zip
http, https
git, hg
s3, gcs
oci
scp, sftp
Shortcuts like github.com, bitbucket.org

- File-related Schemes:
file - Local filesystem paths
dir - Local directories
tar - Tar files, potentially compressed (tar.gz, tar.bz2, etc.)
zip - Zip files

- HTTP/HTTPS:
http - HTTP URLs
https - HTTPS URLs

- Git:
git - Git repositories, which can be accessed via HTTPS or SSH

- Mercurial:
hg - Mercurial repositories, accessed via HTTP/S or SSH

- Amazon S3:
s3 - Amazon S3 bucket URLs

- Google Cloud Storage:
gcs - Google Cloud Storage URLs

- OCI:
oci - Open Container Initiative (OCI) images

- Other Protocols:
scp - Secure Copy Protocol for SSH-based transfers
sftp - SSH File Transfer Protocol

- GitHub/Bitbucket/Other Shortcuts:
github.com - Direct GitHub repository shortcuts
bitbucket.org - Direct Bitbucket repository shortcuts

- Composite Schemes:
go-getter allows for composite schemes, where multiple operations can be combined. For example:
git::https://github.com/user/repo - Forces the use of git over an HTTPS URL.
tar::http://example.com/archive.tar.gz - Treats the HTTP resource as a tarball.

*/<|MERGE_RESOLUTION|>--- conflicted
+++ resolved
@@ -138,12 +138,8 @@
 	// Adjust host check to support GitHub, Bitbucket, GitLab, etc.
 	host := strings.ToLower(parsedURL.Host)
 	if host != "github.com" && host != "bitbucket.org" && host != "gitlab.com" {
-<<<<<<< HEAD
-		l.Debug("Skipping token injection for a non-supported host", "host", parsedURL.Host)
-=======
 		l.Debug("Skipping token injection for a unsupported host", "host", parsedURL.Host)
 		l.Debug("Supported hosts", "supported_hosts", "github.com, bitbucket.org, gitlab.com")
->>>>>>> a4819adc
 	}
 
 	// 3 types of tokens are supported for now: Github, Bitbucket and GitLab
