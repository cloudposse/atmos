--- conflicted
+++ resolved
@@ -66,11 +66,7 @@
 // CustomGitDetector intercepts Git URLs (for GitHub, Bitbucket, GitLab, etc.)
 // and transforms them into a proper URL for cloning, optionally injecting tokens.
 type CustomGitDetector struct {
-<<<<<<< HEAD
-	AtmosConfig schema.AtmosConfiguration
-=======
 	AtmosConfig *schema.AtmosConfiguration
->>>>>>> bd567823
 	source      string
 }
 
@@ -362,13 +358,8 @@
 	})
 }
 
-<<<<<<< HEAD
-// DownloadDetectFormatAndParseFile downloads a remote file, detects the format of the file (JSON, YAML, HCL) and parses the file into a Go type
-func DownloadDetectFormatAndParseFile(atmosConfig schema.AtmosConfiguration, file string) (any, error) {
-=======
 // DownloadDetectFormatAndParseFile downloads a remote file, detects the format of the file (JSON, YAML, HCL) and parses the file into a Go type.
 func DownloadDetectFormatAndParseFile(atmosConfig *schema.AtmosConfiguration, file string) (any, error) {
->>>>>>> bd567823
 	tempDir := os.TempDir()
 	f := filepath.Join(tempDir, uuid.New().String())
 
