--- conflicted
+++ resolved
@@ -112,10 +112,6 @@
 			mockSetup: func(mv *validator.MockValidator, mfd *downloader.MockFileDownloader, fmi *filematch.MockFileMatcherInterface) {
 				fmi.EXPECT().MatchFiles([]string{"atmos.yaml"}).Return([]string{"atmos.yaml"}, nil)
 				mv.EXPECT().ValidateYAMLSchema("atmos://schema", "atmos.yaml").Return([]gojsonschema.ResultError{}, nil)
-<<<<<<< HEAD
-
-=======
->>>>>>> f2099054
 			},
 			expectedError: nil,
 		},
