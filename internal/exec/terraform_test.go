package exec

import (
	"bytes"
	"fmt"
	"os"
	"path/filepath"
	"strings"
	"testing"

	log "github.com/charmbracelet/log"
	"github.com/stretchr/testify/assert"

	"github.com/cloudposse/atmos/pkg/schema"
)

// TestExecuteTerraform_ExportEnvVar check that when executing the terraform apply command.
// It checks that the environment variables are correctly exported and used.
// Env var `ATMOS_BASE_PATH` and `ATMOS_CLI_CONFIG_PATH` should be exported and used in the terraform apply command.
// Check that `ATMOS_BASE_PATH` and `ATMOS_CLI_CONFIG_PATH` point to a directory.
func TestExecuteTerraform_ExportEnvVar(t *testing.T) {
	// Capture the starting working directory
	startingDir, err := os.Getwd()
	if err != nil {
		t.Fatalf("Failed to get the current working directory: %v", err)
	}

	defer func() {
		// Change back to the original working directory after the test
		if err := os.Chdir(startingDir); err != nil {
			t.Fatalf("Failed to change back to the starting directory: %v", err)
		}
	}()

	// Define the work directory and change to it
	workDir := "../../tests/fixtures/scenarios/env"
	if err := os.Chdir(workDir); err != nil {
		t.Fatalf("Failed to change directory to %q: %v", workDir, err)
	}

	// set info for ExecuteTerraform
	info := schema.ConfigAndStacksInfo{
		StackFromArg:     "",
		Stack:            "dev",
		StackFile:        "",
		ComponentType:    "terraform",
		ComponentFromArg: "env-example",
		SubCommand:       "apply",
	}

	// Create a pipe to capture stdout to check if terraform is executed correctly
	oldStdout := os.Stdout
	r, w, _ := os.Pipe()
	os.Stdout = w
	err = ExecuteTerraform(info)
	if err != nil {
		t.Fatalf("Failed to execute 'ExecuteTerraform': %v", err)
	}
	// Restore stdout
	w.Close()
	os.Stdout = oldStdout

	// Read the captured output
	var buf bytes.Buffer
	_, err = buf.ReadFrom(r)
	if err != nil {
		t.Fatalf("Failed to read from pipe: %v", err)
	}
	output := buf.String()

	// Check the output ATMOS_CLI_CONFIG_PATH  ATMOS_BASE_PATH exists
	if !strings.Contains(output, "ATMOS_BASE_PATH") {
		t.Errorf("ATMOS_BASE_PATH not found in the output")
	}
	if !strings.Contains(output, "ATMOS_CLI_CONFIG_PATH") {
		t.Errorf("ATMOS_CLI_CONFIG_PATH not found in the output")
	}

	// print values of ATMOS_BASE_PATH ATMOS_CLI_CONFIG_PATH from out
	m := extractKeyValuePairs(output)
	// Print the extracted values
	basePath, ok := m["atmos_base_path"]
	if !ok {
		t.Errorf("atmos_base_path not found in the output")
	}
	configPath, ok := m["atmos_cli_config_path"]
	if !ok {
		t.Errorf("atmos_cli_config_path not found in the output")
	}
	statBase, err := os.Stat(basePath)
	if err != nil {
		t.Errorf("Failed to stat atmos_base_path: %v", err)
	}
	// check bathPath is Dir
	if !statBase.IsDir() {
		t.Errorf("atmos_base_path is not a directory")
	}

	// configPath path is Dir
	statConfigPath, err := os.Stat(configPath)
	if err != nil {
		t.Errorf("Failed to stat atmos_cli_config_path: %v", err)
	}
	if !statConfigPath.IsDir() {
		t.Errorf("atmos_cli_config_path is not a directory")
	}
	t.Logf("atmos_base_path: %s", basePath)
	t.Logf("atmos_cli_config_path: %s", configPath)
}

func TestExecuteTerraform_TerraformPlanWithProcessingTemplates(t *testing.T) {
	// Capture the starting working directory
	startingDir, err := os.Getwd()
	if err != nil {
		t.Fatalf("Failed to get the current working directory: %v", err)
	}

	defer func() {
		// Change back to the original working directory after the test
		if err := os.Chdir(startingDir); err != nil {
			t.Fatalf("Failed to change back to the starting directory: %v", err)
		}
	}()

	// Define the working directory
	workDir := "../../tests/fixtures/scenarios/stack-templates-2"
	if err := os.Chdir(workDir); err != nil {
		t.Fatalf("Failed to change directory to %q: %v", workDir, err)
	}

	info := schema.ConfigAndStacksInfo{
		StackFromArg:     "",
		Stack:            "nonprod",
		StackFile:        "",
		ComponentType:    "terraform",
		ComponentFromArg: "component-1",
		SubCommand:       "plan",
		ProcessTemplates: true,
		ProcessFunctions: true,
	}

	// Create a pipe to capture stdout to check if terraform is executed correctly
	oldStdout := os.Stdout
	r, w, _ := os.Pipe()
	os.Stdout = w
	err = ExecuteTerraform(info)
	if err != nil {
		t.Fatalf("Failed to execute 'ExecuteTerraform': %v", err)
	}
	// Restore stdout
	err = w.Close()
	assert.NoError(t, err)
	os.Stdout = oldStdout

	// Read the captured output
	var buf bytes.Buffer
	_, err = buf.ReadFrom(r)
	if err != nil {
		t.Fatalf("Failed to read from pipe: %v", err)
	}
	output := buf.String()

	// Check the output
	if !strings.Contains(output, "foo   = \"component-1-a\"") {
		t.Errorf("'foo' variable should be 'component-1-a'")
	}
	if !strings.Contains(output, "bar   = \"component-1-b\"") {
		t.Errorf("'bar' variable should be 'component-1-b'")
	}
	if !strings.Contains(output, "baz   = \"component-1-c\"") {
		t.Errorf("'baz' variable should be 'component-1-c'")
	}
}

func TestExecuteTerraform_TerraformPlanWithoutProcessingTemplates(t *testing.T) {
	// Capture the starting working directory
	startingDir, err := os.Getwd()
	if err != nil {
		t.Fatalf("Failed to get the current working directory: %v", err)
	}

	defer func() {
		// Change back to the original working directory after the test
		if err := os.Chdir(startingDir); err != nil {
			t.Fatalf("Failed to change back to the starting directory: %v", err)
		}
	}()

	// Define the working directory
	workDir := "../../tests/fixtures/scenarios/stack-templates-2"
	if err = os.Chdir(workDir); err != nil {
		t.Fatalf("Failed to change directory to %q: %v", workDir, err)
	}

	info := schema.ConfigAndStacksInfo{
		StackFromArg:     "",
		Stack:            "nonprod",
		StackFile:        "",
		ComponentType:    "terraform",
		ComponentFromArg: "component-1",
		SubCommand:       "plan",
		ProcessTemplates: false,
		ProcessFunctions: true,
	}

	// Create a pipe to capture stdout to check if terraform is executed correctly
	oldStdout := os.Stdout
	r, w, _ := os.Pipe()
	os.Stdout = w
	err = ExecuteTerraform(info)
	if err != nil {
		t.Fatalf("Failed to execute 'ExecuteTerraform': %v", err)
	}
	// Restore stdout
	err = w.Close()
	assert.NoError(t, err)
	os.Stdout = oldStdout

	// Read the captured output
	var buf bytes.Buffer
	_, err = buf.ReadFrom(r)
	if err != nil {
		t.Fatalf("Failed to read from pipe: %v", err)
	}
	output := buf.String()

	t.Log(output)

	// Check the output
	if !strings.Contains(output, "foo   = \"{{ .settings.config.a }}\"") {
		t.Errorf("'foo' variable should be '{{ .settings.config.a }}'")
	}
	if !strings.Contains(output, "bar   = \"{{ .settings.config.b }}\"") {
		t.Errorf("'bar' variable should be '{{ .settings.config.b }}'")
	}
	if !strings.Contains(output, "baz   = \"{{ .settings.config.c }}\"") {
		t.Errorf("'baz' variable should be '{{ .settings.config.c }}'")
	}
}

func TestExecuteTerraform_TerraformWorkspace(t *testing.T) {
	err := os.Setenv("ATMOS_LOGS_LEVEL", "Debug")
	assert.NoError(t, err, "Setting 'ATMOS_LOGS_LEVEL' environment variable should execute without error")

	// Capture the starting working directory
	startingDir, err := os.Getwd()
	if err != nil {
		t.Fatalf("Failed to get the current working directory: %v", err)
	}

	defer func() {
		// Change back to the original working directory after the test
		if err := os.Chdir(startingDir); err != nil {
			t.Fatalf("Failed to change back to the starting directory: %v", err)
		}
	}()

	// Define the working directory
	workDir := "../../tests/fixtures/scenarios/stack-templates-2"
	if err := os.Chdir(workDir); err != nil {
		t.Fatalf("Failed to change directory to %q: %v", workDir, err)
	}

	info := schema.ConfigAndStacksInfo{
		StackFromArg:     "",
		Stack:            "nonprod",
		StackFile:        "",
		ComponentType:    "terraform",
		ComponentFromArg: "component-1",
		SubCommand:       "workspace",
		ProcessTemplates: true,
		ProcessFunctions: true,
	}

	// Create a pipe to capture stdout to check if terraform is executed correctly
	oldStdout := os.Stdout
	r, w, _ := os.Pipe()
	os.Stdout = w
	err = ExecuteTerraform(info)
	if err != nil {
		t.Fatalf("Failed to execute 'ExecuteTerraform': %v", err)
	}
	// Restore stdout
	err = w.Close()
	assert.NoError(t, err)
	os.Stdout = oldStdout

	// Read the captured output
	var buf bytes.Buffer
	_, err = buf.ReadFrom(r)
	if err != nil {
		t.Fatalf("Failed to read from pipe: %v", err)
	}
	output := buf.String()

	// Check the output
	if !strings.Contains(output, "workspace \"nonprod-component-1\"") {
		t.Errorf("The output should contain 'nonprod-component-1'")
	}
}

func TestExecuteTerraform_TerraformPlanWithInvalidTemplates(t *testing.T) {
	// Capture the starting working directory
	startingDir, err := os.Getwd()
	if err != nil {
		t.Fatalf("Failed to get the current working directory: %v", err)
	}

	defer func() {
		// Change back to the original working directory after the test
		if err := os.Chdir(startingDir); err != nil {
			t.Fatalf("Failed to change back to the starting directory: %v", err)
		}
	}()

	// Define the working directory
	workDir := "../../tests/fixtures/scenarios/invalid-stacks"
	if err := os.Chdir(workDir); err != nil {
		t.Fatalf("Failed to change directory to %q: %v", workDir, err)
	}

	info := schema.ConfigAndStacksInfo{
		StackFromArg:     "",
		Stack:            "nonprod",
		StackFile:        "",
		ComponentType:    "terraform",
		ComponentFromArg: "component-1",
		SubCommand:       "plan",
		ProcessTemplates: true,
		ProcessFunctions: true,
		Skip:             []string{"!terraform.output"},
	}

	err = ExecuteTerraform(info)
	assert.Error(t, err)
	assert.ErrorContains(t, err, "invalid")
}

func TestExecuteTerraform_TerraformInitWithVarfile(t *testing.T) {
	// Capture the starting working directory
	startingDir, err := os.Getwd()
	if err != nil {
		t.Fatalf("Failed to get the current working directory: %v", err)
	}

	defer func() {
		// Change back to the original working directory after the test
		if err := os.Chdir(startingDir); err != nil {
			t.Fatalf("Failed to change back to the starting directory: %v", err)
		}
	}()

	// Define the working directory
	workDir := "../../tests/fixtures/scenarios/terraform-init"
	if err := os.Chdir(workDir); err != nil {
		t.Fatalf("Failed to change directory to %q: %v", workDir, err)
	}

	info := schema.ConfigAndStacksInfo{
		StackFromArg:     "",
		Stack:            "nonprod",
		StackFile:        "",
		ComponentType:    "terraform",
		ComponentFromArg: "component-1",
		SubCommand:       "init",
		ProcessTemplates: true,
		ProcessFunctions: true,
	}

	oldStderr := os.Stderr
	r, w, _ := os.Pipe()
	os.Stderr = w

	log.SetLevel(log.DebugLevel)
	log.SetOutput(w)

	err = ExecuteTerraform(info)
	if err != nil {
		t.Fatalf("Failed to execute 'ExecuteTerraform': %v", err)
	}

	// Restore stderr
	err = w.Close()
	assert.NoError(t, err)
	os.Stderr = oldStderr

	// Read the captured output
	var buf bytes.Buffer
	_, err = buf.ReadFrom(r)
	if err != nil {
		t.Fatalf("Failed to read from pipe: %v", err)
	}
	output := buf.String()

	// Check the output
	expected := "init -reconfigure -var-file nonprod-component-1.terraform.tfvars.json"
	if !strings.Contains(output, expected) {
		t.Logf("TestExecuteTerraform_TerraformInitWithVarfile output:\n%s", output)
		t.Errorf("Output should contain '%s'", expected)
	}
}

func TestExecuteTerraform_OpaValidation(t *testing.T) {
	// Capture the starting working directory
	startingDir, err := os.Getwd()
	if err != nil {
		t.Fatalf("Failed to get the current working directory: %v", err)
	}

	defer func() {
		// Change back to the original working directory after the test
		if err := os.Chdir(startingDir); err != nil {
			t.Fatalf("Failed to change back to the starting directory: %v", err)
		}
	}()

	// Define the working directory
	workDir := "../../tests/fixtures/scenarios/atmos-stacks-validation"
	if err := os.Chdir(workDir); err != nil {
		t.Fatalf("Failed to change directory to %q: %v", workDir, err)
	}

	// Test `terraform plan`
	info := schema.ConfigAndStacksInfo{
		StackFromArg:     "",
		Stack:            "nonprod",
		StackFile:        "",
		ComponentType:    "terraform",
		ComponentFromArg: "component-1",
		SubCommand:       "plan",
		ProcessTemplates: true,
		ProcessFunctions: true,
	}
	err = ExecuteTerraform(info)
	assert.NoError(t, err)

	// Test `terraform apply`
	info.SubCommand = "apply"
	err = ExecuteTerraform(info)
	assert.ErrorContains(t, err, "the component can't be applied if the 'foo' variable is set to 'foo'")
}

<<<<<<< HEAD
func TestExecuteTerraform_DriftResults(t *testing.T) {
	startingDir, err := os.Getwd()
	if err != nil {
		t.Fatalf("Failed to get the current working directory: %v", err)
	}
	defer func() {
		if err := os.Chdir(startingDir); err != nil {
			t.Fatalf("Failed to change back to the starting directory: %v", err)
		}
	}()

	workDir := "../../tests/fixtures/scenarios/stack-templates-2"
	if err := os.Chdir(workDir); err != nil {
		t.Fatalf("Failed to change directory to %q: %v", workDir, err)
	}

	testCases := []struct {
		name               string
		uploadDriftResults bool
		proEnabled         bool
		checkProWarning    bool
		checkDetailedExit  bool
		exitCode           int
	}{
		{
			name:               "drift results enabled and pro enabled",
			uploadDriftResults: true,
			proEnabled:         true,
			checkProWarning:    false,
			checkDetailedExit:  true,
			exitCode:           2, // Simulate drift detected
		},
		{
			name:               "drift results enabled but pro disabled",
			uploadDriftResults: true,
			proEnabled:         false,
			checkProWarning:    true,
			checkDetailedExit:  true,
			exitCode:           0, // Simulate no drift
		},
		{
			name:               "drift results disabled",
			uploadDriftResults: false,
			proEnabled:         false,
			checkProWarning:    false,
			checkDetailedExit:  false,
			exitCode:           0,
		},
	}

	for _, tc := range testCases {
		t.Run(tc.name, func(t *testing.T) {
			stackDir := filepath.Join(workDir, "stacks", "nonprod")
			if err := os.MkdirAll(stackDir, 0755); err != nil {
				t.Fatalf("Failed to create stack dir: %v", err)
			}
			stackFile := filepath.Join(stackDir, "component-1.yaml")
			stackContent := fmt.Sprintf(`components:\n  terraform:\n    component-1:\n      settings:\n        pro:\n          enabled: %v\n      vars:\n        foo: component-1-a\n        bar: component-1-b\n        baz: component-1-c`, tc.proEnabled)
			if err := os.WriteFile(stackFile, []byte(stackContent), 0644); err != nil {
				t.Fatalf("Failed to write stack file: %v", err)
			}
			defer os.Remove(stackFile)

			info := schema.ConfigAndStacksInfo{
				Stack:            "nonprod",
				ComponentType:    "terraform",
				ComponentFromArg: "component-1",
				SubCommand:       "plan",
				ProcessTemplates: true,
				ProcessFunctions: true,
			}
			if tc.uploadDriftResults {
				info.AdditionalArgsAndFlags = append(info.AdditionalArgsAndFlags, "--upload-drift-results")
			}

			// Create a pipe to capture stdout
=======
func TestExecuteTerraform_Version(t *testing.T) {
	tests := []struct {
		name           string
		workDir        string
		expectedOutput string
	}{
		{
			name:           "terraform version",
			workDir:        "../../tests/fixtures/scenarios/atmos-terraform-version",
			expectedOutput: "Terraform v",
		},
		{
			name:           "tofu version",
			workDir:        "../../tests/fixtures/scenarios/atmos-tofu-version",
			expectedOutput: "OpenTofu v",
		},
	}

	for _, tt := range tests {
		t.Run(tt.name, func(t *testing.T) {
			// Capture the starting working directory
			startingDir, err := os.Getwd()
			if err != nil {
				t.Fatalf("Failed to get the current working directory: %v", err)
			}

			defer func() {
				// Change back to the original working directory after the test
				if err := os.Chdir(startingDir); err != nil {
					t.Fatalf("Failed to change back to the starting directory: %v", err)
				}
			}()

			// Define the work directory and change to it
			if err := os.Chdir(tt.workDir); err != nil {
				t.Fatalf("Failed to change directory to %q: %v", tt.workDir, err)
			}

			// set info for ExecuteTerraform
			info := schema.ConfigAndStacksInfo{
				SubCommand: "version",
			}

			// Create a pipe to capture stdout to check if terraform is executed correctly
>>>>>>> 6462315b
			oldStdout := os.Stdout
			r, w, _ := os.Pipe()
			os.Stdout = w

<<<<<<< HEAD
			// Create a channel to signal when the pipe is closed
			done := make(chan struct{})
			go func() {
				defer close(done)
				_ = ExecuteTerraform(info)
			}()

			// Close the write end of the pipe
			w.Close()

			// Read the output
=======
			err = ExecuteTerraform(info)
			if err != nil {
				t.Fatalf("Failed to execute 'ExecuteTerraform': %v", err)
			}

			// Restore stdout
			w.Close()
			os.Stdout = oldStdout

			// Read the captured output
>>>>>>> 6462315b
			var buf bytes.Buffer
			_, err = buf.ReadFrom(r)
			if err != nil {
				t.Fatalf("Failed to read from pipe: %v", err)
			}
			output := buf.String()

<<<<<<< HEAD
			// Restore stdout
			os.Stdout = oldStdout

			// Wait for the command to finish
			<-done

			// Check the output
			if tc.checkDetailedExit {
				assert.Contains(t, output, "--detailed-exitcode")
			} else {
				assert.NotContains(t, output, "--detailed-exitcode")
			}
			assert.NotContains(t, output, "--upload-drift-results")
			if tc.checkProWarning {
				assert.Contains(t, output, "Pro is not enabled. Skipping upload of Terraform result.")
			} else {
				assert.NotContains(t, output, "Pro is not enabled. Skipping upload of Terraform result.")
=======
			if !strings.Contains(output, tt.expectedOutput) {
				t.Errorf("%s not found in the output", tt.expectedOutput)
>>>>>>> 6462315b
			}
		})
	}
}

// Helper Function to extract key-value pairs from a string.
func extractKeyValuePairs(input string) map[string]string {
	// Split the input into lines
	lines := strings.Split(input, "\n")

	// Create a map to store key-value pairs
	config := make(map[string]string)

	for _, line := range lines {
		// Trim whitespace and skip empty lines
		line = strings.TrimSpace(line)
		if line == "" {
			continue
		}

		// Split the line by "="
		parts := strings.Split(line, "=")
		if len(parts) != 2 {
			continue
		}

		// Extract key and value
		key := strings.TrimSpace(parts[0])
		value := strings.TrimSpace(parts[1])

		// Remove surrounding quotes from the value
		value = strings.Trim(value, `"`)

		// Store in the map
		config[key] = value
	}

	return config
}<|MERGE_RESOLUTION|>--- conflicted
+++ resolved
@@ -440,7 +440,78 @@
 	assert.ErrorContains(t, err, "the component can't be applied if the 'foo' variable is set to 'foo'")
 }
 
-<<<<<<< HEAD
+func TestExecuteTerraform_Version(t *testing.T) {
+	tests := []struct {
+		name           string
+		workDir        string
+		expectedOutput string
+	}{
+		{
+			name:           "terraform version",
+			workDir:        "../../tests/fixtures/scenarios/atmos-terraform-version",
+			expectedOutput: "Terraform v",
+		},
+		{
+			name:           "tofu version",
+			workDir:        "../../tests/fixtures/scenarios/atmos-tofu-version",
+			expectedOutput: "OpenTofu v",
+		},
+	}
+
+	for _, tt := range tests {
+		t.Run(tt.name, func(t *testing.T) {
+			// Capture the starting working directory
+			startingDir, err := os.Getwd()
+			if err != nil {
+				t.Fatalf("Failed to get the current working directory: %v", err)
+			}
+
+			defer func() {
+				// Change back to the original working directory after the test
+				if err := os.Chdir(startingDir); err != nil {
+					t.Fatalf("Failed to change back to the starting directory: %v", err)
+				}
+			}()
+
+			// Define the work directory and change to it
+			if err := os.Chdir(tt.workDir); err != nil {
+				t.Fatalf("Failed to change directory to %q: %v", tt.workDir, err)
+			}
+
+			// set info for ExecuteTerraform
+			info := schema.ConfigAndStacksInfo{
+				SubCommand: "version",
+			}
+
+			// Create a pipe to capture stdout to check if terraform is executed correctly
+			oldStdout := os.Stdout
+			r, w, _ := os.Pipe()
+			os.Stdout = w
+
+			err = ExecuteTerraform(info)
+			if err != nil {
+				t.Fatalf("Failed to execute 'ExecuteTerraform': %v", err)
+			}
+
+			// Restore stdout
+			w.Close()
+			os.Stdout = oldStdout
+
+			// Read the captured output
+			var buf bytes.Buffer
+			_, err = buf.ReadFrom(r)
+			if err != nil {
+				t.Fatalf("Failed to read from pipe: %v", err)
+			}
+			output := buf.String()
+
+			if !strings.Contains(output, tt.expectedOutput) {
+				t.Errorf("%s not found in the output", tt.expectedOutput)
+			}
+		})
+	}
+}
+
 func TestExecuteTerraform_DriftResults(t *testing.T) {
 	startingDir, err := os.Getwd()
 	if err != nil {
@@ -517,57 +588,10 @@
 			}
 
 			// Create a pipe to capture stdout
-=======
-func TestExecuteTerraform_Version(t *testing.T) {
-	tests := []struct {
-		name           string
-		workDir        string
-		expectedOutput string
-	}{
-		{
-			name:           "terraform version",
-			workDir:        "../../tests/fixtures/scenarios/atmos-terraform-version",
-			expectedOutput: "Terraform v",
-		},
-		{
-			name:           "tofu version",
-			workDir:        "../../tests/fixtures/scenarios/atmos-tofu-version",
-			expectedOutput: "OpenTofu v",
-		},
-	}
-
-	for _, tt := range tests {
-		t.Run(tt.name, func(t *testing.T) {
-			// Capture the starting working directory
-			startingDir, err := os.Getwd()
-			if err != nil {
-				t.Fatalf("Failed to get the current working directory: %v", err)
-			}
-
-			defer func() {
-				// Change back to the original working directory after the test
-				if err := os.Chdir(startingDir); err != nil {
-					t.Fatalf("Failed to change back to the starting directory: %v", err)
-				}
-			}()
-
-			// Define the work directory and change to it
-			if err := os.Chdir(tt.workDir); err != nil {
-				t.Fatalf("Failed to change directory to %q: %v", tt.workDir, err)
-			}
-
-			// set info for ExecuteTerraform
-			info := schema.ConfigAndStacksInfo{
-				SubCommand: "version",
-			}
-
-			// Create a pipe to capture stdout to check if terraform is executed correctly
->>>>>>> 6462315b
 			oldStdout := os.Stdout
 			r, w, _ := os.Pipe()
 			os.Stdout = w
 
-<<<<<<< HEAD
 			// Create a channel to signal when the pipe is closed
 			done := make(chan struct{})
 			go func() {
@@ -579,18 +603,6 @@
 			w.Close()
 
 			// Read the output
-=======
-			err = ExecuteTerraform(info)
-			if err != nil {
-				t.Fatalf("Failed to execute 'ExecuteTerraform': %v", err)
-			}
-
-			// Restore stdout
-			w.Close()
-			os.Stdout = oldStdout
-
-			// Read the captured output
->>>>>>> 6462315b
 			var buf bytes.Buffer
 			_, err = buf.ReadFrom(r)
 			if err != nil {
@@ -598,7 +610,6 @@
 			}
 			output := buf.String()
 
-<<<<<<< HEAD
 			// Restore stdout
 			os.Stdout = oldStdout
 
@@ -616,10 +627,6 @@
 				assert.Contains(t, output, "Pro is not enabled. Skipping upload of Terraform result.")
 			} else {
 				assert.NotContains(t, output, "Pro is not enabled. Skipping upload of Terraform result.")
-=======
-			if !strings.Contains(output, tt.expectedOutput) {
-				t.Errorf("%s not found in the output", tt.expectedOutput)
->>>>>>> 6462315b
 			}
 		})
 	}
