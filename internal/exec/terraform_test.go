--- conflicted
+++ resolved
@@ -511,26 +511,6 @@
 }
 
 func TestExecuteTerraform_TerraformPlanWithSkipPlanfile(t *testing.T) {
-<<<<<<< HEAD
-	os.Unsetenv("ATMOS_BASE_PATH")
-	os.Unsetenv("ATMOS_CLI_CONFIG_PATH")
-
-	// Capture the starting working directory
-	startingDir, err := os.Getwd()
-	if err != nil {
-		t.Fatalf("Failed to get the current working directory: %v", err)
-	}
-
-	defer func() {
-		// Change back to the original working directory after the test
-		if err := os.Chdir(startingDir); err != nil {
-			t.Fatalf("Failed to change back to the starting directory: %v", err)
-		}
-	}()
-
-	// Define the working directory
-=======
->>>>>>> e34e69a7
 	workDir := "../../tests/fixtures/scenarios/terraform-cloud"
 	t.Setenv("ATMOS_CLI_CONFIG_PATH", workDir)
 	t.Setenv("ATMOS_BASE_PATH", workDir)
