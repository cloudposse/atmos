--- conflicted
+++ resolved
@@ -4,11 +4,8 @@
 	"bytes"
 	"fmt"
 	"os"
-<<<<<<< HEAD
 	osexec "os/exec"
-=======
 	"path/filepath"
->>>>>>> 1173e0b5
 	"strings"
 	"testing"
 
