--- conflicted
+++ resolved
@@ -80,18 +80,17 @@
 	r, w, _ := os.Pipe()
 	os.Stdout = w
 
-<<<<<<< HEAD
 	// Ensure stdout is restored even if test fails.
 	defer func() {
 		os.Stdout = oldStdout
-=======
+	}()
+
 	// Read from pipe concurrently to avoid deadlock when output exceeds pipe buffer.
 	var buf bytes.Buffer
 	done := make(chan struct{})
 	go func() {
 		_, _ = buf.ReadFrom(r)
 		close(done)
->>>>>>> f032f56e
 	}()
 
 	err = ExecuteTerraform(info)
@@ -100,26 +99,13 @@
 	w.Close()
 	os.Stdout = oldStdout
 
+	// Wait for the reader goroutine to finish.
+	<-done
+
 	if err != nil {
 		t.Fatalf("Failed to execute 'ExecuteTerraform': %v", err)
 	}
-<<<<<<< HEAD
-
-	// Read the captured output.
-	var buf bytes.Buffer
-	_, err = buf.ReadFrom(r)
-	if err != nil {
-		t.Fatalf("Failed to read from pipe: %v", err)
-	}
-=======
-	// Restore stdout and close writer to signal EOF to the reader goroutine
-	err = w.Close()
-	assert.NoError(t, err)
-	os.Stdout = oldStdout
-
-	// Wait for the reader goroutine to finish
-	<-done
->>>>>>> f032f56e
+
 	output := buf.String()
 
 	// Check the output ATMOS_CLI_CONFIG_PATH  ATMOS_BASE_PATH exists.
@@ -186,18 +172,17 @@
 	r, w, _ := os.Pipe()
 	os.Stdout = w
 
-<<<<<<< HEAD
 	// Ensure stdout is restored even if test fails.
 	defer func() {
 		os.Stdout = oldStdout
-=======
+	}()
+
 	// Read from pipe concurrently to avoid deadlock when output exceeds pipe buffer.
 	var buf bytes.Buffer
 	done := make(chan struct{})
 	go func() {
 		_, _ = buf.ReadFrom(r)
 		close(done)
->>>>>>> f032f56e
 	}()
 
 	err := ExecuteTerraform(info)
@@ -206,26 +191,13 @@
 	w.Close()
 	os.Stdout = oldStdout
 
+	// Wait for the reader goroutine to finish.
+	<-done
+
 	if err != nil {
 		t.Fatalf("Failed to execute 'ExecuteTerraform': %v", err)
 	}
-<<<<<<< HEAD
-
-	// Read the captured output.
-	var buf bytes.Buffer
-	_, err = buf.ReadFrom(r)
-	if err != nil {
-		t.Fatalf("Failed to read from pipe: %v", err)
-	}
-=======
-	// Restore stdout and close writer to signal EOF to the reader goroutine
-	err = w.Close()
-	assert.NoError(t, err)
-	os.Stdout = oldStdout
-
-	// Wait for the reader goroutine to finish
-	<-done
->>>>>>> f032f56e
+
 	output := buf.String()
 
 	// Check the output.
@@ -264,18 +236,17 @@
 	r, w, _ := os.Pipe()
 	os.Stdout = w
 
-<<<<<<< HEAD
 	// Ensure stdout is restored even if test fails.
 	defer func() {
 		os.Stdout = oldStdout
-=======
+	}()
+
 	// Read from pipe concurrently to avoid deadlock when output exceeds pipe buffer.
 	var buf bytes.Buffer
 	done := make(chan struct{})
 	go func() {
 		_, _ = buf.ReadFrom(r)
 		close(done)
->>>>>>> f032f56e
 	}()
 
 	err := ExecuteTerraform(info)
@@ -284,26 +255,13 @@
 	w.Close()
 	os.Stdout = oldStdout
 
+	// Wait for the reader goroutine to finish.
+	<-done
+
 	if err != nil {
 		t.Fatalf("Failed to execute 'ExecuteTerraform': %v", err)
 	}
-<<<<<<< HEAD
-
-	// Read the captured output.
-	var buf bytes.Buffer
-	_, err = buf.ReadFrom(r)
-	if err != nil {
-		t.Fatalf("Failed to read from pipe: %v", err)
-	}
-=======
-	// Restore stdout and close writer to signal EOF to the reader goroutine
-	err = w.Close()
-	assert.NoError(t, err)
-	os.Stdout = oldStdout
-
-	// Wait for the reader goroutine to finish
-	<-done
->>>>>>> f032f56e
+
 	output := buf.String()
 
 	t.Cleanup(func() {
@@ -453,24 +411,10 @@
 	if err != nil {
 		t.Fatalf("Failed to execute 'ExecuteTerraform': %v", err)
 	}
-<<<<<<< HEAD
-
-	// Read the captured output.
-	var buf bytes.Buffer
-	_, err = buf.ReadFrom(r)
-	if err != nil {
-		t.Fatalf("Failed to read from pipe: %v", err)
-	}
-=======
-	// Restore stderr and close writer to signal EOF to the reader goroutine
-	err = w.Close()
-	assert.NoError(t, err)
-	os.Stderr = oldStderr
-
-	// Wait for the reader goroutine to finish
+
+	// Wait for the reader goroutine to finish.
 	<-done
 
->>>>>>> f032f56e
 	output := buf.String()
 
 	// Check the output.
