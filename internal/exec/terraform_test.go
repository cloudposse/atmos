package exec

import (
	"bytes"
	"os"
	"strings"
	"testing"

	log "github.com/charmbracelet/log"
	"github.com/stretchr/testify/assert"

	"github.com/cloudposse/atmos/pkg/schema"
)

// TestExecuteTerraform_ExportEnvVar check that when executing the terraform apply command.
// It checks that the environment variables are correctly exported and used.
// Env var `ATMOS_BASE_PATH` and `ATMOS_CLI_CONFIG_PATH` should be exported and used in the terraform apply command.
// Check that `ATMOS_BASE_PATH` and `ATMOS_CLI_CONFIG_PATH` point to a directory.
func TestExecuteTerraform_ExportEnvVar(t *testing.T) {
	// Capture the starting working directory
	startingDir, err := os.Getwd()
	if err != nil {
		t.Fatalf("Failed to get the current working directory: %v", err)
	}

	defer func() {
		// Change back to the original working directory after the test
		if err := os.Chdir(startingDir); err != nil {
			t.Fatalf("Failed to change back to the starting directory: %v", err)
		}
	}()

	// Define the work directory and change to it
	workDir := "../../tests/fixtures/scenarios/env"
	if err := os.Chdir(workDir); err != nil {
		t.Fatalf("Failed to change directory to %q: %v", workDir, err)
	}

	// set info for ExecuteTerraform
	info := schema.ConfigAndStacksInfo{
		StackFromArg:     "",
		Stack:            "dev",
		StackFile:        "",
		ComponentType:    "terraform",
		ComponentFromArg: "env-example",
		SubCommand:       "apply",
	}

	// Create a pipe to capture stdout to check if terraform is executed correctly
	oldStdout := os.Stdout
	r, w, _ := os.Pipe()
	os.Stdout = w
	err = ExecuteTerraform(info)
	if err != nil {
		t.Fatalf("Failed to execute 'ExecuteTerraform': %v", err)
	}
	// Restore stdout
	w.Close()
	os.Stdout = oldStdout

	// Read the captured output
	var buf bytes.Buffer
	_, err = buf.ReadFrom(r)
	if err != nil {
		t.Fatalf("Failed to read from pipe: %v", err)
	}
	output := buf.String()

	// Check the output ATMOS_CLI_CONFIG_PATH  ATMOS_BASE_PATH exists
	if !strings.Contains(output, "ATMOS_BASE_PATH") {
		t.Errorf("ATMOS_BASE_PATH not found in the output")
	}
	if !strings.Contains(output, "ATMOS_CLI_CONFIG_PATH") {
		t.Errorf("ATMOS_CLI_CONFIG_PATH not found in the output")
	}

	// print values of ATMOS_BASE_PATH ATMOS_CLI_CONFIG_PATH from out
	m := extractKeyValuePairs(output)
	// Print the extracted values
	basePath, ok := m["atmos_base_path"]
	if !ok {
		t.Errorf("atmos_base_path not found in the output")
	}
	configPath, ok := m["atmos_cli_config_path"]
	if !ok {
		t.Errorf("atmos_cli_config_path not found in the output")
	}
	statBase, err := os.Stat(basePath)
	if err != nil {
		t.Errorf("Failed to stat atmos_base_path: %v", err)
	}
	// check bathPath is Dir
	if !statBase.IsDir() {
		t.Errorf("atmos_base_path is not a directory")
	}

	// configPath path is Dir
	statConfigPath, err := os.Stat(configPath)
	if err != nil {
		t.Errorf("Failed to stat atmos_cli_config_path: %v", err)
	}
	if !statConfigPath.IsDir() {
		t.Errorf("atmos_cli_config_path is not a directory")
	}
	t.Logf("atmos_base_path: %s", basePath)
	t.Logf("atmos_cli_config_path: %s", configPath)
}

func TestExecuteTerraform_TerraformPlanWithProcessingTemplates(t *testing.T) {
	// Capture the starting working directory
	startingDir, err := os.Getwd()
	if err != nil {
		t.Fatalf("Failed to get the current working directory: %v", err)
	}

	defer func() {
		// Change back to the original working directory after the test
		if err := os.Chdir(startingDir); err != nil {
			t.Fatalf("Failed to change back to the starting directory: %v", err)
		}
	}()

	// Define the working directory
	workDir := "../../tests/fixtures/scenarios/stack-templates-2"
	if err := os.Chdir(workDir); err != nil {
		t.Fatalf("Failed to change directory to %q: %v", workDir, err)
	}

	info := schema.ConfigAndStacksInfo{
		StackFromArg:     "",
		Stack:            "nonprod",
		StackFile:        "",
		ComponentType:    "terraform",
		ComponentFromArg: "component-1",
		SubCommand:       "plan",
		ProcessTemplates: true,
		ProcessFunctions: true,
	}

	// Create a pipe to capture stdout to check if terraform is executed correctly
	oldStdout := os.Stdout
	r, w, _ := os.Pipe()
	os.Stdout = w
	err = ExecuteTerraform(info)
	if err != nil {
		t.Fatalf("Failed to execute 'ExecuteTerraform': %v", err)
	}
	// Restore stdout
	err = w.Close()
	assert.NoError(t, err)
	os.Stdout = oldStdout

	// Read the captured output
	var buf bytes.Buffer
	_, err = buf.ReadFrom(r)
	if err != nil {
		t.Fatalf("Failed to read from pipe: %v", err)
	}
	output := buf.String()

	// Check the output
	if !strings.Contains(output, "component-1-a") {
		t.Errorf("'foo' variable should be 'component-1-a'")
	}
	if !strings.Contains(output, "component-1-b") {
		t.Errorf("'bar' variable should be 'component-1-b'")
	}
	if !strings.Contains(output, "component-1-c") {
		t.Errorf("'baz' variable should be 'component-1-c'")
	}
}

func TestExecuteTerraform_TerraformPlanWithoutProcessingTemplates(t *testing.T) {
	// Capture the starting working directory
	startingDir, err := os.Getwd()
	if err != nil {
		t.Fatalf("Failed to get the current working directory: %v", err)
	}

	defer func() {
		// Change back to the original working directory after the test
		if err := os.Chdir(startingDir); err != nil {
			t.Fatalf("Failed to change back to the starting directory: %v", err)
		}
	}()

	// Define the working directory
	workDir := "../../tests/fixtures/scenarios/stack-templates-2"
	if err = os.Chdir(workDir); err != nil {
		t.Fatalf("Failed to change directory to %q: %v", workDir, err)
	}

	info := schema.ConfigAndStacksInfo{
		StackFromArg:     "",
		Stack:            "nonprod",
		StackFile:        "",
		ComponentType:    "terraform",
		ComponentFromArg: "component-1",
		SubCommand:       "plan",
		ProcessTemplates: false,
		ProcessFunctions: true,
	}

	// Create a pipe to capture stdout to check if terraform is executed correctly
	oldStdout := os.Stdout
	r, w, _ := os.Pipe()
	os.Stdout = w
	err = ExecuteTerraform(info)
	if err != nil {
		t.Fatalf("Failed to execute 'ExecuteTerraform': %v", err)
	}
	// Restore stdout
	err = w.Close()
	assert.NoError(t, err)
	os.Stdout = oldStdout

	// Read the captured output
	var buf bytes.Buffer
	_, err = buf.ReadFrom(r)
	if err != nil {
		t.Fatalf("Failed to read from pipe: %v", err)
	}
	output := buf.String()

	t.Log(output)

	// Check the output
	if !strings.Contains(output, "{{ .settings.config.a }}") {
		t.Errorf("'foo' variable should be '{{ .settings.config.a }}'")
	}
	if !strings.Contains(output, "{{ .settings.config.b }}") {
		t.Errorf("'bar' variable should be '{{ .settings.config.b }}'")
	}
	if !strings.Contains(output, "{{ .settings.config.c }}") {
		t.Errorf("'baz' variable should be '{{ .settings.config.c }}'")
	}
}

func TestExecuteTerraform_TerraformWorkspace(t *testing.T) {
	err := os.Setenv("ATMOS_LOGS_LEVEL", "Debug")
	assert.NoError(t, err, "Setting 'ATMOS_LOGS_LEVEL' environment variable should execute without error")

	// Capture the starting working directory
	startingDir, err := os.Getwd()
	if err != nil {
		t.Fatalf("Failed to get the current working directory: %v", err)
	}

	defer func() {
		// Change back to the original working directory after the test
		if err := os.Chdir(startingDir); err != nil {
			t.Fatalf("Failed to change back to the starting directory: %v", err)
		}
	}()

	// Define the working directory
	workDir := "../../tests/fixtures/scenarios/stack-templates-2"
	if err := os.Chdir(workDir); err != nil {
		t.Fatalf("Failed to change directory to %q: %v", workDir, err)
	}

	info := schema.ConfigAndStacksInfo{
		StackFromArg:     "",
		Stack:            "nonprod",
		StackFile:        "",
		ComponentType:    "terraform",
		ComponentFromArg: "component-1",
		SubCommand:       "workspace",
		ProcessTemplates: true,
		ProcessFunctions: true,
	}

	// Create a pipe to capture stdout to check if terraform is executed correctly
	oldStdout := os.Stdout
	r, w, _ := os.Pipe()
	os.Stdout = w
	err = ExecuteTerraform(info)
	if err != nil {
		t.Fatalf("Failed to execute 'ExecuteTerraform': %v", err)
	}
	// Restore stdout
	err = w.Close()
	assert.NoError(t, err)
	os.Stdout = oldStdout

	// Read the captured output
	var buf bytes.Buffer
	_, err = buf.ReadFrom(r)
	if err != nil {
		t.Fatalf("Failed to read from pipe: %v", err)
	}
	output := buf.String()

	// Check the output
	if !strings.Contains(output, "workspace \"nonprod-component-1\"") {
		t.Errorf("The output should contain 'nonprod-component-1'")
	}
}

func TestExecuteTerraform_TerraformPlanWithInvalidTemplates(t *testing.T) {
	// Capture the starting working directory
	startingDir, err := os.Getwd()
	if err != nil {
		t.Fatalf("Failed to get the current working directory: %v", err)
	}

	defer func() {
		// Change back to the original working directory after the test
		if err := os.Chdir(startingDir); err != nil {
			t.Fatalf("Failed to change back to the starting directory: %v", err)
		}
	}()

	// Define the working directory
	workDir := "../../tests/fixtures/scenarios/invalid-stacks"
	if err := os.Chdir(workDir); err != nil {
		t.Fatalf("Failed to change directory to %q: %v", workDir, err)
	}

	info := schema.ConfigAndStacksInfo{
		StackFromArg:     "",
		Stack:            "nonprod",
		StackFile:        "",
		ComponentType:    "terraform",
		ComponentFromArg: "component-1",
		SubCommand:       "plan",
		ProcessTemplates: true,
		ProcessFunctions: true,
		Skip:             []string{"!terraform.output"},
	}

	err = ExecuteTerraform(info)
	assert.Error(t, err)
	assert.ErrorContains(t, err, "invalid")
}

func TestExecuteTerraform_TerraformInitWithVarfile(t *testing.T) {
	// Capture the starting working directory
	startingDir, err := os.Getwd()
	if err != nil {
		t.Fatalf("Failed to get the current working directory: %v", err)
	}

	defer func() {
		// Change back to the original working directory after the test
		if err := os.Chdir(startingDir); err != nil {
			t.Fatalf("Failed to change back to the starting directory: %v", err)
		}
	}()

	// Define the working directory
	workDir := "../../tests/fixtures/scenarios/terraform-init"
	if err := os.Chdir(workDir); err != nil {
		t.Fatalf("Failed to change directory to %q: %v", workDir, err)
	}

	info := schema.ConfigAndStacksInfo{
		StackFromArg:     "",
		Stack:            "nonprod",
		StackFile:        "",
		ComponentType:    "terraform",
		ComponentFromArg: "component-1",
		SubCommand:       "init",
		ProcessTemplates: true,
		ProcessFunctions: true,
	}

	oldStderr := os.Stderr
	r, w, _ := os.Pipe()
	os.Stderr = w

	log.SetLevel(log.DebugLevel)
	log.SetOutput(w)

	err = ExecuteTerraform(info)
	if err != nil {
		t.Fatalf("Failed to execute 'ExecuteTerraform': %v", err)
	}

	// Restore stderr
	err = w.Close()
	assert.NoError(t, err)
	os.Stderr = oldStderr

	// Read the captured output
	var buf bytes.Buffer
	_, err = buf.ReadFrom(r)
	if err != nil {
		t.Fatalf("Failed to read from pipe: %v", err)
	}
	output := buf.String()

	// Check the output
	expected := "init -reconfigure -var-file nonprod-component-1.terraform.tfvars.json"
	if !strings.Contains(output, expected) {
		t.Logf("TestExecuteTerraform_TerraformInitWithVarfile output:\n%s", output)
		t.Errorf("Output should contain '%s'", expected)
	}
}

func TestExecuteTerraform_OpaValidation(t *testing.T) {
	// Capture the starting working directory
	startingDir, err := os.Getwd()
	if err != nil {
		t.Fatalf("Failed to get the current working directory: %v", err)
	}

	defer func() {
		// Change back to the original working directory after the test
		if err := os.Chdir(startingDir); err != nil {
			t.Fatalf("Failed to change back to the starting directory: %v", err)
		}
	}()

	// Define the working directory
	workDir := "../../tests/fixtures/scenarios/atmos-stacks-validation"
	if err := os.Chdir(workDir); err != nil {
		t.Fatalf("Failed to change directory to %q: %v", workDir, err)
	}

	// Test `terraform plan`
	info := schema.ConfigAndStacksInfo{
		StackFromArg:     "",
		Stack:            "nonprod",
		StackFile:        "",
		ComponentType:    "terraform",
		ComponentFromArg: "component-1",
		SubCommand:       "plan",
		ProcessTemplates: true,
		ProcessFunctions: true,
	}
	err = ExecuteTerraform(info)
	assert.NoError(t, err)

	// Test `terraform apply`
	info.SubCommand = "apply"
	err = ExecuteTerraform(info)
	assert.ErrorContains(t, err, "the component can't be applied if the 'foo' variable is set to 'foo'")
}

func TestExecuteTerraform_Version(t *testing.T) {
	tests := []struct {
		name           string
		workDir        string
		expectedOutput string
	}{
		{
			name:           "terraform version",
			workDir:        "../../tests/fixtures/scenarios/atmos-terraform-version",
			expectedOutput: "Terraform v",
		},
		{
			name:           "tofu version",
			workDir:        "../../tests/fixtures/scenarios/atmos-tofu-version",
			expectedOutput: "OpenTofu v",
		},
	}

	for _, tt := range tests {
		t.Run(tt.name, func(t *testing.T) {
			// Capture the starting working directory
			startingDir, err := os.Getwd()
			if err != nil {
				t.Fatalf("Failed to get the current working directory: %v", err)
			}

			defer func() {
				// Change back to the original working directory after the test
				if err := os.Chdir(startingDir); err != nil {
					t.Fatalf("Failed to change back to the starting directory: %v", err)
				}
			}()

			// Define the work directory and change to it
			if err := os.Chdir(tt.workDir); err != nil {
				t.Fatalf("Failed to change directory to %q: %v", tt.workDir, err)
			}

			// set info for ExecuteTerraform
			info := schema.ConfigAndStacksInfo{
				SubCommand: "version",
			}

			// Create a pipe to capture stdout to check if terraform is executed correctly
			oldStdout := os.Stdout
			r, w, _ := os.Pipe()
			os.Stdout = w

			err = ExecuteTerraform(info)
			if err != nil {
				t.Fatalf("Failed to execute 'ExecuteTerraform': %v", err)
			}

			// Restore stdout
			w.Close()
			os.Stdout = oldStdout

			// Read the captured output
			var buf bytes.Buffer
			_, err = buf.ReadFrom(r)
			if err != nil {
				t.Fatalf("Failed to read from pipe: %v", err)
			}
			output := buf.String()

			if !strings.Contains(output, tt.expectedOutput) {
				t.Errorf("%s not found in the output", tt.expectedOutput)
			}
		})
	}
}

func TestExecuteTerraform_TerraformPlanWithSkipPlanfile(t *testing.T) {
<<<<<<< HEAD
	t.Skip("Skipping test in short mode")
	os.Unsetenv("ATMOS_BASE_PATH")
	os.Unsetenv("ATMOS_CLI_CONFIG_PATH")

	// Capture the starting working directory
	startingDir, err := os.Getwd()
	if err != nil {
		t.Fatalf("Failed to get the current working directory: %v", err)
	}

	defer func() {
		// Change back to the original working directory after the test
		if err := os.Chdir(startingDir); err != nil {
			t.Fatalf("Failed to change back to the starting directory: %v", err)
		}
	}()

	// Define the working directory
=======
>>>>>>> 9625442a
	workDir := "../../tests/fixtures/scenarios/terraform-cloud"
	t.Setenv("ATMOS_CLI_CONFIG_PATH", workDir)
	t.Setenv("ATMOS_BASE_PATH", workDir)
	t.Setenv("ATMOS_LOGS_LEVEL", "Debug")

	info := schema.ConfigAndStacksInfo{
		StackFromArg:     "",
		Stack:            "nonprod",
		StackFile:        "",
		ComponentType:    "terraform",
		ComponentFromArg: "cmp-1",
		SubCommand:       "plan",
		ProcessTemplates: true,
		ProcessFunctions: true,
	}

	oldStderr := os.Stderr
	r, w, _ := os.Pipe()
	os.Stderr = w

	log.SetLevel(log.DebugLevel)

	// Create a buffer to capture the output
	var buf bytes.Buffer
	log.SetOutput(&buf)

	err := ExecuteTerraform(info)
	if err != nil {
		t.Fatalf("Failed to execute 'ExecuteTerraform': %v", err)
	}

	// Restore stderr
	err = w.Close()
	assert.NoError(t, err)
	os.Stderr = oldStderr

	// Read the captured output
	_, err = buf.ReadFrom(r)
	if err != nil {
		t.Fatalf("Failed to read from pipe: %v", err)
	}
	output := buf.String()

	// Check the output
	expected := "plan -var-file nonprod-cmp-1.terraform.tfvars.json"
	notExpected := "-out nonprod-cmp-1.planfile"

	if !strings.Contains(output, expected) {
		t.Logf("TestExecuteTerraform_TerraformPlanWithSkipPlanfile output:\n%s", output)
		t.Errorf("Output should contain '%s'", expected)
	}

	if strings.Contains(output, notExpected) {
		t.Logf("TestExecuteTerraform_TerraformPlanWithSkipPlanfile output:\n%s", output)
		t.Errorf("Output should not contain '%s'", notExpected)
	}
}

// Helper Function to extract key-value pairs from a string.
func extractKeyValuePairs(input string) map[string]string {
	// Split the input into lines
	lines := strings.Split(input, "\n")

	// Create a map to store key-value pairs
	config := make(map[string]string)

	for _, line := range lines {
		// Trim whitespace and skip empty lines
		line = strings.TrimSpace(line)
		if line == "" {
			continue
		}

		// Split the line by "="
		parts := strings.Split(line, "=")
		if len(parts) != 2 {
			continue
		}

		// Extract key and value
		key := strings.TrimSpace(parts[0])
		value := strings.TrimSpace(parts[1])

		// Remove surrounding quotes from the value
		value = strings.Trim(value, `"`)

		// Store in the map
		config[key] = value
	}

	return config
}<|MERGE_RESOLUTION|>--- conflicted
+++ resolved
@@ -511,27 +511,6 @@
 }
 
 func TestExecuteTerraform_TerraformPlanWithSkipPlanfile(t *testing.T) {
-<<<<<<< HEAD
-	t.Skip("Skipping test in short mode")
-	os.Unsetenv("ATMOS_BASE_PATH")
-	os.Unsetenv("ATMOS_CLI_CONFIG_PATH")
-
-	// Capture the starting working directory
-	startingDir, err := os.Getwd()
-	if err != nil {
-		t.Fatalf("Failed to get the current working directory: %v", err)
-	}
-
-	defer func() {
-		// Change back to the original working directory after the test
-		if err := os.Chdir(startingDir); err != nil {
-			t.Fatalf("Failed to change back to the starting directory: %v", err)
-		}
-	}()
-
-	// Define the working directory
-=======
->>>>>>> 9625442a
 	workDir := "../../tests/fixtures/scenarios/terraform-cloud"
 	t.Setenv("ATMOS_CLI_CONFIG_PATH", workDir)
 	t.Setenv("ATMOS_BASE_PATH", workDir)
