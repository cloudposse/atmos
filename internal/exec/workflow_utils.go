package exec

import (
	"context"
	"fmt"
	"os"
	"path/filepath"
	"slices"
	"sort"
	"strings"

	"github.com/cockroachdb/errors"
	"github.com/samber/lo"

	errUtils "github.com/cloudposse/atmos/errors"
	w "github.com/cloudposse/atmos/internal/tui/workflow"
	"github.com/cloudposse/atmos/pkg/config"
	log "github.com/cloudposse/atmos/pkg/logger"
	"github.com/cloudposse/atmos/pkg/perf"
	"github.com/cloudposse/atmos/pkg/retry"
	"github.com/cloudposse/atmos/pkg/schema"
	u "github.com/cloudposse/atmos/pkg/utils"
)

// Static error definitions.
var (
	WorkflowErrTitle           = "Workflow Error"
	ErrWorkflowNoSteps         = errors.New("workflow has no steps defined")
	ErrInvalidWorkflowStepType = errors.New("invalid workflow step type")
	ErrInvalidFromStep         = errors.New("invalid from-step flag")
	ErrWorkflowStepFailed      = errors.New("workflow step execution failed")
	ErrWorkflowNoWorkflow      = errors.New("no workflow found")
	ErrWorkflowFileNotFound    = errors.New("workflow file not found")
	ErrInvalidWorkflowManifest = errors.New("invalid workflow manifest")

	KnownWorkflowErrors = []error{
		ErrWorkflowNoSteps,
		ErrInvalidWorkflowStepType,
		ErrInvalidFromStep,
		ErrWorkflowStepFailed,
		ErrWorkflowNoWorkflow,
		ErrWorkflowFileNotFound,
		ErrInvalidWorkflowManifest,
	}
)

// IsKnownWorkflowError returns true if the error matches any known workflow error.
func IsKnownWorkflowError(err error) bool {
	for _, knownErr := range KnownWorkflowErrors {
		if errors.Is(err, knownErr) {
			return true
		}
	}
	return false
}

// ExecuteWorkflow executes an Atmos workflow.
func ExecuteWorkflow(
	atmosConfig schema.AtmosConfiguration,
	workflow string,
	workflowPath string,
	workflowDefinition *schema.WorkflowDefinition,
	dryRun bool,
	commandLineStack string,
	fromStep string,
) error {
	defer perf.Track(&atmosConfig, "exec.ExecuteWorkflow")()

	steps := workflowDefinition.Steps

	if len(steps) == 0 {
		err := errUtils.Build(ErrWorkflowNoSteps).
<<<<<<< HEAD
			WithExplanationf("Workflow `%s` is empty and requires at least one step to execute.", workflow).
			Err()
		errUtils.HandleError(err)
=======
			WithTitle(WorkflowErrTitle).
			WithExplanationf("Workflow `%s` is empty and requires at least one step to execute.", workflow).
			Err()
		errUtils.CheckErrorAndPrint(err, "", "")
>>>>>>> 1465bbc0
		return ErrWorkflowNoSteps
	}

	// Check if the workflow steps have the `name` attribute
	checkAndGenerateWorkflowStepNames(workflowDefinition)

	log.Debug("Executing workflow", "workflow", workflow, "path", workflowPath)

	if atmosConfig.Logs.Level == u.LogLevelTrace || atmosConfig.Logs.Level == u.LogLevelDebug {
		err := u.PrintAsYAMLToFileDescriptor(&atmosConfig, workflowDefinition)
		if err != nil {
			return err
		}
	}

	// If `--from-step` is specified, skip all the previous steps
	if fromStep != "" {
		steps = lo.DropWhile[schema.WorkflowStep](steps, func(step schema.WorkflowStep) bool {
			return step.Name != fromStep
		})

		if len(steps) == 0 {
			stepNames := lo.Map(workflowDefinition.Steps, func(step schema.WorkflowStep, _ int) string { return step.Name })
			err := errUtils.Build(ErrInvalidFromStep).
<<<<<<< HEAD
				WithExplanationf("The `--from-step` flag was set to `%s`, but this step does not exist in workflow `%s`.", fromStep, workflow).
				WithHintf("Available steps:\n%s", FormatList(stepNames)).
				Err()
			errUtils.HandleError(err)
=======
				WithTitle(WorkflowErrTitle).
				WithExplanationf("The `--from-step` flag was set to `%s`, but this step does not exist in workflow `%s`.\n\n### Available steps:\n%s", fromStep, workflow, FormatList(stepNames)).
				Err()
			errUtils.CheckErrorAndPrint(err, "", "")
>>>>>>> 1465bbc0
			return ErrInvalidFromStep
		}
	}

	for stepIdx, step := range steps {
		command := strings.TrimSpace(step.Command)
		commandType := strings.TrimSpace(step.Type)
		finalStack := ""

		log.Debug("Executing workflow step", "step", stepIdx, "name", step.Name, "command", command)

		if commandType == "" {
			commandType = "atmos"
		}

		var err error
		if commandType == "shell" {
			commandName := fmt.Sprintf("%s-step-%d", workflow, stepIdx)
			err = ExecuteShell(command, commandName, ".", []string{}, dryRun)
		} else if commandType == "atmos" {
			args := strings.Fields(command)

			workflowStack := strings.TrimSpace(workflowDefinition.Stack)
			stepStack := strings.TrimSpace(step.Stack)

			// The workflow `stack` attribute overrides the stack in the `command` (if specified)
			// The step `stack` attribute overrides the stack in the `command` and the workflow `stack` attribute
			// The stack defined on the command line (`atmos workflow <name> -f <file> -s <stack>`) has the highest priority,
			// it overrides all other stacks attributes
			if workflowStack != "" {
				finalStack = workflowStack
			}
			if stepStack != "" {
				finalStack = stepStack
			}
			if commandLineStack != "" {
				finalStack = commandLineStack
			}

			if finalStack != "" {
				if idx := slices.Index(args, "--"); idx != -1 {
					// Insert before the "--"
					// Take everything up to idx, then add "-s", finalStack, then tack on the rest
					args = append(args[:idx], append([]string{"-s", finalStack}, args[idx:]...)...)
				} else {
					// just append at the end
					args = append(args, []string{"-s", finalStack}...)
				}

				log.Debug("Using stack", "stack", finalStack)
			}

			u.PrintfMessageToTUI("Executing command: `atmos %s`\n", command)
			err = retry.With7Params(context.Background(), step.Retry,
				ExecuteShellCommand,
				atmosConfig, "atmos", args, ".", []string{}, dryRun, "")
		} else {
			err := errUtils.Build(ErrInvalidWorkflowStepType).
<<<<<<< HEAD
				WithExplanationf("Step type `%s` is not supported. Each step must specify a valid type.", commandType).
				WithHintf("Available types:\n%s", FormatList([]string{"atmos", "shell"})).
				Err()
			errUtils.HandleError(err)
			return ErrInvalidWorkflowStepType
=======
				WithTitle(WorkflowErrTitle).
				WithExplanationf("Step type `%s` is not supported. Each step must specify a valid type.\n\n### Available types:\n%s", commandType, FormatList([]string{"atmos", "shell"})).
				Err()
			errUtils.CheckErrorAndPrint(err, "", "")
			return err
>>>>>>> 1465bbc0
		}

		if err != nil {
			log.Debug("Workflow failed", "error", err)

			// Remove the workflow base path, stacks/workflows
			workflowFileName := strings.TrimPrefix(filepath.ToSlash(workflowPath), filepath.ToSlash(atmosConfig.Workflows.BasePath))
			// Remove the leading slash
			workflowFileName = strings.TrimPrefix(workflowFileName, "/")
			// Remove the file extension
			workflowFileName = strings.TrimSuffix(workflowFileName, filepath.Ext(workflowFileName))

			resumeCommand := fmt.Sprintf(
				"%s workflow %s -f %s --from-step %s",
				config.AtmosCommand,
				workflow,
				workflowFileName,
				step.Name,
			)

			// Add stack parameter to resume command if a stack was used
			if finalStack != "" {
				resumeCommand = fmt.Sprintf("%s -s %s", resumeCommand, finalStack)
			}

			failedCmd := command
			if commandType == config.AtmosCommand {
				failedCmd = config.AtmosCommand + " " + command
				// Add stack parameter to failed command if a stack was used
				if finalStack != "" {
					failedCmd = fmt.Sprintf("%s -s %s", failedCmd, finalStack)
				}
			}

<<<<<<< HEAD
			err := errUtils.Build(ErrWorkflowStepFailed).
				WithExplanationf("The following command failed to execute:\n```\n%s\n```", failedCmd).
				WithHintf("To resume the workflow from this step, run:\n```\n%s\n```", resumeCommand).
				Err()
			errUtils.HandleError(err)
			return ErrWorkflowStepFailed
=======
			stepErr := errUtils.Build(ErrWorkflowStepFailed).
				WithTitle(WorkflowErrTitle).
				WithExplanationf("The following command failed to execute:\n```\n%s\n```\n\nTo resume the workflow from this step, run:\n```\n%s\n```", failedCmd, resumeCommand).
				Err()
			errUtils.CheckErrorAndPrint(stepErr, "", "")
			return stepErr
>>>>>>> 1465bbc0
		}
	}

	return nil
}

// FormatList formats a list of strings into a markdown bullet list.
func FormatList(items []string) string {
	var result strings.Builder
	for _, item := range items {
		result.WriteString(fmt.Sprintf("- `%s`\n", item))
	}
	return result.String()
}

// ExecuteDescribeWorkflows executes `atmos describe workflows` command.
func ExecuteDescribeWorkflows(
	atmosConfig schema.AtmosConfiguration,
) ([]schema.DescribeWorkflowsItem, map[string][]string, map[string]schema.WorkflowManifest, error) {
	defer perf.Track(&atmosConfig, "exec.ExecuteDescribeWorkflows")()

	listResult := []schema.DescribeWorkflowsItem{}
	mapResult := make(map[string][]string)
	allResult := make(map[string]schema.WorkflowManifest)

	if atmosConfig.Workflows.BasePath == "" {
		return nil, nil, nil, errUtils.ErrWorkflowBasePathNotConfigured
	}

	// If `workflows.base_path` is a relative path, join it with `stacks.base_path`
	var workflowsDir string
	if u.IsPathAbsolute(atmosConfig.Workflows.BasePath) {
		workflowsDir = atmosConfig.Workflows.BasePath
	} else {
		workflowsDir = filepath.Join(atmosConfig.BasePath, atmosConfig.Workflows.BasePath)
	}

	isDirectory, err := u.IsDirectory(workflowsDir)
	if err != nil || !isDirectory {
		err := fmt.Errorf("%w: the workflow directory '%s' does not exist", errUtils.ErrWorkflowDirectoryDoesNotExist, workflowsDir)
		err = errors.WithHint(err, fmt.Sprintf("Create the directory: mkdir -p %s", workflowsDir))
		err = errors.WithHint(err, fmt.Sprintf("Or update `workflows.base_path` in `atmos.yaml` (currently: %s)", atmosConfig.Workflows.BasePath))
		err = errors.WithHint(err, "See https://atmos.tools/core-concepts/workflows for workflow configuration")
		return nil, nil, nil, err
	}

	files, err := u.GetAllYamlFilesInDir(workflowsDir)
	if err != nil {
		return nil, nil, nil, fmt.Errorf("error reading the directory '%s' defined in 'workflows.base_path' in 'atmos.yaml': %v",
			atmosConfig.Workflows.BasePath, err)
	}

	for _, f := range files {
		var workflowPath string
		if u.IsPathAbsolute(atmosConfig.Workflows.BasePath) {
			workflowPath = filepath.Join(atmosConfig.Workflows.BasePath, f)
		} else {
			workflowPath = filepath.Join(atmosConfig.BasePath, atmosConfig.Workflows.BasePath, f)
		}

		fileContent, err := os.ReadFile(workflowPath)
		if err != nil {
			return nil, nil, nil, err
		}

		workflowManifest, err := u.UnmarshalYAML[schema.WorkflowManifest](string(fileContent))
		if err != nil {
			return nil, nil, nil, fmt.Errorf("error parsing the workflow manifest '%s': %v", f, err)
		}

		if workflowManifest.Workflows == nil {
			return nil, nil, nil, fmt.Errorf("the workflow manifest '%s' must be a map with the top-level 'workflows:' key", workflowPath)
		}

		workflowConfig := workflowManifest.Workflows
		allWorkflowsInFile := lo.Keys(workflowConfig)
		sort.Strings(allWorkflowsInFile)

		// Check if the workflow steps have the `name` attribute
		lo.ForEach(allWorkflowsInFile, func(item string, _ int) {
			workflowDefinition := workflowConfig[item]
			checkAndGenerateWorkflowStepNames(&workflowDefinition)
		})

		mapResult[f] = allWorkflowsInFile
		allResult[f] = workflowManifest
	}

	for k, v := range mapResult {
		for _, w := range v {
			listResult = append(listResult, schema.DescribeWorkflowsItem{
				File:     k,
				Workflow: w,
			})
		}
	}

	return listResult, mapResult, allResult, nil
}

func checkAndGenerateWorkflowStepNames(workflowDefinition *schema.WorkflowDefinition) {
	steps := workflowDefinition.Steps

	if steps == nil {
		return
	}

	// Check if the steps have the `name` attribute.
	// If not, generate a friendly name consisting of a prefix of `step` and followed by the index of the
	// step (the index starts with 1, so the first generated step name would be `step1`)
	for index, step := range steps {
		if step.Name == "" {
			// When iterating through a slice with a range loop, if elements need to be changed,
			// changing the returned value from the range is not changing the original slice element.
			// That return value is a copy of the element.
			// So doing changes to it will not affect the original elements.
			// We need to access the element with the index returned from the range iterator and change it there.
			// https://medium.com/@nsspathirana/common-mistakes-with-go-slices-95f2e9b362a9
			steps[index].Name = fmt.Sprintf("step%d", index+1)
		}
	}
}

func ExecuteWorkflowUI(atmosConfig schema.AtmosConfiguration) (string, string, string, error) {
	defer perf.Track(&atmosConfig, "exec.ExecuteWorkflowUI")()

	_, _, allWorkflows, err := ExecuteDescribeWorkflows(atmosConfig)
	if err != nil {
		return "", "", "", err
	}

	// Start the UI
	app, err := w.Execute(allWorkflows)
	fmt.Println()
	if err != nil {
		return "", "", "", err
	}

	selectedWorkflowFile := app.GetSelectedWorkflowFile()
	selectedWorkflow := app.GetSelectedWorkflow()
	selectedWorkflowStep := app.GetSelectedWorkflowStep()

	// If the user quit the UI, exit
	if app.ExitStatusQuit() || selectedWorkflowFile == "" || selectedWorkflow == "" {
		return "", "", "", nil
	}

	c := fmt.Sprintf("atmos workflow %s --file %s --from-step \"%s\"", selectedWorkflow, selectedWorkflowFile, selectedWorkflowStep)
	log.Info("Executing", "command", c)

	return selectedWorkflowFile, selectedWorkflow, selectedWorkflowStep, nil
}<|MERGE_RESOLUTION|>--- conflicted
+++ resolved
@@ -70,16 +70,10 @@
 
 	if len(steps) == 0 {
 		err := errUtils.Build(ErrWorkflowNoSteps).
-<<<<<<< HEAD
+			WithTitle(WorkflowErrTitle).
 			WithExplanationf("Workflow `%s` is empty and requires at least one step to execute.", workflow).
 			Err()
 		errUtils.HandleError(err)
-=======
-			WithTitle(WorkflowErrTitle).
-			WithExplanationf("Workflow `%s` is empty and requires at least one step to execute.", workflow).
-			Err()
-		errUtils.CheckErrorAndPrint(err, "", "")
->>>>>>> 1465bbc0
 		return ErrWorkflowNoSteps
 	}
 
@@ -104,17 +98,11 @@
 		if len(steps) == 0 {
 			stepNames := lo.Map(workflowDefinition.Steps, func(step schema.WorkflowStep, _ int) string { return step.Name })
 			err := errUtils.Build(ErrInvalidFromStep).
-<<<<<<< HEAD
+				WithTitle(WorkflowErrTitle).
 				WithExplanationf("The `--from-step` flag was set to `%s`, but this step does not exist in workflow `%s`.", fromStep, workflow).
 				WithHintf("Available steps:\n%s", FormatList(stepNames)).
 				Err()
 			errUtils.HandleError(err)
-=======
-				WithTitle(WorkflowErrTitle).
-				WithExplanationf("The `--from-step` flag was set to `%s`, but this step does not exist in workflow `%s`.\n\n### Available steps:\n%s", fromStep, workflow, FormatList(stepNames)).
-				Err()
-			errUtils.CheckErrorAndPrint(err, "", "")
->>>>>>> 1465bbc0
 			return ErrInvalidFromStep
 		}
 	}
@@ -173,19 +161,12 @@
 				atmosConfig, "atmos", args, ".", []string{}, dryRun, "")
 		} else {
 			err := errUtils.Build(ErrInvalidWorkflowStepType).
-<<<<<<< HEAD
+				WithTitle(WorkflowErrTitle).
 				WithExplanationf("Step type `%s` is not supported. Each step must specify a valid type.", commandType).
 				WithHintf("Available types:\n%s", FormatList([]string{"atmos", "shell"})).
 				Err()
 			errUtils.HandleError(err)
 			return ErrInvalidWorkflowStepType
-=======
-				WithTitle(WorkflowErrTitle).
-				WithExplanationf("Step type `%s` is not supported. Each step must specify a valid type.\n\n### Available types:\n%s", commandType, FormatList([]string{"atmos", "shell"})).
-				Err()
-			errUtils.CheckErrorAndPrint(err, "", "")
-			return err
->>>>>>> 1465bbc0
 		}
 
 		if err != nil {
@@ -220,21 +201,13 @@
 				}
 			}
 
-<<<<<<< HEAD
-			err := errUtils.Build(ErrWorkflowStepFailed).
+			stepErr := errUtils.Build(ErrWorkflowStepFailed).
+				WithTitle(WorkflowErrTitle).
 				WithExplanationf("The following command failed to execute:\n```\n%s\n```", failedCmd).
 				WithHintf("To resume the workflow from this step, run:\n```\n%s\n```", resumeCommand).
 				Err()
-			errUtils.HandleError(err)
+			errUtils.HandleError(stepErr)
 			return ErrWorkflowStepFailed
-=======
-			stepErr := errUtils.Build(ErrWorkflowStepFailed).
-				WithTitle(WorkflowErrTitle).
-				WithExplanationf("The following command failed to execute:\n```\n%s\n```\n\nTo resume the workflow from this step, run:\n```\n%s\n```", failedCmd, resumeCommand).
-				Err()
-			errUtils.CheckErrorAndPrint(stepErr, "", "")
-			return stepErr
->>>>>>> 1465bbc0
 		}
 	}
 
