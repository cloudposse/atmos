--- conflicted
+++ resolved
@@ -143,13 +143,9 @@
 			}
 
 			u.PrintfMessageToTUI("Executing command: `atmos %s`\n", command)
-<<<<<<< HEAD
-			err = ExecuteShellCommand("atmos", args, ".", []string{}, dryRun, "")
-=======
 			err = retry.With7Params(context.Background(), step.Retry,
 				ExecuteShellCommand,
 				atmosConfig, "atmos", args, ".", []string{}, dryRun, "")
->>>>>>> 641039ff
 		} else {
 			errUtils.CheckErrorAndPrint(
 				ErrInvalidWorkflowStepType,
