--- conflicted
+++ resolved
@@ -7,21 +7,12 @@
 	"path/filepath"
 	"strings"
 
-<<<<<<< HEAD
-	errUtils "github.com/cloudposse/atmos/errors"
-=======
 	"github.com/cloudposse/atmos/pkg/perf"
 
->>>>>>> fc0f1232
 	log "github.com/cloudposse/atmos/pkg/logger"
 	"github.com/cloudposse/atmos/pkg/schema"
 	u "github.com/cloudposse/atmos/pkg/utils"
 	cp "github.com/otiai10/copy" // Using the optimized copy library when no filtering is required.
-)
-
-// Error format constants.
-const (
-	errPathFormat = "%w: %q: %s"
 )
 
 // Named constants to avoid literal duplication.
@@ -33,6 +24,9 @@
 
 	// finalTargetKey is used as a logging key for the final target.
 	finalTargetKey = "finalTarget"
+
+	// sourceKey is used as a logging key for the source.
+	sourceKey = "source"
 )
 
 // PrefixCopyContext groups parameters for prefix-based copy operations.
@@ -57,30 +51,30 @@
 func copyFile(src, dst string) error {
 	sourceFile, err := os.Open(src)
 	if err != nil {
-		return fmt.Errorf(errPathFormat, errUtils.ErrOpenFile, src, err)
+		return fmt.Errorf("opening source file %q: %w", src, err)
 	}
 	defer sourceFile.Close()
 
 	if err := os.MkdirAll(filepath.Dir(dst), os.ModePerm); err != nil {
-		return fmt.Errorf("%w for %q: %s", errUtils.ErrCreateDirectory, dst, err)
+		return fmt.Errorf("creating destination directory for %q: %w", dst, err)
 	}
 
 	destinationFile, err := os.Create(dst)
 	if err != nil {
-		return fmt.Errorf(errPathFormat, errUtils.ErrOpenFile, dst, err)
+		return fmt.Errorf("creating destination file %q: %w", dst, err)
 	}
 	defer destinationFile.Close()
 
 	if _, err := io.Copy(destinationFile, sourceFile); err != nil {
-		return fmt.Errorf("%w from %q to %q: %s", errUtils.ErrCopyFile, src, dst, err)
+		return fmt.Errorf("copying content from %q to %q: %w", src, dst, err)
 	}
 
 	info, err := os.Stat(src)
 	if err != nil {
-		return fmt.Errorf(errPathFormat, errUtils.ErrStatFile, src, err)
+		return fmt.Errorf("getting file info for %q: %w", src, err)
 	}
 	if err := os.Chmod(dst, info.Mode()); err != nil {
-		return fmt.Errorf("%w on %q: %s", errUtils.ErrSetPermissions, dst, err)
+		return fmt.Errorf("setting permissions on %q: %w", dst, err)
 	}
 	return nil
 }
@@ -162,7 +156,7 @@
 
 	info, err := entry.Info()
 	if err != nil {
-		return fmt.Errorf(errPathFormat, errUtils.ErrStatFile, srcPath, err)
+		return fmt.Errorf("getting info for %q: %w", srcPath, err)
 	}
 
 	if shouldSkipEntry(info, srcPath, ctx.BaseDir, ctx.Excluded, ctx.Included) {
@@ -178,7 +172,7 @@
 
 	if info.IsDir() {
 		if err := os.MkdirAll(dstPath, info.Mode()); err != nil {
-			return fmt.Errorf(errPathFormat, errUtils.ErrCreateDirectory, dstPath, err)
+			return fmt.Errorf("creating directory %q: %w", dstPath, err)
 		}
 		// Recurse with the same context but with updated source and destination directories.
 		newCtx := &CopyContext{
@@ -197,7 +191,7 @@
 func copyDirRecursive(ctx *CopyContext) error {
 	entries, err := os.ReadDir(ctx.SrcDir)
 	if err != nil {
-		return fmt.Errorf(errPathFormat, errUtils.ErrReadDirectory, ctx.SrcDir, err)
+		return fmt.Errorf("reading directory %q: %w", ctx.SrcDir, err)
 	}
 	for _, entry := range entries {
 		if err := processDirEntry(entry, ctx); err != nil {
@@ -242,7 +236,7 @@
 
 	info, err := entry.Info()
 	if err != nil {
-		return fmt.Errorf(errPathFormat, errUtils.ErrStatFile, srcPath, err)
+		return fmt.Errorf("getting info for %q: %w", srcPath, err)
 	}
 
 	if entry.Name() == ".git" {
@@ -256,7 +250,7 @@
 
 	if info.IsDir() {
 		if err := os.MkdirAll(dstPath, info.Mode()); err != nil {
-			return fmt.Errorf(errPathFormat, errUtils.ErrCreateDirectory, dstPath, err)
+			return fmt.Errorf("creating directory %q: %w", dstPath, err)
 		}
 		newCtx := &PrefixCopyContext{
 			SrcDir:     srcPath,
@@ -274,7 +268,7 @@
 func copyDirRecursiveWithPrefix(ctx *PrefixCopyContext) error {
 	entries, err := os.ReadDir(ctx.SrcDir)
 	if err != nil {
-		return fmt.Errorf(errPathFormat, errUtils.ErrReadDirectory, ctx.SrcDir, err)
+		return fmt.Errorf("reading directory %q: %w", ctx.SrcDir, err)
 	}
 	for _, entry := range entries {
 		if err := processPrefixEntry(entry, ctx); err != nil {
@@ -327,11 +321,11 @@
 func processMatch(sourceDir, targetPath, file string, shallow bool, excluded []string) error {
 	info, err := os.Stat(file)
 	if err != nil {
-		return fmt.Errorf(errPathFormat, errUtils.ErrStatFile, file, err)
+		return fmt.Errorf("stating file %q: %w", file, err)
 	}
 	relPath, err := filepath.Rel(sourceDir, file)
 	if err != nil {
-		return fmt.Errorf("%w for %q: %s", errUtils.ErrComputeRelativePath, file, err)
+		return fmt.Errorf("computing relative path for %q: %w", file, err)
 	}
 	relPath = filepath.ToSlash(relPath)
 	if shouldExcludePath(info, relPath, excluded) {
@@ -448,7 +442,7 @@
 			Excluded: s.ExcludedPaths,
 			Included: s.IncludedPaths,
 		}); err != nil {
-			return fmt.Errorf("%w from %q to %q: %s", errUtils.ErrCopyFile, sourceDir, finalTarget, err)
+			return fmt.Errorf("error copying from %q to %q: %w", sourceDir, finalTarget, err)
 		}
 	}
 	return nil
@@ -470,7 +464,7 @@
 		parent := filepath.Dir(dest)
 		if err := os.MkdirAll(parent, os.ModePerm); err != nil {
 			log.Debug("ComponentOrMixinsCopy: error creating parent directory", "parent", parent, "error", err)
-			return fmt.Errorf(errPathFormat, errUtils.ErrCreateDirectory, parent, err)
+			return fmt.Errorf("creating parent directory %q: %w", parent, err)
 		}
 		log.Debug("ComponentOrMixinsCopy: file-to-file copy", "sourceFile", sourceFile, "destination", dest)
 	}
@@ -478,7 +472,7 @@
 	if info, err := os.Stat(dest); err == nil && info.IsDir() {
 		log.Debug("ComponentOrMixinsCopy: destination exists as directory, removing", "destination", dest)
 		if err := os.RemoveAll(dest); err != nil {
-			return fmt.Errorf(errPathFormat, errUtils.ErrRemoveDirectory, dest, err)
+			return fmt.Errorf("removing existing directory %q: %w", dest, err)
 		}
 	}
 	return cp.Copy(sourceFile, dest)
