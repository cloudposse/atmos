package exec

import (
	"encoding/json"
	"fmt"
	"runtime"
	"strings"

	log "github.com/charmbracelet/log"

	errUtils "github.com/cloudposse/atmos/errors"
	tuiUtils "github.com/cloudposse/atmos/internal/tui/utils"
	cfg "github.com/cloudposse/atmos/pkg/config"
	"github.com/cloudposse/atmos/pkg/schema"
	u "github.com/cloudposse/atmos/pkg/utils"
<<<<<<< HEAD
=======
	"gopkg.in/yaml.v2"

>>>>>>> a702f6e9
	"github.com/cloudposse/atmos/pkg/version"
)

type versionExec struct {
	atmosConfig                               *schema.AtmosConfiguration
	printStyledText                           func(string) error
	getLatestGitHubRepoRelease                func() (string, error)
	printMessage                              func(string)
	printMessageToUpgradeToAtmosLatestRelease func(string)
	loadCacheConfig                           func() (cfg.CacheConfig, error)
	shouldCheckForUpdates                     func(lastChecked int64, frequency string) bool
}

func NewVersionExec(atmosConfig *schema.AtmosConfiguration) *versionExec {
	return &versionExec{
		atmosConfig:     atmosConfig,
		printStyledText: tuiUtils.PrintStyledText,
		getLatestGitHubRepoRelease: func() (string, error) {
			return u.GetLatestGitHubRepoRelease("cloudposse", "atmos")
		},
		printMessage: u.PrintMessage,
		printMessageToUpgradeToAtmosLatestRelease: u.PrintMessageToUpgradeToAtmosLatestRelease,
		loadCacheConfig:       cfg.LoadCache,
		shouldCheckForUpdates: cfg.ShouldCheckForUpdates,
	}
}

func (v versionExec) Execute(checkFlag bool, format string) error {
	if format != "" {
		return v.displayVersionInFormat(checkFlag, format)
	}
	// Print a styled Atmos logo to the terminal
	v.printMessage("")
	err := v.printStyledText("ATMOS")
	errUtils.CheckErrorPrintAndExit(err, "", "")

	atmosIcon := "\U0001F47D"

	v.printMessage(fmt.Sprintf("%s Atmos %s on %s/%s", atmosIcon, version.Version, runtime.GOOS, runtime.GOARCH))
	v.printMessage("")

	if checkFlag {
		v.checkRelease()
		return nil
	}

	if updatedVersion, ok := v.GetLatestVersion(false); ok {
		u.PrintMessageToUpgradeToAtmosLatestRelease(updatedVersion)
	}
	return nil
}

type Version struct {
	Version       string `json:"version" yaml:"version"`
	OS            string `json:"os" yaml:"os"`
	Arch          string `json:"arch" yaml:"arch"`
	UpdateVersion string `json:"update_version,omitempty" yaml:"update_version,omitempty"`
}

func (v versionExec) isCheckVersionEnabled(forceCheck bool) bool {
	if forceCheck {
		// If force checking is enabled, always return true
		return true
	}

	// If version checking is disabled in the configuration, do nothing
	if !v.atmosConfig.Version.Check.Enabled {
		return false
	}

	// Load the cache
	cacheCfg, err := v.loadCacheConfig()
	if err != nil {
		log.Warn("Could not load cache", err)
		return false
	}

	// Determine if it's time to check for updates based on frequency and last_checked
	if !v.shouldCheckForUpdates(cacheCfg.LastChecked, v.atmosConfig.Version.Check.Frequency) {
		// Not due for another check yet, so return without printing anything
		return false
	}

	return true
}

func (v versionExec) GetLatestVersion(forceCheck bool) (string, bool) {
	if !v.isCheckVersionEnabled(forceCheck) {
		return "", false
	}
	// Get the latest Atmos release from GitHub
	latestReleaseTag, err := v.getLatestGitHubRepoRelease()
	if err != nil {
		log.Warn("Failed to retrieve latest Atmos release info", err)
		return "", false
	}

	if latestReleaseTag == "" {
		log.Warn("No release information available")
		return "", false
	}

	// Trim "v" prefix to compare versions
	latestVersion := strings.TrimPrefix(latestReleaseTag, "v")
	currentVersion := strings.TrimPrefix(version.Version, "v")

	if latestVersion != currentVersion {
		return latestVersion, true
	}
	return "", false
}

func (v versionExec) displayVersionInFormat(forceCheck bool, format string) error {
	version := Version{
		Version: version.Version,
		OS:      runtime.GOOS,
		Arch:    runtime.GOARCH,
	}
	if v, ok := v.GetLatestVersion(forceCheck); ok {
		version.UpdateVersion = strings.TrimPrefix(v, "v")
	}
	switch format {
	case "json":
		if data, err := json.MarshalIndent(version, " ", " "); err == nil {
			fmt.Println(string(data))
		}
	case "yaml":
		if data, err := yaml.Marshal(version); err == nil {
			fmt.Println(string(data))
		}
	default:
		return ErrInvalidFormat
	}
	return nil
}

func (v versionExec) checkRelease() {
	// Check for the latest Atmos release on GitHub
	latestReleaseTag, err := v.getLatestGitHubRepoRelease()
	if err != nil || latestReleaseTag == "" {
		log.Debug("Did not get release tag", "err", err, "latestReleaseTag", latestReleaseTag)
		return
	}
	latestRelease := strings.TrimPrefix(latestReleaseTag, "v")
	currentRelease := strings.TrimPrefix(version.Version, "v")

	if latestRelease == currentRelease {
		log.Info("You are running the latest version of Atmos", "version", latestRelease)
	} else {
		v.printMessageToUpgradeToAtmosLatestRelease(latestRelease)
	}
}<|MERGE_RESOLUTION|>--- conflicted
+++ resolved
@@ -7,17 +7,12 @@
 	"strings"
 
 	log "github.com/charmbracelet/log"
-
-	errUtils "github.com/cloudposse/atmos/errors"
 	tuiUtils "github.com/cloudposse/atmos/internal/tui/utils"
 	cfg "github.com/cloudposse/atmos/pkg/config"
 	"github.com/cloudposse/atmos/pkg/schema"
 	u "github.com/cloudposse/atmos/pkg/utils"
-<<<<<<< HEAD
-=======
 	"gopkg.in/yaml.v2"
 
->>>>>>> a702f6e9
 	"github.com/cloudposse/atmos/pkg/version"
 )
 
@@ -52,7 +47,10 @@
 	// Print a styled Atmos logo to the terminal
 	v.printMessage("")
 	err := v.printStyledText("ATMOS")
-	errUtils.CheckErrorPrintAndExit(err, "", "")
+	if err != nil {
+		//nolint:revive
+		log.Fatal(err)
+	}
 
 	atmosIcon := "\U0001F47D"
 
