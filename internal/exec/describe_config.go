--- conflicted
+++ resolved
@@ -52,11 +52,6 @@
 		res = d.atmosConfig
 	}
 
-<<<<<<< HEAD
-	err = printOrWriteToFile(&atmosConfig, format, "", res)
-	if err != nil {
-		return err
-=======
 	if d.atmosConfig.Settings.Terminal.IsPagerEnabled() {
 		err = d.viewConfig(format, res)
 		switch err.(type) {
@@ -67,7 +62,6 @@
 		default:
 			log.Debug("Failed to use pager")
 		}
->>>>>>> 602f8f3e
 	}
 	return d.printOrWriteToFile(d.atmosConfig, format, output, res)
 }
