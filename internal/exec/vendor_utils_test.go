package exec

import (
	"testing"

	"github.com/stretchr/testify/assert"

	"github.com/cloudposse/atmos/pkg/schema"
)

func TestReadAndProcessVendorConfigFile(t *testing.T) {
	basePath := "../../tests/fixtures/scenarios/vendor2"
	vendorConfigFile := "vendor.yaml"

	atmosConfig := schema.AtmosConfiguration{
		BasePath: basePath,
	}

	_, _, _, err := ReadAndProcessVendorConfigFile(&atmosConfig, vendorConfigFile, false)
	assert.NoError(t, err, "'TestReadAndProcessVendorConfigFile' should execute without error")
<<<<<<< HEAD
=======
}

// TestExecuteVendorPull tests the ExecuteVendorPullCommand function.
// It checks that the function executes the `atmos vendor pull`
// and that the vendor components are correctly pulled.
// The function also verifies that the state files are existing and deleted after the vendor pull command is executed.
func TestExecuteVendorPull(t *testing.T) {
	if os.Getenv("ATMOS_CLI_CONFIG_PATH") != "" {
		err := os.Unsetenv("ATMOS_CLI_CONFIG_PATH")
		if err != nil {
			t.Fatalf("Failed to unset 'ATMOS_CLI_CONFIG_PATH': %v", err)
		}
	}

	if os.Getenv("ATMOS_BASE_PATH") != "" {
		err := os.Unsetenv("ATMOS_BASE_PATH")
		if err != nil {
			t.Fatalf("Failed to unset 'ATMOS_BASE_PATH': %v", err)
		}
	}

	// Capture the starting working directory
	startingDir, err := os.Getwd()
	if err != nil {
		t.Fatalf("Failed to get the current working directory: %v", err)
	}

	defer func() {
		// Change back to the original working directory after the test
		if err := os.Chdir(startingDir); err != nil {
			t.Fatalf("Failed to change back to the starting directory: %v", err)
		}
	}()

	// Define the work directory and change to it
	workDir := "../../tests/fixtures/scenarios/vendor"
	if err := os.Chdir(workDir); err != nil {
		t.Fatalf("Failed to change directory to %q: %v", workDir, err)
	}

	// set vendor pull command
	cmd := cobra.Command{}
	cmd.PersistentFlags().String("base-path", "", "Base path for Atmos project")
	cmd.PersistentFlags().StringSlice("config", []string{}, "Paths to configuration file")
	cmd.PersistentFlags().StringSlice("config-path", []string{}, "Path to configuration directory")
	flags := cmd.Flags()
	flags.String("component", "", "")
	flags.String("stack", "", "")
	flags.String("tags", "", "")
	flags.Bool("dry-run", false, "")
	flags.Bool("everything", false, "")
	err = flags.Set("component", "")
	require.NoError(t, err)

	err = ExecuteVendorPullCommand(&cmd, []string{})
	require.NoError(t, err)
	if err != nil {
		t.Errorf("Failed to execute vendor pull command: %v", err)
	}

	files := []string{
		"./components/terraform/github/stargazers/main/main.tf",
		"./components/terraform/github/stargazers/main/outputs.tf",
		"./components/terraform/github/stargazers/main/providers.tf",
		"./components/terraform/github/stargazers/main/variables.tf",
		"./components/terraform/github/stargazers/main/versions.tf",
		"./components/terraform/github/stargazers/main/README.md",
		"./components/terraform/test-components/main/main.tf",
		"./components/terraform/test-components/main/README.md",
		"./components/terraform/weather/main/main.tf",
		"./components/terraform/weather/main/outputs.tf",
		"./components/terraform/weather/main/providers.tf",
		"./components/terraform/weather/main/variables.tf",
		"./components/terraform/weather/main/versions.tf",
		"./components/terraform/weather/main/README.md",
		"./components/terraform/myapp2/main.tf",
		"./components/terraform/myapp2/README.md",
		"./components/terraform/myapp1/main.tf",
		"./components/terraform/myapp1/README.md",
	}

	success, file := verifyFileExists(t, files)
	if !success {
		t.Errorf("Files do not exist: %v", file)
	}
	deleteStateFiles(t, files)

	// test dry run
	err = flags.Set("dry-run", "true")
	require.NoError(t, err)
	if err != nil {
		t.Errorf("set dry-run failed: %v", err)
	}
	err = ExecuteVendorPullCommand(&cmd, []string{})
	require.NoError(t, err)
	if err != nil {
		t.Errorf("Dry run failed: %v", err)
	}
	err = flags.Set("tags", "demo")
	require.NoError(t, err)
	if err != nil {
		t.Errorf("set tags failed: %v", err)
	}
	err = ExecuteVendorPullCommand(&cmd, []string{})
	require.NoError(t, err)
	if err != nil {
		t.Errorf("pull tag demo failed: %v", err)
	}
}

func verifyFileExists(t *testing.T, files []string) (bool, string) {
	for _, file := range files {
		if _, err := os.Stat(file); errors.Is(err, os.ErrNotExist) {
			t.Errorf("Reason: Expected file does not exist: %q", file)
			return false, file
		}
	}
	return true, ""
}

func deleteStateFiles(t *testing.T, files []string) {
	for _, file := range files {
		if err := os.Remove(file); err != nil {
			t.Errorf("Failed to delete state file: %q", file)
		}
	}
>>>>>>> d4fa2fea
}<|MERGE_RESOLUTION|>--- conflicted
+++ resolved
@@ -18,8 +18,6 @@
 
 	_, _, _, err := ReadAndProcessVendorConfigFile(&atmosConfig, vendorConfigFile, false)
 	assert.NoError(t, err, "'TestReadAndProcessVendorConfigFile' should execute without error")
-<<<<<<< HEAD
-=======
 }
 
 // TestExecuteVendorPull tests the ExecuteVendorPullCommand function.
@@ -146,5 +144,4 @@
 			t.Errorf("Failed to delete state file: %q", file)
 		}
 	}
->>>>>>> d4fa2fea
 }