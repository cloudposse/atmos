--- conflicted
+++ resolved
@@ -281,11 +281,8 @@
 	if a.Query == "" {
 		a.Logger.Trace("\nAffected components and stacks: \n")
 
-<<<<<<< HEAD
 		err = printOrWriteToFile(&a.CLIConfig, a.Format, a.OutputFile, affected)
-=======
 		err = printOrWriteToFile(&atmosConfig, a.Format, a.OutputFile, affected)
->>>>>>> 602f8f3e
 		if err != nil {
 			return err
 		}
