--- conflicted
+++ resolved
@@ -511,11 +511,7 @@
 		}
 
 		// If 'included_paths' is not provided, include all files that were not excluded
-<<<<<<< HEAD
-		log.Debug("Including", "path", u.TrimBasePathFromPath(tempDir+"/", src))
-=======
 		StderrLogger.Debug("Including", "path", u.TrimBasePathFromPath(tempDir+"/", src))
->>>>>>> 6f1d344c
 		return false, nil
 	}
 }
