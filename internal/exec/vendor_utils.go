package exec

import (
	"fmt"
	"net/url"
	"os"
	"path/filepath"
	"sort"
	"strings"

	"github.com/bmatcuk/doublestar/v4"
	tea "github.com/charmbracelet/bubbletea"
	log "github.com/charmbracelet/log"
	cp "github.com/otiai10/copy"
	"github.com/samber/lo"
	"github.com/spf13/cobra"
	"gopkg.in/yaml.v3"

	"github.com/cloudposse/atmos/internal/tui/templates/term"
	cfg "github.com/cloudposse/atmos/pkg/config"
	"github.com/cloudposse/atmos/pkg/schema"
	u "github.com/cloudposse/atmos/pkg/utils"
)

// ExecuteVendorPullCommand executes `atmos vendor` commands
func ExecuteVendorPullCommand(cmd *cobra.Command, args []string) error {
	info, err := ProcessCommandLineArgs("terraform", cmd, args, nil)
	if err != nil {
		return err
	}

	flags := cmd.Flags()

	// Check if the `stack` flag is set
	// If it's set, process stacks
	processStacks := flags.Changed("stack")

	// InitCliConfig finds and merges CLI configurations in the following order:
	// system dir, home dir, current dir, ENV vars, command-line arguments
	atmosConfig, err := cfg.InitCliConfig(info, processStacks)
	if err != nil {
		return fmt.Errorf("failed to initialize CLI config: %w", err)
	}

	dryRun, err := flags.GetBool("dry-run")
	if err != nil {
		return err
	}

	component, err := flags.GetString("component")
	if err != nil {
		return err
	}

	stack, err := flags.GetString("stack")
	if err != nil {
		return err
	}

	tagsCsv, err := flags.GetString("tags")
	if err != nil {
		return err
	}

	var tags []string
	if tagsCsv != "" {
		tags = strings.Split(tagsCsv, ",")
	}

	if component != "" && stack != "" {
		return fmt.Errorf("either '--component' or '--stack' flag can be provided, but not both")
	}

	if component != "" && len(tags) > 0 {
		return fmt.Errorf("either '--component' or '--tags' flag can be provided, but not both")
	}

	// Retrieve the 'everything' flag and set default behavior if no other flags are set
	everything, err := flags.GetBool("everything")
	if err != nil {
		return err
	}

	// If neither `everything`, `component`, `stack`, nor `tags` flags are set, default to `everything = true`
	if !everything && !flags.Changed("everything") && component == "" && stack == "" && len(tags) == 0 {
		everything = true
	}

	// Validate that only one of `--everything`, `--component`, `--stack`, or `--tags` is provided
	if everything && (component != "" || stack != "" || len(tags) > 0) {
		return fmt.Errorf("'--everything' flag cannot be combined with '--component', '--stack', or '--tags' flags")
	}

	if stack != "" {
		// Process stack vendoring
		return ExecuteStackVendorInternal(stack, dryRun)
	}

	// Check `vendor.yaml`
	vendorConfig, vendorConfigExists, foundVendorConfigFile, err := ReadAndProcessVendorConfigFile(atmosConfig, cfg.AtmosVendorConfigFileName, true)
	if err != nil {
		return err
	}
	if !vendorConfigExists && everything {
		return fmt.Errorf("the '--everything' flag is set, but the vendor config file '%s' does not exist", cfg.AtmosVendorConfigFileName)
	}
	if vendorConfigExists {
		// Process `vendor.yaml`
		return ExecuteAtmosVendorInternal(atmosConfig, foundVendorConfigFile, vendorConfig.Spec, component, tags, dryRun)
	} else {
		// Check and process `component.yaml`
		if component != "" {
			// Process component vendoring
			componentType, err := flags.GetString("type")
			if err != nil {
				return err
			}

			if componentType == "" {
				componentType = "terraform"
			}

			componentConfig, componentPath, err := ReadAndProcessComponentVendorConfigFile(atmosConfig, component, componentType)
			if err != nil {
				return err
			}

			return ExecuteComponentVendorInternal(atmosConfig, componentConfig.Spec, component, componentPath, dryRun)
		}
	}

	q := ""
	if len(args) > 0 {
		q = fmt.Sprintf("Did you mean 'atmos vendor pull -c %s'?", args[0])
	}

	return fmt.Errorf("to vendor a component, the '--component' (shorthand '-c') flag needs to be specified.\n" +
		"Example: atmos vendor pull -c <component>\n" +
		q)
}

// ReadAndProcessVendorConfigFile reads and processes the Atmos vendoring config file `vendor.yaml`
func ReadAndProcessVendorConfigFile(
	atmosConfig schema.AtmosConfiguration,
	vendorConfigFile string,
	checkGlobalConfig bool,
) (schema.AtmosVendorConfig, bool, string, error) {
	var vendorConfig schema.AtmosVendorConfig

	// Initialize empty sources slice
	vendorConfig.Spec.Sources = []schema.AtmosVendorSource{}

	var vendorConfigFileExists bool
	var foundVendorConfigFile string

	// Check if vendor config is specified in atmos.yaml
	if checkGlobalConfig && atmosConfig.Vendor.BasePath != "" {
		if !filepath.IsAbs(atmosConfig.Vendor.BasePath) {
			foundVendorConfigFile = filepath.Join(atmosConfig.BasePath, atmosConfig.Vendor.BasePath)
		} else {
			foundVendorConfigFile = atmosConfig.Vendor.BasePath
		}
	} else {
		// Path is not defined in atmos.yaml, proceed with existing logic
		var fileExists bool
		foundVendorConfigFile, fileExists = u.SearchConfigFile(vendorConfigFile)

		if !fileExists {
			// Look for the vendoring manifest in the directory pointed to by the `base_path` setting in `atmos.yaml`
			pathToVendorConfig := filepath.Join(atmosConfig.BasePath, vendorConfigFile)
			foundVendorConfigFile, fileExists = u.SearchConfigFile(pathToVendorConfig)

			if !fileExists {
				vendorConfigFileExists = false
				u.LogWarning(fmt.Sprintf("Vendor config file '%s' does not exist. Proceeding without vendor configurations", pathToVendorConfig))
				return vendorConfig, vendorConfigFileExists, "", nil
			}
		}
	}

	// Check if it's a directory
	fileInfo, err := os.Stat(foundVendorConfigFile)
	if err != nil {
		if os.IsNotExist(err) {
			// File does not exist
			return vendorConfig, false, "", fmt.Errorf("Vendoring is not configured. To set up vendoring, please see https://atmos.tools/core-concepts/vendor/")
		}
		if os.IsPermission(err) {
			// Permission error
			return vendorConfig, false, "", fmt.Errorf("Permission denied when accessing '%s'. Please check the file permissions.", foundVendorConfigFile)
		}
		// Other errors
		return vendorConfig, false, "", fmt.Errorf("An error occurred while accessing the vendoring configuration: %w", err)
	}

	var configFiles []string
	if fileInfo.IsDir() {
		foundVendorConfigFile = filepath.ToSlash(foundVendorConfigFile)
		matches, err := doublestar.Glob(os.DirFS(foundVendorConfigFile), "*.{yaml,yml}")
		if err != nil {
			return vendorConfig, false, "", err
		}
		for _, match := range matches {
			configFiles = append(configFiles, filepath.Join(foundVendorConfigFile, match))
		}
		sort.Strings(configFiles)
		if len(configFiles) == 0 {
			return vendorConfig, false, "", fmt.Errorf("no YAML configuration files found in directory '%s'", foundVendorConfigFile)
		}
	} else {
		configFiles = []string{foundVendorConfigFile}
	}

	// Process all config files
	var mergedSources []schema.AtmosVendorSource
	var mergedImports []string
	sourceMap := make(map[string]bool) // Track unique sources by component name
	importMap := make(map[string]bool) // Track unique imports

	for _, configFile := range configFiles {
		var currentConfig schema.AtmosVendorConfig
		yamlFile, err := os.ReadFile(configFile)
		if err != nil {
			return vendorConfig, false, "", err
		}

		err = yaml.Unmarshal(yamlFile, &currentConfig)
		if err != nil {
			return vendorConfig, false, "", err
		}

		// Merge sources, checking for duplicates
		for _, source := range currentConfig.Spec.Sources {
			if source.Component != "" {
				if sourceMap[source.Component] {
					return vendorConfig, false, "", fmt.Errorf("duplicate component '%s' found in config file '%s'",
						source.Component, configFile)
				}
				sourceMap[source.Component] = true
			}
			mergedSources = append(mergedSources, source)
		}

		// Merge imports, checking for duplicates
		for _, imp := range currentConfig.Spec.Imports {
			if importMap[imp] {
				continue // Skip duplicate imports
			}
			importMap[imp] = true
			mergedImports = append(mergedImports, imp)
		}
	}

	// Create final merged config
	vendorConfig.Spec.Sources = mergedSources
	vendorConfig.Spec.Imports = mergedImports
	vendorConfigFileExists = true

	return vendorConfig, vendorConfigFileExists, foundVendorConfigFile, nil
}

// ExecuteAtmosVendorInternal downloads the artifacts from the sources and writes them to the targets
func ExecuteAtmosVendorInternal(
	atmosConfig schema.AtmosConfiguration,
	vendorConfigFileName string,
	atmosVendorSpec schema.AtmosVendorSpec,
	component string,
	tags []string,
	dryRun bool,
) error {
	var err error
	vendorConfigFilePath := filepath.Dir(vendorConfigFileName)

	logInitialMessage(atmosConfig, vendorConfigFileName, tags)

	if len(atmosVendorSpec.Sources) == 0 && len(atmosVendorSpec.Imports) == 0 {
		return fmt.Errorf("either 'spec.sources' or 'spec.imports' (or both) must be defined in the vendor config file '%s'", vendorConfigFileName)
	}

	// Process imports and return all sources from all the imports and from `vendor.yaml`
	sources, _, err := processVendorImports(
		atmosConfig,
		vendorConfigFileName,
		atmosVendorSpec.Imports,
		atmosVendorSpec.Sources,
		[]string{vendorConfigFileName},
	)
	if err != nil {
		return err
	}

	if len(sources) == 0 {
		return fmt.Errorf("'spec.sources' is empty in the vendor config file '%s' and the imports", vendorConfigFileName)
	}

	if len(tags) > 0 {
		componentTags := lo.FlatMap(sources, func(s schema.AtmosVendorSource, index int) []string {
			return s.Tags
		})

		if len(lo.Intersect(tags, componentTags)) == 0 {
			return fmt.Errorf("there are no components in the vendor config file '%s' tagged with the tags %v", vendorConfigFileName, tags)
		}
	}

	components := lo.FilterMap(sources, func(s schema.AtmosVendorSource, index int) (string, bool) {
		if s.Component != "" {
			return s.Component, true
		}
		return "", false
	})

	duplicateComponents := lo.FindDuplicates(components)

	if len(duplicateComponents) > 0 {
		return fmt.Errorf("duplicate component names %v in the vendor config file '%s' and the imports",
			duplicateComponents,
			vendorConfigFileName,
		)
	}

	if component != "" && !u.SliceContainsString(components, component) {
		return fmt.Errorf("the flag '--component %s' is passed, but the component is not defined in any of the 'sources' in the vendor config file '%s' and the imports",
			component,
			vendorConfigFileName,
		)
	}

	// Allow having duplicate targets in different sources.
	// This can be used to vendor mixins (from local and remote sources) and write them to the same targets.
	// TODO: consider adding a flag to `atmos vendor pull` to specify if duplicate targets are allowed or not.
	//targets := lo.FlatMap(sources, func(s schema.AtmosVendorSource, index int) []string {
	//	return s.Targets
	//})
	//
	//duplicateTargets := lo.FindDuplicates(targets)
	//
	//if len(duplicateTargets) > 0 {
	//	return fmt.Errorf("duplicate targets %v in the vendor config file '%s' and the imports",
	//		duplicateTargets,
	//		vendorConfigFileName,
	//	)
	//}

	// Process sources
	var packages []pkgAtmosVendor
	for indexSource, s := range sources {
		if shouldSkipSource(&s, component, tags) {
			continue
		}

		if err := validateSourceFields(&s, vendorConfigFileName); err != nil {
			return err
		}

		tmplData := struct {
			Component string
			Version   string
		}{s.Component, s.Version}

		// Parse 'source' template
		uri, err := ProcessTmpl(fmt.Sprintf("source-%d", indexSource), s.Source, tmplData, false)
		if err != nil {
			return err
		}

		useOciScheme, useLocalFileSystem, sourceIsLocalFile, err := determineSourceType(&uri, vendorConfigFilePath)
		if err != nil {
			return err
		}
		if !useLocalFileSystem {
			err = ValidateURI(uri)
			if err != nil {
				if strings.Contains(uri, "..") {
					return fmt.Errorf("invalid URI for component %s: %w: Please ensure the source is a valid local path", s.Component, err)
				}
				return fmt.Errorf("invalid URI for component %s: %w", s.Component, err)
			}
		}

		// Determine package type
		var pType pkgType
		if useOciScheme {
			pType = pkgTypeOci
		} else if useLocalFileSystem {
			pType = pkgTypeLocal
		} else {
			pType = pkgTypeRemote
		}

		// Process each target within the source
		for indexTarget, tgt := range s.Targets {
			target, err := ProcessTmpl(fmt.Sprintf("target-%d-%d", indexSource, indexTarget), tgt, tmplData, false)
			if err != nil {
				return err
			}
			targetPath := filepath.Join(filepath.ToSlash(vendorConfigFilePath), filepath.ToSlash(target))
			pkgName := s.Component
			if pkgName == "" {
				pkgName = uri
			}
			// Create package struct
			p := pkgAtmosVendor{
				uri:               uri,
				name:              pkgName,
				targetPath:        targetPath,
				sourceIsLocalFile: sourceIsLocalFile,
				pkgType:           pType,
				version:           s.Version,
				atmosVendorSource: s,
			}

			packages = append(packages, p)

			// Log the action (handled in downloadAndInstall)
		}
	}

	// Run TUI to process packages
	if len(packages) > 0 {
		var opts []tea.ProgramOption
		if !term.IsTTYSupportForStdout() {
			// set tea.WithInput(nil) workaround tea program not run on not TTY mod issue on non TTY mode https://github.com/charmbracelet/bubbletea/issues/761
			opts = []tea.ProgramOption{tea.WithoutRenderer(), tea.WithInput(nil)}
			u.LogWarning("No TTY detected. Falling back to basic output. This can happen when no terminal is attached or when commands are pipelined.")
		}

		model, err := newModelAtmosVendorInternal(packages, dryRun, atmosConfig)
		if err != nil {
			return fmt.Errorf("failed to initialize TUI model: %v (verify terminal capabilities and permissions)", err)
		}
		if _, err := tea.NewProgram(&model, opts...).Run(); err != nil {
			return fmt.Errorf("failed to execute vendor operation in TUI mode: %w (check terminal state)", err)
		}
	}

	return nil
}

// processVendorImports processes all imports recursively and returns a list of sources
func processVendorImports(
	atmosConfig schema.AtmosConfiguration,
	vendorConfigFile string,
	imports []string,
	sources []schema.AtmosVendorSource,
	allImports []string,
) ([]schema.AtmosVendorSource, []string, error) {
	var mergedSources []schema.AtmosVendorSource

	for _, imp := range imports {
		if u.SliceContainsString(allImports, imp) {
			return nil, nil, fmt.Errorf("duplicate import '%s' in the vendor config file '%s'. It was already imported in the import chain",
				imp,
				vendorConfigFile,
			)
		}

		allImports = append(allImports, imp)

		vendorConfig, _, _, err := ReadAndProcessVendorConfigFile(atmosConfig, imp, false)
		if err != nil {
			return nil, nil, err
		}

		if u.SliceContainsString(vendorConfig.Spec.Imports, imp) {
			return nil, nil, fmt.Errorf("vendor config file '%s' imports itself in 'spec.imports'", imp)
		}

		if len(vendorConfig.Spec.Sources) == 0 && len(vendorConfig.Spec.Imports) == 0 {
			return nil, nil, fmt.Errorf("either 'spec.sources' or 'spec.imports' (or both) must be defined in the vendor config file '%s'", imp)
		}

		mergedSources, allImports, err = processVendorImports(atmosConfig, imp, vendorConfig.Spec.Imports, mergedSources, allImports)
		if err != nil {
			return nil, nil, err
		}

		for i := range vendorConfig.Spec.Sources {
			vendorConfig.Spec.Sources[i].File = imp
		}

		mergedSources = append(mergedSources, vendorConfig.Spec.Sources...)
	}

	return append(mergedSources, sources...), allImports, nil
}

func logInitialMessage(atmosConfig schema.AtmosConfiguration, vendorConfigFileName string, tags []string) {
	logMessage := fmt.Sprintf("Vendoring from '%s'", vendorConfigFileName)
	if len(tags) > 0 {
		logMessage = fmt.Sprintf("%s for tags {%s}", logMessage, strings.Join(tags, ", "))
	}
	u.LogInfo(logMessage)
}

func validateSourceFields(s *schema.AtmosVendorSource, vendorConfigFileName string) error {
	// Ensure necessary fields are present
	if s.File == "" {
		s.File = vendorConfigFileName
	}
	if s.Source == "" {
		return fmt.Errorf("'source' must be specified in 'sources' in the vendor config file '%s'", s.File)
	}
	if len(s.Targets) == 0 {
		return fmt.Errorf("'targets' must be specified for the source '%s' in the vendor config file '%s'", s.Source, s.File)
	}
	return nil
}

func shouldSkipSource(s *schema.AtmosVendorSource, component string, tags []string) bool {
	// Skip if component or tags do not match
	// If `--component` is specified, and it's not equal to this component, skip this component
	// If `--tags` list is specified, and it does not contain any tags defined in this component, skip this component
	return (component != "" && s.Component != component) || (len(tags) > 0 && len(lo.Intersect(tags, s.Tags)) == 0)
}

func determineSourceType(uri *string, vendorConfigFilePath string) (bool, bool, bool, error) {
	// Determine if the URI is an OCI scheme, a local file, or remote
	useOciScheme := strings.HasPrefix(*uri, "oci://")
	if useOciScheme {
		*uri = strings.TrimPrefix(*uri, "oci://")
	}

	useLocalFileSystem := false
	sourceIsLocalFile := false
	if !useOciScheme {
		absPath, err := u.JoinAbsolutePathWithPath(filepath.ToSlash(vendorConfigFilePath), *uri)
		// if URI contain path traversal is path should be resolved
		if err != nil && strings.Contains(*uri, "..") {
			return useOciScheme, useLocalFileSystem, sourceIsLocalFile, fmt.Errorf("invalid source path '%s': %w", *uri, err)
		}
		if err == nil {
			uri = &absPath
			useLocalFileSystem = true
			sourceIsLocalFile = u.FileExists(*uri)
		}

		parsedURL, err := url.Parse(*uri)
		if err != nil {
			return useOciScheme, useLocalFileSystem, sourceIsLocalFile, err
		}
		if err == nil && parsedURL.Scheme != "" {
			if parsedURL.Scheme == "file" {
				trimmedPath := strings.TrimPrefix(filepath.ToSlash(parsedURL.Path), "/")
				*uri = filepath.Clean(trimmedPath)
				useLocalFileSystem = true
			}
		}

	}

	return useOciScheme, useLocalFileSystem, sourceIsLocalFile, nil
}

func copyToTarget(atmosConfig schema.AtmosConfiguration, tempDir, targetPath string, s *schema.AtmosVendorSource, sourceIsLocalFile bool, uri string) error {
	copyOptions := cp.Options{
		Skip:          generateSkipFunction(atmosConfig, tempDir, s),
		PreserveTimes: false,
		PreserveOwner: false,
		OnSymlink:     func(src string) cp.SymlinkAction { return cp.Deep },
	}

	// Adjust the target path if it's a local file with no extension
	if sourceIsLocalFile && filepath.Ext(targetPath) == "" {
		// Sanitize the URI for safe filenames, especially on Windows
		sanitizedBase := SanitizeFileName(uri)
		targetPath = filepath.Join(targetPath, sanitizedBase)
	}

	return cp.Copy(tempDir, targetPath, copyOptions)
}

// generateSkipFunction creates a function that determines whether to skip files during copying
// based on the vendor source configuration. It uses the provided patterns in ExcludedPaths
// and IncludedPaths to filter files during the copy operation.
//
// Parameters:
//   - atmosConfig: The CLI configuration for logging
//   - tempDir: The temporary directory containing the files to copy
//   - s: The vendor source configuration containing exclusion/inclusion patterns
//
// Returns a function that determines if a file should be skipped during copying
func generateSkipFunction(atmosConfig schema.AtmosConfiguration, tempDir string, s *schema.AtmosVendorSource) func(os.FileInfo, string, string) (bool, error) {
	return func(srcInfo os.FileInfo, src, dest string) (bool, error) {
		if filepath.Base(src) == ".git" {
			return true, nil
		}
		tempDir = filepath.ToSlash(tempDir)
		src = filepath.ToSlash(src)

		trimmedSrc := u.TrimBasePathFromPath(tempDir+"/", src)

		// Exclude the files that match the 'excluded_paths' patterns
		// It supports POSIX-style Globs for file names/paths (double-star `**` is supported)
		// https://en.wikipedia.org/wiki/Glob_(programming)
		// https://github.com/bmatcuk/doublestar#patterns
		for _, excludePath := range s.ExcludedPaths {
			excludeMatch, err := u.PathMatch(excludePath, src)
			if err != nil {
				return true, err
			} else if excludeMatch {
				// If the file matches ANY of the 'excluded_paths' patterns, exclude the file
				u.LogTrace(fmt.Sprintf("Excluding the file '%s' since it matches the '%s' pattern from 'excluded_paths'\n",
					trimmedSrc,
					excludePath,
				))
				return true, nil
			}
		}

		// Only include the files that match the 'included_paths' patterns (if any pattern is specified)
		if len(s.IncludedPaths) > 0 {
			anyMatches := false
			for _, includePath := range s.IncludedPaths {
				includeMatch, err := u.PathMatch(includePath, src)
				if err != nil {
					return true, err
				} else if includeMatch {
					// If the file matches ANY of the 'included_paths' patterns, include the file
					u.LogTrace(fmt.Sprintf("Including '%s' since it matches the '%s' pattern from 'included_paths'\n",
						trimmedSrc,
						includePath,
					))
					anyMatches = true
					break
				}
			}

			if anyMatches {
				return false, nil
			} else {
				u.LogTrace(fmt.Sprintf("Excluding '%s' since it does not match any pattern from 'included_paths'\n", trimmedSrc))
				return true, nil
			}
		}

<<<<<<< HEAD
		// If 'included_paths' is not provided, include all files that were not excluded
		log.Debug("Including", "file", u.TrimBasePathFromPath(tempDir+"/", src))
=======
		// If 'included_paths' is not provided, include all files that were not excluded.
		log.Debug("Including", "path", "'"+u.TrimBasePathFromPath(tempDir+"/", src)+"'")
>>>>>>> bd567823

		return false, nil
	}
}<|MERGE_RESOLUTION|>--- conflicted
+++ resolved
@@ -634,13 +634,8 @@
 			}
 		}
 
-<<<<<<< HEAD
-		// If 'included_paths' is not provided, include all files that were not excluded
-		log.Debug("Including", "file", u.TrimBasePathFromPath(tempDir+"/", src))
-=======
 		// If 'included_paths' is not provided, include all files that were not excluded.
 		log.Debug("Including", "path", "'"+u.TrimBasePathFromPath(tempDir+"/", src)+"'")
->>>>>>> bd567823
 
 		return false, nil
 	}
