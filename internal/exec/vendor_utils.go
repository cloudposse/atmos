--- conflicted
+++ resolved
@@ -19,12 +19,9 @@
 	u "github.com/cloudposse/atmos/pkg/utils"
 )
 
-<<<<<<< HEAD
 // Dedicated logger for stderr to keep stdout clean of detailed messaging, e.g. for files vendoring.
 var StderrLogger = log.New(os.Stderr)
 
-=======
->>>>>>> daf9c221
 var (
 	ErrVendorComponents              = errors.New("failed to vendor components")
 	ErrSourceMissing                 = errors.New("'source' must be specified in 'sources' in the vendor config file")
@@ -514,11 +511,7 @@
 		}
 
 		// If 'included_paths' is not provided, include all files that were not excluded
-<<<<<<< HEAD
-		StderrLogger.Debug("Including", "path", u.TrimBasePathFromPath(tempDir+"/", src))
-=======
 		log.Debug("Including", u.TrimBasePathFromPath(tempDir+"/", src))
->>>>>>> daf9c221
 		return false, nil
 	}
 }
