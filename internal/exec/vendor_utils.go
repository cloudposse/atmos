--- conflicted
+++ resolved
@@ -302,16 +302,12 @@
 			return nil, err
 		}
 
-<<<<<<< HEAD
 		// Normalize the URI to handle triple-slash pattern (///), which indicates cloning from
 		// the root of the repository. This pattern broke in go-getter v1.7.9 due to CVE-2025-8959
 		// security fixes.
 		uri = normalizeVendorURI(uri)
 
-		useOciScheme, useLocalFileSystem, sourceIsLocalFile, err := determineSourceType(&uri, vendorConfigFilePath)
-=======
 		useOciScheme, useLocalFileSystem, sourceIsLocalFile, err := determineSourceType(&uri, params.vendorConfigFilePath)
->>>>>>> fc0f1232
 		if err != nil {
 			return nil, err
 		}
