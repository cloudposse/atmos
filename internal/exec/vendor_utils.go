--- conflicted
+++ resolved
@@ -9,10 +9,6 @@
 	"strings"
 
 	"github.com/bmatcuk/doublestar/v4"
-<<<<<<< HEAD
-	tea "github.com/charmbracelet/bubbletea"
-=======
->>>>>>> 7d5731de
 	log "github.com/charmbracelet/log"
 	cp "github.com/otiai10/copy"
 	"github.com/pkg/errors"
@@ -26,47 +22,6 @@
 // Dedicated logger for stderr to keep stdout clean of detailed messaging, e.g. for files vendoring.
 var StderrLogger = log.New(os.Stderr)
 
-<<<<<<< HEAD
-// ExecuteVendorPullCommand executes `atmos vendor` commands
-func ExecuteVendorPullCommand(cmd *cobra.Command, args []string) error {
-	info, err := ProcessCommandLineArgs("terraform", cmd, args, nil)
-	if err != nil {
-		return err
-	}
-
-	flags := cmd.Flags()
-
-	// Check if the `stack` flag is set
-	// If it's set, process stacks
-	processStacks := flags.Changed("stack")
-
-	// InitCliConfig finds and merges CLI configurations in the following order:
-	// system dir, home dir, current dir, ENV vars, command-line arguments
-	atmosConfig, err := cfg.InitCliConfig(info, processStacks)
-	if err != nil {
-		return fmt.Errorf("failed to initialize CLI config: %w", err)
-	}
-
-	dryRun, err := flags.GetBool("dry-run")
-	if err != nil {
-		return err
-	}
-
-	component, err := flags.GetString("component")
-	if err != nil {
-		return err
-	}
-
-	stack, err := flags.GetString("stack")
-	if err != nil {
-		return err
-	}
-
-	tagsCsv, err := flags.GetString("tags")
-	if err != nil {
-		return err
-	}
-=======
 var (
 	ErrVendorComponents              = errors.New("failed to vendor components")
 	ErrSourceMissing                 = errors.New("'source' must be specified in 'sources' in the vendor config file")
@@ -83,7 +38,6 @@
 	ErrDuplicateComponentsFound      = errors.New("duplicate component")
 	ErrComponentNotDefined           = errors.New("the flag '--component' is passed, but the component is not defined in any of the 'sources' in the vendor config file and the imports")
 )
->>>>>>> 7d5731de
 
 type processTargetsParams struct {
 	IndexSource          int
@@ -556,11 +510,7 @@
 			return shouldIncludeFile(src, s.IncludedPaths, trimmedSrc)
 		}
 
-<<<<<<< HEAD
-		// If 'included_paths' is not provided, include all files that were not excluded.
-=======
 		// If 'included_paths' is not provided, include all files that were not excluded
->>>>>>> 7d5731de
 		StderrLogger.Debug("Including", "path", u.TrimBasePathFromPath(tempDir+"/", src))
 		return false, nil
 	}
