package exec

import (
	"fmt"
	"os"
	"path"
	"path/filepath"
	"sort"
	"strings"

	tea "github.com/charmbracelet/bubbletea"
	cp "github.com/otiai10/copy"
	"github.com/samber/lo"
	"github.com/spf13/cobra"
	"gopkg.in/yaml.v3"

	"github.com/bmatcuk/doublestar/v4"
	cfg "github.com/cloudposse/atmos/pkg/config"
	"github.com/cloudposse/atmos/pkg/schema"
	u "github.com/cloudposse/atmos/pkg/utils"
)

// ExecuteVendorPullCommand executes `atmos vendor` commands
func ExecuteVendorPullCommand(cmd *cobra.Command, args []string) error {
<<<<<<< HEAD

	info, err := processCommandLineArgs("terraform", cmd, args, nil)
=======
	info, err := ProcessCommandLineArgs("terraform", cmd, args, nil)
>>>>>>> 82d5afdf
	if err != nil {
		return err
	}

	flags := cmd.Flags()

	// Check if the `stack` flag is set
	// If it's set, process stacks
	processStacks := flags.Changed("stack")

	// InitCliConfig finds and merges CLI configurations in the following order:
	// system dir, home dir, current dir, ENV vars, command-line arguments
	cliConfig, err := cfg.InitCliConfig(info, processStacks)
	if err != nil {
		return fmt.Errorf("failed to initialize CLI config: %w", err)
	}

	dryRun, err := flags.GetBool("dry-run")
	if err != nil {
		return err
	}

	component, err := flags.GetString("component")
	if err != nil {
		return err
	}

	stack, err := flags.GetString("stack")
	if err != nil {
		return err
	}

	tagsCsv, err := flags.GetString("tags")
	if err != nil {
		return err
	}

	var tags []string
	if tagsCsv != "" {
		tags = strings.Split(tagsCsv, ",")
	}

	if component != "" && stack != "" {
		return fmt.Errorf("either '--component' or '--stack' flag can be provided, but not both")
	}

	if component != "" && len(tags) > 0 {
		return fmt.Errorf("either '--component' or '--tags' flag can be provided, but not both")
	}

	// Retrieve the 'everything' flag and set default behavior if no other flags are set
	everything, err := flags.GetBool("everything")
	if err != nil {
		return err
	}

	// If neither `everything`, `component`, `stack`, nor `tags` flags are set, default to `everything = true`
	if !everything && !flags.Changed("everything") && component == "" && stack == "" && len(tags) == 0 {
		everything = true
	}

	// Validate that only one of `--everything`, `--component`, `--stack`, or `--tags` is provided
	if everything && (component != "" || stack != "" || len(tags) > 0) {
		return fmt.Errorf("'--everything' flag cannot be combined with '--component', '--stack', or '--tags' flags")
	}

	if stack != "" {
		// Process stack vendoring
		return ExecuteStackVendorInternal(stack, dryRun)
	}

	// Check `vendor.yaml`
	vendorConfig, vendorConfigExists, foundVendorConfigFile, err := ReadAndProcessVendorConfigFile(cliConfig, cfg.AtmosVendorConfigFileName)
	if err != nil {
		return err
	}
	if !vendorConfigExists && everything {
		return fmt.Errorf("the '--everything' flag is set, but the vendor config file '%s' does not exist", cfg.AtmosVendorConfigFileName)
	}
	if vendorConfigExists {
		// Process `vendor.yaml`
		return ExecuteAtmosVendorInternal(cliConfig, foundVendorConfigFile, vendorConfig.Spec, component, tags, dryRun)
	} else {
		// Check and process `component.yaml`
		if component != "" {
			// Process component vendoring
			componentType, err := flags.GetString("type")
			if err != nil {
				return err
			}

			if componentType == "" {
				componentType = "terraform"
			}

			componentConfig, componentPath, err := ReadAndProcessComponentVendorConfigFile(cliConfig, component, componentType)
			if err != nil {
				return err
			}

			return ExecuteComponentVendorInternal(cliConfig, componentConfig.Spec, component, componentPath, dryRun)
		}
	}

	q := ""
	if len(args) > 0 {
		q = fmt.Sprintf("Did you mean 'atmos vendor pull -c %s'?", args[0])
	}

	return fmt.Errorf("to vendor a component, the '--component' (shorthand '-c') flag needs to be specified.\n" +
		"Example: atmos vendor pull -c <component>\n" +
		q)
}

// ReadAndProcessVendorConfigFile reads and processes the Atmos vendoring config file `vendor.yaml`
func ReadAndProcessVendorConfigFile(
	cliConfig schema.CliConfiguration,
	vendorConfigFile string,
) (schema.AtmosVendorConfig, bool, string, error) {
	var vendorConfig schema.AtmosVendorConfig

	// Initialize empty sources slice
	vendorConfig.Spec.Sources = []schema.AtmosVendorSource{}

	var vendorConfigFileExists bool
	var foundVendorConfigFile string

	// Check if vendor config is specified in atmos.yaml
	if cliConfig.Vendor.BasePath != "" {
		if !filepath.IsAbs(cliConfig.Vendor.BasePath) {
			foundVendorConfigFile = filepath.Join(cliConfig.BasePath, cliConfig.Vendor.BasePath)
		} else {
			foundVendorConfigFile = cliConfig.Vendor.BasePath
		}
	} else {
		// Path is not defined in atmos.yaml, proceed with existing logic
		var fileExists bool
		foundVendorConfigFile, fileExists = u.SearchConfigFile(vendorConfigFile)

		if !fileExists {
			// Look for the vendoring manifest in the directory pointed to by the `base_path` setting in `atmos.yaml`
			pathToVendorConfig := path.Join(cliConfig.BasePath, vendorConfigFile)

			if !u.FileExists(pathToVendorConfig) {
				vendorConfigFileExists = false
				u.LogWarning(cliConfig, fmt.Sprintf("Vendor config file '%s' does not exist. Proceeding without vendor configurations", pathToVendorConfig))
				return vendorConfig, vendorConfigFileExists, "", nil
			}

			foundVendorConfigFile = pathToVendorConfig
		}
	}

	// Check if it's a directory
	fileInfo, err := os.Stat(foundVendorConfigFile)
	if err != nil {
		return vendorConfig, false, "", err
	}

	var configFiles []string
	if fileInfo.IsDir() {
		matches, err := doublestar.Glob(os.DirFS(foundVendorConfigFile), "*.{yaml,yml}")
		if err != nil {
			return vendorConfig, false, "", err
		}
		for _, match := range matches {
			configFiles = append(configFiles, filepath.Join(foundVendorConfigFile, match))
		}
		sort.Strings(configFiles)
		if len(configFiles) == 0 {
			return vendorConfig, false, "", fmt.Errorf("no YAML configuration files found in directory '%s'", foundVendorConfigFile)
		}
	} else {
		configFiles = []string{foundVendorConfigFile}
	}

	// Process all config files
	var mergedSources []schema.AtmosVendorSource
	var mergedImports []string
	sourceMap := make(map[string]bool) // Track unique sources by component name
	importMap := make(map[string]bool) // Track unique imports

	for _, configFile := range configFiles {
		var currentConfig schema.AtmosVendorConfig
		yamlFile, err := os.ReadFile(configFile)
		if err != nil {
			return vendorConfig, false, "", err
		}

		err = yaml.Unmarshal(yamlFile, &currentConfig)
		if err != nil {
			return vendorConfig, false, "", err
		}

		// Merge sources, checking for duplicates
		for _, source := range currentConfig.Spec.Sources {
			if source.Component != "" {
				if sourceMap[source.Component] {
					return vendorConfig, false, "", fmt.Errorf("duplicate component '%s' found in config file '%s'",
						source.Component, configFile)
				}
				sourceMap[source.Component] = true
			}
			mergedSources = append(mergedSources, source)
		}

		// Merge imports, checking for duplicates
		for _, imp := range currentConfig.Spec.Imports {
			if importMap[imp] {
				continue // Skip duplicate imports
			}
			importMap[imp] = true
			mergedImports = append(mergedImports, imp)
		}
	}

	// Create final merged config
	vendorConfig.Spec.Sources = mergedSources
	vendorConfig.Spec.Imports = mergedImports
	vendorConfigFileExists = true

	return vendorConfig, vendorConfigFileExists, foundVendorConfigFile, nil
}

// ExecuteAtmosVendorInternal downloads the artifacts from the sources and writes them to the targets
func ExecuteAtmosVendorInternal(
	cliConfig schema.CliConfiguration,
	vendorConfigFileName string,
	atmosVendorSpec schema.AtmosVendorSpec,
	component string,
	tags []string,
	dryRun bool,
) error {

	var err error
	vendorConfigFilePath := path.Dir(vendorConfigFileName)

	logInitialMessage(cliConfig, vendorConfigFileName, tags)

	if len(atmosVendorSpec.Sources) == 0 && len(atmosVendorSpec.Imports) == 0 {
		return fmt.Errorf("either 'spec.sources' or 'spec.imports' (or both) must be defined in the vendor config file '%s'", vendorConfigFileName)
	}

	// Process imports and return all sources from all the imports and from `vendor.yaml`
	sources, _, err := processVendorImports(
		cliConfig,
		vendorConfigFileName,
		atmosVendorSpec.Imports,
		atmosVendorSpec.Sources,
		[]string{vendorConfigFileName},
	)
	if err != nil {
		return err
	}

	if len(sources) == 0 {
		return fmt.Errorf("'spec.sources' is empty in the vendor config file '%s' and the imports", vendorConfigFileName)
	}

	if len(tags) > 0 {
		componentTags := lo.FlatMap(sources, func(s schema.AtmosVendorSource, index int) []string {
			return s.Tags
		})

		if len(lo.Intersect(tags, componentTags)) == 0 {
			return fmt.Errorf("there are no components in the vendor config file '%s' tagged with the tags %v", vendorConfigFileName, tags)
		}
	}

	components := lo.FilterMap(sources, func(s schema.AtmosVendorSource, index int) (string, bool) {
		if s.Component != "" {
			return s.Component, true
		}
		return "", false
	})

	duplicateComponents := lo.FindDuplicates(components)

	if len(duplicateComponents) > 0 {
		return fmt.Errorf("duplicate component names %v in the vendor config file '%s' and the imports",
			duplicateComponents,
			vendorConfigFileName,
		)
	}

	if component != "" && !u.SliceContainsString(components, component) {
		return fmt.Errorf("the flag '--component %s' is passed, but the component is not defined in any of the 'sources' in the vendor config file '%s' and the imports",
			component,
			vendorConfigFileName,
		)
	}

	// Allow having duplicate targets in different sources.
	// This can be used to vendor mixins (from local and remote sources) and write them to the same targets.
	// TODO: consider adding a flag to `atmos vendor pull` to specify if duplicate targets are allowed or not.
	//targets := lo.FlatMap(sources, func(s schema.AtmosVendorSource, index int) []string {
	//	return s.Targets
	//})
	//
	//duplicateTargets := lo.FindDuplicates(targets)
	//
	//if len(duplicateTargets) > 0 {
	//	return fmt.Errorf("duplicate targets %v in the vendor config file '%s' and the imports",
	//		duplicateTargets,
	//		vendorConfigFileName,
	//	)
	//}

	// Process sources
	var packages []pkgAtmosVendor
	for indexSource, s := range sources {
		if shouldSkipSource(&s, component, tags) {
			continue
		}

		if err := validateSourceFields(&s, vendorConfigFileName); err != nil {
			return err
		}

		tmplData := struct {
			Component string
			Version   string
		}{s.Component, s.Version}

		// Parse 'source' template
		uri, err := ProcessTmpl(fmt.Sprintf("source-%d", indexSource), s.Source, tmplData, false)
		if err != nil {
			return err
		}
		err = validateURI(uri)
		if err != nil {
			return err
		}
		useOciScheme, useLocalFileSystem, sourceIsLocalFile := determineSourceType(uri, vendorConfigFilePath)

		// Determine package type
		var pType pkgType
		if useOciScheme {
			pType = pkgTypeOci
		} else if useLocalFileSystem {
			pType = pkgTypeLocal
		} else {
			pType = pkgTypeRemote
		}

		// Process each target within the source
		for indexTarget, tgt := range s.Targets {
			target, err := ProcessTmpl(fmt.Sprintf("target-%d-%d", indexSource, indexTarget), tgt, tmplData, false)
			if err != nil {
				return err
			}
			targetPath := path.Join(vendorConfigFilePath, target)
			pkgName := s.Component
			if pkgName == "" {
				pkgName = uri
			}
			// Create package struct
			p := pkgAtmosVendor{
				uri:               uri,
				name:              pkgName,
				targetPath:        targetPath,
				sourceIsLocalFile: sourceIsLocalFile,
				pkgType:           pType,
				version:           s.Version,
				atmosVendorSource: s,
			}

			packages = append(packages, p)

			// Log the action (handled in downloadAndInstall)
		}
	}

	// Run TUI to process packages
	if len(packages) > 0 {

		var opts []tea.ProgramOption
		if !CheckTTYSupport() {
			// set tea.WithInput(nil) workaround tea program not run on not TTY mod issue on non TTY mode https://github.com/charmbracelet/bubbletea/issues/761
			opts = []tea.ProgramOption{tea.WithoutRenderer(), tea.WithInput(nil)}
			u.LogWarning(cliConfig, "TTY is not supported. Running in non-interactive mode")
		}
		model, err := newModelAtmosVendorInternal(packages, dryRun, cliConfig)
		if err != nil {
			return fmt.Errorf("error initializing model: %v", err)
		}
		if _, err := tea.NewProgram(&model, opts...).Run(); err != nil {
			return fmt.Errorf("running atmos vendor internal download error: %w", err)
		}

	}

	return nil
}

// processVendorImports processes all imports recursively and returns a list of sources
func processVendorImports(
	cliConfig schema.CliConfiguration,
	vendorConfigFile string,
	imports []string,
	sources []schema.AtmosVendorSource,
	allImports []string,
) ([]schema.AtmosVendorSource, []string, error) {
	var mergedSources []schema.AtmosVendorSource

	for _, imp := range imports {
		if u.SliceContainsString(allImports, imp) {
			return nil, nil, fmt.Errorf("duplicate import '%s' in the vendor config file '%s'. It was already imported in the import chain",
				imp,
				vendorConfigFile,
			)
		}

		allImports = append(allImports, imp)

		vendorConfig, _, _, err := ReadAndProcessVendorConfigFile(cliConfig, imp)
		if err != nil {
			return nil, nil, err
		}

		if u.SliceContainsString(vendorConfig.Spec.Imports, imp) {
			return nil, nil, fmt.Errorf("vendor config file '%s' imports itself in 'spec.imports'", imp)
		}

		if len(vendorConfig.Spec.Sources) == 0 && len(vendorConfig.Spec.Imports) == 0 {
			return nil, nil, fmt.Errorf("either 'spec.sources' or 'spec.imports' (or both) must be defined in the vendor config file '%s'", imp)
		}

		mergedSources, allImports, err = processVendorImports(cliConfig, imp, vendorConfig.Spec.Imports, mergedSources, allImports)
		if err != nil {
			return nil, nil, err
		}

		for i := range vendorConfig.Spec.Sources {
			vendorConfig.Spec.Sources[i].File = imp
		}

		mergedSources = append(mergedSources, vendorConfig.Spec.Sources...)
	}

	return append(mergedSources, sources...), allImports, nil
}
func logInitialMessage(cliConfig schema.CliConfiguration, vendorConfigFileName string, tags []string) {
	logMessage := fmt.Sprintf("Vendoring from '%s'", vendorConfigFileName)
	if len(tags) > 0 {
		logMessage = fmt.Sprintf("%s for tags {%s}", logMessage, strings.Join(tags, ", "))
	}
	u.LogInfo(cliConfig, logMessage)

}
func validateSourceFields(s *schema.AtmosVendorSource, vendorConfigFileName string) error {
	// Ensure necessary fields are present
	if s.File == "" {
		s.File = vendorConfigFileName
	}
	if s.Source == "" {
		return fmt.Errorf("'source' must be specified in 'sources' in the vendor config file '%s'", s.File)
	}
	if len(s.Targets) == 0 {
		return fmt.Errorf("'targets' must be specified for the source '%s' in the vendor config file '%s'", s.Source, s.File)
	}
	return nil
}
func shouldSkipSource(s *schema.AtmosVendorSource, component string, tags []string) bool {
	// Skip if component or tags do not match
	// If `--component` is specified, and it's not equal to this component, skip this component
	// If `--tags` list is specified, and it does not contain any tags defined in this component, skip this component
	return (component != "" && s.Component != component) || (len(tags) > 0 && len(lo.Intersect(tags, s.Tags)) == 0)
}

func determineSourceType(uri, vendorConfigFilePath string) (bool, bool, bool) {
	// Determine if the URI is an OCI scheme, a local file, or remote
	useOciScheme := strings.HasPrefix(uri, "oci://")
	if useOciScheme {
		uri = strings.TrimPrefix(uri, "oci://")
	}

	useLocalFileSystem := false
	sourceIsLocalFile := false
	if !useOciScheme {
		if absPath, err := u.JoinAbsolutePathWithPath(vendorConfigFilePath, uri); err == nil {
			uri = absPath
			useLocalFileSystem = true
			sourceIsLocalFile = u.FileExists(uri)
		}
	}
	return useOciScheme, useLocalFileSystem, sourceIsLocalFile
}

func copyToTarget(cliConfig schema.CliConfiguration, tempDir, targetPath string, s *schema.AtmosVendorSource, sourceIsLocalFile bool, uri string) error {
	copyOptions := cp.Options{
		Skip:          generateSkipFunction(cliConfig, tempDir, s),
		PreserveTimes: false,
		PreserveOwner: false,
		OnSymlink:     func(src string) cp.SymlinkAction { return cp.Deep },
	}

	// Adjust the target path if it's a local file with no extension
	if sourceIsLocalFile && filepath.Ext(targetPath) == "" {
		targetPath = path.Join(targetPath, filepath.Base(uri))
	}

	return cp.Copy(tempDir, targetPath, copyOptions)
}

// generateSkipFunction generates a function that determines whether to skip a file or directory
// based on the 'excluded_paths' and 'included_paths' patterns in the vendor source
func generateSkipFunction(cliConfig schema.CliConfiguration, tempDir string, s *schema.AtmosVendorSource) func(os.FileInfo, string, string) (bool, error) {
	return func(srcInfo os.FileInfo, src, dest string) (bool, error) {
		if filepath.Base(src) == ".git" {
			return true, nil
		}

		trimmedSrc := u.TrimBasePathFromPath(tempDir+"/", src)

		// Exclude the files that match the 'excluded_paths' patterns
		// It supports POSIX-style Globs for file names/paths (double-star `**` is supported)
		// https://en.wikipedia.org/wiki/Glob_(programming)
		// https://github.com/bmatcuk/doublestar#patterns
		for _, excludePath := range s.ExcludedPaths {
			excludeMatch, err := u.PathMatch(excludePath, src)
			if err != nil {
				return true, err
			} else if excludeMatch {
				// If the file matches ANY of the 'excluded_paths' patterns, exclude the file
				u.LogTrace(cliConfig, fmt.Sprintf("Excluding the file '%s' since it matches the '%s' pattern from 'excluded_paths'\n",
					trimmedSrc,
					excludePath,
				))
				return true, nil
			}
		}

		// Only include the files that match the 'included_paths' patterns (if any pattern is specified)
		if len(s.IncludedPaths) > 0 {
			anyMatches := false
			for _, includePath := range s.IncludedPaths {
				includeMatch, err := u.PathMatch(includePath, src)
				if err != nil {
					return true, err
				} else if includeMatch {
					// If the file matches ANY of the 'included_paths' patterns, include the file
					u.LogTrace(cliConfig, fmt.Sprintf("Including '%s' since it matches the '%s' pattern from 'included_paths'\n",
						trimmedSrc,
						includePath,
					))
					anyMatches = true
					break
				}
			}

			if anyMatches {
				return false, nil
			} else {
				u.LogTrace(cliConfig, fmt.Sprintf("Excluding '%s' since it does not match any pattern from 'included_paths'\n", trimmedSrc))
				return true, nil
			}
		}

		// If 'included_paths' is not provided, include all files that were not excluded
		u.LogTrace(cliConfig, fmt.Sprintf("Including '%s'\n", u.TrimBasePathFromPath(tempDir+"/", src)))
		return false, nil
	}
}
func validateURI(uri string) error {
	if uri == "" {
		return fmt.Errorf("URI cannot be empty")
	}
	// Add more validation as needed
	// Validate URI format
	if strings.Contains(uri, "..") {
		return fmt.Errorf("URI cannot contain path traversal sequences")
	}
	if strings.Contains(uri, " ") {
		return fmt.Errorf("URI cannot contain spaces")
	}
	// Validate characters
	if strings.ContainsAny(uri, "<>|&;$") {
		return fmt.Errorf("URI contains invalid characters")
	}
	// Validate scheme
	if strings.HasPrefix(uri, "oci://") {
		if !strings.Contains(uri[6:], "/") {
			return fmt.Errorf("invalid OCI URI format")
		}
	}
	return nil
}<|MERGE_RESOLUTION|>--- conflicted
+++ resolved
@@ -22,12 +22,7 @@
 
 // ExecuteVendorPullCommand executes `atmos vendor` commands
 func ExecuteVendorPullCommand(cmd *cobra.Command, args []string) error {
-<<<<<<< HEAD
-
-	info, err := processCommandLineArgs("terraform", cmd, args, nil)
-=======
 	info, err := ProcessCommandLineArgs("terraform", cmd, args, nil)
->>>>>>> 82d5afdf
 	if err != nil {
 		return err
 	}
