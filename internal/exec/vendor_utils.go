--- conflicted
+++ resolved
@@ -26,10 +26,6 @@
 	if err != nil {
 		return err
 	}
-<<<<<<< HEAD
-	// check stack flag is set
-	processStacks := cmd.Flags().Changed("stack")
-=======
 
 	flags := cmd.Flags()
 
@@ -37,7 +33,6 @@
 	// If it's set, process stacks
 	processStacks := flags.Changed("stack")
 
->>>>>>> 7e8d0af1
 	// InitCliConfig finds and merges CLI configurations in the following order:
 	// system dir, home dir, current dir, ENV vars, command-line arguments
 	cliConfig, err := cfg.InitCliConfig(info, processStacks)
