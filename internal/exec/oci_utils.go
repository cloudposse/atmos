--- conflicted
+++ resolved
@@ -95,18 +95,6 @@
 	var authSource string
 
 	registry := ref.Context().Registry.Name()
-<<<<<<< HEAD
-	if strings.EqualFold(registry, "ghcr.io") {
-		//nolint:forbidigo // GITHUB_TOKEN is a standard GitHub environment variable, not an Atmos config variable
-		githubToken := os.Getenv(githubTokenEnv)
-		if githubToken != "" {
-			opts = append(opts, remote.WithAuth(&authn.Basic{
-				Username: "oauth2",
-				Password: githubToken,
-			}))
-			log.Debug("Using GitHub token for authentication", "registry", registry)
-		}
-=======
 
 	// First, try to use credentials from the user's Docker config.
 	// This allows users to authenticate with `docker login` and have those credentials respected.
@@ -122,7 +110,6 @@
 	// If no user credentials, try environment variable token injection for ghcr.io
 	if authMethod == nil && strings.EqualFold(registry, "ghcr.io") {
 		authMethod, authSource = getGHCRAuth(atmosConfig)
->>>>>>> baec91c1
 	}
 
 	// Fall back to anonymous authentication if no credentials found
