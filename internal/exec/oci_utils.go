--- conflicted
+++ resolved
@@ -7,7 +7,6 @@
 	"errors"
 	"fmt"
 	"io"
-<<<<<<< HEAD
 	"os"
 	"path/filepath"
 	"strings"
@@ -15,10 +14,6 @@
 	log "github.com/charmbracelet/log" // Charmbracelet structured logger
 	"github.com/spf13/viper"
 
-=======
-	"strings"
-
->>>>>>> af046887
 	"github.com/google/go-containerregistry/pkg/authn"
 	"github.com/google/go-containerregistry/pkg/name"
 	v1 "github.com/google/go-containerregistry/pkg/v1"
@@ -48,7 +43,6 @@
 
 const (
 	targetArtifactType = "application/vnd.atmos.component.terraform.v1+tar+gzip" // Target artifact type for Atmos components
-<<<<<<< HEAD
 	// Additional supported artifact types
 	opentofuArtifactType  = "application/vnd.opentofu.modulepkg"           // OpenTofu module package
 	terraformArtifactType = "application/vnd.terraform.module.v1+tar+gzip" // Terraform module package
@@ -66,11 +60,9 @@
 		log.Debug("Failed to bind environment variable", "key", key, "envVars", envVars, logFieldError, err)
 	}
 }
-=======
 )
 
 var defaultOCIFileSystem = filesystem.NewOSFileSystem()
->>>>>>> af046887
 
 // processOciImage processes an OCI image and extracts its layers to the specified destination directory.
 func processOciImage(atmosConfig *schema.AtmosConfiguration, imageName string, destDir string) error {
@@ -91,45 +83,27 @@
 
 	ref, err := name.ParseReference(imageName)
 	if err != nil {
-<<<<<<< HEAD
 		log.Error("Failed to parse OCI image reference", "image", imageName, logFieldError, err)
 		return fmt.Errorf("invalid image reference: %w", err)
 	}
 
 	descriptor, err := pullImage(ref, atmosConfig)
-=======
-		log.Error("Failed to parse OCI image reference", "image", imageName, "error", err)
-		return errors.Join(errUtils.ErrInvalidImageReference, err)
-	}
-
-	descriptor, err := pullImage(atmosConfig, ref)
->>>>>>> af046887
 	if err != nil {
 		return errors.Join(errUtils.ErrPullImage, err)
 	}
 
 	img, err := descriptor.Image()
 	if err != nil {
-<<<<<<< HEAD
 		log.Error("Failed to get image descriptor", "image", imageName, logFieldError, err)
 		return fmt.Errorf("cannot get a descriptor for the OCI image '%s': %w", imageName, err)
-=======
-		log.Error("Failed to get image descriptor", "image", imageName, "error", err)
-		return fmt.Errorf("%w '%s': %s", errUtils.ErrGetImageDescriptor, imageName, err)
->>>>>>> af046887
 	}
 
 	checkArtifactType(descriptor, imageName)
 
 	layers, err := img.Layers()
 	if err != nil {
-<<<<<<< HEAD
 		log.Error("Failed to retrieve layers from OCI image", "image", imageName, logFieldError, err)
 		return fmt.Errorf("failed to get image layers: %w", err)
-=======
-		log.Error("Failed to retrieve layers from OCI image", "image", imageName, "error", err)
-		return errors.Join(errUtils.ErrGetImageLayers, err)
->>>>>>> af046887
 	}
 
 	if len(layers) == 0 {
@@ -140,12 +114,8 @@
 	successfulLayers := 0
 	for i, layer := range layers {
 		if err := processLayer(layer, i, destDir); err != nil {
-<<<<<<< HEAD
 			log.Warn("Failed to process layer", logFieldIndex, i, logFieldError, err)
 			continue // Continue with other layers instead of failing completely
-=======
-			return fmt.Errorf("%w %d: %s", errUtils.ErrProcessLayer, i, err)
->>>>>>> af046887
 		}
 		successfulLayers++
 	}
@@ -165,10 +135,6 @@
 }
 
 // pullImage pulls an OCI image from the specified reference and returns its descriptor.
-<<<<<<< HEAD
-func pullImage(ref name.Reference, atmosConfig *schema.AtmosConfiguration) (*remote.Descriptor, error) {
-	var opts []remote.Option
-=======
 // Authentication precedence:
 // 1. User's Docker credentials (~/.docker/config.json via DefaultKeychain) - highest precedence
 // 2. ATMOS_GITHUB_TOKEN or GITHUB_TOKEN environment variables (for ghcr.io only)
@@ -176,25 +142,9 @@
 func pullImage(atmosConfig *schema.AtmosConfiguration, ref name.Reference) (*remote.Descriptor, error) {
 	var authMethod authn.Authenticator
 	var authSource string
->>>>>>> af046887
 
 	registry := ref.Context().Registry.Name()
 
-<<<<<<< HEAD
-	// Try to get authentication from various sources
-	auth, err := getRegistryAuth(registry, atmosConfig)
-	if err != nil {
-		if errors.Is(err, errNoAuthenticationFound) {
-			log.Debug("No authentication found, using anonymous.", logFieldRegistry, registry)
-			opts = append(opts, remote.WithAuth(authn.Anonymous))
-		} else {
-			log.Error("Registry auth error.", logFieldRegistry, registry, logFieldError, err)
-			return nil, fmt.Errorf("resolve registry auth: %w", err)
-		}
-	} else {
-		opts = append(opts, remote.WithAuth(auth))
-		log.Debug("Using authentication for registry", logFieldRegistry, registry)
-=======
 	// First, try to use credentials from the user's Docker config.
 	// This allows users to authenticate with `docker login` and have those credentials respected.
 	keychainAuth, err := authn.DefaultKeychain.Resolve(ref.Context())
@@ -215,25 +165,19 @@
 	if authMethod == nil {
 		authMethod = authn.Anonymous
 		authSource = "anonymous"
->>>>>>> af046887
 	}
 
 	log.Debug("Authenticating to OCI registry", "registry", registry, "method", authSource)
 
 	descriptor, err := remote.Get(ref, remote.WithAuth(authMethod))
 	if err != nil {
-<<<<<<< HEAD
-		log.Error("Failed to pull OCI image", "image", ref.Name(), logFieldError, err)
-=======
 		log.Error("Failed to pull OCI image", "image", ref.Name(), "registry", registry, "auth", authSource, "error", err)
->>>>>>> af046887
 		return nil, fmt.Errorf("failed to pull image '%s': %w", ref.Name(), err)
 	}
 
 	return descriptor, nil
 }
 
-<<<<<<< HEAD
 // tryGitHubAuth attempts GitHub Container Registry authentication.
 func tryGitHubAuth(registry string, atmosConfig *schema.AtmosConfiguration) (authn.Authenticator, error) {
 	if !strings.EqualFold(registry, "ghcr.io") {
@@ -391,46 +335,6 @@
 
 	log.Debug("Successfully extracted layer using alternative method", logFieldIndex, index, logFieldDigest, layerDesc)
 	return nil
-=======
-// getGHCRAuth returns authentication credentials for GitHub Container Registry (ghcr.io).
-// It tries ATMOS_GITHUB_TOKEN first, then falls back to GITHUB_TOKEN.
-// Requires github_username to be configured for authentication.
-func getGHCRAuth(atmosConfig *schema.AtmosConfiguration) (authn.Authenticator, string) {
-	atmosToken := strings.TrimSpace(atmosConfig.Settings.AtmosGithubToken)
-	githubToken := strings.TrimSpace(atmosConfig.Settings.GithubToken)
-	githubUsername := strings.TrimSpace(atmosConfig.Settings.GithubUsername)
-
-	var token string
-	var tokenSource string
-
-	if atmosToken != "" {
-		token = atmosToken
-		tokenSource = "ATMOS_GITHUB_TOKEN"
-	} else if githubToken != "" {
-		token = githubToken
-		tokenSource = "GITHUB_TOKEN"
-	}
-
-	if token == "" {
-		return nil, ""
-	}
-
-	// GHCR requires a username; use configured github_username.
-	username := githubUsername
-	if username == "" {
-		// No safe implicit fallback here; return nil to allow caller to choose anon/fail.
-		log.Debug("GHCR token found but no username provided; set settings.github_username or ATMOS_GITHUB_USERNAME/GITHUB_ACTOR.")
-		return nil, ""
-	}
-
-	authMethod := &authn.Basic{
-		Username: username,
-		Password: token,
-	}
-	authSource := fmt.Sprintf("environment variable (%s with username %s)", tokenSource, username)
-
-	return authMethod, authSource
->>>>>>> af046887
 }
 
 // processLayer processes a single OCI layer and extracts its contents to the specified destination directory.
@@ -459,13 +363,8 @@
 
 	uncompressed, err := layer.Uncompressed()
 	if err != nil {
-<<<<<<< HEAD
 		log.Error("Layer decompression failed", logFieldIndex, index, logFieldDigest, layerDesc, logFieldError, err)
 		return fmt.Errorf("layer decompression error: %w", err)
-=======
-		log.Error("Layer decompression failed", "index", index, "digest", layerDesc, "error", err)
-		return errors.Join(errUtils.ErrLayerDecompression, err)
->>>>>>> af046887
 	}
 	defer func() {
 		if uncompressed != nil {
@@ -625,7 +524,6 @@
 		return true, "symlink"
 	}
 
-<<<<<<< HEAD
 	return false, ""
 }
 
@@ -641,11 +539,6 @@
 	// Reject if ZIP exceeds configured max size.
 	if len(zipData) > maxZipSize {
 		return fmt.Errorf("%w: %d bytes", errZipSizeExceeded, maxZipSize)
-=======
-	if err := extractTarball(uncompressed, destDir); err != nil {
-		log.Error("Layer extraction failed", "index", index, "digest", layerDesc, "error", err)
-		return errors.Join(errUtils.ErrTarballExtraction, err)
->>>>>>> af046887
 	}
 
 	// Create a ZIP reader
