package exec

import (
	"bytes"
	"encoding/json"
	"errors"
	"fmt"
	"io"
	"strings"

	"github.com/google/go-containerregistry/pkg/authn"
	"github.com/google/go-containerregistry/pkg/name"
	v1 "github.com/google/go-containerregistry/pkg/v1"
	"github.com/google/go-containerregistry/pkg/v1/remote"
	"github.com/google/uuid"
	ocispec "github.com/opencontainers/image-spec/specs-go/v1"
	"github.com/spf13/viper"

	errUtils "github.com/cloudposse/atmos/errors"
	"github.com/cloudposse/atmos/pkg/filesystem"
	log "github.com/cloudposse/atmos/pkg/logger" // Charmbracelet structured logger
	"github.com/cloudposse/atmos/pkg/schema"
)

var ErrNoLayers = errors.New("the OCI image does not have any layers")

const (
	targetArtifactType = "application/vnd.atmos.component.terraform.v1+tar+gzip" // Target artifact type for Atmos components
)

var defaultOCIFileSystem = filesystem.NewOSFileSystem()

// processOciImage processes an OCI image and extracts its layers to the specified destination directory.
func processOciImage(atmosConfig *schema.AtmosConfiguration, imageName string, destDir string) error {
	return processOciImageWithFS(atmosConfig, imageName, destDir, defaultOCIFileSystem)
}

// processOciImageWithFS processes an OCI image using a FileSystem implementation.
func processOciImageWithFS(atmosConfig *schema.AtmosConfiguration, imageName string, destDir string, fs filesystem.FileSystem) error {
	tempDir, err := fs.MkdirTemp("", uuid.New().String())
	if err != nil {
		return errors.Join(errUtils.ErrCreateTempDirectory, err)
	}
	defer func() {
		if err := fs.RemoveAll(tempDir); err != nil {
			log.Debug("Failed to remove temp directory", "path", tempDir, "error", err)
		}
	}()

	ref, err := name.ParseReference(imageName)
	if err != nil {
		log.Error("Failed to parse OCI image reference", "image", imageName, "error", err)
		return errors.Join(errUtils.ErrInvalidImageReference, err)
	}

	descriptor, err := pullImage(atmosConfig, ref)
	if err != nil {
		return errors.Join(errUtils.ErrPullImage, err)
	}

	img, err := descriptor.Image()
	if err != nil {
		log.Error("Failed to get image descriptor", "image", imageName, "error", err)
		return fmt.Errorf("%w '%s': %s", errUtils.ErrGetImageDescriptor, imageName, err)
	}

	checkArtifactType(descriptor, imageName)

	layers, err := img.Layers()
	if err != nil {
		log.Error("Failed to retrieve layers from OCI image", "image", imageName, "error", err)
		return errors.Join(errUtils.ErrGetImageLayers, err)
	}

	if len(layers) == 0 {
		log.Warn("OCI image has no layers", "image", imageName)
		return ErrNoLayers
	}

	for i, layer := range layers {
		if err := processLayer(layer, i, destDir); err != nil {
			return fmt.Errorf("%w %d: %s", errUtils.ErrProcessLayer, i, err)
		}
	}

	return nil
}

// pullImage pulls an OCI image from the specified reference and returns its descriptor.
// Authentication precedence:
// 1. User's Docker credentials (~/.docker/config.json via DefaultKeychain) - highest precedence
// 2. ATMOS_GITHUB_TOKEN or GITHUB_TOKEN environment variables (for ghcr.io only)
// 3. Anonymous authentication - fallback.
func pullImage(atmosConfig *schema.AtmosConfiguration, ref name.Reference) (*remote.Descriptor, error) {
	var authMethod authn.Authenticator
	var authSource string

	registry := ref.Context().Registry.Name()
<<<<<<< HEAD
	if strings.EqualFold(registry, "ghcr.io") {
		githubToken := viper.GetString("ATMOS_GITHUB_TOKEN")
		if githubToken != "" {
			opts = append(opts, remote.WithAuth(&authn.Basic{
				Username: "oauth2",
				Password: githubToken,
			}))
			log.Debug("Using GitHub token for authentication", "registry", registry)
		}
=======

	// First, try to use credentials from the user's Docker config.
	// This allows users to authenticate with `docker login` and have those credentials respected.
	keychainAuth, err := authn.DefaultKeychain.Resolve(ref.Context())
	if err != nil {
		log.Debug("DefaultKeychain resolution failed, will try other auth methods", "error", err)
	} else if keychainAuth != authn.Anonymous {
		// User has credentials configured for this registry - highest precedence
		authMethod = keychainAuth
		authSource = "Docker keychain (~/.docker/config.json)"
	}

	// If no user credentials, try environment variable token injection for ghcr.io
	if authMethod == nil && strings.EqualFold(registry, "ghcr.io") {
		authMethod, authSource = getGHCRAuth(atmosConfig)
>>>>>>> 75369a81
	}

	// Fall back to anonymous authentication if no credentials found
	if authMethod == nil {
		authMethod = authn.Anonymous
		authSource = "anonymous"
	}

	log.Debug("Authenticating to OCI registry", "registry", registry, "method", authSource)

	descriptor, err := remote.Get(ref, remote.WithAuth(authMethod))
	if err != nil {
		log.Error("Failed to pull OCI image", "image", ref.Name(), "registry", registry, "auth", authSource, "error", err)
		return nil, fmt.Errorf("failed to pull image '%s': %w", ref.Name(), err)
	}

	return descriptor, nil
}

// getGHCRAuth returns authentication credentials for GitHub Container Registry (ghcr.io).
// It tries ATMOS_GITHUB_TOKEN first, then falls back to GITHUB_TOKEN.
// Requires github_username to be configured for authentication.
func getGHCRAuth(atmosConfig *schema.AtmosConfiguration) (authn.Authenticator, string) {
	atmosToken := strings.TrimSpace(atmosConfig.Settings.AtmosGithubToken)
	githubToken := strings.TrimSpace(atmosConfig.Settings.GithubToken)
	githubUsername := strings.TrimSpace(atmosConfig.Settings.GithubUsername)

	var token string
	var tokenSource string

	if atmosToken != "" {
		token = atmosToken
		tokenSource = "ATMOS_GITHUB_TOKEN"
	} else if githubToken != "" {
		token = githubToken
		tokenSource = "GITHUB_TOKEN"
	}

	if token == "" {
		return nil, ""
	}

	// GHCR requires a username; use configured github_username.
	username := githubUsername
	if username == "" {
		// No safe implicit fallback here; return nil to allow caller to choose anon/fail.
		log.Debug("GHCR token found but no username provided; set settings.github_username or ATMOS_GITHUB_USERNAME/GITHUB_ACTOR.")
		return nil, ""
	}

	authMethod := &authn.Basic{
		Username: username,
		Password: token,
	}
	authSource := fmt.Sprintf("environment variable (%s with username %s)", tokenSource, username)

	return authMethod, authSource
}

// processLayer processes a single OCI layer and extracts its contents to the specified destination directory.
func processLayer(layer v1.Layer, index int, destDir string) error {
	layerDesc, err := layer.Digest()
	if err != nil {
		log.Warn("Skipping layer with invalid digest", "index", index, "error", err)
		return nil
	}

	uncompressed, err := layer.Uncompressed()
	if err != nil {
		log.Error("Layer decompression failed", "index", index, "digest", layerDesc, "error", err)
		return errors.Join(errUtils.ErrLayerDecompression, err)
	}
	defer uncompressed.Close()

	if err := extractTarball(uncompressed, destDir); err != nil {
		log.Error("Layer extraction failed", "index", index, "digest", layerDesc, "error", err)
		return errors.Join(errUtils.ErrTarballExtraction, err)
	}

	return nil
}

// checkArtifactType to check and log artifact type mismatches .
func checkArtifactType(descriptor *remote.Descriptor, imageName string) {
	manifest, err := parseOCIManifest(bytes.NewReader(descriptor.Manifest))
	if err != nil {
		log.Error("Failed to parse OCI manifest", "image", imageName, "error", err)
		return
	}
	if manifest.ArtifactType != targetArtifactType {
		// log that don't match the target artifact type
		log.Warn("OCI image does not match the target artifact type", "image", imageName, "artifactType", manifest.ArtifactType)
	}
}

// ParseOCIManifest reads and decodes an OCI manifest from a JSON file.
func parseOCIManifest(manifestBytes io.Reader) (*ocispec.Manifest, error) {
	var manifest ocispec.Manifest
	if err := json.NewDecoder(manifestBytes).Decode(&manifest); err != nil {
		return nil, err
	}

	return &manifest, nil
}<|MERGE_RESOLUTION|>--- conflicted
+++ resolved
@@ -14,7 +14,6 @@
 	"github.com/google/go-containerregistry/pkg/v1/remote"
 	"github.com/google/uuid"
 	ocispec "github.com/opencontainers/image-spec/specs-go/v1"
-	"github.com/spf13/viper"
 
 	errUtils "github.com/cloudposse/atmos/errors"
 	"github.com/cloudposse/atmos/pkg/filesystem"
@@ -96,17 +95,6 @@
 	var authSource string
 
 	registry := ref.Context().Registry.Name()
-<<<<<<< HEAD
-	if strings.EqualFold(registry, "ghcr.io") {
-		githubToken := viper.GetString("ATMOS_GITHUB_TOKEN")
-		if githubToken != "" {
-			opts = append(opts, remote.WithAuth(&authn.Basic{
-				Username: "oauth2",
-				Password: githubToken,
-			}))
-			log.Debug("Using GitHub token for authentication", "registry", registry)
-		}
-=======
 
 	// First, try to use credentials from the user's Docker config.
 	// This allows users to authenticate with `docker login` and have those credentials respected.
@@ -122,7 +110,6 @@
 	// If no user credentials, try environment variable token injection for ghcr.io
 	if authMethod == nil && strings.EqualFold(registry, "ghcr.io") {
 		authMethod, authSource = getGHCRAuth(atmosConfig)
->>>>>>> 75369a81
 	}
 
 	// Fall back to anonymous authentication if no credentials found
