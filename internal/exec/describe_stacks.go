--- conflicted
+++ resolved
@@ -14,7 +14,6 @@
 	u "github.com/cloudposse/atmos/pkg/utils"
 )
 
-<<<<<<< HEAD
 type DescribeStacksArgs struct {
 	Query                string
 	FilterByStack        string
@@ -29,90 +28,6 @@
 	Format               string
 	File                 string
 }
-=======
-// ExecuteDescribeStacksCmd executes `describe stacks` command.
-func ExecuteDescribeStacksCmd(cmd *cobra.Command, args []string) error {
-	info, err := ProcessCommandLineArgs("", cmd, args, nil)
-	if err != nil {
-		return err
-	}
-
-	info.CliArgs = []string{"describe", "stacks"}
-
-	atmosConfig, err := cfg.InitCliConfig(info, true)
-	if err != nil {
-		return err
-	}
-
-	err = ValidateStacks(atmosConfig)
-	if err != nil {
-		return err
-	}
-
-	flags := cmd.Flags()
-
-	filterByStack, err := flags.GetString("stack")
-	if err != nil {
-		return err
-	}
-
-	format, err := flags.GetString("format")
-	if err != nil {
-		return err
-	}
-
-	if format != "" && format != "yaml" && format != "json" {
-		return fmt.Errorf("invalid '--format' flag '%s'. Valid values are 'yaml' (default) and 'json'", format)
-	}
-
-	if format == "" {
-		format = "yaml"
-	}
-
-	file, err := flags.GetString("file")
-	if err != nil {
-		return err
-	}
-
-	includeEmptyStacks, err := flags.GetBool("include-empty-stacks")
-	if err != nil {
-		return err
-	}
-
-	componentsCsv, err := flags.GetString("components")
-	if err != nil {
-		return err
-	}
-
-	var components []string
-	if componentsCsv != "" {
-		components = strings.Split(componentsCsv, ",")
-	}
-
-	componentTypesCsv, err := flags.GetString("component-types")
-	if err != nil {
-		return err
-	}
-
-	var componentTypes []string
-	if componentTypesCsv != "" {
-		componentTypes = strings.Split(componentTypesCsv, ",")
-	}
-
-	sectionsCsv, err := flags.GetString("sections")
-	if err != nil {
-		return err
-	}
-	var sections []string
-	if sectionsCsv != "" {
-		sections = strings.Split(sectionsCsv, ",")
-	}
-
-	processTemplates, err := flags.GetBool("process-templates")
-	if err != nil {
-		return err
-	}
->>>>>>> fddcc7a1
 
 type DescribeStacksExec struct {
 	pageCreator           pager.PageCreator
