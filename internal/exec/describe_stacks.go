--- conflicted
+++ resolved
@@ -28,10 +28,6 @@
 	Format               string
 	File                 string
 }
-<<<<<<< HEAD
-
-type DescribeStacksExec struct {
-=======
 
 //go:generate mockgen -source=$GOFILE -destination=mock_$GOFILE -package=$GOPACKAGE
 type DescribeStacksExec interface {
@@ -39,7 +35,6 @@
 }
 
 type describeStacksExec struct {
->>>>>>> 8957ff67
 	pageCreator           pager.PageCreator
 	isTTYSupportForStdout func() bool
 	printOrWriteToFile    func(atmosConfig *schema.AtmosConfiguration, format string, file string, data any) error
@@ -57,13 +52,8 @@
 	) (map[string]any, error)
 }
 
-<<<<<<< HEAD
-func NewDescribeStacksExec() *DescribeStacksExec {
-	return &DescribeStacksExec{
-=======
 func NewDescribeStacksExec() DescribeStacksExec {
 	return &describeStacksExec{
->>>>>>> 8957ff67
 		pageCreator:           pager.New(),
 		isTTYSupportForStdout: term.IsTTYSupportForStdout,
 		printOrWriteToFile:    printOrWriteToFile,
@@ -71,17 +61,10 @@
 	}
 }
 
-<<<<<<< HEAD
-// ExecuteDescribeStacksCmd executes `describe stacks` command
-func (d *DescribeStacksExec) Execute(atmosConfig schema.AtmosConfiguration, args *DescribeStacksArgs) error {
-	finalStacksMap, err := d.executeDescribeStacks(
-		atmosConfig,
-=======
 // ExecuteDescribeStacksCmd executes `describe stacks` command.
 func (d *describeStacksExec) Execute(atmosConfig *schema.AtmosConfiguration, args *DescribeStacksArgs) error {
 	finalStacksMap, err := d.executeDescribeStacks(
 		*atmosConfig,
->>>>>>> 8957ff67
 		args.FilterByStack,
 		args.Components,
 		args.ComponentTypes,
@@ -99,11 +82,7 @@
 	var res any
 
 	if args.Query != "" {
-<<<<<<< HEAD
-		res, err = u.EvaluateYqExpression(&atmosConfig, finalStacksMap, args.Query)
-=======
 		res, err = u.EvaluateYqExpression(atmosConfig, finalStacksMap, args.Query)
->>>>>>> 8957ff67
 		if err != nil {
 			return err
 		}
@@ -115,11 +94,7 @@
 		pageCreator:           pager.New(),
 		isTTYSupportForStdout: d.isTTYSupportForStdout,
 		printOrWriteToFile:    d.printOrWriteToFile,
-<<<<<<< HEAD
-		atmosConfig:           &atmosConfig,
-=======
 		atmosConfig:           atmosConfig,
->>>>>>> 8957ff67
 		displayName:           "Stacks",
 		format:                args.Format,
 		file:                  args.File,
