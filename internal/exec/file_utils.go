--- conflicted
+++ resolved
@@ -44,11 +44,7 @@
 	case "yaml":
 
 		if file == "" {
-<<<<<<< HEAD
 			err := u.PrintAsYAML(atmosConfig, data)
-=======
-			err := u.PrintAsYAMLWithConfig(atmosConfig, data)
->>>>>>> 050749ca
 			if err != nil {
 				return err
 			}
