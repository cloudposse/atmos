package exec

import (
	"fmt"
	"os"
	"strings"

	"github.com/fatih/color"
	"github.com/samber/lo"

	tui "github.com/cloudposse/atmos/internal/tui/atmos"
	cfg "github.com/cloudposse/atmos/pkg/config"
	"github.com/cloudposse/atmos/pkg/schema"
	u "github.com/cloudposse/atmos/pkg/utils"
)

// ExecuteAtmosCmd executes `atmos` command
func ExecuteAtmosCmd() error {
	commands := []string{
		"terraform plan",
		"terraform apply",
		"terraform destroy",
		"terraform init",
		"terraform output",
		"terraform clean",
		"terraform workspace",
		"terraform refresh",
		"terraform show",
		"terraform validate",
		"terraform shell",
		"validate component",
		"describe component",
		"describe dependents",
	}

	configAndStacksInfo := schema.ConfigAndStacksInfo{}
	cliConfig, err := cfg.InitCliConfig(configAndStacksInfo, true)
	if err != nil {
		return err
	}

	// Get a map of stacks and components in the stacks
<<<<<<< HEAD
=======
	// Don't process `Go` templates in Atmos stack manifests since we just need to display the stack and component names in the TUI
>>>>>>> fec62aa7
	stacksMap, err := ExecuteDescribeStacks(cliConfig, "", nil, nil, nil, false, false)
	if err != nil {
		return err
	}

	// Create a map of stacks to lists of components in each stack
	stacksComponentsMap := lo.MapEntries(stacksMap, func(k string, v any) (string, []string) {
		if v2, ok := v.(map[string]any); ok {
			if v3, ok := v2["components"].(map[string]any); ok {
				// TODO: process 'helmfile' components and stacks.
				// This will require checking the list of commands and filtering the stacks and components depending on the selected command.
				if v4, ok := v3["terraform"].(map[string]any); ok {
					return k, lo.Keys(v4)
				}
			}
		}
		return k, nil
	})

	// Get a set of all components
	componentsSet := lo.Uniq(lo.Flatten(lo.Values(stacksComponentsMap)))

	// Create a map of components to lists of stacks for each component
	componentsStacksMap := make(map[string][]string)
	lo.ForEach(componentsSet, func(c string, _ int) {
		var stacksForComponent []string
		for k, v := range stacksComponentsMap {
			if u.SliceContainsString(v, c) {
				stacksForComponent = append(stacksForComponent, k)
			}
		}
		componentsStacksMap[c] = stacksForComponent
	})

	// Sort the maps by the keys, and sort the lists of values
	stacksComponentsMap = u.SortMapByKeysAndValuesUniq(stacksComponentsMap)
	componentsStacksMap = u.SortMapByKeysAndValuesUniq(componentsStacksMap)

	// Start the UI
	app, err := tui.Execute(commands, stacksComponentsMap, componentsStacksMap)
	fmt.Println()
	if err != nil {
		return err
	}

	selectedCommand := app.GetSelectedCommand()
	selectedComponent := app.GetSelectedComponent()
	selectedStack := app.GetSelectedStack()

	// If the user quit the UI, exit
	if app.ExitStatusQuit() || selectedCommand == "" || selectedComponent == "" || selectedStack == "" {
		return nil
	}

	// Process the selected command, stack and component
	fmt.Println()
	u.PrintMessageInColor(fmt.Sprintf(
		"Executing command:\n"+os.Args[0]+" %s %s --stack %s\n", selectedCommand, selectedComponent, selectedStack),
		color.New(color.FgCyan),
	)
	fmt.Println()

	if selectedCommand == "describe component" {
		data, err := ExecuteDescribeComponent(selectedComponent, selectedStack, true)
		if err != nil {
			return err
		}
		err = u.PrintAsYAML(data)
		if err != nil {
			return err
		}
		return nil
	}

	if selectedCommand == "describe dependents" {
		data, err := ExecuteDescribeDependents(cliConfig, selectedComponent, selectedStack, false)
		if err != nil {
			return err
		}
		err = u.PrintAsYAML(data)
		if err != nil {
			return err
		}
		return nil
	}

	if selectedCommand == "validate component" {
		_, err = ExecuteValidateComponent(cliConfig, schema.ConfigAndStacksInfo{}, selectedComponent, selectedStack, "", "", nil, 0)
		if err != nil {
			return err
		}

		m := fmt.Sprintf("component '%s' in stack '%s' validated successfully\n", selectedComponent, selectedStack)
		u.PrintMessageInColor(m, color.New(color.FgGreen))
		return nil
	}

	// All Terraform commands
	if strings.HasPrefix(selectedCommand, "terraform") {
		parts := strings.Split(selectedCommand, " ")
		subcommand := parts[1]
		configAndStacksInfo.ComponentType = "terraform"
		configAndStacksInfo.Component = selectedComponent
		configAndStacksInfo.ComponentFromArg = selectedComponent
		configAndStacksInfo.Stack = selectedStack
		configAndStacksInfo.SubCommand = subcommand
		err = ExecuteTerraform(configAndStacksInfo)
		if err != nil {
			return err
		}
	}

	return nil
}<|MERGE_RESOLUTION|>--- conflicted
+++ resolved
@@ -40,10 +40,7 @@
 	}
 
 	// Get a map of stacks and components in the stacks
-<<<<<<< HEAD
-=======
 	// Don't process `Go` templates in Atmos stack manifests since we just need to display the stack and component names in the TUI
->>>>>>> fec62aa7
 	stacksMap, err := ExecuteDescribeStacks(cliConfig, "", nil, nil, nil, false, false)
 	if err != nil {
 		return err
