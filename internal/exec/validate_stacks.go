package exec

import (
	"embed"
	"fmt"
	"io/fs"
	"net/url"
	"os"
	"path/filepath"
	"reflect"
	"strings"
	"time"

	log "github.com/charmbracelet/log"
	"github.com/hashicorp/go-getter"
	"github.com/pkg/errors"
	"github.com/spf13/cobra"

	cfg "github.com/cloudposse/atmos/pkg/config"
	"github.com/cloudposse/atmos/pkg/schema"
	u "github.com/cloudposse/atmos/pkg/utils"
)

//go:embed schemas/atmos/atmos-manifest/1.0/atmos-manifest.json
var atmosManifestDefault embed.FS

const atmosManifestDefaultFileName = "schemas/atmos/atmos-manifest/1.0/atmos-manifest.json"

// ExecuteValidateStacksCmd executes `validate stacks` command
func ExecuteValidateStacksCmd(cmd *cobra.Command, args []string) error {
	// Initialize spinner
	message := "Validating Atmos Stacks..."
	p := NewSpinner(message)
	spinnerDone := make(chan struct{})
	// Run spinner in a goroutine
	RunSpinner(p, spinnerDone, message)
	// Ensure spinner is stopped before returning
	defer StopSpinner(p, spinnerDone)

	// Process CLI arguments
	info, err := ProcessCommandLineArgs("", cmd, args, nil)
	if err != nil {
		return err
	}

	atmosConfig, err := cfg.InitCliConfig(info, true)
	if err != nil {
		return err
	}

	flags := cmd.Flags()
	schemasAtmosManifestFlag, err := flags.GetString("schemas-atmos-manifest")
	if err != nil {
		return err
	}

	if schemasAtmosManifestFlag != "" {
		atmosConfig.Schemas["atmos"] = schema.SchemaRegistry{
			Manifest: schemasAtmosManifestFlag,
		}
	}

	err = ValidateStacks(atmosConfig)
	return err
}

// ValidateStacks validates Atmos stack configuration
func ValidateStacks(atmosConfig schema.AtmosConfiguration) error {
	var validationErrorMessages []string

	// 1. Process top-level stack manifests and detect duplicate components in the same stack
	stacksMap, _, err := FindStacksMap(atmosConfig, false)
	if err != nil {
		return err
	}

	terraformComponentStackMap, err := createComponentStackMap(atmosConfig, stacksMap, cfg.TerraformSectionName)
	if err != nil {
		return err
	}

	errorList, err := checkComponentStackMap(terraformComponentStackMap)
	if err != nil {
		return err
	}
	validationErrorMessages = append(validationErrorMessages, errorList...)

	helmfileComponentStackMap, err := createComponentStackMap(atmosConfig, stacksMap, cfg.HelmfileSectionName)
	if err != nil {
		return err
	}

	errorList, err = checkComponentStackMap(helmfileComponentStackMap)
	if err != nil {
		return err
	}
	validationErrorMessages = append(validationErrorMessages, errorList...)

	// 2. Check all YAML stack manifests defined in the infrastructure
	// It will check YAML syntax and all the Atmos sections defined in the manifests

	// Check if the Atmos manifest JSON Schema is configured and the file exists
	// The path to the Atmos manifest JSON Schema can be absolute path or a path relative to the `base_path` setting in `atmos.yaml`
	var atmosManifestJsonSchemaFilePath string
	manifestSchema := atmosConfig.GetSchemaRegistry("atmos")
	atmosManifestJsonSchemaFileAbsPath := filepath.Join(atmosConfig.BasePath, manifestSchema.Manifest)

	switch {
	case manifestSchema.Manifest == "":
		// If the validation schema location is not specified, use the embedded one
		f, err := getEmbeddedSchemaPath()
		if err != nil {
			return err
		}
		manifestSchema.Manifest = f
		log.Debug("Atmos JSON Schema is not configured. Using the default embedded schema.")
	case u.FileExists(manifestSchema.Manifest):
		atmosManifestJsonSchemaFilePath = manifestSchema.Manifest
	case u.FileExists(atmosManifestJsonSchemaFileAbsPath):
		atmosManifestJsonSchemaFilePath = atmosManifestJsonSchemaFileAbsPath
	case u.IsURL(manifestSchema.Manifest):
		atmosManifestJsonSchemaFilePath, err = downloadSchemaFromURL(&atmosConfig)
		if err != nil {
			return err
		}
	default:
		//nolint:err113 // we should update this later currently it is used as error to be sent to TUI
		return fmt.Errorf("Schema file '%s' not found. Configure via:\n"+
			"1. 'schemas.atmos.manifest' in atmos.yaml\n"+
			"2. ATMOS_SCHEMAS_ATMOS_MANIFEST env var\n"+
			"3. --schemas-atmos-manifest flag\n\n"+
			"Accepts: absolute path, path relative to base_path, or URL",
			manifestSchema.Manifest)
	}

	// Include (process and validate) all YAML files in the `stacks` folder in all subfolders
	includedPaths := []string{"**/*"}
	// Don't exclude any YAML files for validation except template files
	excludedPaths := []string{
		// Exclude template files from validation since they may contain invalid YAML before being rendered
		"**/*.tmpl",
		"**/*.yaml.tmpl",
		"**/*.yml.tmpl",
	}

	includeStackAbsPaths, err := u.JoinAbsolutePathWithPaths(atmosConfig.StacksBaseAbsolutePath, includedPaths)
	if err != nil {
		return err
	}

	stackConfigFilesAbsolutePaths, _, err := cfg.FindAllStackConfigsInPaths(atmosConfig, includeStackAbsPaths, excludedPaths)
	if err != nil {
		return err
	}

	u.LogDebug(fmt.Sprintf("Validating all YAML files in the '%s' folder and all subfolders (excluding template files)\n",
		filepath.Join(atmosConfig.BasePath, atmosConfig.Stacks.BasePath)))

	for _, filePath := range stackConfigFilesAbsolutePaths {
		stackConfig, importsConfig, _, _, _, _, _, err := ProcessYAMLConfigFile(
			atmosConfig,
			atmosConfig.StacksBaseAbsolutePath,
			filePath,
			map[string]map[string]any{},
			nil,
			false,
			false,
			false,
			false,
			map[string]any{},
			map[string]any{},
			map[string]any{},
			map[string]any{},
			atmosManifestJsonSchemaFilePath,
		)
		if err != nil {
			validationErrorMessages = append(validationErrorMessages, err.Error())
		}

		// Process and validate the stack manifest
		_, err = ProcessStackConfig(
			atmosConfig,
			atmosConfig.StacksBaseAbsolutePath,
			atmosConfig.TerraformDirAbsolutePath,
			atmosConfig.HelmfileDirAbsolutePath,
			filePath,
			stackConfig,
			false,
			true,
			"",
			map[string]map[string][]string{},
			importsConfig,
			false,
		)
		if err != nil {
			validationErrorMessages = append(validationErrorMessages, err.Error())
		}
	}

	if len(validationErrorMessages) > 0 {
		return errors.New(strings.Join(validationErrorMessages, "\n\n"))
	}

	return nil
}

func createComponentStackMap(
	atmosConfig schema.AtmosConfiguration,
	stacksMap map[string]any,
	componentType string,
) (map[string]map[string][]string, error) {
	var varsSection map[string]any
	var metadataSection map[string]any
	var settingsSection map[string]any
	var envSection map[string]any
	var providersSection map[string]any
	var overridesSection map[string]any
	var backendSection map[string]any
	var backendTypeSection string
	var stackName string
	var err error
	terraformComponentStackMap := make(map[string]map[string][]string)

	for stackManifest, stackSection := range stacksMap {
		if componentsSection, ok := stackSection.(map[string]any)[cfg.ComponentsSectionName].(map[string]any); ok {
			if terraformSection, ok := componentsSection[componentType].(map[string]any); ok {
				for componentName, compSection := range terraformSection {
					componentSection, ok := compSection.(map[string]any)

					if metadataSection, ok = componentSection[cfg.MetadataSectionName].(map[string]any); !ok {
						metadataSection = map[string]any{}
					}

					// Don't check abstract components (they are never provisioned)
					if IsComponentAbstract(metadataSection) {
						continue
					}

					if varsSection, ok = componentSection[cfg.VarsSectionName].(map[string]any); !ok {
						varsSection = map[string]any{}
					}

					if settingsSection, ok = componentSection[cfg.SettingsSectionName].(map[string]any); !ok {
						settingsSection = map[string]any{}
					}

					if envSection, ok = componentSection[cfg.EnvSectionName].(map[string]any); !ok {
						envSection = map[string]any{}
					}

					if providersSection, ok = componentSection[cfg.ProvidersSectionName].(map[string]any); !ok {
						providersSection = map[string]any{}
					}

					if overridesSection, ok = componentSection[cfg.OverridesSectionName].(map[string]any); !ok {
						overridesSection = map[string]any{}
					}

					if backendSection, ok = componentSection[cfg.BackendSectionName].(map[string]any); !ok {
						backendSection = map[string]any{}
					}

					if backendTypeSection, ok = componentSection[cfg.BackendTypeSectionName].(string); !ok {
						backendTypeSection = ""
					}

					configAndStacksInfo := schema.ConfigAndStacksInfo{
						ComponentFromArg:          componentName,
						Stack:                     stackName,
						ComponentMetadataSection:  metadataSection,
						ComponentVarsSection:      varsSection,
						ComponentSettingsSection:  settingsSection,
						ComponentEnvSection:       envSection,
						ComponentProvidersSection: providersSection,
						ComponentOverridesSection: overridesSection,
						ComponentBackendSection:   backendSection,
						ComponentBackendType:      backendTypeSection,
						ComponentSection: map[string]any{
							cfg.VarsSectionName:        varsSection,
							cfg.MetadataSectionName:    metadataSection,
							cfg.SettingsSectionName:    settingsSection,
							cfg.EnvSectionName:         envSection,
							cfg.ProvidersSectionName:   providersSection,
							cfg.OverridesSectionName:   overridesSection,
							cfg.BackendSectionName:     backendSection,
							cfg.BackendTypeSectionName: backendTypeSection,
						},
					}

					// Find Atmos stack name
					if atmosConfig.Stacks.NameTemplate != "" {
						stackName, err = ProcessTmpl("validate-stacks-name-template", atmosConfig.Stacks.NameTemplate, configAndStacksInfo.ComponentSection, false)
						if err != nil {
							return nil, err
						}
					} else {
						context := cfg.GetContextFromVars(varsSection)
						configAndStacksInfo.Context = context
						stackName, err = cfg.GetContextPrefix(stackManifest, context, GetStackNamePattern(atmosConfig), stackManifest)
						if err != nil {
							return nil, err
						}
					}

					_, ok = terraformComponentStackMap[componentName]
					if !ok {
						terraformComponentStackMap[componentName] = make(map[string][]string)
					}
					terraformComponentStackMap[componentName][stackName] = append(terraformComponentStackMap[componentName][stackName], stackManifest)
				}
			}
		}
	}

	return terraformComponentStackMap, nil
}

func checkComponentStackMap(componentStackMap map[string]map[string][]string) ([]string, error) {
	var res []string

	for componentName, componentSection := range componentStackMap {
		for stackName, stackManifests := range componentSection {
			if len(stackManifests) > 1 {
				// We have the same Atmos component in the same stack configured (or imported) in more than one stack manifest files
				// Check if the component configs are the same (deep-equal) in those stack manifests.
				// If the configs are different, add it to the errors
				var componentConfigs []map[string]any
				for _, stackManifestName := range stackManifests {
					componentConfig, err := ExecuteDescribeComponent(componentName, stackManifestName, true, true, nil)
					if err != nil {
						return nil, err
					}

					// Hide the sections that should not be compared
					componentConfig["atmos_cli_config"] = nil
					componentConfig["atmos_stack"] = nil
					componentConfig["stack"] = nil
					componentConfig["atmos_stack_file"] = nil
					componentConfig["atmos_manifest"] = nil
					componentConfig["sources"] = nil
					componentConfig["imports"] = nil
					componentConfig["deps_all"] = nil
					componentConfig["deps"] = nil

					componentConfigs = append(componentConfigs, componentConfig)
				}

				componentConfigsEqual := true

				for i := 0; i < len(componentConfigs)-1; i++ {
					if !reflect.DeepEqual(componentConfigs[i], componentConfigs[i+1]) {
						componentConfigsEqual = false
						break
					}
				}

				if !componentConfigsEqual {
					var m1 string
					for _, stackManifestName := range stackManifests {
						m1 = m1 + "\n" + fmt.Sprintf("- atmos describe component %s -s %s", componentName, stackManifestName)
					}

					m := fmt.Sprintf("The Atmos component '%[1]s' in the stack '%[2]s' is defined in more than one top-level stack manifest file: %[3]s.\n\n"+
						"The component configurations in the stack manifests are different.\n\n"+
						"To check and compare the component configurations in the stack manifests, run the following commands: %[4]s\n\n"+
						"You can use the '--file' flag to write the results of the above commands to files (refer to https://atmos.tools/cli/commands/describe/component).\n"+
						"You can then use the Linux 'diff' command to compare the files line by line and show the differences (refer to https://man7.org/linux/man-pages/man1/diff.1.html)\n\n"+
						"When searching for the component '%[1]s' in the stack '%[2]s', Atmos can't decide which stack "+
						"manifest file to use to get configuration for the component.\n"+
						"This is a stack misconfiguration.\n\n"+
						"Consider the following solutions to fix the issue:\n"+
						"- Ensure that the same instance of the Atmos '%[1]s' component in the stack '%[2]s' is only defined once (in one YAML stack manifest file)\n"+
						"- When defining multiple instances of the same component in the stack, ensure each has a unique name\n"+
						"- Use multiple-inheritance to combine multiple configurations together (refer to https://atmos.tools/core-concepts/stacks/inheritance)\n\n",
						componentName,
						stackName,
						strings.Join(stackManifests, ", "),
						m1,
					)

					res = append(res, m)
				}
			}
		}
	}

	return res, nil
}

// downloadSchemaFromURL downloads the Atmos JSON Schema file from the provided URL.
func downloadSchemaFromURL(atmosConfig *schema.AtmosConfiguration) (string, error) {
	manifestSchema := atmosConfig.GetSchemaRegistry("atmos")
	manifestURL := manifestSchema.Manifest
	parsedURL, err := url.Parse(manifestURL)
	if err != nil {
		return "", fmt.Errorf("invalid URL '%s': %w", manifestURL, err)
	}

	if parsedURL.Scheme != "http" && parsedURL.Scheme != "https" {
		return "", fmt.Errorf("unsupported URL scheme '%s' for schema manifest", parsedURL.Scheme)
	}

	tempDir := os.TempDir()
	fileName, err := u.GetFileNameFromURL(manifestURL)
	if err != nil || fileName == "" {
		return "", fmt.Errorf("failed to get the file name from the URL '%s': %w", manifestURL, err)
	}

	atmosManifestJsonSchemaFilePath := filepath.Join(tempDir, fileName)

<<<<<<< HEAD
	if err = GoGetterGet(&atmosConfig, manifestURL, atmosManifestJsonSchemaFilePath, getter.ClientModeFile, time.Second*30); err != nil {
=======
	if err = GoGetterGet(*atmosConfig, manifestURL, atmosManifestJsonSchemaFilePath, getter.ClientModeFile, time.Second*30); err != nil {
>>>>>>> 56a325b9
		return "", fmt.Errorf("failed to download the Atmos JSON Schema file '%s' from the URL '%s': %w", fileName, manifestURL, err)
	}

	return atmosManifestJsonSchemaFilePath, nil
}

func getEmbeddedSchemaPath() (string, error) {
	embedded, err := fs.ReadFile(atmosManifestDefault, atmosManifestDefaultFileName)
	if err != nil {
		return "", err
	}

	tempDir := os.TempDir()
	atmosManifestJsonSchemaFilePath := filepath.Join(tempDir, atmosManifestDefaultFileName)

	err = u.EnsureDir(atmosManifestJsonSchemaFilePath)
	if err != nil {
		return "", err
	}

	err = os.WriteFile(atmosManifestJsonSchemaFilePath, embedded, 0o644)
	if err != nil {
		return "", err
	}

	return atmosManifestJsonSchemaFilePath, nil
}<|MERGE_RESOLUTION|>--- conflicted
+++ resolved
@@ -408,11 +408,7 @@
 
 	atmosManifestJsonSchemaFilePath := filepath.Join(tempDir, fileName)
 
-<<<<<<< HEAD
-	if err = GoGetterGet(&atmosConfig, manifestURL, atmosManifestJsonSchemaFilePath, getter.ClientModeFile, time.Second*30); err != nil {
-=======
-	if err = GoGetterGet(*atmosConfig, manifestURL, atmosManifestJsonSchemaFilePath, getter.ClientModeFile, time.Second*30); err != nil {
->>>>>>> 56a325b9
+	if err = GoGetterGet(atmosConfig, manifestURL, atmosManifestJsonSchemaFilePath, getter.ClientModeFile, time.Second*30); err != nil {
 		return "", fmt.Errorf("failed to download the Atmos JSON Schema file '%s' from the URL '%s': %w", fileName, manifestURL, err)
 	}
 
