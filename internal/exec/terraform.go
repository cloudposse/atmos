package exec

import (
	"context"
	"errors"
	"fmt"
	"os"
	osexec "os/exec"
	"path/filepath"
	"strings"
	"time"

	errUtils "github.com/cloudposse/atmos/errors"
	auth "github.com/cloudposse/atmos/pkg/auth"
	cfg "github.com/cloudposse/atmos/pkg/config"
	"github.com/cloudposse/atmos/pkg/dependencies"
	git "github.com/cloudposse/atmos/pkg/git"
	log "github.com/cloudposse/atmos/pkg/logger"
	"github.com/cloudposse/atmos/pkg/perf"
	"github.com/cloudposse/atmos/pkg/pro"
	"github.com/cloudposse/atmos/pkg/provisioner"
	"github.com/cloudposse/atmos/pkg/schema"
	u "github.com/cloudposse/atmos/pkg/utils"

	// Import backend provisioner to register S3 provisioner.
	_ "github.com/cloudposse/atmos/pkg/provisioner/backend"
<<<<<<< HEAD

	"github.com/cloudposse/atmos/toolchain"
=======
	// Import workdir provisioner to register workdir provisioner.
	provWorkdir "github.com/cloudposse/atmos/pkg/provisioner/workdir"
>>>>>>> b9e195ba
)

const (
	// BeforeTerraformInitEvent is the hook event name for provisioners that run before terraform init.
	// This matches the hook event registered by backend provisioners in pkg/provisioner/backend/backend.go.
	// See pkg/hooks/event.go (hooks.BeforeTerraformInit) for the canonical definition.
	beforeTerraformInitEvent = "before.terraform.init"

	autoApproveFlag           = "-auto-approve"
	outFlag                   = "-out"
	varFileFlag               = "-var-file"
	skipTerraformLockFileFlag = "--skip-lock-file"
	forceFlag                 = "--force"
	everythingFlag            = "--everything"
	detailedExitCodeFlag      = "-detailed-exitcode"
	logFieldComponent         = "component"
)

// resolveAndInstallToolchainDeps resolves and installs toolchain dependencies for a terraform component.
func resolveAndInstallToolchainDeps(atmosConfig *schema.AtmosConfiguration, info *schema.ConfigAndStacksInfo) error {
	defer perf.Track(atmosConfig, "exec.resolveAndInstallToolchainDeps")()

	// Initialize toolchain with atmosConfig so it uses the configured install path.
	toolchain.SetAtmosConfig(atmosConfig)
	resolver := dependencies.NewResolver(atmosConfig)
	deps, err := resolver.ResolveComponentDependencies("terraform", info.StackSection, info.ComponentSection)
	if err != nil {
		return fmt.Errorf("failed to resolve component dependencies: %w", err)
	}

	if len(deps) == 0 {
		return nil
	}

	log.Debug("Installing component dependencies", logFieldComponent, info.ComponentFromArg, "stack", info.Stack, "tools", deps)
	installer := dependencies.NewInstaller(atmosConfig)
	if err := installer.EnsureTools(deps); err != nil {
		return fmt.Errorf("failed to install component dependencies: %w", err)
	}

	// Build PATH with toolchain binaries and add to component environment.
	// This does NOT modify the global process environment - only the subprocess environment.
	toolchainPATH, err := dependencies.BuildToolchainPATH(atmosConfig, deps)
	if err != nil {
		return fmt.Errorf("failed to build toolchain PATH: %w", err)
	}

	// Propagate toolchain PATH into environment for subprocess.
	info.ComponentEnvList = append(info.ComponentEnvList, fmt.Sprintf("PATH=%s", toolchainPATH))
	return nil
}

// ExecuteTerraform executes terraform commands.
func ExecuteTerraform(info schema.ConfigAndStacksInfo) error {
	defer perf.Track(nil, "exec.ExecuteTerraform")()

	log.Debug("ExecuteTerraform entry", "SubCommand", info.SubCommand, "ComponentFromArg", info.ComponentFromArg, "FinalComponent", info.FinalComponent, "Stack", info.Stack, "StackFromArg", info.StackFromArg)
	info.CliArgs = []string{"terraform", info.SubCommand, info.SubCommand2}

	atmosConfig, err := cfg.InitCliConfig(info, true)
	if err != nil {
		return err
	}

	if info.NeedHelp {
		return nil
	}

	// Add the `command` from `components.terraform.command` from `atmos.yaml`.
	if info.Command == "" {
		if atmosConfig.Components.Terraform.Command != "" {
			info.Command = atmosConfig.Components.Terraform.Command
		} else {
			info.Command = cfg.TerraformComponentType
		}
	}

	if info.SubCommand == "version" {
		return ExecuteShellCommand(
			atmosConfig,
			info.Command,
			[]string{info.SubCommand},
			"",
			nil,
			false,
			info.RedirectStdErr)
	}

	// Get component-specific auth config and merge with global auth config.
	// This allows components to define their own auth identities and defaults in stack configurations.
	// Start with global config.
	mergedAuthConfig := auth.CopyGlobalAuthConfig(&atmosConfig.Auth)

	// If stack and component are specified, get component config and merge auth section.
	log.Debug("Checking if should call ExecuteDescribeComponent", "Stack", info.Stack, "ComponentFromArg", info.ComponentFromArg, "SubCommand", info.SubCommand)
	if info.Stack != "" && info.ComponentFromArg != "" {
		// Get component configuration from stack.
		// Use nil AuthManager and disable functions to avoid circular dependency.
		componentConfig, err := ExecuteDescribeComponent(&ExecuteDescribeComponentParams{
			Component:            info.ComponentFromArg,
			Stack:                info.Stack,
			ProcessTemplates:     false,
			ProcessYamlFunctions: false, // Critical: avoid circular dependency with YAML functions that need auth.
			Skip:                 nil,
			AuthManager:          nil, // Critical: no AuthManager yet, we're determining which identity to use.
		})
		if err != nil {
			// If component doesn't exist, exit immediately before attempting authentication.
			// This prevents prompting for identity when the component is invalid.
			if errors.Is(err, errUtils.ErrInvalidComponent) {
				return err
			}
			// For other errors (e.g., permission issues), continue with global auth config.
		} else {
			// Merge component-specific auth with global auth.
			mergedAuthConfig, err = auth.MergeComponentAuthFromConfig(&atmosConfig.Auth, componentConfig, &atmosConfig, cfg.AuthSectionName)
			if err != nil {
				return err
			}
		}
	}

	// Create and authenticate AuthManager from --identity flag if specified.
	// Uses merged auth config that includes both global and component-specific identities/defaults.
	// This enables YAML template functions like !terraform.state to use authenticated credentials.
	// Use WithAtmosConfig variant to enable stack-level default identity loading.
	authManager, err := auth.CreateAndAuthenticateManagerWithAtmosConfig(info.Identity, mergedAuthConfig, cfg.IdentityFlagSelectValue, &atmosConfig)
	if err != nil {
		// Special case: If user aborted (Ctrl+C), exit immediately without showing error.
		if errors.Is(err, errUtils.ErrUserAborted) {
			errUtils.Exit(errUtils.ExitCodeSIGINT)
		}
		return err
	}

	// If AuthManager was created and identity was auto-detected (info.Identity was empty),
	// store the authenticated identity back into info.Identity so that hooks can access it.
	// This prevents TerraformPreHook from prompting for identity selection again.
	if authManager != nil && info.Identity == "" {
		chain := authManager.GetChain()
		if len(chain) > 0 {
			// The last element in the chain is the authenticated identity.
			authenticatedIdentity := chain[len(chain)-1]
			info.Identity = authenticatedIdentity
			log.Debug("Stored authenticated identity for hooks", "identity", authenticatedIdentity)
		}
	}

	// Store AuthManager in configAndStacksInfo for nested operations.
	// This enables nested YAML functions (e.g., !terraform.state within component configs)
	// to access the same authenticated session without re-prompting for credentials.
	info.AuthManager = authManager

	// Determine whether to process stacks and check stack configuration.
	shouldProcess, shouldCheckStack := shouldProcessStacks(&info)

	if shouldProcess {
		info, err = ProcessStacks(&atmosConfig, info, shouldCheckStack, info.ProcessTemplates, info.ProcessFunctions, info.Skip, authManager)
		if err != nil {
			return err
		}
	}

	// Only enforce stack requirement if shouldCheckStack is true.
	if shouldCheckStack && len(info.Stack) < 1 {
		return errUtils.ErrMissingStack
	}

	if !info.ComponentIsEnabled {
		log.Info("Component is not enabled and skipped", logFieldComponent, info.ComponentFromArg)
		return nil
	}

	err = checkTerraformConfig(atmosConfig)
	if err != nil {
		return err
	}

	// Check if the component (or base component) exists as a Terraform component.
	componentPath, err := u.GetComponentPath(&atmosConfig, "terraform", info.ComponentFolderPrefix, info.FinalComponent)
	if err != nil {
		return fmt.Errorf("failed to resolve component path: %w", err)
	}

	componentPathExists, err := u.IsDirectory(componentPath)
	if err != nil || !componentPathExists {
		// Get the base path for the error message, respecting the user's actual config.
		basePath, _ := u.GetComponentBasePath(&atmosConfig, "terraform")
		return fmt.Errorf("%w: '%s' points to the Terraform component '%s', but it does not exist in '%s'",
			errUtils.ErrInvalidTerraformComponent,
			info.ComponentFromArg,
			info.FinalComponent,
			basePath,
		)
	}

	// Check if the component is allowed to be provisioned (the `metadata.type` attribute is not set to `abstract`).
	if (info.SubCommand == "plan" || info.SubCommand == "apply" || info.SubCommand == "deploy" || info.SubCommand == "workspace") && info.ComponentIsAbstract {
		return fmt.Errorf("%w: the component '%s' cannot be provisioned because it's marked as abstract (metadata.type: abstract)",
			errUtils.ErrAbstractComponentCantBeProvisioned,
			filepath.Join(info.ComponentFolderPrefix,
				info.Component,
			))
	}

	// Check if the component is locked (`metadata.locked` is set to true).
	if info.ComponentIsLocked {
		// Allow read-only commands, block modification commands
		switch info.SubCommand {
		case "apply", "deploy", "destroy", "import", "state", "taint", "untaint":
			return fmt.Errorf("%w: component '%s' cannot be modified (metadata.locked: true)",
				errUtils.ErrLockedComponentCantBeProvisioned,
				filepath.Join(info.ComponentFolderPrefix, info.Component),
			)
		}
	}

	// Check if trying to use `workspace` commands with HTTP backend.
	if info.SubCommand == "workspace" && info.ComponentBackendType == "http" {
		return errUtils.ErrHTTPBackendWorkspaces
	}

	// Resolve and install component dependencies.
	if shouldProcess {
		if err := resolveAndInstallToolchainDeps(&atmosConfig, &info); err != nil {
			return err
		}
	}

	varFile := constructTerraformComponentVarfileName(&info)
	planFile := constructTerraformComponentPlanfileName(&info)

	// Print component variables and write to file
	// Don't process variables when executing `terraform workspace` commands.
	if info.SubCommand != "workspace" {
		log.Debug("Variables for the component in the stack", logFieldComponent, info.ComponentFromArg, "stack", info.Stack)
		if atmosConfig.Logs.Level == u.LogLevelTrace || atmosConfig.Logs.Level == u.LogLevelDebug {
			err = u.PrintAsYAMLToFileDescriptor(&atmosConfig, info.ComponentVarsSection)
			if err != nil {
				return err
			}
		}

		// Write variables to a file (only if we are not using the previously generated terraform plan)
		if !info.UseTerraformPlan {
			varFilePath := constructTerraformComponentVarfilePath(&atmosConfig, &info)

			log.Debug("Writing the variables", "file", varFilePath)

			if !info.DryRun {
				err = u.WriteToFileAsJSON(varFilePath, info.ComponentVarsSection, 0o644)
				if err != nil {
					return err
				}
			}
		}

		/*
		   Variables provided on the command line
		   https://developer.hashicorp.com/terraform/language/values/variables#variables-on-the-command-line
		   Terraform processes variables in the following order of precedence (from highest to lowest):
		     - Explicit -var flags: these have the highest priority and will override any other variable values, including those in --var-file
		     - Variables in --var-file: values in a variable file specified with --var-file override default values set in the Terraform configuration
		     - Environment variables: variables set as environment variables using the TF_VAR_ prefix
		     - Default values in the configuration file: these have the lowest priority
		*/
		if cliVars, ok := info.ComponentSection[cfg.TerraformCliVarsSectionName].(map[string]any); ok && len(cliVars) > 0 {
			log.Debug("CLI variables (will override the variables defined in the stack manifests):")
			if atmosConfig.Logs.Level == u.LogLevelTrace || atmosConfig.Logs.Level == u.LogLevelDebug {
				err = u.PrintAsYAMLToFileDescriptor(&atmosConfig, cliVars)
				if err != nil {
					return err
				}
			}
		}
	}

	// Check if the component 'settings.validation' section is specified and validate the component
	valid, err := ValidateComponent(
		&atmosConfig,
		info.ComponentFromArg,
		info.ComponentSection,
		"",
		"",
		nil,
		0,
	)
	if err != nil {
		return err
	}
	if !valid {
		return fmt.Errorf("%w: the component '%s' did not pass the validation policies",
			errUtils.ErrInvalidComponent,
			info.ComponentFromArg,
		)
	}

	err = auth.TerraformPreHook(&atmosConfig, &info)
	if err != nil {
		log.Error("Error executing 'atmos auth terraform pre-hook'", logFieldComponent, info.ComponentFromArg, "error", err)
		return err
	}

	// Component working directory
	workingDir := constructTerraformComponentWorkingDir(&atmosConfig, &info)

	err = generateBackendConfig(&atmosConfig, &info, workingDir)
	if err != nil {
		return err
	}

	err = generateProviderOverrides(&atmosConfig, &info, workingDir)
	if err != nil {
		return err
	}

	// Check for specific Terraform environment variables that might conflict with Atmos
	warnOnExactVars := []string{
		"TF_CLI_ARGS",
		"TF_WORKSPACE",
	}

	warnOnPrefixVars := []string{
		"TF_VAR_",
		"TF_CLI_ARGS_",
	}

	var problematicVars []string

	for _, envVar := range os.Environ() {
		if parts := strings.SplitN(envVar, "=", 2); len(parts) == 2 {
			// Check for exact matches.
			if u.SliceContainsString(warnOnExactVars, parts[0]) {
				problematicVars = append(problematicVars, parts[0])
			}
			// Check for prefix matches.
			for _, prefix := range warnOnPrefixVars {
				if strings.HasPrefix(parts[0], prefix) {
					problematicVars = append(problematicVars, parts[0])
					break
				}
			}
		}
	}

	if len(problematicVars) > 0 {
		log.Warn("Detected environment variables that may interfere with Atmos's control of Terraform",
			"variables", problematicVars)
	}

	// Convert ComponentEnvSection to ComponentEnvList.
	// ComponentEnvSection is populated by auth hooks and stack config env sections.
	for k, v := range info.ComponentEnvSection {
		info.ComponentEnvList = append(info.ComponentEnvList, fmt.Sprintf("%s=%v", k, v))
	}

	info.ComponentEnvList = append(info.ComponentEnvList, fmt.Sprintf("ATMOS_CLI_CONFIG_PATH=%s", atmosConfig.CliConfigPath))
	basePath, err := filepath.Abs(atmosConfig.BasePath)
	if err != nil {
		return err
	}
	info.ComponentEnvList = append(info.ComponentEnvList, fmt.Sprintf("ATMOS_BASE_PATH=%s", basePath))
	// Set `TF_IN_AUTOMATION` ENV var to `true` to suppress verbose instructions after terraform commands.
	// https://developer.hashicorp.com/terraform/cli/config/environment-variables#tf_in_automation
	info.ComponentEnvList = append(info.ComponentEnvList, "TF_IN_AUTOMATION=true")

	// Set 'TF_APPEND_USER_AGENT' ENV var based on precedence.
	// Precedence: Environment Variable > atmos.yaml > Default.
	appendUserAgent := atmosConfig.Components.Terraform.AppendUserAgent
	if envUA, exists := os.LookupEnv("TF_APPEND_USER_AGENT"); exists && envUA != "" {
		appendUserAgent = envUA
	}
	if appendUserAgent != "" {
		info.ComponentEnvList = append(info.ComponentEnvList, fmt.Sprintf("TF_APPEND_USER_AGENT=%s", appendUserAgent))
	}

	// Print ENV vars if they are found in the component's stack config.
	if len(info.ComponentEnvList) > 0 {
		log.Debug("Using ENV vars:")
		for _, v := range info.ComponentEnvList {
			log.Debug(v)
		}
	}

	// Run `terraform init` before running other commands.
	// Note: 'clean' is no longer checked here since it doesn't route through ExecuteTerraform.
	runTerraformInit := true
	if info.SubCommand == "init" ||
		(info.SubCommand == "deploy" && !atmosConfig.Components.Terraform.DeployRunInit) {
		runTerraformInit = false
	}

	if info.SkipInit {
		log.Debug("Skipping over 'terraform init' due to '--skip-init' flag being passed")
		runTerraformInit = false
	}

	if runTerraformInit {
		initCommandWithArguments := []string{"init"}
		if info.SubCommand == "workspace" || atmosConfig.Components.Terraform.InitRunReconfigure {
			initCommandWithArguments = []string{"init", "-reconfigure"}
		}
		// Add `--var-file` if configured in `atmos.yaml.
		// OpenTofu supports passing a varfile to `init` to dynamically configure backends.
		if atmosConfig.Components.Terraform.Init.PassVars {
			initCommandWithArguments = append(initCommandWithArguments, []string{varFileFlag, varFile}...)
		}

		// Before executing `terraform init`, delete the `.terraform/environment` file from the component directory.
		cleanTerraformWorkspace(atmosConfig, componentPath)

		// Execute provisioners registered for before.terraform.init hook event.
		// This runs backend provisioners to ensure backends exist before Terraform tries to configure them.
		ctx, cancel := context.WithTimeout(context.Background(), 5*time.Minute)
		defer cancel()

		err = provisioner.ExecuteProvisioners(ctx, provisioner.HookEvent(beforeTerraformInitEvent), &atmosConfig, info.ComponentSection, info.AuthContext)
		if err != nil {
			return fmt.Errorf("provisioner execution failed: %w", err)
		}

		// Check if workdir provisioner set a workdir path - if so, use it instead of the component path.
		if workdirPath, ok := info.ComponentSection[provWorkdir.WorkdirPathKey].(string); ok && workdirPath != "" {
			componentPath = workdirPath
			log.Debug("Using workdir path", "workdirPath", workdirPath)
		}

		err = ExecuteShellCommand(
			atmosConfig,
			info.Command,
			initCommandWithArguments,
			componentPath,
			info.ComponentEnvList,
			info.DryRun,
			info.RedirectStdErr,
		)
		if err != nil {
			return err
		}
	}

	// Handle `terraform deploy` custom command.
	if info.SubCommand == "deploy" {
		info.SubCommand = "apply"
		if !info.UseTerraformPlan && !u.SliceContainsString(info.AdditionalArgsAndFlags, autoApproveFlag) {
			info.AdditionalArgsAndFlags = append(info.AdditionalArgsAndFlags, autoApproveFlag)
		}
	}

	// Handle atmosConfig.Components.Terraform.ApplyAutoApprove flag.
	if info.SubCommand == "apply" && atmosConfig.Components.Terraform.ApplyAutoApprove && !info.UseTerraformPlan {
		if !u.SliceContainsString(info.AdditionalArgsAndFlags, autoApproveFlag) {
			info.AdditionalArgsAndFlags = append(info.AdditionalArgsAndFlags, autoApproveFlag)
		}
	}

	// Print the command info/context.
	var command string
	if info.SubCommand2 == "" {
		command = info.SubCommand
	} else {
		command = fmt.Sprintf("%s %s", info.SubCommand, info.SubCommand2)
	}

	var inheritance string
	if len(info.ComponentInheritanceChain) > 0 {
		inheritance = info.ComponentFromArg + " -> " + strings.Join(info.ComponentInheritanceChain, " -> ")
	}

	log.Debug("Terraform context",
		"executable", info.Command,
		"command", command,
		logFieldComponent, info.ComponentFromArg,
		"stack", info.StackFromArg,
		"arguments and flags", info.AdditionalArgsAndFlags,
		"terraform component", info.BaseComponentPath,
		"inheritance", inheritance,
		"working directory", workingDir,
	)

	// Prepare the terraform command.
	allArgsAndFlags := strings.Fields(info.SubCommand)
	uploadStatusFlag := false

	switch info.SubCommand {
	case "plan":
		// Add varfile.
		allArgsAndFlags = append(allArgsAndFlags, []string{varFileFlag, varFile}...)
		// Add planfile.
		if !u.SliceContainsString(info.AdditionalArgsAndFlags, outFlag) &&
			!u.SliceContainsStringHasPrefix(info.AdditionalArgsAndFlags, outFlag+"=") &&
			!atmosConfig.Components.Terraform.Plan.SkipPlanfile {
			allArgsAndFlags = append(allArgsAndFlags, []string{outFlag, planFile}...)
		}
		// Check if the upload flag is present and parse its value (supports --flag, --flag=true, --flag=false forms).
		uploadStatusFlag = parseUploadStatusFlag(info.AdditionalArgsAndFlags, cfg.UploadStatusFlag)

		// Always remove the flag from AdditionalArgsAndFlags since it's only used internally by Atmos.
		info.AdditionalArgsAndFlags = u.SliceRemoveFlag(info.AdditionalArgsAndFlags, cfg.UploadStatusFlag)

		if uploadStatusFlag {
			if !u.SliceContainsString(info.AdditionalArgsAndFlags, detailedExitCodeFlag) {
				allArgsAndFlags = append(allArgsAndFlags, []string{detailedExitCodeFlag}...)
			}
		}
	case "destroy":
		allArgsAndFlags = append(allArgsAndFlags, []string{varFileFlag, varFile}...)
	case "import":
		allArgsAndFlags = append(allArgsAndFlags, []string{varFileFlag, varFile}...)
	case "refresh":
		allArgsAndFlags = append(allArgsAndFlags, []string{varFileFlag, varFile}...)
	case "apply":
		if !info.UseTerraformPlan {
			allArgsAndFlags = append(allArgsAndFlags, []string{varFileFlag, varFile}...)
		}
	case "init":
		// Before executing `terraform init`, delete the `.terraform/environment` file from the component directory.
		cleanTerraformWorkspace(atmosConfig, componentPath)

		// Execute provisioners registered for before.terraform.init hook event.
		// This runs backend provisioners to ensure backends exist before Terraform tries to configure them.
		initCtx, initCancel := context.WithTimeout(context.Background(), 5*time.Minute)
		defer initCancel()

		err = provisioner.ExecuteProvisioners(initCtx, provisioner.HookEvent(beforeTerraformInitEvent), &atmosConfig, info.ComponentSection, info.AuthContext)
		if err != nil {
			return fmt.Errorf("provisioner execution failed: %w", err)
		}

		// Check if workdir provisioner set a workdir path - if so, use it instead of the component path.
		if workdirPath, ok := info.ComponentSection[provWorkdir.WorkdirPathKey].(string); ok && workdirPath != "" {
			componentPath = workdirPath
			log.Debug("Using workdir path for terraform command", "workdirPath", workdirPath)
		}

		if atmosConfig.Components.Terraform.InitRunReconfigure {
			allArgsAndFlags = append(allArgsAndFlags, []string{"-reconfigure"}...)
		}
		// Add `--var-file` if configured in `atmos.yaml.
		// OpenTofu supports passing a varfile to `init` to dynamically configure backends.
		if atmosConfig.Components.Terraform.Init.PassVars {
			allArgsAndFlags = append(allArgsAndFlags, []string{varFileFlag, varFile}...)
		}
	case "workspace":
		if info.SubCommand2 == "list" || info.SubCommand2 == "show" {
			allArgsAndFlags = append(allArgsAndFlags, []string{info.SubCommand2}...)
		} else if info.SubCommand2 != "" {
			allArgsAndFlags = append(allArgsAndFlags, []string{info.SubCommand2, info.TerraformWorkspace}...)
		}
	}

	allArgsAndFlags = append(allArgsAndFlags, info.AdditionalArgsAndFlags...)

	// Add any args we're generating -- terraform is picky about ordering flags
	// and args, so these args need to go after any flags, including those
	// specified in AdditionalArgsAndFlags.
	if info.SubCommand == "apply" && info.UseTerraformPlan {
		if info.PlanFile != "" {
			// If the planfile name was passed on the command line, use it.
			allArgsAndFlags = append(allArgsAndFlags, []string{info.PlanFile}...)
		} else {
			// Otherwise, use the planfile name what is autogenerated by Atmos
			allArgsAndFlags = append(allArgsAndFlags, []string{planFile}...)
		}
	}

	// Run `terraform workspace` before executing other terraform commands
	// only if the `TF_WORKSPACE` environment variable is not set by the caller.
	if info.SubCommand != "init" && !(info.SubCommand == "workspace" && info.SubCommand2 != "") {
		// Don't use workspace commands in http backend.
		if info.ComponentBackendType != "http" {
			tfWorkspaceEnvVar := os.Getenv("TF_WORKSPACE")
			if tfWorkspaceEnvVar == "" {
				workspaceSelectRedirectStdErr := "/dev/stdout"

				// If `--redirect-stderr` flag is not passed, always redirect `stderr` to `stdout` for `terraform workspace select` command.
				if info.RedirectStdErr != "" {
					workspaceSelectRedirectStdErr = info.RedirectStdErr
				}

				err = ExecuteShellCommand(
					atmosConfig,
					info.Command,
					[]string{"workspace", "select", info.TerraformWorkspace},
					componentPath,
					info.ComponentEnvList,
					info.DryRun,
					workspaceSelectRedirectStdErr,
				)
				if err != nil {
					// Check if it's an ExitCodeError with code 1 (workspace doesn't exist)
					var exitCodeErr errUtils.ExitCodeError
					if !errors.As(err, &exitCodeErr) || exitCodeErr.Code != 1 {
						// Different error or different exit code
						return err
					}
					// Workspace doesn't exist, try to create it
					err = ExecuteShellCommand(
						atmosConfig,
						info.Command,
						[]string{"workspace", "new", info.TerraformWorkspace},
						componentPath,
						info.ComponentEnvList,
						info.DryRun,
						info.RedirectStdErr,
					)
					if err != nil {
						return err
					}
				}
			}
		}
	}

	// Check if the terraform command requires a user interaction,
	// but it's running in a scripted environment (where a `tty` is not attached or `stdin` is not attached).
	if os.Stdin == nil && !u.SliceContainsString(info.AdditionalArgsAndFlags, autoApproveFlag) {
		if info.SubCommand == "apply" {
			return fmt.Errorf("%w: 'terraform apply' requires a user interaction, but no TTY is attached. Use 'terraform apply -auto-approve' or 'terraform deploy' instead",
				errUtils.ErrNoTty,
			)
		}
	}

	// Check `region` for `terraform import`.
	if info.SubCommand == "import" {
		if region, regionExist := info.ComponentVarsSection["region"].(string); regionExist {
			info.ComponentEnvList = append(info.ComponentEnvList, fmt.Sprintf("AWS_REGION=%s", region))
		}
	}

	// Execute the provided command (except for `terraform workspace` which was executed above).
	if !(info.SubCommand == "workspace" && info.SubCommand2 == "") {
		err = ExecuteShellCommand(
			atmosConfig,
			info.Command,
			allArgsAndFlags,
			componentPath,
			info.ComponentEnvList,
			info.DryRun,
			info.RedirectStdErr,
		)
		// Compute exitCode for upload, whether or not err is set.
		var exitCode int
		if err != nil {
			// Prefer our typed error to preserve exit codes from subcommands.
			var ec errUtils.ExitCodeError
			if errors.As(err, &ec) {
				exitCode = ec.Code
			} else {
				var osErr *osexec.ExitError
				if errors.As(err, &osErr) {
					exitCode = osErr.ExitCode()
				} else {
					exitCode = 1
				}
			}
		} else {
			exitCode = 0
		}

		// Upload plan status if requested.
		if uploadStatusFlag && shouldUploadStatus(&info) {
			client, cerr := pro.NewAtmosProAPIClientFromEnv(&atmosConfig)
			if cerr != nil {
				return cerr
			}
			gitRepo := &git.DefaultGitRepo{}
			if uerr := uploadStatus(&info, exitCode, client, gitRepo); uerr != nil {
				return uerr
			}
			// Treat 0 and 2 as success for plan uploads, but preserve exit code.
			if exitCode == 0 {
				return nil
			}
			if exitCode == 2 {
				// Exit code 2 is success for terraform plan but we must preserve it
				return errUtils.ExitCodeError{Code: 2}
			}
		}
		// For other commands or failure, return the original error.
		if err != nil {
			return err
		}
	}

	// Clean up.
	if info.SubCommand != "plan" && info.SubCommand != "show" && info.PlanFile == "" {
		planFilePath := constructTerraformComponentPlanfilePath(&atmosConfig, &info)
		if err := os.Remove(planFilePath); err != nil && !os.IsNotExist(err) {
			log.Trace("Failed to remove plan file during cleanup", "error", err, "file", planFilePath)
		}
	}

	if info.SubCommand == "apply" {
		varFilePath := constructTerraformComponentVarfilePath(&atmosConfig, &info)
		if err := os.Remove(varFilePath); err != nil && !os.IsNotExist(err) {
			log.Trace("Failed to remove var file during cleanup", "error", err, "file", varFilePath)
		}
	}

	return nil
}<|MERGE_RESOLUTION|>--- conflicted
+++ resolved
@@ -24,13 +24,10 @@
 
 	// Import backend provisioner to register S3 provisioner.
 	_ "github.com/cloudposse/atmos/pkg/provisioner/backend"
-<<<<<<< HEAD
-
-	"github.com/cloudposse/atmos/toolchain"
-=======
 	// Import workdir provisioner to register workdir provisioner.
 	provWorkdir "github.com/cloudposse/atmos/pkg/provisioner/workdir"
->>>>>>> b9e195ba
+
+	"github.com/cloudposse/atmos/toolchain"
 )
 
 const (
