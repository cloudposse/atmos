package exec

import (
	"fmt"
	"os"
	osexec "os/exec"
	"path/filepath"
	"strings"

	"github.com/pkg/errors"
	"github.com/spf13/cobra"

	cfg "github.com/cloudposse/atmos/pkg/config"
	"github.com/cloudposse/atmos/pkg/schema"
	u "github.com/cloudposse/atmos/pkg/utils"
)

const (
	autoApproveFlag           = "-auto-approve"
	outFlag                   = "-out"
	varFileFlag               = "-var-file"
	skipTerraformLockFileFlag = "--skip-lock-file"
	forceFlag                 = "--force"
)

// ExecuteTerraformCmd parses the provided arguments and flags and executes terraform commands
func ExecuteTerraformCmd(cmd *cobra.Command, args []string, additionalArgsAndFlags []string) error {
	info, err := ProcessCommandLineArgs("terraform", cmd, args, additionalArgsAndFlags)
	if err != nil {
		return err
	}
	return ExecuteTerraform(info)
}

<<<<<<< HEAD
func shouldProcessStacks(info *schema.ConfigAndStacksInfo) (bool, bool) {
	shouldProcess := true
	shouldCheckStack := true

	if info.SubCommand == "clean" {
		if info.ComponentFromArg == "" {
			shouldProcess = false
		}
		shouldCheckStack = info.Stack != ""
	}

	return shouldProcess, shouldCheckStack
}

func generateBackendConfig(atmosConfig *schema.AtmosConfiguration, info *schema.ConfigAndStacksInfo, workingDir string) error {
	// Auto-generate backend file
	if atmosConfig.Components.Terraform.AutoGenerateBackendFile {
		backendFileName := filepath.Join(workingDir, "backend.tf.json")

		u.LogDebug("\nWriting the backend config to file:")
		u.LogDebug(backendFileName)

		if !info.DryRun {
			componentBackendConfig, err := generateComponentBackendConfig(info.ComponentBackendType, info.ComponentBackendSection, info.TerraformWorkspace)
			if err != nil {
				return err
			}

			err = u.WriteToFileAsJSON(backendFileName, componentBackendConfig, 0o644)
			if err != nil {
				return err
			}
		}
	}

	return nil
}

func generateProviderOverrides(atmosConfig *schema.AtmosConfiguration, info *schema.ConfigAndStacksInfo, workingDir string) error {
	// Generate `providers_override.tf.json` file if the `providers` section is configured
	if len(info.ComponentProvidersSection) > 0 {
		providerOverrideFileName := filepath.Join(workingDir, "providers_override.tf.json")

		u.LogDebug("\nWriting the provider overrides to file:")
		u.LogDebug(providerOverrideFileName)

		if !info.DryRun {
			providerOverrides := generateComponentProviderOverrides(info.ComponentProvidersSection)
			err := u.WriteToFileAsJSON(providerOverrideFileName, providerOverrides, 0o644)
			return err
		}
	}
	return nil
}

=======
>>>>>>> ccb55ec5
// ExecuteTerraform executes terraform commands
func ExecuteTerraform(info schema.ConfigAndStacksInfo) error {
	atmosConfig, err := cfg.InitCliConfig(info, true)
	if err != nil {
		return err
	}

	if info.NeedHelp {
		return nil
	}

	if info.SubCommand == "version" {
		return ExecuteShellCommand(atmosConfig,
			"terraform",
			[]string{info.SubCommand},
			"",
			nil,
			false,
			info.RedirectStdErr)
	}

	// Skip stack processing when cleaning with --force flag to allow cleaning without requiring stack configuration
	shouldProcessStacks, shouldCheckStack := shouldProcessStacks(&info)

	if shouldProcessStacks {
		processTemplatesAndYamlFunctions := needProcessTemplatesAndYamlFunctions(info.SubCommand)
		info, err = ProcessStacks(atmosConfig, info, shouldCheckStack, processTemplatesAndYamlFunctions, processTemplatesAndYamlFunctions, nil)
		if err != nil {
			return err
		}

		if len(info.Stack) < 1 && shouldCheckStack {
			return errors.New("stack must be specified for the terraform command")
		}
	}

	if !info.ComponentIsEnabled && info.SubCommand != "clean" {
		u.LogInfo(fmt.Sprintf("component '%s' is not enabled and skipped", info.ComponentFromArg))
		return nil
	}

	err = checkTerraformConfig(atmosConfig)
	if err != nil {
		return err
	}

	// Check if the component (or base component) exists as Terraform component
	componentPath := filepath.Join(atmosConfig.TerraformDirAbsolutePath, info.ComponentFolderPrefix, info.FinalComponent)
	componentPathExists, err := u.IsDirectory(componentPath)
	if err != nil || !componentPathExists {
		return fmt.Errorf("'%s' points to the Terraform component '%s', but it does not exist in '%s'",
			info.ComponentFromArg,
			info.FinalComponent,
			filepath.Join(atmosConfig.Components.Terraform.BasePath, info.ComponentFolderPrefix),
		)
	}

	// Check if the component is allowed to be provisioned (`metadata.type` attribute is not set to `abstract`)
	if (info.SubCommand == "plan" || info.SubCommand == "apply" || info.SubCommand == "deploy" || info.SubCommand == "workspace") && info.ComponentIsAbstract {
		return fmt.Errorf("abstract component '%s' cannot be provisioned since it's explicitly prohibited from being deployed "+
			"by 'metadata.type: abstract' attribute", filepath.Join(info.ComponentFolderPrefix, info.Component))
	}

	// Check if the component is locked (`metadata.locked` is set to true)
	if info.ComponentIsLocked {
		// Allow read-only commands, block modification commands
		switch info.SubCommand {
		case "apply", "deploy", "destroy", "import", "state", "taint", "untaint":
			return fmt.Errorf("component '%s' is locked and cannot be modified (metadata.locked = true)",
				filepath.Join(info.ComponentFolderPrefix, info.Component))
		}
	}

	if info.SubCommand == "clean" {
		err := handleCleanSubCommand(info, componentPath, atmosConfig)
		if err != nil {
			u.LogDebug(fmt.Errorf("error cleaning the terraform component: %v", err).Error())
			return err
		}
		return nil
	}

	varFile := constructTerraformComponentVarfileName(info)
	planFile := constructTerraformComponentPlanfileName(info)

	// Print component variables and write to file
	// Don't process variables when executing `terraform workspace` commands
	if info.SubCommand != "workspace" {
		u.LogDebug(fmt.Sprintf("\nVariables for the component '%s' in the stack '%s':", info.ComponentFromArg, info.Stack))
		if atmosConfig.Logs.Level == u.LogLevelTrace || atmosConfig.Logs.Level == u.LogLevelDebug {
			err = u.PrintAsYAMLToFileDescriptor(atmosConfig, info.ComponentVarsSection)
			if err != nil {
				return err
			}
		}

		// Write variables to a file (only if we are not using the previously generated terraform plan)
		if !info.UseTerraformPlan {
			var varFilePath, varFileNameFromArg string

			// Handle `terraform varfile` and `terraform write varfile` legacy commands
			if info.SubCommand == "varfile" || (info.SubCommand == "write" && info.SubCommand2 == "varfile") {
				if len(info.AdditionalArgsAndFlags) == 2 {
					fileFlag := info.AdditionalArgsAndFlags[0]
					if fileFlag == "-f" || fileFlag == "--file" {
						varFileNameFromArg = info.AdditionalArgsAndFlags[1]
					}
				}
			}

			if len(varFileNameFromArg) > 0 {
				varFilePath = varFileNameFromArg
			} else {
				varFilePath = constructTerraformComponentVarfilePath(atmosConfig, info)
			}

			u.LogDebug("Writing the variables to file:")
			u.LogDebug(varFilePath)

			if !info.DryRun {
				err = u.WriteToFileAsJSON(varFilePath, info.ComponentVarsSection, 0o644)
				if err != nil {
					return err
				}
			}
		}

		/*
		   Variables provided on the command line
		   https://developer.hashicorp.com/terraform/language/values/variables#variables-on-the-command-line
		   Terraform processes variables in the following order of precedence (from highest to lowest):
		     - Explicit -var flags: these have the highest priority and will override any other variable values, including those in --var-file
		     - Variables in --var-file: values in a variable file specified with --var-file override default values set in the Terraform configuration
		     - Environment variables: variables set as environment variables using the TF_VAR_ prefix
		     - Default values in the configuration file: these have the lowest priority
		*/
		if cliVars, ok := info.ComponentSection[cfg.TerraformCliVarsSectionName].(map[string]any); ok && len(cliVars) > 0 {
			u.LogDebug("\nCLI variables (will override the variables defined in the stack manifests):")
			if atmosConfig.Logs.Level == u.LogLevelTrace || atmosConfig.Logs.Level == u.LogLevelDebug {
				err = u.PrintAsYAMLToFileDescriptor(atmosConfig, cliVars)
				if err != nil {
					return err
				}
			}
		}
	}

	// Handle `terraform varfile` and `terraform write varfile` legacy commands
	if info.SubCommand == "varfile" || (info.SubCommand == "write" && info.SubCommand2 == "varfile") {
		return nil
	}

	// Check if component 'settings.validation' section is specified and validate the component
	valid, err := ValidateComponent(
		atmosConfig,
		info.ComponentFromArg,
		info.ComponentSection,
		"",
		"",
		nil,
		0,
	)
	if err != nil {
		return err
	}

	if !valid {
		return fmt.Errorf("\nComponent '%s' did not pass the validation policies.\n", info.ComponentFromArg)
	}

	// Component working directory
	workingDir := constructTerraformComponentWorkingDir(atmosConfig, info)

	err = generateBackendConfig(&atmosConfig, &info, workingDir)
	if err != nil {
		return err
	}

	err = generateProviderOverrides(&atmosConfig, &info, workingDir)
	if err != nil {
		return err
	}

	// Check for any Terraform environment variables that might conflict with Atmos
	for _, envVar := range os.Environ() {
		if strings.HasPrefix(envVar, "TF_") {
			varName := strings.SplitN(envVar, "=", 2)[0]
			u.LogWarning(fmt.Sprintf("detected '%s' set in the environment; this may interfere with Atmos's control of Terraform.", varName))
		}
	}

	// Set `TF_IN_AUTOMATION` ENV var to `true` to suppress verbose instructions after terraform commands
	// https://developer.hashicorp.com/terraform/cli/config/environment-variables#tf_in_automation
	info.ComponentEnvList = append(info.ComponentEnvList, "TF_IN_AUTOMATION=true")

	// Set 'TF_APPEND_USER_AGENT' ENV var based on precedence
	// Precedence: Environment Variable > atmos.yaml > Default
	appendUserAgent := atmosConfig.Components.Terraform.AppendUserAgent
	if envUA, exists := os.LookupEnv("TF_APPEND_USER_AGENT"); exists && envUA != "" {
		appendUserAgent = envUA
	}
	if appendUserAgent != "" {
		info.ComponentEnvList = append(info.ComponentEnvList, fmt.Sprintf("TF_APPEND_USER_AGENT=%s", appendUserAgent))
	}

	// Print ENV vars if they are found in the component's stack config
	if len(info.ComponentEnvList) > 0 {
		u.LogDebug("\nUsing ENV vars:")
		for _, v := range info.ComponentEnvList {
			u.LogDebug(v)
		}
	}

	// Run `terraform init` before running other commands
	runTerraformInit := true
	if info.SubCommand == "init" ||
		info.SubCommand == "clean" ||
		(info.SubCommand == "deploy" && !atmosConfig.Components.Terraform.DeployRunInit) {
		runTerraformInit = false
	}

	if info.SkipInit {
		u.LogDebug("Skipping over 'terraform init' due to '--skip-init' flag being passed")
		runTerraformInit = false
	}

	if runTerraformInit {
		initCommandWithArguments := []string{"init"}
		if info.SubCommand == "workspace" || atmosConfig.Components.Terraform.InitRunReconfigure {
			initCommandWithArguments = []string{"init", "-reconfigure"}
		}

		// Before executing `terraform init`, delete the `.terraform/environment` file from the component directory
		cleanTerraformWorkspace(atmosConfig, componentPath)

		err = ExecuteShellCommand(
			atmosConfig,
			info.Command,
			initCommandWithArguments,
			componentPath,
			info.ComponentEnvList,
			info.DryRun,
			info.RedirectStdErr,
		)
		if err != nil {
			return err
		}
	}

	// Handle `terraform deploy` custom command
	if info.SubCommand == "deploy" {
		info.SubCommand = "apply"
		if !info.UseTerraformPlan && !u.SliceContainsString(info.AdditionalArgsAndFlags, autoApproveFlag) {
			info.AdditionalArgsAndFlags = append(info.AdditionalArgsAndFlags, autoApproveFlag)
		}
	}

	// Handle atmosConfig.Components.Terraform.ApplyAutoApprove flag
	if info.SubCommand == "apply" && atmosConfig.Components.Terraform.ApplyAutoApprove && !info.UseTerraformPlan {
		if !u.SliceContainsString(info.AdditionalArgsAndFlags, autoApproveFlag) {
			info.AdditionalArgsAndFlags = append(info.AdditionalArgsAndFlags, autoApproveFlag)
		}
	}

	// Print command info
	u.LogDebug("\nCommand info:")
	u.LogDebug("Terraform binary: " + info.Command)

	if info.SubCommand2 == "" {
		u.LogDebug(fmt.Sprintf("Terraform command: %s", info.SubCommand))
	} else {
		u.LogDebug(fmt.Sprintf("Terraform command: %s %s", info.SubCommand, info.SubCommand2))
	}

	u.LogDebug(fmt.Sprintf("Arguments and flags: %v", info.AdditionalArgsAndFlags))
	u.LogDebug("Component: " + info.ComponentFromArg)

	if len(info.BaseComponentPath) > 0 {
		u.LogDebug("Terraform component: " + info.BaseComponentPath)
	}

	if len(info.ComponentInheritanceChain) > 0 {
		u.LogDebug("Inheritance: " + info.ComponentFromArg + " -> " + strings.Join(info.ComponentInheritanceChain, " -> "))
	}

	if info.Stack == info.StackFromArg {
		u.LogDebug("Stack: " + info.StackFromArg)
	} else {
		u.LogDebug("Stack: " + info.StackFromArg)
		u.LogDebug("Stack path: " + filepath.Join(atmosConfig.BasePath, atmosConfig.Stacks.BasePath, info.Stack))
	}

	u.LogDebug(fmt.Sprintf("Working dir: %s", workingDir))

	allArgsAndFlags := strings.Fields(info.SubCommand)

	switch info.SubCommand {
	case "plan":
		// Add varfile
		allArgsAndFlags = append(allArgsAndFlags, []string{varFileFlag, varFile}...)
		// Add planfile
		if !u.SliceContainsString(info.AdditionalArgsAndFlags, outFlag) &&
			!u.SliceContainsStringHasPrefix(info.AdditionalArgsAndFlags, outFlag+"=") {
			allArgsAndFlags = append(allArgsAndFlags, []string{outFlag, planFile}...)
		}
	case "destroy":
		allArgsAndFlags = append(allArgsAndFlags, []string{varFileFlag, varFile}...)
	case "import":
		allArgsAndFlags = append(allArgsAndFlags, []string{varFileFlag, varFile}...)
	case "refresh":
		allArgsAndFlags = append(allArgsAndFlags, []string{varFileFlag, varFile}...)
	case "apply":
		if !info.UseTerraformPlan {
			allArgsAndFlags = append(allArgsAndFlags, []string{varFileFlag, varFile}...)
		}
	case "init":
		// Before executing `terraform init`, delete the `.terraform/environment` file from the component directory
		cleanTerraformWorkspace(atmosConfig, componentPath)

		if atmosConfig.Components.Terraform.InitRunReconfigure {
			allArgsAndFlags = append(allArgsAndFlags, []string{"-reconfigure"}...)
		}
	case "workspace":
		if info.SubCommand2 == "list" || info.SubCommand2 == "show" {
			allArgsAndFlags = append(allArgsAndFlags, []string{info.SubCommand2}...)
		} else if info.SubCommand2 != "" {
			allArgsAndFlags = append(allArgsAndFlags, []string{info.SubCommand2, info.TerraformWorkspace}...)
		}
	}

	allArgsAndFlags = append(allArgsAndFlags, info.AdditionalArgsAndFlags...)

	// Add any args we're generating -- terraform is picky about ordering flags
	// and args, so these args need to go after any flags, including those
	// specified in AdditionalArgsAndFlags.
	if info.SubCommand == "apply" && info.UseTerraformPlan {
		if info.PlanFile != "" {
			// If the planfile name was passed on the command line, use it
			allArgsAndFlags = append(allArgsAndFlags, []string{info.PlanFile}...)
		} else {
			// Otherwise, use the planfile name what is autogenerated by Atmos
			allArgsAndFlags = append(allArgsAndFlags, []string{planFile}...)
		}
	}

	// Run `terraform workspace` before executing other terraform commands
	// only if the `TF_WORKSPACE` environment variable is not set by the caller
	if info.SubCommand != "init" && !(info.SubCommand == "workspace" && info.SubCommand2 != "") {
		tfWorkspaceEnvVar := os.Getenv("TF_WORKSPACE")

		if tfWorkspaceEnvVar == "" {
			workspaceSelectRedirectStdErr := "/dev/stdout"

			// If `--redirect-stderr` flag is not passed, always redirect `stderr` to `stdout` for `terraform workspace select` command
			if info.RedirectStdErr != "" {
				workspaceSelectRedirectStdErr = info.RedirectStdErr
			}

			err = ExecuteShellCommand(
				atmosConfig,
				info.Command,
				[]string{"workspace", "select", info.TerraformWorkspace},
				componentPath,
				info.ComponentEnvList,
				info.DryRun,
				workspaceSelectRedirectStdErr,
			)
			if err != nil {
				var osErr *osexec.ExitError
				ok := errors.As(err, &osErr)
				if !ok || osErr.ExitCode() != 1 {
					// err is not a non-zero exit code or err is not exit code 1, which we are expecting
					return err
				}
				err = ExecuteShellCommand(
					atmosConfig,
					info.Command,
					[]string{"workspace", "new", info.TerraformWorkspace},
					componentPath,
					info.ComponentEnvList,
					info.DryRun,
					info.RedirectStdErr,
				)
				if err != nil {
					return err
				}
			}
		}
	}

	// Check if the terraform command requires a user interaction,
	// but it's running in a scripted environment (where a `tty` is not attached or `stdin` is not attached)
	if os.Stdin == nil && !u.SliceContainsString(info.AdditionalArgsAndFlags, autoApproveFlag) {
		errorMessage := ""

		if info.SubCommand == "apply" {
			errorMessage = "'terraform apply' requires a user interaction, but it's running without `tty` or `stdin` attached." +
				"\nUse 'terraform apply -auto-approve' or 'terraform deploy' instead."
		}

		if errorMessage != "" {
			return errors.New(errorMessage)
		}
	}

	// Check `region` for `terraform import`
	if info.SubCommand == "import" {
		if region, regionExist := info.ComponentVarsSection["region"].(string); regionExist {
			info.ComponentEnvList = append(info.ComponentEnvList, fmt.Sprintf("AWS_REGION=%s", region))
		}
	}

	// Execute `terraform shell` command
	if info.SubCommand == "shell" {
		err = execTerraformShellCommand(
			atmosConfig,
			info.ComponentFromArg,
			info.Stack,
			info.ComponentEnvList,
			varFile,
			workingDir,
			info.TerraformWorkspace,
			componentPath,
		)
		if err != nil {
			return err
		}
		return nil
	}

	// Execute the provided command (except for `terraform workspace` which was executed above)
	if !(info.SubCommand == "workspace" && info.SubCommand2 == "") {
		err = ExecuteShellCommand(
			atmosConfig,
			info.Command,
			allArgsAndFlags,
			componentPath,
			info.ComponentEnvList,
			info.DryRun,
			info.RedirectStdErr,
		)
		if err != nil {
			return err
		}
	}

	// Clean up
	if info.SubCommand != "plan" && info.SubCommand != "show" && info.PlanFile == "" {
		planFilePath := constructTerraformComponentPlanfilePath(atmosConfig, info)
		_ = os.Remove(planFilePath)
	}

	if info.SubCommand == "apply" {
		varFilePath := constructTerraformComponentVarfilePath(atmosConfig, info)
		_ = os.Remove(varFilePath)
	}

	return nil
}<|MERGE_RESOLUTION|>--- conflicted
+++ resolved
@@ -32,64 +32,6 @@
 	return ExecuteTerraform(info)
 }
 
-<<<<<<< HEAD
-func shouldProcessStacks(info *schema.ConfigAndStacksInfo) (bool, bool) {
-	shouldProcess := true
-	shouldCheckStack := true
-
-	if info.SubCommand == "clean" {
-		if info.ComponentFromArg == "" {
-			shouldProcess = false
-		}
-		shouldCheckStack = info.Stack != ""
-	}
-
-	return shouldProcess, shouldCheckStack
-}
-
-func generateBackendConfig(atmosConfig *schema.AtmosConfiguration, info *schema.ConfigAndStacksInfo, workingDir string) error {
-	// Auto-generate backend file
-	if atmosConfig.Components.Terraform.AutoGenerateBackendFile {
-		backendFileName := filepath.Join(workingDir, "backend.tf.json")
-
-		u.LogDebug("\nWriting the backend config to file:")
-		u.LogDebug(backendFileName)
-
-		if !info.DryRun {
-			componentBackendConfig, err := generateComponentBackendConfig(info.ComponentBackendType, info.ComponentBackendSection, info.TerraformWorkspace)
-			if err != nil {
-				return err
-			}
-
-			err = u.WriteToFileAsJSON(backendFileName, componentBackendConfig, 0o644)
-			if err != nil {
-				return err
-			}
-		}
-	}
-
-	return nil
-}
-
-func generateProviderOverrides(atmosConfig *schema.AtmosConfiguration, info *schema.ConfigAndStacksInfo, workingDir string) error {
-	// Generate `providers_override.tf.json` file if the `providers` section is configured
-	if len(info.ComponentProvidersSection) > 0 {
-		providerOverrideFileName := filepath.Join(workingDir, "providers_override.tf.json")
-
-		u.LogDebug("\nWriting the provider overrides to file:")
-		u.LogDebug(providerOverrideFileName)
-
-		if !info.DryRun {
-			providerOverrides := generateComponentProviderOverrides(info.ComponentProvidersSection)
-			err := u.WriteToFileAsJSON(providerOverrideFileName, providerOverrides, 0o644)
-			return err
-		}
-	}
-	return nil
-}
-
-=======
->>>>>>> ccb55ec5
 // ExecuteTerraform executes terraform commands
 func ExecuteTerraform(info schema.ConfigAndStacksInfo) error {
 	atmosConfig, err := cfg.InitCliConfig(info, true)
