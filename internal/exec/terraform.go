--- conflicted
+++ resolved
@@ -132,11 +132,7 @@
 	// Print component variables and write to file
 	// Don't process variables when executing `terraform workspace` commands.
 	if info.SubCommand != "workspace" {
-<<<<<<< HEAD
-		log.Debug("Variables for component in stack", "component", info.ComponentFromArg, "stack", info.Stack)
-=======
 		log.Debug("Variables for the component in the stack", "component", info.ComponentFromArg, "stack", info.Stack)
->>>>>>> bac65917
 		if atmosConfig.Logs.Level == u.LogLevelTrace || atmosConfig.Logs.Level == u.LogLevelDebug {
 			err = u.PrintAsYAMLToFileDescriptor(&atmosConfig, info.ComponentVarsSection)
 			if err != nil {
@@ -164,11 +160,7 @@
 				varFilePath = constructTerraformComponentVarfilePath(atmosConfig, info)
 			}
 
-<<<<<<< HEAD
-			log.Debug("Writing the variables to file", "file", varFilePath)
-=======
 			log.Debug("Writing the variables", "file", varFilePath)
->>>>>>> bac65917
 
 			if !info.DryRun {
 				err = u.WriteToFileAsJSON(varFilePath, info.ComponentVarsSection, 0o644)
@@ -293,11 +285,7 @@
 
 	// Print ENV vars if they are found in the component's stack config
 	if len(info.ComponentEnvList) > 0 {
-<<<<<<< HEAD
-		log.Debug("\nUsing ENV vars:")
-=======
 		log.Debug("Using ENV vars:")
->>>>>>> bac65917
 		for _, v := range info.ComponentEnvList {
 			log.Debug(v)
 		}
