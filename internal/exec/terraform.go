package exec

import (
	"fmt"
	"os"
	osexec "os/exec"
	"path/filepath"
	"strings"

	"github.com/pkg/errors"
	"github.com/spf13/cobra"

	tuiUtils "github.com/cloudposse/atmos/internal/tui/utils"
	cfg "github.com/cloudposse/atmos/pkg/config"
	"github.com/cloudposse/atmos/pkg/schema"
	u "github.com/cloudposse/atmos/pkg/utils"
)

const (
	autoApproveFlag           = "-auto-approve"
	outFlag                   = "-out"
	varFileFlag               = "-var-file"
	skipTerraformLockFileFlag = "--skip-lock-file"
	everythingFlag            = "--everything"
	forceFlag                 = "--force"
)

// ExecuteTerraformCmd parses the provided arguments and flags and executes terraform commands
func ExecuteTerraformCmd(cmd *cobra.Command, args []string, additionalArgsAndFlags []string) error {
	info, err := processCommandLineArgs("terraform", cmd, args, additionalArgsAndFlags)
	if err != nil {
		return err
	}
	return ExecuteTerraform(info)
}

// ExecuteTerraform executes terraform commands
func ExecuteTerraform(info schema.ConfigAndStacksInfo) error {
	// For help commands and empty subcommand, we don't need to process stacks
	if info.NeedHelp || info.SubCommand == cfg.HelpFlag1 || info.SubCommand == cfg.HelpFlag2 || info.SubCommand == "" {
		cliConfig, err := cfg.InitCliConfig(info, false)
		if err != nil {
			return err
		}

		fmt.Println()
		err = tuiUtils.PrintStyledText("ATMOS")
		if err != nil {
			return err
		}

		err = processHelp(cliConfig, "terraform", "")
		if err != nil {
			return err
		}
		fmt.Println()
		return nil
	}

<<<<<<< HEAD
	// For all other commands, we need to process stacks
	cliConfig, err := cfg.InitCliConfig(info, true)
	if err != nil {
		return err
	}

	info, err = ProcessStacks(cliConfig, info, true, true)
	if err != nil {
		return err
	}

	if info.ComponentFromArg == "" {
		return errors.New("component must be specified")
	}

	if len(info.Stack) < 1 {
		return errors.New("stack must be specified")
=======
	shouldProcessStacks := true
	shouldCheckStack := true
	// Skip stack processing when cleaning with --everything or --force flags to allow
	// cleaning without requiring stack configuration
	if info.SubCommand == "clean" &&
		(u.SliceContainsString(info.AdditionalArgsAndFlags, everythingFlag) ||
			u.SliceContainsString(info.AdditionalArgsAndFlags, forceFlag)) {
		if info.ComponentFromArg == "" {
			shouldProcessStacks = false
		}

		shouldCheckStack = info.Stack != ""

	}

	if shouldProcessStacks {
		info, err = ProcessStacks(cliConfig, info, shouldCheckStack, true)
		if err != nil {
			return err
		}
		if len(info.Stack) < 1 && shouldCheckStack {
			return errors.New("stack must be specified when not using --everything or --force flags")
		}
>>>>>>> 31d7c5e4
	}

	if !info.ComponentIsEnabled {
		u.LogInfo(cliConfig, fmt.Sprintf("component '%s' is not enabled and skipped", info.ComponentFromArg))
		return nil
	}

	err = checkTerraformConfig(cliConfig)
	if err != nil {
		return err
	}
	// Check if the component (or base component) exists as Terraform component
	componentPath := filepath.Join(cliConfig.TerraformDirAbsolutePath, info.ComponentFolderPrefix, info.FinalComponent)
	componentPathExists, err := u.IsDirectory(componentPath)
	if err != nil || !componentPathExists {
		return fmt.Errorf("'%s' points to the Terraform component '%s', but it does not exist in '%s'",
			info.ComponentFromArg,
			info.FinalComponent,
			filepath.Join(cliConfig.Components.Terraform.BasePath, info.ComponentFolderPrefix),
		)
	}

	// Check if the component is allowed to be provisioned (`metadata.type` attribute is not set to `abstract`)
	if (info.SubCommand == "plan" || info.SubCommand == "apply" || info.SubCommand == "deploy" || info.SubCommand == "workspace") && info.ComponentIsAbstract {
		return fmt.Errorf("abstract component '%s' cannot be provisioned since it's explicitly prohibited from being deployed "+
			"by 'metadata.type: abstract' attribute", filepath.Join(info.ComponentFolderPrefix, info.Component))
	}

	if info.SubCommand == "clean" {
		err := handleCleanSubCommand(info, componentPath, cliConfig)
		if err != nil {
			u.LogTrace(cliConfig, fmt.Errorf("error cleaning the terraform component: %v", err).Error())
			return err
		}
		return nil
	}
	varFile := constructTerraformComponentVarfileName(info)
	planFile := constructTerraformComponentPlanfileName(info)
	// Print component variables and write to file
	// Don't process variables when executing `terraform workspace` commands
	if info.SubCommand != "workspace" {
		u.LogDebug(cliConfig, fmt.Sprintf("\nVariables for the component '%s' in the stack '%s':", info.ComponentFromArg, info.Stack))

		if cliConfig.Logs.Level == u.LogLevelTrace || cliConfig.Logs.Level == u.LogLevelDebug {
			err = u.PrintAsYAMLToFileDescriptor(cliConfig, info.ComponentVarsSection)
			if err != nil {
				return err
			}
		}

		// Write variables to a file (only if we are not using the previously generated terraform plan)
		if !info.UseTerraformPlan {
			var varFilePath, varFileNameFromArg string

			// Handle `terraform varfile` and `terraform write varfile` legacy commands
			if info.SubCommand == "varfile" || (info.SubCommand == "write" && info.SubCommand2 == "varfile") {
				if len(info.AdditionalArgsAndFlags) == 2 {
					fileFlag := info.AdditionalArgsAndFlags[0]
					if fileFlag == "-f" || fileFlag == "--file" {
						varFileNameFromArg = info.AdditionalArgsAndFlags[1]
					}
				}
			}

			if len(varFileNameFromArg) > 0 {
				varFilePath = varFileNameFromArg
			} else {
				varFilePath = constructTerraformComponentVarfilePath(cliConfig, info)
			}

			u.LogDebug(cliConfig, "Writing the variables to file:")
			u.LogDebug(cliConfig, varFilePath)

			if !info.DryRun {
				err = u.WriteToFileAsJSON(varFilePath, info.ComponentVarsSection, 0644)
				if err != nil {
					return err
				}
			}
		}
	}

	// Handle `terraform varfile` and `terraform write varfile` legacy commands
	if info.SubCommand == "varfile" || (info.SubCommand == "write" && info.SubCommand2 == "varfile") {
		return nil
	}

	// Check if component 'settings.validation' section is specified and validate the component
	valid, err := ValidateComponent(cliConfig, info.ComponentFromArg, info.ComponentSection, "", "", nil, 0)
	if err != nil {
		return err
	}
	if !valid {
		return fmt.Errorf("\nComponent '%s' did not pass the validation policies.\n", info.ComponentFromArg)
	}

	// Component working directory
	workingDir := constructTerraformComponentWorkingDir(cliConfig, info)

	// Auto-generate backend file
	if cliConfig.Components.Terraform.AutoGenerateBackendFile {
		backendFileName := filepath.Join(workingDir, "backend.tf.json")

		u.LogDebug(cliConfig, "\nWriting the backend config to file:")
		u.LogDebug(cliConfig, backendFileName)

		if !info.DryRun {
			componentBackendConfig, err := generateComponentBackendConfig(info.ComponentBackendType, info.ComponentBackendSection, info.TerraformWorkspace)
			if err != nil {
				return err
			}

			err = u.WriteToFileAsJSON(backendFileName, componentBackendConfig, 0644)
			if err != nil {
				return err
			}
		}
	}

	// Generate `providers_override.tf.json` file if the `providers` section is configured
	if len(info.ComponentProvidersSection) > 0 {
		providerOverrideFileName := filepath.Join(workingDir, "providers_override.tf.json")

		u.LogDebug(cliConfig, "\nWriting the provider overrides to file:")
		u.LogDebug(cliConfig, providerOverrideFileName)

		if !info.DryRun {
			var providerOverrides = generateComponentProviderOverrides(info.ComponentProvidersSection)
			err = u.WriteToFileAsJSON(providerOverrideFileName, providerOverrides, 0644)
			if err != nil {
				return err
			}
		}
	}

	// Set `TF_IN_AUTOMATION` ENV var to `true` to suppress verbose instructions after terraform commands
	// https://developer.hashicorp.com/terraform/cli/config/environment-variables#tf_in_automation
	info.ComponentEnvList = append(info.ComponentEnvList, "TF_IN_AUTOMATION=true")

	// Set 'TF_APPEND_USER_AGENT' ENV var based on precedence
	// Precedence: Environment Variable > atmos.yaml > Default
	appendUserAgent := cliConfig.Components.Terraform.AppendUserAgent
	if envUA, exists := os.LookupEnv("TF_APPEND_USER_AGENT"); exists && envUA != "" {
		appendUserAgent = envUA
	}
	if appendUserAgent != "" {
		info.ComponentEnvList = append(info.ComponentEnvList, fmt.Sprintf("TF_APPEND_USER_AGENT=%s", appendUserAgent))
	}

	// Print ENV vars if they are found in the component's stack config
	if len(info.ComponentEnvList) > 0 {
		u.LogDebug(cliConfig, "\nUsing ENV vars:")
		for _, v := range info.ComponentEnvList {
			u.LogDebug(cliConfig, v)
		}
	}

	// Run `terraform init` before running other commands
	runTerraformInit := true
	if info.SubCommand == "init" ||
		info.SubCommand == "clean" ||
		(info.SubCommand == "deploy" && !cliConfig.Components.Terraform.DeployRunInit) {
		runTerraformInit = false
	}

	if info.SkipInit {
		u.LogDebug(cliConfig, "Skipping over 'terraform init' due to '--skip-init' flag being passed")
		runTerraformInit = false
	}

	if runTerraformInit {
		initCommandWithArguments := []string{"init"}
		if info.SubCommand == "workspace" || cliConfig.Components.Terraform.InitRunReconfigure {
			initCommandWithArguments = []string{"init", "-reconfigure"}
		}

		// Before executing `terraform init`, delete the `.terraform/environment` file from the component directory
		cleanTerraformWorkspace(cliConfig, componentPath)

		err = ExecuteShellCommand(
			cliConfig,
			info.Command,
			initCommandWithArguments,
			componentPath,
			info.ComponentEnvList,
			info.DryRun,
			info.RedirectStdErr,
		)
		if err != nil {
			return err
		}
	}

	// Handle `terraform deploy` custom command
	if info.SubCommand == "deploy" {
		info.SubCommand = "apply"
		if !info.UseTerraformPlan && !u.SliceContainsString(info.AdditionalArgsAndFlags, autoApproveFlag) {
			info.AdditionalArgsAndFlags = append(info.AdditionalArgsAndFlags, autoApproveFlag)
		}
	}

	// Handle cliConfig.Components.Terraform.ApplyAutoApprove flag
	if info.SubCommand == "apply" && cliConfig.Components.Terraform.ApplyAutoApprove && !info.UseTerraformPlan {
		if !u.SliceContainsString(info.AdditionalArgsAndFlags, autoApproveFlag) {
			info.AdditionalArgsAndFlags = append(info.AdditionalArgsAndFlags, autoApproveFlag)
		}
	}

	// Print command info
	u.LogDebug(cliConfig, "\nCommand info:")
	u.LogDebug(cliConfig, "Terraform binary: "+info.Command)

	if info.SubCommand2 == "" {
		u.LogDebug(cliConfig, fmt.Sprintf("Terraform command: %s", info.SubCommand))
	} else {
		u.LogDebug(cliConfig, fmt.Sprintf("Terraform command: %s %s", info.SubCommand, info.SubCommand2))
	}

	u.LogDebug(cliConfig, fmt.Sprintf("Arguments and flags: %v", info.AdditionalArgsAndFlags))
	u.LogDebug(cliConfig, "Component: "+info.ComponentFromArg)

	if len(info.BaseComponentPath) > 0 {
		u.LogDebug(cliConfig, "Terraform component: "+info.BaseComponentPath)
	}

	if len(info.ComponentInheritanceChain) > 0 {
		u.LogDebug(cliConfig, "Inheritance: "+info.ComponentFromArg+" -> "+strings.Join(info.ComponentInheritanceChain, " -> "))
	}

	if info.Stack == info.StackFromArg {
		u.LogDebug(cliConfig, "Stack: "+info.StackFromArg)
	} else {
		u.LogDebug(cliConfig, "Stack: "+info.StackFromArg)
		u.LogDebug(cliConfig, "Stack path: "+filepath.Join(cliConfig.BasePath, cliConfig.Stacks.BasePath, info.Stack))
	}

	u.LogDebug(cliConfig, fmt.Sprintf("Working dir: %s", workingDir))

	allArgsAndFlags := strings.Fields(info.SubCommand)

	switch info.SubCommand {
	case "plan":
		// Add varfile
		allArgsAndFlags = append(allArgsAndFlags, []string{varFileFlag, varFile}...)
		// Add planfile
		if !u.SliceContainsString(info.AdditionalArgsAndFlags, outFlag) &&
			!u.SliceContainsStringHasPrefix(info.AdditionalArgsAndFlags, outFlag+"=") {
			allArgsAndFlags = append(allArgsAndFlags, []string{outFlag, planFile}...)
		}
	case "destroy":
		allArgsAndFlags = append(allArgsAndFlags, []string{varFileFlag, varFile}...)
	case "import":
		allArgsAndFlags = append(allArgsAndFlags, []string{varFileFlag, varFile}...)
	case "refresh":
		allArgsAndFlags = append(allArgsAndFlags, []string{varFileFlag, varFile}...)
	case "apply":
		if !info.UseTerraformPlan {
			allArgsAndFlags = append(allArgsAndFlags, []string{varFileFlag, varFile}...)
		}
	case "init":
		// Before executing `terraform init`, delete the `.terraform/environment` file from the component directory
		cleanTerraformWorkspace(cliConfig, componentPath)

		if cliConfig.Components.Terraform.InitRunReconfigure {
			allArgsAndFlags = append(allArgsAndFlags, []string{"-reconfigure"}...)
		}
	case "workspace":
		if info.SubCommand2 == "list" || info.SubCommand2 == "show" {
			allArgsAndFlags = append(allArgsAndFlags, []string{info.SubCommand2}...)
		} else if info.SubCommand2 != "" {
			allArgsAndFlags = append(allArgsAndFlags, []string{info.SubCommand2, info.TerraformWorkspace}...)
		}
	}

	allArgsAndFlags = append(allArgsAndFlags, info.AdditionalArgsAndFlags...)

	// Add any args we're generating -- terraform is picky about ordering flags
	// and args, so these args need to go after any flags, including those
	// specified in AdditionalArgsAndFlags.
	if info.SubCommand == "apply" && info.UseTerraformPlan {
		if info.PlanFile != "" {
			// If the planfile name was passed on the command line, use it
			allArgsAndFlags = append(allArgsAndFlags, []string{info.PlanFile}...)
		} else {
			// Otherwise, use the planfile name what is autogenerated by Atmos
			allArgsAndFlags = append(allArgsAndFlags, []string{planFile}...)
		}
	}

	// Run `terraform workspace` before executing other terraform commands
	// only if the `TF_WORKSPACE` environment variable is not set by the caller
	if info.SubCommand != "init" && !(info.SubCommand == "workspace" && info.SubCommand2 != "") {
		tfWorkspaceEnvVar := os.Getenv("TF_WORKSPACE")

		if tfWorkspaceEnvVar == "" {
			workspaceSelectRedirectStdErr := "/dev/stdout"

			// If `--redirect-stderr` flag is not passed, always redirect `stderr` to `stdout` for `terraform workspace select` command
			if info.RedirectStdErr != "" {
				workspaceSelectRedirectStdErr = info.RedirectStdErr
			}

			err = ExecuteShellCommand(
				cliConfig,
				info.Command,
				[]string{"workspace", "select", info.TerraformWorkspace},
				componentPath,
				info.ComponentEnvList,
				info.DryRun,
				workspaceSelectRedirectStdErr,
			)
			if err != nil {
				var osErr *osexec.ExitError
				ok := errors.As(err, &osErr)
				if !ok || osErr.ExitCode() != 1 {
					// err is not a non-zero exit code or err is not exit code 1, which we are expecting
					return err
				}
				err = ExecuteShellCommand(
					cliConfig,
					info.Command,
					[]string{"workspace", "new", info.TerraformWorkspace},
					componentPath,
					info.ComponentEnvList,
					info.DryRun,
					info.RedirectStdErr,
				)
				if err != nil {
					return err
				}
			}
		}
	}

	// Check if the terraform command requires a user interaction,
	// but it's running in a scripted environment (where a `tty` is not attached or `stdin` is not attached)
	if os.Stdin == nil && !u.SliceContainsString(info.AdditionalArgsAndFlags, autoApproveFlag) {
		errorMessage := ""

		if info.SubCommand == "apply" {
			errorMessage = "'terraform apply' requires a user interaction, but it's running without `tty` or `stdin` attached." +
				"\nUse 'terraform apply -auto-approve' or 'terraform deploy' instead."
		}

		if errorMessage != "" {
			return errors.New(errorMessage)
		}
	}

	// Check `region` for `terraform import`
	if info.SubCommand == "import" {
		if region, regionExist := info.ComponentVarsSection["region"].(string); regionExist {
			info.ComponentEnvList = append(info.ComponentEnvList, fmt.Sprintf("AWS_REGION=%s", region))
		}
	}

	// Execute `terraform shell` command
	if info.SubCommand == "shell" {
		err = execTerraformShellCommand(
			cliConfig,
			info.ComponentFromArg,
			info.Stack,
			info.ComponentEnvList,
			varFile,
			workingDir,
			info.TerraformWorkspace,
			componentPath,
		)
		if err != nil {
			return err
		}
		return nil
	}

	// Execute the provided command (except for `terraform workspace` which was executed above)
	if !(info.SubCommand == "workspace" && info.SubCommand2 == "") {
		err = ExecuteShellCommand(
			cliConfig,
			info.Command,
			allArgsAndFlags,
			componentPath,
			info.ComponentEnvList,
			info.DryRun,
			info.RedirectStdErr,
		)
		if err != nil {
			return err
		}
	}

	// Clean up
	if info.SubCommand != "plan" && info.PlanFile == "" {
		planFilePath := constructTerraformComponentPlanfilePath(cliConfig, info)
		_ = os.Remove(planFilePath)
	}

	if info.SubCommand == "apply" {
		varFilePath := constructTerraformComponentVarfilePath(cliConfig, info)
		_ = os.Remove(varFilePath)
	}

	return nil
}<|MERGE_RESOLUTION|>--- conflicted
+++ resolved
@@ -57,7 +57,6 @@
 		return nil
 	}
 
-<<<<<<< HEAD
 	// For all other commands, we need to process stacks
 	cliConfig, err := cfg.InitCliConfig(info, true)
 	if err != nil {
@@ -75,7 +74,8 @@
 
 	if len(info.Stack) < 1 {
 		return errors.New("stack must be specified")
-=======
+	}
+
 	shouldProcessStacks := true
 	shouldCheckStack := true
 	// Skip stack processing when cleaning with --everything or --force flags to allow
@@ -99,7 +99,6 @@
 		if len(info.Stack) < 1 && shouldCheckStack {
 			return errors.New("stack must be specified when not using --everything or --force flags")
 		}
->>>>>>> 31d7c5e4
 	}
 
 	if !info.ComponentIsEnabled {
