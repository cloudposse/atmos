package exec

import (
	"fmt"
	"os"
	osexec "os/exec"
	"path/filepath"
	"strings"

<<<<<<< HEAD
	"github.com/cockroachdb/errors"

=======
>>>>>>> 9b5598a6
	errUtils "github.com/cloudposse/atmos/errors"
	auth "github.com/cloudposse/atmos/pkg/auth"
	cfg "github.com/cloudposse/atmos/pkg/config"
	git "github.com/cloudposse/atmos/pkg/git"
	log "github.com/cloudposse/atmos/pkg/logger"
	"github.com/cloudposse/atmos/pkg/perf"
	"github.com/cloudposse/atmos/pkg/pro"
	"github.com/cloudposse/atmos/pkg/schema"
	u "github.com/cloudposse/atmos/pkg/utils"
)

const (
	autoApproveFlag           = "-auto-approve"
	outFlag                   = "-out"
	varFileFlag               = "-var-file"
	skipTerraformLockFileFlag = "--skip-lock-file"
	forceFlag                 = "--force"
	detailedExitCodeFlag      = "--detailed-exitcode"
	logFieldComponent         = "component"
)

// ExecuteTerraform executes terraform commands.
func ExecuteTerraform(info schema.ConfigAndStacksInfo) error {
	defer perf.Track(nil, "exec.ExecuteTerraform")()

	info.CliArgs = []string{"terraform", info.SubCommand, info.SubCommand2}

	atmosConfig, err := cfg.InitCliConfig(info, true)
	if err != nil {
		return err
	}

	if info.NeedHelp {
		return nil
	}

	// Add the `command` from `components.terraform.command` from `atmos.yaml`.
	if info.Command == "" {
		if atmosConfig.Components.Terraform.Command != "" {
			info.Command = atmosConfig.Components.Terraform.Command
		} else {
			info.Command = cfg.TerraformComponentType
		}
	}

	if info.SubCommand == "version" {
		return ExecuteShellCommand(
			atmosConfig,
			info.Command,
			[]string{info.SubCommand},
			"",
			nil,
			false,
			info.RedirectStdErr)
	}

	// Skip stack processing when cleaning with the `--force` flag to allow cleaning without requiring stack configuration.
	shouldProcessStacks, shouldCheckStack := shouldProcessStacks(&info)

	if shouldProcessStacks {
		info, err = ProcessStacks(&atmosConfig, info, shouldCheckStack, info.ProcessTemplates, info.ProcessFunctions, info.Skip)
		if err != nil {
			return err
		}

		if len(info.Stack) < 1 && shouldCheckStack {
<<<<<<< HEAD
			return errUtils.WithExitCode(ErrMissingStack, 2)
=======
			return errUtils.ErrMissingStack
>>>>>>> 9b5598a6
		}
	}

	if !info.ComponentIsEnabled && info.SubCommand != "clean" {
		log.Info("Component is not enabled and skipped", logFieldComponent, info.ComponentFromArg)
		return nil
	}

	err = checkTerraformConfig(atmosConfig)
	if err != nil {
		return err
	}

	// Check if the component (or base component) exists as a Terraform component.
	componentPath, err := u.GetComponentPath(&atmosConfig, "terraform", info.ComponentFolderPrefix, info.FinalComponent)
	if err != nil {
		return fmt.Errorf("failed to resolve component path: %w", err)
	}

	componentPathExists, err := u.IsDirectory(componentPath)
	if err != nil || !componentPathExists {
		// Get the base path for the error message, respecting the user's actual config.
		basePath, _ := u.GetComponentBasePath(&atmosConfig, "terraform")
<<<<<<< HEAD
		err := errUtils.Build(fmt.Errorf("%w: '%s' points to the Terraform component '%s', but it does not exist in '%s'",
			ErrInvalidTerraformComponent,
=======
		return fmt.Errorf("%w: '%s' points to the Terraform component '%s', but it does not exist in '%s'",
			errUtils.ErrInvalidTerraformComponent,
>>>>>>> 9b5598a6
			info.ComponentFromArg,
			info.FinalComponent,
			basePath,
		)).
			WithContext("component", info.ComponentFromArg).
			WithContext("terraform_component", info.FinalComponent).
			WithContext("stack", info.Stack).
			WithContext("base_path", basePath).
			WithHint("Use `atmos list components` to see available components").
			WithHintf("Verify the component path: %s", basePath).
			WithExitCode(2).
			Err()
		return err
	}

	// Check if the component is allowed to be provisioned (the `metadata.type` attribute is not set to `abstract`).
	if (info.SubCommand == "plan" || info.SubCommand == "apply" || info.SubCommand == "deploy" || info.SubCommand == "workspace") && info.ComponentIsAbstract {
<<<<<<< HEAD
		err := errUtils.Build(fmt.Errorf("%w: the component '%s' cannot be provisioned because it's marked as abstract (metadata.type: abstract)",
			ErrAbstractComponent,
=======
		return fmt.Errorf("%w: the component '%s' cannot be provisioned because it's marked as abstract (metadata.type: abstract)",
			errUtils.ErrAbstractComponentCantBeProvisioned,
>>>>>>> 9b5598a6
			filepath.Join(info.ComponentFolderPrefix,
				info.Component,
			))).
			WithContext("component", info.Component).
			WithContext("stack", info.Stack).
			WithContext("component_path", filepath.Join(info.ComponentFolderPrefix, info.Component)).
			WithHint("Abstract components are meant to be inherited, not provisioned directly").
			WithHintf("Create a concrete component that inherits from `%s`", info.Component).
			WithExitCode(2).
			Err()
		return err
	}

	// Check if the component is locked (`metadata.locked` is set to true).
	if info.ComponentIsLocked {
		// Allow read-only commands, block modification commands
		switch info.SubCommand {
		case "apply", "deploy", "destroy", "import", "state", "taint", "untaint":
<<<<<<< HEAD
			err := errUtils.Build(fmt.Errorf("%w: component '%s' cannot be modified (metadata.locked: true)",
				ErrLockedComponent,
=======
			return fmt.Errorf("%w: component '%s' cannot be modified (metadata.locked: true)",
				errUtils.ErrLockedComponentCantBeProvisioned,
>>>>>>> 9b5598a6
				filepath.Join(info.ComponentFolderPrefix, info.Component),
			)).
				WithContext("component", info.Component).
				WithContext("stack", info.Stack).
				WithContext("subcommand", info.SubCommand).
				WithContext("component_path", filepath.Join(info.ComponentFolderPrefix, info.Component)).
				WithHint("Remove `metadata.locked: true` from the component configuration to enable modifications").
				WithHint("Locked components are read-only to prevent accidental changes").
				WithExitCode(2).
				Err()
			return err
		}
	}

	// Check if trying to use `workspace` commands with HTTP backend.
	if info.SubCommand == "workspace" && info.ComponentBackendType == "http" {
		return errUtils.ErrHTTPBackendWorkspaces
	}

	if info.SubCommand == "clean" {
		err = handleCleanSubCommand(info, componentPath, &atmosConfig)
		if err != nil {
			log.Debug("Error executing 'terraform clean'", logFieldComponent, componentPath, "error", err)
			return err
		}
		return nil
	}

	varFile := constructTerraformComponentVarfileName(&info)
	planFile := constructTerraformComponentPlanfileName(&info)

	// Print component variables and write to file
	// Don't process variables when executing `terraform workspace` commands.
	if info.SubCommand != "workspace" {
		log.Debug("Variables for the component in the stack", logFieldComponent, info.ComponentFromArg, "stack", info.Stack)
		if atmosConfig.Logs.Level == u.LogLevelTrace || atmosConfig.Logs.Level == u.LogLevelDebug {
			err = u.PrintAsYAMLToFileDescriptor(&atmosConfig, info.ComponentVarsSection)
			if err != nil {
				return err
			}
		}

		// Write variables to a file (only if we are not using the previously generated terraform plan)
		if !info.UseTerraformPlan {
			var varFilePath, varFileNameFromArg string

			// Handle `terraform varfile` and `terraform write varfile` legacy commands
			if info.SubCommand == "varfile" || (info.SubCommand == "write" && info.SubCommand2 == "varfile") {
				if len(info.AdditionalArgsAndFlags) == 2 {
					fileFlag := info.AdditionalArgsAndFlags[0]
					if fileFlag == "-f" || fileFlag == "--file" {
						varFileNameFromArg = info.AdditionalArgsAndFlags[1]
					}
				}
			}

			if len(varFileNameFromArg) > 0 {
				varFilePath = varFileNameFromArg
			} else {
				varFilePath = constructTerraformComponentVarfilePath(&atmosConfig, &info)
			}

			log.Debug("Writing the variables", "file", varFilePath)

			if !info.DryRun {
				err = u.WriteToFileAsJSON(varFilePath, info.ComponentVarsSection, 0o644)
				if err != nil {
					return err
				}
			}
		}

		/*
		   Variables provided on the command line
		   https://developer.hashicorp.com/terraform/language/values/variables#variables-on-the-command-line
		   Terraform processes variables in the following order of precedence (from highest to lowest):
		     - Explicit -var flags: these have the highest priority and will override any other variable values, including those in --var-file
		     - Variables in --var-file: values in a variable file specified with --var-file override default values set in the Terraform configuration
		     - Environment variables: variables set as environment variables using the TF_VAR_ prefix
		     - Default values in the configuration file: these have the lowest priority
		*/
		if cliVars, ok := info.ComponentSection[cfg.TerraformCliVarsSectionName].(map[string]any); ok && len(cliVars) > 0 {
			log.Debug("CLI variables (will override the variables defined in the stack manifests):")
			if atmosConfig.Logs.Level == u.LogLevelTrace || atmosConfig.Logs.Level == u.LogLevelDebug {
				err = u.PrintAsYAMLToFileDescriptor(&atmosConfig, cliVars)
				if err != nil {
					return err
				}
			}
		}
	}

	// Handle `terraform varfile` and `terraform write varfile` legacy commands
	if info.SubCommand == "varfile" || (info.SubCommand == "write" && info.SubCommand2 == "varfile") {
		return nil
	}

	// Check if the component 'settings.validation' section is specified and validate the component
	valid, err := ValidateComponent(
		&atmosConfig,
		info.ComponentFromArg,
		info.ComponentSection,
		"",
		"",
		nil,
		0,
	)
	if err != nil {
		return err
	}
	if !valid {
		return fmt.Errorf("%w: the component '%s' did not pass the validation policies",
			errUtils.ErrInvalidComponent,
			info.ComponentFromArg,
		)
	}

	err = auth.TerraformPreHook(&atmosConfig, &info)
	if err != nil {
		log.Error("Error executing 'atmos auth terraform pre-hook'", logFieldComponent, info.ComponentFromArg, "error", err)
	}

	// Component working directory
	workingDir := constructTerraformComponentWorkingDir(&atmosConfig, &info)

	err = generateBackendConfig(&atmosConfig, &info, workingDir)
	if err != nil {
		return err
	}

	err = generateProviderOverrides(&atmosConfig, &info, workingDir)
	if err != nil {
		return err
	}

	// Check for specific Terraform environment variables that might conflict with Atmos
	warnOnExactVars := []string{
		"TF_CLI_ARGS",
		"TF_WORKSPACE",
	}

	warnOnPrefixVars := []string{
		"TF_VAR_",
		"TF_CLI_ARGS_",
	}

	var problematicVars []string

	for _, envVar := range os.Environ() {
		if parts := strings.SplitN(envVar, "=", 2); len(parts) == 2 {
			// Check for exact matches.
			if u.SliceContainsString(warnOnExactVars, parts[0]) {
				problematicVars = append(problematicVars, parts[0])
			}
			// Check for prefix matches.
			for _, prefix := range warnOnPrefixVars {
				if strings.HasPrefix(parts[0], prefix) {
					problematicVars = append(problematicVars, parts[0])
					break
				}
			}
		}
	}

	if len(problematicVars) > 0 {
		log.Warn("Detected environment variables that may interfere with Atmos's control of Terraform",
			"variables", problematicVars)
	}

	info.ComponentEnvList = append(info.ComponentEnvList, fmt.Sprintf("ATMOS_CLI_CONFIG_PATH=%s", atmosConfig.CliConfigPath))
	basePath, err := filepath.Abs(atmosConfig.BasePath)
	if err != nil {
		return err
	}
	info.ComponentEnvList = append(info.ComponentEnvList, fmt.Sprintf("ATMOS_BASE_PATH=%s", basePath))
	// Set `TF_IN_AUTOMATION` ENV var to `true` to suppress verbose instructions after terraform commands.
	// https://developer.hashicorp.com/terraform/cli/config/environment-variables#tf_in_automation
	info.ComponentEnvList = append(info.ComponentEnvList, "TF_IN_AUTOMATION=true")

	// Set 'TF_APPEND_USER_AGENT' ENV var based on precedence.
	// Precedence: Environment Variable > atmos.yaml > Default.
	appendUserAgent := atmosConfig.Components.Terraform.AppendUserAgent
	if envUA, exists := os.LookupEnv("TF_APPEND_USER_AGENT"); exists && envUA != "" {
		appendUserAgent = envUA
	}
	if appendUserAgent != "" {
		info.ComponentEnvList = append(info.ComponentEnvList, fmt.Sprintf("TF_APPEND_USER_AGENT=%s", appendUserAgent))
	}

	// Print ENV vars if they are found in the component's stack config.
	if len(info.ComponentEnvList) > 0 {
		log.Debug("Using ENV vars:")
		for _, v := range info.ComponentEnvList {
			log.Debug(v)
		}
	}

	// Run `terraform init` before running other commands.
	runTerraformInit := true
	if info.SubCommand == "init" ||
		info.SubCommand == "clean" ||
		(info.SubCommand == "deploy" && !atmosConfig.Components.Terraform.DeployRunInit) {
		runTerraformInit = false
	}

	if info.SkipInit {
		log.Debug("Skipping over 'terraform init' due to '--skip-init' flag being passed")
		runTerraformInit = false
	}

	if runTerraformInit {
		initCommandWithArguments := []string{"init"}
		if info.SubCommand == "workspace" || atmosConfig.Components.Terraform.InitRunReconfigure {
			initCommandWithArguments = []string{"init", "-reconfigure"}
		}
<<<<<<< HEAD
		// Add `--var-file` if configured in `atmos.yaml`.
		// NOTE: This feature is primarily intended for OpenTofu, which supports passing
		// a varfile to `init` for dynamic backend configuration. HashiCorp Terraform does
		// not support --var-file for the init command and will fail if this is enabled.
		// If you are using Terraform (not OpenTofu), do not enable PassVars, or ensure
		// your terraform command actually points to an OpenTofu binary.
=======
		// Add `--var-file` if configured in `atmos.yaml.
		// OpenTofu supports passing a varfile to `init` to dynamically configure backends.
>>>>>>> 9b5598a6
		if atmosConfig.Components.Terraform.Init.PassVars {
			initCommandWithArguments = append(initCommandWithArguments, []string{varFileFlag, varFile}...)
		}

		// Before executing `terraform init`, delete the `.terraform/environment` file from the component directory.
		cleanTerraformWorkspace(atmosConfig, componentPath)

		err = ExecuteShellCommand(
			atmosConfig,
			info.Command,
			initCommandWithArguments,
			componentPath,
			info.ComponentEnvList,
			info.DryRun,
			info.RedirectStdErr,
		)
		if err != nil {
			return err
		}
	}

	// Handle `terraform deploy` custom command.
	if info.SubCommand == "deploy" {
		info.SubCommand = "apply"
		if !info.UseTerraformPlan && !u.SliceContainsString(info.AdditionalArgsAndFlags, autoApproveFlag) {
			info.AdditionalArgsAndFlags = append(info.AdditionalArgsAndFlags, autoApproveFlag)
		}
	}

	// Handle atmosConfig.Components.Terraform.ApplyAutoApprove flag.
	if info.SubCommand == "apply" && atmosConfig.Components.Terraform.ApplyAutoApprove && !info.UseTerraformPlan {
		if !u.SliceContainsString(info.AdditionalArgsAndFlags, autoApproveFlag) {
			info.AdditionalArgsAndFlags = append(info.AdditionalArgsAndFlags, autoApproveFlag)
		}
	}

	// Print the command info/context.
	var command string
	if info.SubCommand2 == "" {
		command = info.SubCommand
	} else {
		command = fmt.Sprintf("%s %s", info.SubCommand, info.SubCommand2)
	}

	var inheritance string
	if len(info.ComponentInheritanceChain) > 0 {
		inheritance = info.ComponentFromArg + " -> " + strings.Join(info.ComponentInheritanceChain, " -> ")
	}

	log.Debug("Terraform context",
		"executable", info.Command,
		"command", command,
		logFieldComponent, info.ComponentFromArg,
		"stack", info.StackFromArg,
		"arguments and flags", info.AdditionalArgsAndFlags,
		"terraform component", info.BaseComponentPath,
		"inheritance", inheritance,
		"working directory", workingDir,
	)

	// Prepare the terraform command.
	allArgsAndFlags := strings.Fields(info.SubCommand)
	uploadStatusFlag := false

	switch info.SubCommand {
	case "plan":
		// Add varfile.
		allArgsAndFlags = append(allArgsAndFlags, []string{varFileFlag, varFile}...)
		// Add planfile.
		if !u.SliceContainsString(info.AdditionalArgsAndFlags, outFlag) &&
			!u.SliceContainsStringHasPrefix(info.AdditionalArgsAndFlags, outFlag+"=") &&
			!atmosConfig.Components.Terraform.Plan.SkipPlanfile {
			allArgsAndFlags = append(allArgsAndFlags, []string{outFlag, planFile}...)
		}
		// Check if the upload flag is present and parse its value (supports --flag, --flag=true, --flag=false forms).
		uploadStatusFlag = parseUploadStatusFlag(info.AdditionalArgsAndFlags, cfg.UploadStatusFlag)

		// Always remove the flag from AdditionalArgsAndFlags since it's only used internally by Atmos.
		info.AdditionalArgsAndFlags = u.SliceRemoveFlag(info.AdditionalArgsAndFlags, cfg.UploadStatusFlag)

		if uploadStatusFlag {
			if !u.SliceContainsString(info.AdditionalArgsAndFlags, detailedExitCodeFlag) {
				allArgsAndFlags = append(allArgsAndFlags, []string{detailedExitCodeFlag}...)
			}
		}
	case "destroy":
		allArgsAndFlags = append(allArgsAndFlags, []string{varFileFlag, varFile}...)
	case "import":
		allArgsAndFlags = append(allArgsAndFlags, []string{varFileFlag, varFile}...)
	case "refresh":
		allArgsAndFlags = append(allArgsAndFlags, []string{varFileFlag, varFile}...)
	case "apply":
		if !info.UseTerraformPlan {
			allArgsAndFlags = append(allArgsAndFlags, []string{varFileFlag, varFile}...)
		}
	case "init":
		// Before executing `terraform init`, delete the `.terraform/environment` file from the component directory.
		cleanTerraformWorkspace(atmosConfig, componentPath)

		if atmosConfig.Components.Terraform.InitRunReconfigure {
			allArgsAndFlags = append(allArgsAndFlags, []string{"-reconfigure"}...)
		}
<<<<<<< HEAD
		// Add `--var-file` if configured in `atmos.yaml`.
		// NOTE: This feature is primarily intended for OpenTofu, which supports passing
		// a varfile to `init` for dynamic backend configuration. HashiCorp Terraform does
		// not support --var-file for the init command and will fail if this is enabled.
		// If you are using Terraform (not OpenTofu), do not enable PassVars, or ensure
		// your terraform command actually points to an OpenTofu binary.
=======
		// Add `--var-file` if configured in `atmos.yaml.
		// OpenTofu supports passing a varfile to `init` to dynamically configure backends.
>>>>>>> 9b5598a6
		if atmosConfig.Components.Terraform.Init.PassVars {
			allArgsAndFlags = append(allArgsAndFlags, []string{varFileFlag, varFile}...)
		}
	case "workspace":
		if info.SubCommand2 == "list" || info.SubCommand2 == "show" {
			allArgsAndFlags = append(allArgsAndFlags, []string{info.SubCommand2}...)
		} else if info.SubCommand2 != "" {
			allArgsAndFlags = append(allArgsAndFlags, []string{info.SubCommand2, info.TerraformWorkspace}...)
		}
	}

	allArgsAndFlags = append(allArgsAndFlags, info.AdditionalArgsAndFlags...)

	// Add any args we're generating -- terraform is picky about ordering flags
	// and args, so these args need to go after any flags, including those
	// specified in AdditionalArgsAndFlags.
	if info.SubCommand == "apply" && info.UseTerraformPlan {
		if info.PlanFile != "" {
			// If the planfile name was passed on the command line, use it.
			allArgsAndFlags = append(allArgsAndFlags, []string{info.PlanFile}...)
		} else {
			// Otherwise, use the planfile name what is autogenerated by Atmos
			allArgsAndFlags = append(allArgsAndFlags, []string{planFile}...)
		}
	}

	// Handle the plan-diff command.
	if info.SubCommand == "plan-diff" {
		return TerraformPlanDiff(&atmosConfig, &info)
	}

	// Run `terraform workspace` before executing other terraform commands
	// only if the `TF_WORKSPACE` environment variable is not set by the caller.
	if info.SubCommand != "init" && !(info.SubCommand == "workspace" && info.SubCommand2 != "") {
		// Don't use workspace commands in http backend.
		if info.ComponentBackendType != "http" {
			tfWorkspaceEnvVar := os.Getenv("TF_WORKSPACE")
			if tfWorkspaceEnvVar == "" {
				workspaceSelectRedirectStdErr := "/dev/stdout"

				// If `--redirect-stderr` flag is not passed, always redirect `stderr` to `stdout` for `terraform workspace select` command.
				if info.RedirectStdErr != "" {
					workspaceSelectRedirectStdErr = info.RedirectStdErr
				}

				err = ExecuteShellCommand(
					atmosConfig,
					info.Command,
					[]string{"workspace", "select", info.TerraformWorkspace},
					componentPath,
					info.ComponentEnvList,
					info.DryRun,
					workspaceSelectRedirectStdErr,
				)
				if err != nil {
					var osErr *osexec.ExitError
					ok := errors.As(err, &osErr)
					if !ok || osErr.ExitCode() != 1 {
						// err is not a non-zero exit code or err is not exit code 1, which we are expecting.
						return err
					}
					err = ExecuteShellCommand(
						atmosConfig,
						info.Command,
						[]string{"workspace", "new", info.TerraformWorkspace},
						componentPath,
						info.ComponentEnvList,
						info.DryRun,
						info.RedirectStdErr,
					)
					if err != nil {
						return err
					}
				}
			}
		}
	}

<<<<<<< HEAD
	// Check `region` for `terraform import`
=======
	// Check if the terraform command requires a user interaction,
	// but it's running in a scripted environment (where a `tty` is not attached or `stdin` is not attached).
	if os.Stdin == nil && !u.SliceContainsString(info.AdditionalArgsAndFlags, autoApproveFlag) {
		if info.SubCommand == "apply" {
			return fmt.Errorf("%w: 'terraform apply' requires a user interaction, but no TTY is attached. Use 'terraform apply -auto-approve' or 'terraform deploy' instead",
				errUtils.ErrNoTty,
			)
		}
	}

	// Check `region` for `terraform import`.
>>>>>>> 9b5598a6
	if info.SubCommand == "import" {
		if region, regionExist := info.ComponentVarsSection["region"].(string); regionExist {
			info.ComponentEnvList = append(info.ComponentEnvList, fmt.Sprintf("AWS_REGION=%s", region))
		}
	}

	// Execute `terraform shell` command.
	if info.SubCommand == "shell" {
		err = execTerraformShellCommand(
			&atmosConfig,
			info.ComponentFromArg,
			info.Stack,
			info.ComponentEnvList,
			varFile,
			workingDir,
			info.TerraformWorkspace,
			componentPath,
		)
		if err != nil {
			return err
		}
		return nil
	}

	// Execute the provided command (except for `terraform workspace` which was executed above).
	if !(info.SubCommand == "workspace" && info.SubCommand2 == "") {
		err = ExecuteShellCommand(
			atmosConfig,
			info.Command,
			allArgsAndFlags,
			componentPath,
			info.ComponentEnvList,
			info.DryRun,
			info.RedirectStdErr,
		)
		// Compute exitCode for upload, whether or not err is set.
		var exitCode int
		if err != nil {
			var osErr *osexec.ExitError
			if errors.As(err, &osErr) {
				exitCode = osErr.ExitCode()
			} else {
				exitCode = 1
			}
		} else {
			exitCode = 0
		}

		// Upload plan status if requested.
		if uploadStatusFlag && shouldUploadStatus(&info) {
			client, cerr := pro.NewAtmosProAPIClientFromEnv(&atmosConfig)
			if cerr != nil {
				return cerr
			}
			gitRepo := &git.DefaultGitRepo{}
			if uerr := uploadStatus(&info, exitCode, client, gitRepo); uerr != nil {
				return uerr
			}
			// Treat 0 and 2 as success for plan uploads.
			if exitCode == 0 || exitCode == 2 {
				return nil
			}
		}
		// For other commands or failure, return the original error.
		if err != nil {
			return err
		}
	}

	// Clean up.
	if info.SubCommand != "plan" && info.SubCommand != "show" && info.PlanFile == "" {
		planFilePath := constructTerraformComponentPlanfilePath(&atmosConfig, &info)
		_ = os.Remove(planFilePath)
	}

	if info.SubCommand == "apply" {
		varFilePath := constructTerraformComponentVarfilePath(&atmosConfig, &info)
		_ = os.Remove(varFilePath)
	}

	return nil
}<|MERGE_RESOLUTION|>--- conflicted
+++ resolved
@@ -7,11 +7,8 @@
 	"path/filepath"
 	"strings"
 
-<<<<<<< HEAD
 	"github.com/cockroachdb/errors"
 
-=======
->>>>>>> 9b5598a6
 	errUtils "github.com/cloudposse/atmos/errors"
 	auth "github.com/cloudposse/atmos/pkg/auth"
 	cfg "github.com/cloudposse/atmos/pkg/config"
@@ -23,6 +20,8 @@
 	u "github.com/cloudposse/atmos/pkg/utils"
 )
 
+const logFieldComponent = "component"
+
 const (
 	autoApproveFlag           = "-auto-approve"
 	outFlag                   = "-out"
@@ -30,7 +29,17 @@
 	skipTerraformLockFileFlag = "--skip-lock-file"
 	forceFlag                 = "--force"
 	detailedExitCodeFlag      = "--detailed-exitcode"
-	logFieldComponent         = "component"
+)
+
+// ErrHTTPBackendWorkspaces is returned when attempting to use workspace commands with an HTTP backend.
+var (
+	ErrHTTPBackendWorkspaces     = errors.New("workspaces are not supported for the HTTP backend")
+	ErrMissingStack              = errors.New("stack must be specified")
+	ErrInvalidTerraformComponent = errors.New("invalid Terraform component")
+	ErrAbstractComponent         = errors.New("component is abstract")
+	ErrLockedComponent           = errors.New("component is locked")
+	ErrComponentNotValid         = errors.New("component is invalid")
+	ErrNoTty                     = errors.New("no TTY attached")
 )
 
 // ExecuteTerraform executes terraform commands.
@@ -78,11 +87,7 @@
 		}
 
 		if len(info.Stack) < 1 && shouldCheckStack {
-<<<<<<< HEAD
 			return errUtils.WithExitCode(ErrMissingStack, 2)
-=======
-			return errUtils.ErrMissingStack
->>>>>>> 9b5598a6
 		}
 	}
 
@@ -104,15 +109,10 @@
 
 	componentPathExists, err := u.IsDirectory(componentPath)
 	if err != nil || !componentPathExists {
-		// Get the base path for the error message, respecting the user's actual config.
+		// Get the base path for error message, respecting user's actual config
 		basePath, _ := u.GetComponentBasePath(&atmosConfig, "terraform")
-<<<<<<< HEAD
 		err := errUtils.Build(fmt.Errorf("%w: '%s' points to the Terraform component '%s', but it does not exist in '%s'",
 			ErrInvalidTerraformComponent,
-=======
-		return fmt.Errorf("%w: '%s' points to the Terraform component '%s', but it does not exist in '%s'",
-			errUtils.ErrInvalidTerraformComponent,
->>>>>>> 9b5598a6
 			info.ComponentFromArg,
 			info.FinalComponent,
 			basePath,
@@ -130,13 +130,8 @@
 
 	// Check if the component is allowed to be provisioned (the `metadata.type` attribute is not set to `abstract`).
 	if (info.SubCommand == "plan" || info.SubCommand == "apply" || info.SubCommand == "deploy" || info.SubCommand == "workspace") && info.ComponentIsAbstract {
-<<<<<<< HEAD
 		err := errUtils.Build(fmt.Errorf("%w: the component '%s' cannot be provisioned because it's marked as abstract (metadata.type: abstract)",
 			ErrAbstractComponent,
-=======
-		return fmt.Errorf("%w: the component '%s' cannot be provisioned because it's marked as abstract (metadata.type: abstract)",
-			errUtils.ErrAbstractComponentCantBeProvisioned,
->>>>>>> 9b5598a6
 			filepath.Join(info.ComponentFolderPrefix,
 				info.Component,
 			))).
@@ -155,13 +150,8 @@
 		// Allow read-only commands, block modification commands
 		switch info.SubCommand {
 		case "apply", "deploy", "destroy", "import", "state", "taint", "untaint":
-<<<<<<< HEAD
 			err := errUtils.Build(fmt.Errorf("%w: component '%s' cannot be modified (metadata.locked: true)",
 				ErrLockedComponent,
-=======
-			return fmt.Errorf("%w: component '%s' cannot be modified (metadata.locked: true)",
-				errUtils.ErrLockedComponentCantBeProvisioned,
->>>>>>> 9b5598a6
 				filepath.Join(info.ComponentFolderPrefix, info.Component),
 			)).
 				WithContext("component", info.Component).
@@ -178,7 +168,7 @@
 
 	// Check if trying to use `workspace` commands with HTTP backend.
 	if info.SubCommand == "workspace" && info.ComponentBackendType == "http" {
-		return errUtils.ErrHTTPBackendWorkspaces
+		return ErrHTTPBackendWorkspaces
 	}
 
 	if info.SubCommand == "clean" {
@@ -272,9 +262,10 @@
 	if err != nil {
 		return err
 	}
+
 	if !valid {
 		return fmt.Errorf("%w: the component '%s' did not pass the validation policies",
-			errUtils.ErrInvalidComponent,
+			ErrComponentNotValid,
 			info.ComponentFromArg,
 		)
 	}
@@ -312,11 +303,11 @@
 
 	for _, envVar := range os.Environ() {
 		if parts := strings.SplitN(envVar, "=", 2); len(parts) == 2 {
-			// Check for exact matches.
+			// Check for exact matches
 			if u.SliceContainsString(warnOnExactVars, parts[0]) {
 				problematicVars = append(problematicVars, parts[0])
 			}
-			// Check for prefix matches.
+			// Check for prefix matches
 			for _, prefix := range warnOnPrefixVars {
 				if strings.HasPrefix(parts[0], prefix) {
 					problematicVars = append(problematicVars, parts[0])
@@ -337,12 +328,12 @@
 		return err
 	}
 	info.ComponentEnvList = append(info.ComponentEnvList, fmt.Sprintf("ATMOS_BASE_PATH=%s", basePath))
-	// Set `TF_IN_AUTOMATION` ENV var to `true` to suppress verbose instructions after terraform commands.
+	// Set `TF_IN_AUTOMATION` ENV var to `true` to suppress verbose instructions after terraform commands
 	// https://developer.hashicorp.com/terraform/cli/config/environment-variables#tf_in_automation
 	info.ComponentEnvList = append(info.ComponentEnvList, "TF_IN_AUTOMATION=true")
 
-	// Set 'TF_APPEND_USER_AGENT' ENV var based on precedence.
-	// Precedence: Environment Variable > atmos.yaml > Default.
+	// Set 'TF_APPEND_USER_AGENT' ENV var based on precedence
+	// Precedence: Environment Variable > atmos.yaml > Default
 	appendUserAgent := atmosConfig.Components.Terraform.AppendUserAgent
 	if envUA, exists := os.LookupEnv("TF_APPEND_USER_AGENT"); exists && envUA != "" {
 		appendUserAgent = envUA
@@ -351,7 +342,7 @@
 		info.ComponentEnvList = append(info.ComponentEnvList, fmt.Sprintf("TF_APPEND_USER_AGENT=%s", appendUserAgent))
 	}
 
-	// Print ENV vars if they are found in the component's stack config.
+	// Print ENV vars if they are found in the component's stack config
 	if len(info.ComponentEnvList) > 0 {
 		log.Debug("Using ENV vars:")
 		for _, v := range info.ComponentEnvList {
@@ -359,7 +350,7 @@
 		}
 	}
 
-	// Run `terraform init` before running other commands.
+	// Run `terraform init` before running other commands
 	runTerraformInit := true
 	if info.SubCommand == "init" ||
 		info.SubCommand == "clean" ||
@@ -377,22 +368,17 @@
 		if info.SubCommand == "workspace" || atmosConfig.Components.Terraform.InitRunReconfigure {
 			initCommandWithArguments = []string{"init", "-reconfigure"}
 		}
-<<<<<<< HEAD
 		// Add `--var-file` if configured in `atmos.yaml`.
 		// NOTE: This feature is primarily intended for OpenTofu, which supports passing
 		// a varfile to `init` for dynamic backend configuration. HashiCorp Terraform does
 		// not support --var-file for the init command and will fail if this is enabled.
 		// If you are using Terraform (not OpenTofu), do not enable PassVars, or ensure
 		// your terraform command actually points to an OpenTofu binary.
-=======
-		// Add `--var-file` if configured in `atmos.yaml.
-		// OpenTofu supports passing a varfile to `init` to dynamically configure backends.
->>>>>>> 9b5598a6
 		if atmosConfig.Components.Terraform.Init.PassVars {
 			initCommandWithArguments = append(initCommandWithArguments, []string{varFileFlag, varFile}...)
 		}
 
-		// Before executing `terraform init`, delete the `.terraform/environment` file from the component directory.
+		// Before executing `terraform init`, delete the `.terraform/environment` file from the component directory
 		cleanTerraformWorkspace(atmosConfig, componentPath)
 
 		err = ExecuteShellCommand(
@@ -409,7 +395,7 @@
 		}
 	}
 
-	// Handle `terraform deploy` custom command.
+	// Handle `terraform deploy` custom command
 	if info.SubCommand == "deploy" {
 		info.SubCommand = "apply"
 		if !info.UseTerraformPlan && !u.SliceContainsString(info.AdditionalArgsAndFlags, autoApproveFlag) {
@@ -417,7 +403,7 @@
 		}
 	}
 
-	// Handle atmosConfig.Components.Terraform.ApplyAutoApprove flag.
+	// Handle atmosConfig.Components.Terraform.ApplyAutoApprove flag
 	if info.SubCommand == "apply" && atmosConfig.Components.Terraform.ApplyAutoApprove && !info.UseTerraformPlan {
 		if !u.SliceContainsString(info.AdditionalArgsAndFlags, autoApproveFlag) {
 			info.AdditionalArgsAndFlags = append(info.AdditionalArgsAndFlags, autoApproveFlag)
@@ -448,15 +434,15 @@
 		"working directory", workingDir,
 	)
 
-	// Prepare the terraform command.
+	// Prepare the terraform command
 	allArgsAndFlags := strings.Fields(info.SubCommand)
 	uploadStatusFlag := false
 
 	switch info.SubCommand {
 	case "plan":
-		// Add varfile.
+		// Add varfile
 		allArgsAndFlags = append(allArgsAndFlags, []string{varFileFlag, varFile}...)
-		// Add planfile.
+		// Add planfile
 		if !u.SliceContainsString(info.AdditionalArgsAndFlags, outFlag) &&
 			!u.SliceContainsStringHasPrefix(info.AdditionalArgsAndFlags, outFlag+"=") &&
 			!atmosConfig.Components.Terraform.Plan.SkipPlanfile {
@@ -465,7 +451,7 @@
 		// Check if the upload flag is present and parse its value (supports --flag, --flag=true, --flag=false forms).
 		uploadStatusFlag = parseUploadStatusFlag(info.AdditionalArgsAndFlags, cfg.UploadStatusFlag)
 
-		// Always remove the flag from AdditionalArgsAndFlags since it's only used internally by Atmos.
+		// Always remove the flag from AdditionalArgsAndFlags since it's only used internally by atmos
 		info.AdditionalArgsAndFlags = u.SliceRemoveFlag(info.AdditionalArgsAndFlags, cfg.UploadStatusFlag)
 
 		if uploadStatusFlag {
@@ -484,23 +470,18 @@
 			allArgsAndFlags = append(allArgsAndFlags, []string{varFileFlag, varFile}...)
 		}
 	case "init":
-		// Before executing `terraform init`, delete the `.terraform/environment` file from the component directory.
+		// Before executing `terraform init`, delete the `.terraform/environment` file from the component directory
 		cleanTerraformWorkspace(atmosConfig, componentPath)
 
 		if atmosConfig.Components.Terraform.InitRunReconfigure {
 			allArgsAndFlags = append(allArgsAndFlags, []string{"-reconfigure"}...)
 		}
-<<<<<<< HEAD
 		// Add `--var-file` if configured in `atmos.yaml`.
 		// NOTE: This feature is primarily intended for OpenTofu, which supports passing
 		// a varfile to `init` for dynamic backend configuration. HashiCorp Terraform does
 		// not support --var-file for the init command and will fail if this is enabled.
 		// If you are using Terraform (not OpenTofu), do not enable PassVars, or ensure
 		// your terraform command actually points to an OpenTofu binary.
-=======
-		// Add `--var-file` if configured in `atmos.yaml.
-		// OpenTofu supports passing a varfile to `init` to dynamically configure backends.
->>>>>>> 9b5598a6
 		if atmosConfig.Components.Terraform.Init.PassVars {
 			allArgsAndFlags = append(allArgsAndFlags, []string{varFileFlag, varFile}...)
 		}
@@ -519,7 +500,7 @@
 	// specified in AdditionalArgsAndFlags.
 	if info.SubCommand == "apply" && info.UseTerraformPlan {
 		if info.PlanFile != "" {
-			// If the planfile name was passed on the command line, use it.
+			// If the planfile name was passed on the command line, use it
 			allArgsAndFlags = append(allArgsAndFlags, []string{info.PlanFile}...)
 		} else {
 			// Otherwise, use the planfile name what is autogenerated by Atmos
@@ -527,21 +508,23 @@
 		}
 	}
 
-	// Handle the plan-diff command.
+	// Handle the plan-diff command
 	if info.SubCommand == "plan-diff" {
 		return TerraformPlanDiff(&atmosConfig, &info)
 	}
 
 	// Run `terraform workspace` before executing other terraform commands
-	// only if the `TF_WORKSPACE` environment variable is not set by the caller.
+	// only if the `TF_WORKSPACE` environment variable is not set by the caller
 	if info.SubCommand != "init" && !(info.SubCommand == "workspace" && info.SubCommand2 != "") {
-		// Don't use workspace commands in http backend.
+		// Don't use workspace commands in http backend
 		if info.ComponentBackendType != "http" {
+
 			tfWorkspaceEnvVar := os.Getenv("TF_WORKSPACE")
+
 			if tfWorkspaceEnvVar == "" {
 				workspaceSelectRedirectStdErr := "/dev/stdout"
 
-				// If `--redirect-stderr` flag is not passed, always redirect `stderr` to `stdout` for `terraform workspace select` command.
+				// If `--redirect-stderr` flag is not passed, always redirect `stderr` to `stdout` for `terraform workspace select` command
 				if info.RedirectStdErr != "" {
 					workspaceSelectRedirectStdErr = info.RedirectStdErr
 				}
@@ -559,7 +542,7 @@
 					var osErr *osexec.ExitError
 					ok := errors.As(err, &osErr)
 					if !ok || osErr.ExitCode() != 1 {
-						// err is not a non-zero exit code or err is not exit code 1, which we are expecting.
+						// err is not a non-zero exit code or err is not exit code 1, which we are expecting
 						return err
 					}
 					err = ExecuteShellCommand(
@@ -579,28 +562,14 @@
 		}
 	}
 
-<<<<<<< HEAD
 	// Check `region` for `terraform import`
-=======
-	// Check if the terraform command requires a user interaction,
-	// but it's running in a scripted environment (where a `tty` is not attached or `stdin` is not attached).
-	if os.Stdin == nil && !u.SliceContainsString(info.AdditionalArgsAndFlags, autoApproveFlag) {
-		if info.SubCommand == "apply" {
-			return fmt.Errorf("%w: 'terraform apply' requires a user interaction, but no TTY is attached. Use 'terraform apply -auto-approve' or 'terraform deploy' instead",
-				errUtils.ErrNoTty,
-			)
-		}
-	}
-
-	// Check `region` for `terraform import`.
->>>>>>> 9b5598a6
 	if info.SubCommand == "import" {
 		if region, regionExist := info.ComponentVarsSection["region"].(string); regionExist {
 			info.ComponentEnvList = append(info.ComponentEnvList, fmt.Sprintf("AWS_REGION=%s", region))
 		}
 	}
 
-	// Execute `terraform shell` command.
+	// Execute `terraform shell` command
 	if info.SubCommand == "shell" {
 		err = execTerraformShellCommand(
 			&atmosConfig,
@@ -618,7 +587,7 @@
 		return nil
 	}
 
-	// Execute the provided command (except for `terraform workspace` which was executed above).
+	// Execute the provided command (except for `terraform workspace` which was executed above)
 	if !(info.SubCommand == "workspace" && info.SubCommand2 == "") {
 		err = ExecuteShellCommand(
 			atmosConfig,
@@ -663,7 +632,7 @@
 		}
 	}
 
-	// Clean up.
+	// Clean up
 	if info.SubCommand != "plan" && info.SubCommand != "show" && info.PlanFile == "" {
 		planFilePath := constructTerraformComponentPlanfilePath(&atmosConfig, &info)
 		_ = os.Remove(planFilePath)
