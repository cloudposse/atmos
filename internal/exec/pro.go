--- conflicted
+++ resolved
@@ -4,10 +4,7 @@
 	"fmt"
 	"os"
 
-<<<<<<< HEAD
 	log "github.com/charmbracelet/log"
-=======
->>>>>>> c8ff4a2d
 	errUtils "github.com/cloudposse/atmos/errors"
 	cfg "github.com/cloudposse/atmos/pkg/config"
 	git "github.com/cloudposse/atmos/pkg/git"
@@ -66,11 +63,7 @@
 	}
 
 	if component == "" || stack == "" {
-<<<<<<< HEAD
-		return ProLockUnlockCmdArgs{}, errUtils.ErrComponentAndStackRequired
-=======
 		return ProLockUnlockCmdArgs{}, fmt.Errorf("%w: both '--component' and '--stack' flag must be provided", errUtils.ErrInvalidArguments)
->>>>>>> c8ff4a2d
 	}
 
 	result := ProLockUnlockCmdArgs{
