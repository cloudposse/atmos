--- conflicted
+++ resolved
@@ -137,10 +137,7 @@
 		cleanTerraformWorkspace(*atmosConfig, componentPath)
 
 		u.LogTrace(*atmosConfig, fmt.Sprintf("\nExecuting 'terraform init %s -s %s'", component, stack))
-<<<<<<< HEAD
-=======
-
->>>>>>> 83bd190b
+
 		var initOptions []tfexec.InitOption
 		initOptions = append(initOptions, tfexec.Upgrade(false))
 		// If `components.terraform.init_run_reconfigure` is set to `true` in atmos.yaml, add the `-reconfigure` flag to `terraform init`
@@ -265,8 +262,12 @@
 	outputs map[string]any,
 	output string,
 ) any {
-<<<<<<< HEAD
-	res, err := u.EvaluateYqExpression(atmosConfig, outputs, "."+output)
+	val := output
+	if !strings.HasPrefix(output, ".") {
+		val = "." + val
+	}
+
+	res, err := u.EvaluateYqExpression(*atmosConfig, outputs, val)
 
 	if err != nil {
 		u.LogErrorAndExit(*atmosConfig, fmt.Errorf("error evaluating terrform output '%s' for the component '%s' in the stack '%s':\n%v",
@@ -277,32 +278,6 @@
 		))
 	}
 
-	if res == nil {
-		u.LogErrorAndExit(*atmosConfig, fmt.Errorf("error evaluating terrform output: the component '%s' in the stack '%s' does not have the output '%s'",
-			component,
-			stack,
-			output,
-		))
-	}
-
-=======
-	val := output
-	if !strings.HasPrefix(output, ".") {
-		val = "." + val
-	}
-
-	res, err := u.EvaluateYqExpression(*atmosConfig, outputs, val)
-
-	if err != nil {
-		u.LogErrorAndExit(*atmosConfig, fmt.Errorf("error evaluating terrform output '%s' for the component '%s' in the stack '%s':\n%v",
-			output,
-			component,
-			stack,
-			err,
-		))
-	}
-
->>>>>>> 83bd190b
 	return res
 }
 
@@ -313,8 +288,12 @@
 	remoteStateSection map[string]any,
 	output string,
 ) any {
-<<<<<<< HEAD
-	res, err := u.EvaluateYqExpression(atmosConfig, remoteStateSection, "."+output)
+	val := output
+	if !strings.HasPrefix(output, ".") {
+		val = "." + val
+	}
+
+	res, err := u.EvaluateYqExpression(*atmosConfig, remoteStateSection, val)
 
 	if err != nil {
 		u.LogErrorAndExit(*atmosConfig, fmt.Errorf("error evaluating the 'static' remote state backend output '%s' for the component '%s' in the stack '%s':\n%v",
@@ -325,29 +304,5 @@
 		))
 	}
 
-	if res == nil {
-		u.LogErrorAndExit(*atmosConfig, fmt.Errorf("error evaluating the 'static' remote state backend output: the component '%s' in the stack '%s' "+
-			"is configured with the 'static' remote state backend, but the remote state backend does not have the output '%s'",
-			component,
-			stack,
-			output,
-=======
-	val := output
-	if !strings.HasPrefix(output, ".") {
-		val = "." + val
-	}
-
-	res, err := u.EvaluateYqExpression(*atmosConfig, remoteStateSection, val)
-
-	if err != nil {
-		u.LogErrorAndExit(*atmosConfig, fmt.Errorf("error evaluating the 'static' remote state backend output '%s' for the component '%s' in the stack '%s':\n%v",
-			output,
-			component,
-			stack,
-			err,
->>>>>>> 83bd190b
-		))
-	}
-
 	return res
 }