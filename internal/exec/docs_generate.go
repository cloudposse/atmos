--- conflicted
+++ resolved
@@ -222,11 +222,7 @@
 	// 5) Resolve and write final document.
 	outputPath, err := resolvePath(docsGenerate.Output, baseDir, defaultReadmeOutput)
 	if err != nil {
-<<<<<<< HEAD
-		return fmt.Errorf("failed to resolve output path %s: %w", docsGenerate.Output, err)
-=======
-		return fmt.Errorf("%w: %s: %s", errUtils.ErrResolveOutputPath, outputFile, err)
->>>>>>> 96a78520
+		return fmt.Errorf("%w: %s: %s", errUtils.ErrResolveOutputPath, docsGenerate.Output, err)
 	}
 	if err = os.WriteFile(outputPath, []byte(rendered), defaultFilePermissions); err != nil {
 		return fmt.Errorf("%w: %s: %s", errUtils.ErrWriteOutput, outputPath, err)
