--- conflicted
+++ resolved
@@ -5,15 +5,10 @@
   url: https://github.com/cloudposse/atmos
   image_url: https://github.com/cloudposse/atmos/raw/main/docs/img/atmos-logo-128.svg
 
-<<<<<<< HEAD
-# Add team members - replace with actual GitHub usernames
-=======
->>>>>>> af046887
 osterman:
   name: Erik Osterman
   title: Founder @ Cloud Posse
   url: https://github.com/osterman
-<<<<<<< HEAD
   image_url: https://github.com/osterman.png
 
 aknysh:
@@ -44,7 +39,4 @@
   name: PePe Amengual
   title: Principal @ Slalom Build
   url: https://github.com/jamengual
-  image_url: https://github.com/jamengual.png
-=======
-  image_url: https://github.com/osterman.png
->>>>>>> af046887
+  image_url: https://github.com/jamengual.png