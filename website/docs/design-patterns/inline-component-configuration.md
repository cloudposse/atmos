--- conflicted
+++ resolved
@@ -7,13 +7,8 @@
 
 # Inline Component Configuration
 
-<<<<<<< HEAD
-The **Inline Component Configuration** pattern is used when the [components](/core-concepts/components) in a [stack](/core-concepts/stacks)
-are configured inline in the stack manifest without [importing](/core-concepts/stacks/imports) and reusing default/base configurations.
-=======
 The **Inline Component Configuration** pattern is used when the [components](/core-concepts/components) in a [stack](/core-concepts/stacks) 
 are configured inline in the stack manifest without [importing](/core-concepts/stacks/imports) and reusing default/base configurations. If you're starting with Atmos, this will be the easiest to understand until you need the more advanced features.
->>>>>>> 8b87cb2a
 
 ## Applicability
 
@@ -138,7 +133,7 @@
 
 - Very simple stack and component configurations
 
-- All components are defined in just one place (in one stack manifest), so it's easier to see what is provisioned and where
+- All components are defined in just one place (in one stack manifest) - easier to see what is provisioned and where
 
 ## Limitations
 
