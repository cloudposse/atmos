--- conflicted
+++ resolved
@@ -100,40 +100,20 @@
 
 ### Stack Configuration
 
-Define a base component with `metadata.name` for stable workspace keys, then inherit it:
+Environments reference specific version folders:
 
 <Tabs>
-<TabItem value="catalog" label="Catalog (Base)" default>
-<File title="stacks/catalog/vpc.yaml">
-```yaml
-components:
-  terraform:
-    vpc/defaults:
-      metadata:
-        type: abstract
-        name: vpc           # Logical identity - stable across versions
-        component: vpc/v2   # Physical path to current version
-      vars:
-        # Default variables inherited by all VPC instances
-        public_subnets_enabled: false
-        nat_gateway_enabled: false
-```
-</File>
-</TabItem>
-
-<TabItem value="dev" label="Development">
+<TabItem value="dev" label="Development" default>
 <File title="stacks/dev/us-east-1.yaml">
 ```yaml
-import:
-  - catalog/vpc
-
 components:
   terraform:
     vpc:
       metadata:
-        inherits:
-          - vpc/defaults
-        # Inherits name: vpc, component: vpc/v2
+        component: vpc/v2  # Reference v2 folder for development
+      settings:
+        # CRITICAL: Don't include version in workspace key
+        workspace_key_prefix: "vpc"
       vars:
         name: "dev-use1-vpc"
         cidr_block: "10.0.0.0/16"
@@ -144,16 +124,14 @@
 <TabItem value="prod" label="Production">
 <File title="stacks/prod/us-east-1.yaml">
 ```yaml
-import:
-  - catalog/vpc
-
 components:
   terraform:
     vpc:
       metadata:
-        inherits:
-          - vpc/defaults
-        # Inherits name: vpc, component: vpc/v2
+        component: vpc/v1  # Production still on stable v1
+      settings:
+        # Same workspace key as dev - enables migration
+        workspace_key_prefix: "prod/vpc"
       vars:
         name: "prod-use1-vpc"
         cidr_block: "10.2.0.0/16"
@@ -161,8 +139,6 @@
 </File>
 </TabItem>
 </Tabs>
-
-With this pattern, `workspace_key_prefix` is auto-generated from `metadata.name` (which is `vpc`), not from `metadata.component` (which would be `vpc-v2`). To upgrade all environments to `vpc/v3`, simply update `vpc/defaults` in the catalog.
 
 ### Version Naming Conventions
 
@@ -196,28 +172,20 @@
 
 ## Workspace Key Management
 
-<<<<<<< HEAD
-Atmos auto-generates `workspace_key_prefix` for [backend configuration](/core-concepts/components/terraform/backends) using this priority:
-=======
 :::warning Workspace Key Configuration
 This pattern works best with Atmos auto-generated [backend configuration](/components/terraform/backends). The `workspace_key_prefix` must remain stable across version changes to prevent state conflicts:
->>>>>>> 38eb63c3
-
-1. Explicit `backend.s3.workspace_key_prefix` (user override)
-2. `metadata.name` (logical identity)
-3. `metadata.component` (physical path)
-4. Atmos component name (YAML key)
-
-By setting `metadata.name` in your base component, you ensure stable workspace keys across version upgrades. The `metadata.name` is inherited by all derived components, so you only need to define it once.
-
-:::tip Convention: metadata.name from Top-Level Folder
-By convention, set `metadata.name` to the **first-level component folder** (relative to component base path):
-
-- `vpc/v2/` → `metadata.name: vpc` (NOT `vpc/v2`)
-- `account/stable/` → `metadata.name: account`
-- `eks-cluster/2024/` → `metadata.name: eks-cluster`
-
-This makes the pattern predictable: your logical component identity is always the top-level folder.
+
+```yaml
+# WRONG - Version in workspace key causes state problems
+settings:
+  workspace_key_prefix: "prod/vpc/v2"  # Don't do this!
+
+# CORRECT - Stable workspace key across versions
+settings:
+  workspace_key_prefix: "prod/vpc"     # Version-agnostic key
+```
+
+When the workspace key includes version information, switching versions requires complex state migrations. Keep it stable!
 :::
 
 ## Migration Strategies
@@ -274,22 +242,21 @@
 
 ## Rollback Strategy
 
-Folder-based versioning makes rollback trivial - just update the base component:
-
-### Update Catalog Configuration
-
-```yaml
-# stacks/catalog/vpc.yaml
+Folder-based versioning makes rollback trivial - just switch the folder reference:
+
+### Update Stack Configuration
+
+```yaml
+# stacks/prod/us-east-1.yaml
 components:
   terraform:
-    vpc/defaults:
+    vpc:
       metadata:
-        type: abstract
-        name: vpc           # Stable - unchanged
-        component: vpc/v1   # Rollback: was vpc/v2
-```
-
-All environments inheriting from `vpc/defaults` will automatically roll back.
+        # Rollback from v2 to v1
+        component: vpc/v1  # Was: vpc/v2
+      settings:
+        workspace_key_prefix: "prod/vpc"  # Keep stable!
+```
 
 ### Validate and Apply
 
@@ -304,7 +271,7 @@
 ```
 
 :::tip Zero-Downtime Rollback
-Since the old version folder still exists unchanged, rollback is instantaneous and risk-free. With `metadata.name` providing a stable workspace key, no state migration is needed.
+Since the old version folder still exists unchanged, rollback is instantaneous and risk-free. The stable workspace key means no state migration is needed.
 :::
 
 ### Rollback Verification
