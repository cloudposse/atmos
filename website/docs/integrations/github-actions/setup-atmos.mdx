---
title: Setup Atmos
sidebar_position: 10
sidebar_label: Setup Atmos
description: Install Atmos in your GitHub Action workflows
---
import File from '@site/src/components/File'
import Intro from '@site/src/components/Intro'

<Intro>
The Cloud Posse GitHub Action to “Setup Atmos” makes it easy to run atmos in your GitHub Action workflows by installing Atmos.
</Intro>

Easily integrate Atmos into your GitHub Action workflows using [`github-action-setup-atmos`](https://github.com/cloudposse/github-action-setup-atmos). To simplify your workflows, we offer a [GitHub Action](https://github.com/cloudposse/github-action-setup-atmos) that streamlines the process of [installing Atmos](/install).

We provide a [GitHub Action](https://github.com/cloudposse/github-action-setup-atmos) to make that easier for CI/CD applications.

## Usage Example

<File title=".github/workflows/example.yaml">
```yaml
on:
  workflow_dispatch:
  pull_request:

jobs:
  build:
    runs-on: ubuntu-latest
    steps:
      - uses: actions/checkout@v3

      - name: Setup Atmos
        uses: cloudposse/github-action-setup-atmos
        with:
          # Make sure to pin to the latest version of atmos
<<<<<<< HEAD
          atmos_version: 1.87.0
=======
          atmos_version: 1.86.2
>>>>>>> b7f8e30d
```
</File><|MERGE_RESOLUTION|>--- conflicted
+++ resolved
@@ -33,10 +33,6 @@
         uses: cloudposse/github-action-setup-atmos
         with:
           # Make sure to pin to the latest version of atmos
-<<<<<<< HEAD
-          atmos_version: 1.87.0
-=======
           atmos_version: 1.86.2
->>>>>>> b7f8e30d
 ```
 </File>