--- conflicted
+++ resolved
@@ -32,12 +32,7 @@
       - name: Setup Atmos
         uses: cloudposse/github-action-setup-atmos
         with:
-<<<<<<< HEAD
-          # Make sure to pin to the latest version of atmos
-          atmos_version: 1.89.0
-=======
           # Version can be pinned but defaults to latest if not specified
           atmos-version: 1.88.0
->>>>>>> d797856f
 ```
 </File>