---
title: Atlantis Integration
sidebar_position: 10
sidebar_label: Atlantis
---
import Terminal from '@site/src/components/Terminal'
import Intro from '@site/src/components/Intro'

<Intro>
Atmos natively supports [Atlantis](https://runatlantis.io) for Terraform Pull Request Automation.
</Intro>

## How it Works

With Atmos, all your configurations are neatly defined in YAML. This makes transformations of that data very easy.

Atmos supports three commands that, when combined, make it easy to use Atlantis:

1. Generate the [`atlantis.yaml`](https://www.runatlantis.io/docs/repo-level-atlantis-yaml.html) repo-level
   configuration: [`atmos atlantis generate repo-config`](/cli/commands/atlantis/generate-repo-config)

2. Generate the backend configuration for all
   components: [`atmos terraform generate backends --format=backend-config|hcl`](/cli/commands/terraform/generate-backends)

3. Generate the full deep-merged configurations of all stacks for each
   component: [`atmos terraform generate varfiles`](/cli/commands/terraform/generate-varfiles)

## Configuration

Atlantis Integration can be configured in two different ways (or a combination of them):

- In the `integrations.atlantis` section in `atmos.yaml`
- In the `settings.atlantis` sections in the stack config files

### Configure Atlantis Integration in `integrations.atlantis` section in `atmos.yaml`

To configure Atmos to generate the Atlantis repo configurations, update the `integrations.atlantis` section in `atmos.yaml`.

Here's an example to get you started. As with *everything* in Atmos, it supports deep-merging at all levels. Anything under
the `integrations.atlantis` section in `atmos.yaml` can be overridden in the stack config sections `settings.atlantis` at any level of the inheritance
chain.

```yaml title=atmos.yaml
# atmos.yaml CLI config

# Integrations
integrations:

  # Atlantis integration
  # https://www.runatlantis.io/docs/repo-level-atlantis-yaml.html
  atlantis:
    # Path and name of the Atlantis config file `atlantis.yaml`
    # Supports absolute and relative paths
    # All the intermediate folders will be created automatically (e.g. `path: /config/atlantis/atlantis.yaml`)
    # Can be overridden on the command line by using `--output-path` command-line argument in `atmos atlantis generate repo-config` command
    # If not specified (set to an empty string/omitted here, and set to an empty string on the command line), the content of the file will be dumped to `stdout`
    # On Linux/macOS, you can also use `--output-path=/dev/stdout` to dump the content to `stdout` without setting it to an empty string in `atlantis.path`
    path: "atlantis.yaml"

    # Config templates
    # Select a template by using the `--config-template <config_template>` command-line argument in `atmos atlantis generate repo-config` command
    config_templates:
      config-1:
        version: 3
        automerge: true
        delete_source_branch_on_merge: true
        parallel_plan: true
        parallel_apply: true
        allowed_regexp_prefixes:
          - dev/
          - staging/
          - prod/

    # Project templates
    # Select a template by using the `--project-template <project_template>` command-line argument in `atmos atlantis generate repo-config` command
    project_templates:
      project-1:
        # generate a project entry for each component in every stack
        name: "{tenant}-{environment}-{stage}-{component}"
        workspace: "{workspace}"
        dir: "{component-path}"
        terraform_version: v1.8
        delete_source_branch_on_merge: true
        autoplan:
          enabled: true
          when_modified:
            - "**/*.tf"
            - "varfiles/$PROJECT_NAME.tfvars"
          apply_requirements:
            - "approved"

    # Workflow templates
    # https://www.runatlantis.io/docs/custom-workflows.html#custom-init-plan-apply-commands
    # https://www.runatlantis.io/docs/custom-workflows.html#custom-run-command
    workflow_templates:
      workflow-1:
        plan:
          steps:
            - run: terraform init -input=false
            # When using workspaces, you need to select the workspace using the $WORKSPACE environment variable
            - run: terraform workspace select $WORKSPACE
            # You must output the plan using `-out $PLANFILE` because Atlantis expects plans to be in a specific location
            - run: terraform plan -input=false -refresh -out $PLANFILE -var-file varfiles/$PROJECT_NAME.tfvars
        apply:
          steps:
            - run: terraform apply $PLANFILE
```

Using the config and project templates, Atmos generates a separate atlantis project for each Atmos component in every stack.

For example, by running this command:

```shell
atmos atlantis generate repo-config --config-template config-1 --project-template project-1
```

the following Atlantis repo-config would be generated:

```yaml title=atlantis.yaml
version: 3
automerge: true
delete_source_branch_on_merge: true
parallel_plan: true
parallel_apply: true
allowed_regexp_prefixes:
  - dev/
  - staging/
  - prod/
projects:
  - name: tenant1-ue2-staging-test-test-component-override-3
    workspace: test-component-override-3-workspace
    workflow: workflow-1
    dir: examples/tests/components/terraform/test/test-component
    terraform_version: v1.8
    delete_source_branch_on_merge: true
    autoplan:
      enabled: true
      when_modified:
        - '**/*.tf'
        - varfiles/$PROJECT_NAME.tfvars
      apply_requirements:
        - approved
  - name: tenant1-ue2-staging-infra-vpc
    workspace: tenant1-ue2-staging
    workflow: workflow-1
    dir: examples/tests/components/terraform/infra/vpc
    terraform_version: v1.8
    delete_source_branch_on_merge: true
    autoplan:
      enabled: true
      when_modified:
        - '**/*.tf'
        - varfiles/$PROJECT_NAME.tfvars
      apply_requirements:
        - approved
workflows:
  workflow-1:
    apply:
      steps:
        - run: terraform apply $PLANFILE
    plan:
      steps:
        - run: terraform init -input=false
        - run: terraform workspace select $WORKSPACE
        - run: terraform plan -input=false -refresh -out $PLANFILE -var-file varfiles/$PROJECT_NAME.tfvars
```

__NOTE:__ If Atlantis Integration is configured only in the `integrations.atlantis` section in `atmos.yaml`, the command-line
flags `--config-template` and `--project-template` are required to specify a config template and a project template from the collection of
templates defined in the `integrations.atlantis.config_templates` and `integrations.atlantis.project_templates` sections in `atmos.yaml`. You can
change this behavior by using the `settings.atlantis` sections in stack config files.

### Configure Atlantis Integration in `settings.atlantis` sections in stack configs

The `integrations.atlantis.config_templates`, `integrations.atlantis.config_templates` and `integrations.atlantis.config_templates` sections
in `atmos.yaml` can be overridden in the `settings.atlantis` sections in stack config files. In fact, you don't have to define the sections
in `atmos.yaml` at all and instead use only the `settings.atlantis` sections in stack configs to configure work with the Atlantis Integration.

Configuring the Atlantis Integration in the `settings.atlantis` sections in the stack configs has the following advantages:

- The `settings` section is a first class section in Atmos (similar to `vars`). It participates in deep-merging and in the inheritance chain. It can
  be defined and overridden at any level (organization/namespace, OU/tenant, region/environment, account/stage, base component, component). You can
  define the base settings at the org, tenant or account level, and then override some settings at the component level, making the whole configuration
  DRY

- When executing the `atmos atlantis generate repo-config` command, you don't need to pass the `--config-template` and `--project-template` flags to
  specify which config and project templates to use. Instead, Atmos will get this information from the `settings.atlantis` section

- When executing the `atmos describe component <component> -s <stack>` command, you will see the configured Atlantis Integration in the outputs. For
  example:

<Terminal title="atmos describe component test/test-component-override -s tenant1-ue2-dev">
  ```yaml
    atmos_component: test/test-component-override
    atmos_stack: tenant1-ue2-dev
    component: test/test-component
    settings:
      atlantis:
        config_template:
          allowed_regexp_prefixes:
          - dev/
          automerge: false
          delete_source_branch_on_merge: false
          parallel_apply: false
          parallel_plan: true
          version: 3
        config_template_name: config-1
        project_template:
          apply_requirements:
          - approved
          autoplan:
            enabled: true
            when_modified:
            - '**/*.tf'
            - varfiles/$PROJECT_NAME.tfvars.json
          delete_source_branch_on_merge: false
          dir: '{component-path}'
          name: '{tenant}-{environment}-{stage}-{component}'
          terraform_version: v1.8
          workflow: workflow-1
          workspace: '{workspace}'
        project_template_name: project-1
        workflow_templates:
          workflow-1:
            apply:
              steps:
              - run: terraform apply $PLANFILE
            plan:
              steps:
              - run: terraform init
              - run: terraform workspace select $WORKSPACE || terraform workspace new $WORKSPACE
              - run: terraform plan -out $PLANFILE -var-file varfiles/$PROJECT_NAME.tfvars.json
    vars:
      enabled: true
      environment: ue2
      namespace: cp
      region: us-east-2
      stage: dev
      tenant: tenant1
    workspace: test-component-override-workspace-override
  ```
</Terminal>

- If you configure the Atlantis Integration in the `settings.atlantis` sections in the stack configs, then the
  command [`atmos describe affected`](/cli/commands/describe/affected) will be able to use it and output the
  affected Atlantis projects in the `atlantis_project` field. For example:

<Terminal title="atmos describe affected">
  ```json
  [
     {
        "component": "infra/vpc",
        "component_type": "terraform",
        "component_path": "components/terraform/infra/vpc",
        "stack": "tenant1-ue2-dev",
        "atlantis_project": "tenant1-ue2-dev-infra-vpc",
        "affected": "component"
     },
     {
        "component": "infra/vpc",
        "component_type": "terraform",
        "component_path": "components/terraform/infra/vpc",
        "stack": "tenant1-ue2-prod",
        "atlantis_project": "tenant1-ue2-prod-infra-vpc",
        "affected": "component"
     }
  ]
  ```
</Terminal>

#### Configure `settings.atlantis.workflow_templates` section in stack configs

If you are using the [Atlantis Repo Level workflows](https://www.runatlantis.io/docs/repo-level-atlantis-yaml.html), you can configure the workflows
in the `settings.atlantis.workflow_templates` section.

If the `settings.atlantis.workflow_templates` section is configured in stack configs, it's copied to the generated `atlantis.yaml` file verbatim.
For example, add the `workflow_templates` section at the org level in the config file `stacks/orgs/cp/_defaults.yaml`:

```yaml title="stacks/orgs/cp/_defaults.yaml"
settings:
  atlantis:
    workflow_templates:
      workflow-1:
        apply:
          steps:
            - run: terraform apply $PLANFILE
        plan:
          steps:
            - run: terraform init
            - run: terraform workspace select $WORKSPACE || terraform workspace new $WORKSPACE
            - run: terraform plan -out $PLANFILE -var-file varfiles/$PROJECT_NAME.tfvars.json
```

then execute the `atmos atlantis generate repo-config` command:

```yaml title="atlantis.yaml"
version: 3
workflows:
  workflow-1:
    apply:
      steps:
        - run: terraform apply $PLANFILE
    plan:
      steps:
        - run: terraform init
        - run: terraform workspace select $WORKSPACE || terraform workspace new $WORKSPACE
        - run: terraform plan -out $PLANFILE -var-file varfiles/$PROJECT_NAME.tfvars
```

:::note

The `settings.atlantis.workflow_templates` section in stack configs has higher priority then the `integration.atlantis.workflow_templates`
section in `atmos.yaml`. If both are defined, Atmos will select the workflows from the `settings.atlantis.workflow_templates` section and copy them
into the generated `atlantis.yaml` file. On the other hand, if the `settings.atlantis.workflow_templates` section is not defined in stack configs,
Atmos will use the workflows from the `integration.atlantis.workflow_templates` section from `atmos.yaml`.

:::

#### Define config template and project template in `settings.atlantis` section in stack configs

The Atlantis config template and project template can be defined in the `settings.atlantis` section in two different ways:

- Define `config_template_name` and `project_template_name` in the `settings.atlantis` section. These attributes tell Atmos to select a config
  template and a project template from the `integration.atlantis` section in `atmos.yaml`. For example:

  ```yaml title="atmos.yaml"
  integrations:
    atlantis:
      path: "atlantis.yaml"

      # Config templates
      config_templates:
        config-1:
          version: 3
          automerge: true
          delete_source_branch_on_merge: true
          parallel_plan: true
          parallel_apply: true
          allowed_regexp_prefixes:
            - dev/
            - staging/
            - prod/

      # Project templates
      project_templates:
        project-1:
          # generate a project entry for each component in every stack
          name: "{tenant}-{environment}-{stage}-{component}"
          workspace: "{workspace}"
          dir: "{component-path}"
          terraform_version: v1.8
          delete_source_branch_on_merge: true
          autoplan:
            enabled: true
            when_modified:
              - "**/*.tf"
              - "varfiles/$PROJECT_NAME.tfvars.json"
          apply_requirements:
            - "approved"
  ```

  ```yaml title="stacks/orgs/cp/_defaults.yaml"
  settings:
    atlantis:
      # Select a config template defined in `atmos.yaml` in
      # the `integrations.atlantis.config_templates` section
      config_template_name: "config-1"

      # Select a project template defined in `atmos.yaml` in
      # the `integrations.atlantis.project_templates` section
      project_template_name: "project-1"
  ```

  In this case, the `config_template_name` and `project_template_name` attributes are used instead of specifying the `--config-template`
  and `--project-template` flags on the command line when executing the command `atmos atlantis generate repo-config`. And the attributes can be
  defined at any level in the stack configs and they participate in deep-merging and inheritance (meaning they can be overridden per tenant,
  environment, stage and component).

- Define `config_template` and `project_template` in the `settings.atlantis` section. These attributes tell Atmos to use the templates instead of
  searching for them in the `integration.atlantis` section in `atmos.yaml`. For example:

  ```yaml title="stacks/orgs/cp/tenant1/dev/us-east-2.yaml"
  settings:
    atlantis:

      # For this `tenant1-ue2-dev` stack, override the org-wide config template
      # specified in `stacks/orgs/cp/_defaults.yaml`
      # in the `settings.atlantis.config_template_name` section
      config_template:
        version: 3
        automerge: false
        delete_source_branch_on_merge: false
        parallel_plan: true
        parallel_apply: false
        allowed_regexp_prefixes:
          - dev/

      # For this `tenant1-ue2-dev` stack, override the org-wide project template
      # specified in `stacks/orgs/cp/_defaults.yaml`
      # in the `settings.atlantis.project_template_name` section
      project_template:
        # generate a project entry for each component in every stack
        name: "{tenant}-{environment}-{stage}-{component}"
        workspace: "{workspace}"
        workflow: "workflow-1"
        dir: "{component-path}"
        terraform_version: v1.8
        delete_source_branch_on_merge: false
        autoplan:
          enabled: true
          when_modified:
            - "**/*.tf"
            - "varfiles/$PROJECT_NAME.tfvars.json"
        apply_requirements:
          - "approved"
  ```

:::note summary

- Atlantis integration can be configured in the `integrations.atlantis` section in `atmos.yaml`. If this is the only place where it's configured, then
  you need to pass the `--config-template` and `--project-template` flags to the `atmos atlantis generate repo-config` command

- Atlantis integration can also be configured in the `settings.atlantis` section in the stack configs. The `config_template_name`
  and `project_template_name` attributes can be used to select the config and project templates from the `integrations.atlantis` section
  in `atmos.yaml` instead of specifying the `--config-template` and `--project-template` flags on the command line

- The `config_template` and `project_template` sections in `settings.atlantis` can be used to define the config and project template for the
  particular stack or component. If defined, the sections will override all the configurations in the `integrations.atlantis` section in `atmos.yaml`,
  and will override the `config_template_name` and `project_template_name` attributes in `settings.atlantis`. These sections have the highest
  priority.

:::

## Atlantis Workflows

Atlantis workflows can be defined in two different ways:

- In the [Server Side Config](https://www.runatlantis.io/docs/server-side-repo-config.html) using the `workflows` section and `workflow` attribute

  ```yaml title=server.yaml
  repos:
    - id: /.*/
      branch: /.*/

      # 'workflow' sets the workflow for all repos that match.
      # This workflow must be defined in the workflows section.
      workflow: custom

      # allowed_overrides specifies which keys can be overridden by this repo in
      # its atlantis.yaml file.
      allowed_overrides: [apply_requirements, workflow, delete_source_branch_on_merge, repo_locking]

      # allowed_workflows specifies which workflows the repos that match
      # are allowed to select.
      allowed_workflows: [custom]

      # allow_custom_workflows defines whether this repo can define its own
      # workflows. If false (default), the repo can only use server-side defined
      # workflows.
      allow_custom_workflows: true

  # workflows lists server-side custom workflows
  workflows:
    custom:
      plan:
        steps:
          - init
          - plan
      apply:
        steps:
          - run: echo applying
          - apply
  ```

- In the [Repo Level atlantis.yaml Config](https://www.runatlantis.io/docs/repo-level-atlantis-yaml.html) using the `workflows` section and
  the `workflow` attribute in each Atlantis project in `atlantis.yaml`

  ```yaml title=atlantis.yaml
  version: 3
  projects:
    - name: my-project-name
      branch: /main/
      dir: .
      workspace: default
      workflow: myworkflow
  workflows:
    myworkflow:
      plan:
        steps:
          - init
          - plan
      apply:
        steps:
          - run: echo applying
          - apply
  ```

If you use the [Server Side Config](https://www.runatlantis.io/docs/server-side-repo-config.html) to define the Atlantis workflows, you don't need to
define workflows in the [CLI Config Atlantis Integration](/cli/configuration/#integrations) section in `atmos.yaml` or in
the `settings.atlantis.workflow_templates` section in the stack configurations. When you defined the workflows in the server config `workflows`
section, you can reference a workflow to be used for each generated Atlantis project in the project templates.

On the other hand, if you use [Repo Level workflows](https://www.runatlantis.io/docs/repo-level-atlantis-yaml.html),
you need to provide at least one workflow template in the `integrations.atlantis.workflow_templates` section in
the [Atlantis Integration](/cli/configuration/#integrations) in `atmos.yaml`, or in the `settings.atlantis.workflow_templates` section in the stack
configurations.

For example, after executing the following command:

```console
atmos atlantis generate repo-config --config-template config-1 --project-template project-1
```

the generated `atlantis.yaml` file would look like this:

```yaml title=atlantis.yaml
version: 3
projects:
  - name: tenant1-ue2-dev-infra-vpc
    workspace: tenant1-ue2-dev
    workflow: workflow-1

workflows:
  workflow-1:
    apply:
      steps:
        - run: terraform apply $PLANFILE
    plan:
      steps:
        - run: terraform init -input=false
        - run: terraform workspace select $WORKSPACE || terraform workspace new $WORKSPACE
        - run: terraform plan -input=false -refresh -out $PLANFILE -var-file varfiles/$PROJECT_NAME.tfvars.json
```

## Dynamic Repo Config Generation

If you want to generate the `atlantis.yaml` file before Atlantis can parse it, you can use
the [Dynamic Repo Config Generation](https://www.runatlantis.io/docs/pre-workflow-hooks.html#dynamic-repo-config-generation) feature of Atlantis. You
can add a `run` command to `pre_workflow_hooks`. The repo config will be generated right before Atlantis can parse it.

```yaml
repos:
  - id: /.*/
    pre_workflow_hooks:
      - run: "./repo-config-generator.sh"
        description: "Generating configs"
```

See also [Pre Workflow Hooks](https://www.runatlantis.io/docs/pre-workflow-hooks.html)
and [Post Workflow Hooks](https://www.runatlantis.io/docs/post-workflow-hooks.html) for more information.

To help with dynamic repo config generation, the `atmos atlantis generate repo-config` command accepts the `--affected-only` flag.
If set to `true`, Atmos will generate Atlantis projects only for the Atmos components changed between two Git commits.

```yaml
repos:
  - id: /.*/
    pre_workflow_hooks:
      - run: "atmos atlantis generate repo-config --affected-only=true"
        description: "Generating configs"
```

If the `--affected-only=true` flag is passed, Atmos uses two different Git commits to produce a list of affected Atmos components and stacks and then
generate the `atlantis.yaml` file for the affected Atlantis projects only.

For the first commit, the command assumes that the current repo root is a Git checkout. An error will be thrown if the current repo is not a Git
repository (the `.git` folder does not exist or is configured incorrectly).

The second commit can be specified on the command line by using
the `--ref` ([Git References](https://git-scm.com/book/en/v2/Git-Internals-Git-References)) or `--sha` (commit SHA) flags.

Either `--ref` or `--sha` should be used. If both flags are provided at the same time, the command will first clone the remote branch pointed to by
the `--ref` flag and then checkout the Git commit pointed to by the `--sha` flag (`--sha` flag overrides `--ref` flag).

__NOTE:__ If the flags are not provided, the `ref` will be set automatically to the reference to the default branch (e.g. `main`) and the commit SHA
will point to the `HEAD` of the branch.

If you specify the `--repo-path` flag with the path to the already cloned repository, the command will not clone the target
repository, but instead will use the already cloned one to compare the current branch with. In this case, the `--ref`, `--sha`, `--ssh-key`
and `--ssh-key-password` flags are not used, and an error will be thrown if the `--repo-path` flag and any of the `--ref`, `--sha`, `--ssh-key`
or `--ssh-key-password` flags are provided at the same time.

The command works by:

- Cloning the target branch (`--ref`) or checking out the commit (`--sha`) of the remote target branch, or using the already cloned target repository
  specified by the `--repo-path` flag

- Deep merging all stack configurations for both the current working branch and the remote target branch

- Looking for changes in the component directories

- Comparing each section of the stack configuration looking for differences

- Generating the `atlantis.yaml` file with the `projects` sections consisting of a list of the affected Atlantis projects

Since Atmos first checks the component folders for changes, if it finds any affected files, it will mark all related components and stacks as
affected. Atmos will then skip evaluating those stacks for differences since we already know that they are affected.

Refer to [`atmos atlantis generate repo-config`](/cli/commands/atlantis/generate-repo-config) for the description of the command and all flags.

## Working with Private Repositories

If the flag `--affected-only=true` is passed on the command line (e.g. `atmos atlantis generate repo-config --affected-only=true`), the command
will clone and checkout the remote target repo (which can be the default `refs/heads<default_branch>` reference, or specified by the command-line
flags `--ref`, `--sha` or `--repo-path`). If the remote target repo is private, special attention needs to be given to how to work with private
repositories.

There are a few ways to work with private repositories with which the current local branch is compared to detect the changed files and affected Atmos
stacks and components:

- Using the `--ssh-key` flag to specify the filesystem path to a PEM-encoded private key to clone private repos using SSH, and
  the `--ssh-key-password` flag to provide the encryption password for the PEM-encoded private key if the key contains a password-encrypted PEM block

- Execute the `atmos atlantis generate repo-config --affected-only=true --repo-path <path_to_cloned_target_repo>` command in
  a [GitHub Action](https://docs.github.com/en/actions). For this to work, clone the remote target repository using
  the [checkout](https://github.com/actions/checkout) GitHub action. Then use the `--repo-path` flag to specify the path to the already cloned
  target repository with which to compare the current branch

- It should just also work with whatever SSH config/context has been already set up, for example, when
  using [SSH agents](https://www.ssh.com/academy/ssh/agent). In this case, you don't need to use the `--ssh-key`, `--ssh-key-password`
  and `--repo-path` flags to clone private repositories

## Using with GitHub Actions

If the `atmos atlantis generate repo-config --affected-only=true` command is executed in a [GitHub Action](https://docs.github.com/en/actions), and
you don't want to store or generate a long-lived SSH private key on the server, you can do the following (__NOTE:__ This is only required if the
action is attempting to clone a private repo which is not itself):

- Create a GitHub
  [Personal Access Token (PAT)](https://docs.github.com/en/authentication/keeping-your-account-and-data-secure/creating-a-personal-access-token)
  with scope permissions to clone private repos

- Add the created PAT as a repository or GitHub organization [secret](https://docs.github.com/en/actions/security-guides/encrypted-secrets)

- In your GitHub Action, clone the remote repository using the [checkout](https://github.com/actions/checkout) GitHub Action

- Execute `atmos atlantis generate repo-config --affected-only=true --repo-path <path_to_cloned_target_repo>` command with the `--repo-path` flag set
  to the cloned repository path using the [`GITHUB_WORKSPACE`](https://docs.github.com/en/actions/learn-github-actions/variables) `ENV` variable (
  which
  points to the default working directory on the GitHub runner for steps, and the default location of the repository when using
  the [checkout](https://github.com/actions/checkout) action). For example:

    ```shell
    atmos atlantis generate repo-config --affected-only=true --repo-path $GITHUB_WORKSPACE
    ```

## Example GitHub Action

Here's an example GitHub Action to use Atlantis with Atmos.

The action executes the `atmos generate varfiles/backends` commands to generate Terraform varfiles and backend config files for all Atmos stacks,
then executes the `atmos atlantis generate repo-config` command to generate the Atlantis repo config file (`atlantis.yaml`) for all Atlantis projects,
then commits all the generated files and calls Atlantis via a webhook.

You can adopt and modify it to your own needs.

```yaml
name: atmos

on:
  workflow_dispatch:

  issue_comment:
    types:
      - created

  pull_request:
    types:
      - opened
      - edited
      - synchronize
      - closed
    branches: [ main ]

env:
<<<<<<< HEAD
  ATMOS_VERSION: 1.77.0
=======
  ATMOS_VERSION: 1.84.0
>>>>>>> 8060adb5
  ATMOS_CLI_CONFIG_PATH: ./

jobs:
  generate-atlantis-yaml:
    name: Generate varfiles, backend config and atlantis.yaml
    runs-on: ubuntu-latest

    steps:
      - uses: actions/checkout@v3
        if: github.event.pull_request.state == 'open' || ${{ github.event.issue.pull_request }}
        with:
          ref: ${{ github.event.pull_request.head.ref }}
          fetch-depth: 2

      # Install Atmos and generate tfvars and backend config files
      - name: Generate TF var files and backend configs
        if: github.event.pull_request.state == 'open' || ${{ github.event.issue.pull_request }}
        shell: bash
        run: |
          wget -q https://github.com/cloudposse/atmos/releases/download/v${ATMOS_VERSION}/atmos_${ATMOS_VERSION}_linux_amd64 && \
          mv atmos_${ATMOS_VERSION}_linux_amd64 /usr/local/bin/atmos && \
          chmod +x /usr/local/bin/atmos
          atmos terraform generate varfiles --file-template={component-path}/varfiles/{namespace}-{environment}-{component}.tfvars.json
          atmos terraform generate backends --format=backend-config --file-template={component-path}/backends/{namespace}-{environment}-{component}.backend

      # Commit changes (if any) to the PR branch
      - name: Commit changes to the PR branch
        if: github.event.pull_request.state == 'open' || ${{ github.event.issue.pull_request }}
        shell: bash
        run: |
          untracked=$(git ls-files --others --exclude-standard)
          changes_detected=$(git diff --name-only)
          if [ -n "$untracked" ] || [ -n "$changes_detected" ]; then
            git config --global user.name github-actions
            git config --global user.email github-actions@github.com
            git add -A *
            git commit -m "Committing generated autogenerated var files"
            git push
          fi

      # Generate atlantis.yaml with atmos
      - name: Generate Dynamic atlantis.yaml file
        if: github.event.pull_request.state == 'open' || ${{ github.event.issue.pull_request }}
        shell: bash
        run: |
          atmos atlantis generate repo-config --config-template config-1 --project-template project-1

      # Commit changes (if any) to the PR branch
      - name: Commit changes to the PR branch
        if: github.event.pull_request.state == 'open' || ${{ github.event.issue.pull_request }}
        shell: bash
        run: |
          yaml_changes=$(git diff --name-only)
          untracked=$(git ls-files --others --exclude-standard atlantis.yaml)
          if [ -n "$yaml_changes" ] || [ -n "$untracked" ]; then
            git config --global user.name github-actions
            git config --global user.email github-actions@github.com
            git add -A *
            git commit -m "Committing generated atlantis.yaml"
            git push
          fi

  call-atlantis:
    if: ${{ always() }}
    needs: generate-atlantis-yaml
    name: Sending data to Atlantis
    runs-on: ubuntu-latest
    steps:
      - name: Invoke deployment hook
        uses: distributhor/workflow-webhook@v2
        env:
          webhook_type: 'json-extended'
          webhook_url: ${{ secrets.WEBHOOK_URL }}
          webhook_secret: ${{ secrets.WEBHOOK_SECRET }}
          verbose: false
```

## Next Steps

Generating the Atlantis `repo-config` is only part of what's needed to use Atmos with Atlantis. The rest will depend on your organization's
preferences for generating the Terraform `.tfvars` files and backends.

You can use pre-commit hooks and/or GitHub Actions (or similar) to generate the `.tfvars` files and state backend configurations, which are derived
from the Atmos stack configurations.

The following commands will generate those files.

- [`atmos terraform generate backends --format=backend-config|hcl`](/cli/commands/terraform/generate-backends)
- [`atmos terraform generate varfiles`](/cli/commands/terraform/generate-varfiles)

You can commit the resulting files back to VCS (e.g. `git add -A`) and push upstream. That way Atlantis will trigger on the "affected
files" and propose a plan.

Or you can use the [Dynamic Repo Config Generation](#dynamic-repo-config-generation) in the Atlantis pre-workflow hooks and
the `atmos atlantis generate repo-config` command with the `--affected-only=true` flag to dynamically generate the `atlantis.yaml` file with the
affected (changed) Atlantis projects to avoid the need of committing those files to VCS.

## References

For more information, refer to:

- [Configuring Atlantis](https://www.runatlantis.io/docs/configuring-atlantis.html)
- [Server Side Config](https://www.runatlantis.io/docs/server-side-repo-config.html)
- [Repo Level atlantis.yaml Config](https://www.runatlantis.io/docs/repo-level-atlantis-yaml.html)
- [Server Configuration](https://www.runatlantis.io/docs/server-configuration.html)
- [Atlantis Custom Workflows](https://www.runatlantis.io/docs/custom-workflows.html)
- [Pre Workflow Hooks](https://www.runatlantis.io/docs/pre-workflow-hooks.html)
- [Post Workflow Hooks](https://www.runatlantis.io/docs/post-workflow-hooks.html)
- [Dynamic Repo Config Generation](https://www.runatlantis.io/docs/pre-workflow-hooks.html#dynamic-repo-config-generation)<|MERGE_RESOLUTION|>--- conflicted
+++ resolved
@@ -673,11 +673,7 @@
     branches: [ main ]
 
 env:
-<<<<<<< HEAD
-  ATMOS_VERSION: 1.77.0
-=======
   ATMOS_VERSION: 1.84.0
->>>>>>> 8060adb5
   ATMOS_CLI_CONFIG_PATH: ./
 
 jobs:
