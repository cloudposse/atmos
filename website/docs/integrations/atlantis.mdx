---
title: Atlantis Integration
sidebar_position: 10
sidebar_label: Atlantis
---
import Terminal from '@site/src/components/Terminal'
import Intro from '@site/src/components/Intro'

<Intro>
Atmos natively supports [Atlantis](https://runatlantis.io) for Terraform Pull Request Automation.
</Intro>

## How it Works

With Atmos, all your configurations are neatly defined in YAML. This makes transformations of that data very easy.

Atmos supports three commands that, when combined, make it easy to use Atlantis:

1. Generate the [`atlantis.yaml`](https://www.runatlantis.io/docs/repo-level-atlantis-yaml.html) repo-level
   configuration: [`atmos atlantis generate repo-config`](/cli/commands/atlantis/generate-repo-config)

2. Generate the backend configuration for all
   components: [`atmos terraform generate backends --format=backend-config|hcl`](/cli/commands/terraform/generate-backends)

3. Generate the full deep-merged configurations of all stacks for each
   component: [`atmos terraform generate varfiles`](/cli/commands/terraform/generate-varfiles)

## Configuration

Atlantis Integration can be configured in two different ways (or a combination of them):

- In the `integrations.atlantis` section in `atmos.yaml`
- In the `settings.atlantis` sections in the stack config files

### Configure Atlantis Integration in `integrations.atlantis` section in `atmos.yaml`

To configure Atmos to generate the Atlantis repo configurations, update the `integrations.atlantis` section in `atmos.yaml`.

Here's an example to get you started. As with *everything* in Atmos, it supports deep-merging at all levels. Anything under
the `integrations.atlantis` section in `atmos.yaml` can be overridden in the stack config sections `settings.atlantis` at any level of the inheritance
chain.

```yaml title=atmos.yaml
# atmos.yaml CLI config

# Integrations
integrations:

  # Atlantis integration
  # https://www.runatlantis.io/docs/repo-level-atlantis-yaml.html
  atlantis:
    # Path and name of the Atlantis config file `atlantis.yaml`
    # Supports absolute and relative paths
    # All the intermediate folders will be created automatically (e.g. `path: /config/atlantis/atlantis.yaml`)
    # Can be overridden on the command line by using `--output-path` command-line argument in `atmos atlantis generate repo-config` command
    # If not specified (set to an empty string/omitted here, and set to an empty string on the command line), the content of the file will be dumped to `stdout`
    # On Linux/macOS, you can also use `--output-path=/dev/stdout` to dump the content to `stdout` without setting it to an empty string in `atlantis.path`
    path: "atlantis.yaml"

    # Config templates
    # Select a template by using the `--config-template <config_template>` command-line argument in `atmos atlantis generate repo-config` command
    config_templates:
      config-1:
        version: 3
        automerge: true
        delete_source_branch_on_merge: true
        parallel_plan: true
        parallel_apply: true
        allowed_regexp_prefixes:
          - dev/
          - staging/
          - prod/

    # Project templates
    # Select a template by using the `--project-template <project_template>` command-line argument in `atmos atlantis generate repo-config` command
    project_templates:
      project-1:
        # generate a project entry for each component in every stack
        name: "{tenant}-{environment}-{stage}-{component}"
        workspace: "{workspace}"
        dir: "{component-path}"
        terraform_version: v1.8
        delete_source_branch_on_merge: true
        autoplan:
          enabled: true
          when_modified:
            - "**/*.tf"
            - "varfiles/$PROJECT_NAME.tfvars"
          apply_requirements:
            - "approved"

    # Workflow templates
    # https://www.runatlantis.io/docs/custom-workflows.html#custom-init-plan-apply-commands
    # https://www.runatlantis.io/docs/custom-workflows.html#custom-run-command
    workflow_templates:
      workflow-1:
        plan:
          steps:
            - run: terraform init -input=false
            # When using workspaces, you need to select the workspace using the $WORKSPACE environment variable
            - run: terraform workspace select $WORKSPACE
            # You must output the plan using `-out $PLANFILE` because Atlantis expects plans to be in a specific location
            - run: terraform plan -input=false -refresh -out $PLANFILE -var-file varfiles/$PROJECT_NAME.tfvars
        apply:
          steps:
            - run: terraform apply $PLANFILE
```

Using the config and project templates, Atmos generates a separate atlantis project for each Atmos component in every stack.

For example, by running this command:

```shell
atmos atlantis generate repo-config --config-template config-1 --project-template project-1
```

the following Atlantis repo-config would be generated:

```yaml title=atlantis.yaml
version: 3
automerge: true
delete_source_branch_on_merge: true
parallel_plan: true
parallel_apply: true
allowed_regexp_prefixes:
  - dev/
  - staging/
  - prod/
projects:
  - name: tenant1-ue2-staging-test-test-component-override-3
    workspace: test-component-override-3-workspace
    workflow: workflow-1
    dir: examples/tests/components/terraform/test/test-component
    terraform_version: v1.8
    delete_source_branch_on_merge: true
    autoplan:
      enabled: true
      when_modified:
        - '**/*.tf'
        - varfiles/$PROJECT_NAME.tfvars
      apply_requirements:
        - approved
  - name: tenant1-ue2-staging-infra-vpc
    workspace: tenant1-ue2-staging
    workflow: workflow-1
    dir: examples/tests/components/terraform/infra/vpc
    terraform_version: v1.8
    delete_source_branch_on_merge: true
    autoplan:
      enabled: true
      when_modified:
        - '**/*.tf'
        - varfiles/$PROJECT_NAME.tfvars
      apply_requirements:
        - approved
workflows:
  workflow-1:
    apply:
      steps:
        - run: terraform apply $PLANFILE
    plan:
      steps:
        - run: terraform init -input=false
        - run: terraform workspace select $WORKSPACE
        - run: terraform plan -input=false -refresh -out $PLANFILE -var-file varfiles/$PROJECT_NAME.tfvars
```

__NOTE:__ If Atlantis Integration is configured only in the `integrations.atlantis` section in `atmos.yaml`, the command-line
flags `--config-template` and `--project-template` are required to specify a config template and a project template from the collection of
templates defined in the `integrations.atlantis.config_templates` and `integrations.atlantis.project_templates` sections in `atmos.yaml`. You can
change this behavior by using the `settings.atlantis` sections in stack config files.

### Configure Atlantis Integration in `settings.atlantis` sections in stack configs

The `integrations.atlantis.config_templates`, `integrations.atlantis.config_templates` and `integrations.atlantis.config_templates` sections
in `atmos.yaml` can be overridden in the `settings.atlantis` sections in stack config files. In fact, you don't have to define the sections
in `atmos.yaml` at all and instead use only the `settings.atlantis` sections in stack configs to configure work with the Atlantis Integration.

Configuring the Atlantis Integration in the `settings.atlantis` sections in the stack configs has the following advantages:

- The `settings` section is a first class section in Atmos (similar to `vars`). It participates in deep-merging and in the inheritance chain. It can
  be defined and overridden at any level (organization/namespace, OU/tenant, region/environment, account/stage, base component, component). You can
  define the base settings at the org, tenant or account level, and then override some settings at the component level, making the whole configuration
  DRY

- When executing the `atmos atlantis generate repo-config` command, you don't need to pass the `--config-template` and `--project-template` flags to
  specify which config and project templates to use. Instead, Atmos will get this information from the `settings.atlantis` section

- When executing the `atmos describe component <component> -s <stack>` command, you will see the configured Atlantis Integration in the outputs. For
  example:

<Terminal title="atmos describe component test/test-component-override -s tenant1-ue2-dev">
  ```yaml
    atmos_component: test/test-component-override
    atmos_stack: tenant1-ue2-dev
    component: test/test-component
    settings:
      atlantis:
        config_template:
          allowed_regexp_prefixes:
          - dev/
          automerge: false
          delete_source_branch_on_merge: false
          parallel_apply: false
          parallel_plan: true
          version: 3
        config_template_name: config-1
        project_template:
          apply_requirements:
          - approved
          autoplan:
            enabled: true
            when_modified:
            - '**/*.tf'
            - varfiles/$PROJECT_NAME.tfvars.json
          delete_source_branch_on_merge: false
          dir: '{component-path}'
          name: '{tenant}-{environment}-{stage}-{component}'
          terraform_version: v1.8
          workflow: workflow-1
          workspace: '{workspace}'
        project_template_name: project-1
        workflow_templates:
          workflow-1:
            apply:
              steps:
              - run: terraform apply $PLANFILE
            plan:
              steps:
              - run: terraform init
              - run: terraform workspace select $WORKSPACE || terraform workspace new $WORKSPACE
              - run: terraform plan -out $PLANFILE -var-file varfiles/$PROJECT_NAME.tfvars.json
    vars:
      enabled: true
      environment: ue2
      namespace: cp
      region: us-east-2
      stage: dev
      tenant: tenant1
    workspace: test-component-override-workspace-override
  ```
</Terminal>

- If you configure the Atlantis Integration in the `settings.atlantis` sections in the stack configs, then the
  command [`atmos describe affected`](/cli/commands/describe/affected) will be able to use it and output the
  affected Atlantis projects in the `atlantis_project` field. For example:

<Terminal title="atmos describe affected">
  ```json
  [
     {
        "component": "infra/vpc",
        "component_type": "terraform",
        "component_path": "components/terraform/infra/vpc",
        "stack": "tenant1-ue2-dev",
        "atlantis_project": "tenant1-ue2-dev-infra-vpc",
        "affected": "component"
     },
     {
        "component": "infra/vpc",
        "component_type": "terraform",
        "component_path": "components/terraform/infra/vpc",
        "stack": "tenant1-ue2-prod",
        "atlantis_project": "tenant1-ue2-prod-infra-vpc",
        "affected": "component"
     }
  ]
  ```
</Terminal>

#### Configure `settings.atlantis.workflow_templates` section in stack configs

If you are using the [Atlantis Repo Level workflows](https://www.runatlantis.io/docs/repo-level-atlantis-yaml.html), you can configure the workflows
in the `settings.atlantis.workflow_templates` section.

If the `settings.atlantis.workflow_templates` section is configured in stack configs, it's copied to the generated `atlantis.yaml` file verbatim.
For example, add the `workflow_templates` section at the org level in the config file `stacks/orgs/cp/_defaults.yaml`:

```yaml title="stacks/orgs/cp/_defaults.yaml"
settings:
  atlantis:
    workflow_templates:
      workflow-1:
        apply:
          steps:
            - run: terraform apply $PLANFILE
        plan:
          steps:
            - run: terraform init
            - run: terraform workspace select $WORKSPACE || terraform workspace new $WORKSPACE
            - run: terraform plan -out $PLANFILE -var-file varfiles/$PROJECT_NAME.tfvars.json
```

then execute the `atmos atlantis generate repo-config` command:

```yaml title="atlantis.yaml"
version: 3
workflows:
  workflow-1:
    apply:
      steps:
        - run: terraform apply $PLANFILE
    plan:
      steps:
        - run: terraform init
        - run: terraform workspace select $WORKSPACE || terraform workspace new $WORKSPACE
        - run: terraform plan -out $PLANFILE -var-file varfiles/$PROJECT_NAME.tfvars
```

:::note

The `settings.atlantis.workflow_templates` section in stack configs has higher priority then the `integration.atlantis.workflow_templates`
section in `atmos.yaml`. If both are defined, Atmos will select the workflows from the `settings.atlantis.workflow_templates` section and copy them
into the generated `atlantis.yaml` file. On the other hand, if the `settings.atlantis.workflow_templates` section is not defined in stack configs,
Atmos will use the workflows from the `integration.atlantis.workflow_templates` section from `atmos.yaml`.

:::

#### Define config template and project template in `settings.atlantis` section in stack configs

The Atlantis config template and project template can be defined in the `settings.atlantis` section in two different ways:

- Define `config_template_name` and `project_template_name` in the `settings.atlantis` section. These attributes tell Atmos to select a config
  template and a project template from the `integration.atlantis` section in `atmos.yaml`. For example:

  ```yaml title="atmos.yaml"
  integrations:
    atlantis:
      path: "atlantis.yaml"

      # Config templates
      config_templates:
        config-1:
          version: 3
          automerge: true
          delete_source_branch_on_merge: true
          parallel_plan: true
          parallel_apply: true
          allowed_regexp_prefixes:
            - dev/
            - staging/
            - prod/

      # Project templates
      project_templates:
        project-1:
          # generate a project entry for each component in every stack
          name: "{tenant}-{environment}-{stage}-{component}"
          workspace: "{workspace}"
          dir: "{component-path}"
          terraform_version: v1.8
          delete_source_branch_on_merge: true
          autoplan:
            enabled: true
            when_modified:
              - "**/*.tf"
              - "varfiles/$PROJECT_NAME.tfvars.json"
          apply_requirements:
            - "approved"
  ```

  ```yaml title="stacks/orgs/cp/_defaults.yaml"
  settings:
    atlantis:
      # Select a config template defined in `atmos.yaml` in
      # the `integrations.atlantis.config_templates` section
      config_template_name: "config-1"

      # Select a project template defined in `atmos.yaml` in
      # the `integrations.atlantis.project_templates` section
      project_template_name: "project-1"
  ```

  In this case, the `config_template_name` and `project_template_name` attributes are used instead of specifying the `--config-template`
  and `--project-template` flags on the command line when executing the command `atmos atlantis generate repo-config`. And the attributes can be
  defined at any level in the stack configs and they participate in deep-merging and inheritance (meaning they can be overridden per tenant,
  environment, stage and component).

- Define `config_template` and `project_template` in the `settings.atlantis` section. These attributes tell Atmos to use the templates instead of
  searching for them in the `integration.atlantis` section in `atmos.yaml`. For example:

  ```yaml title="stacks/orgs/cp/tenant1/dev/us-east-2.yaml"
  settings:
    atlantis:

      # For this `tenant1-ue2-dev` stack, override the org-wide config template
      # specified in `stacks/orgs/cp/_defaults.yaml`
      # in the `settings.atlantis.config_template_name` section
      config_template:
        version: 3
        automerge: false
        delete_source_branch_on_merge: false
        parallel_plan: true
        parallel_apply: false
        allowed_regexp_prefixes:
          - dev/

      # For this `tenant1-ue2-dev` stack, override the org-wide project template
      # specified in `stacks/orgs/cp/_defaults.yaml`
      # in the `settings.atlantis.project_template_name` section
      project_template:
        # generate a project entry for each component in every stack
        name: "{tenant}-{environment}-{stage}-{component}"
        workspace: "{workspace}"
        workflow: "workflow-1"
        dir: "{component-path}"
        terraform_version: v1.8
        delete_source_branch_on_merge: false
        autoplan:
          enabled: true
          when_modified:
            - "**/*.tf"
            - "varfiles/$PROJECT_NAME.tfvars.json"
        apply_requirements:
          - "approved"
  ```

:::note summary

- Atlantis integration can be configured in the `integrations.atlantis` section in `atmos.yaml`. If this is the only place where it's configured, then
  you need to pass the `--config-template` and `--project-template` flags to the `atmos atlantis generate repo-config` command

- Atlantis integration can also be configured in the `settings.atlantis` section in the stack configs. The `config_template_name`
  and `project_template_name` attributes can be used to select the config and project templates from the `integrations.atlantis` section
  in `atmos.yaml` instead of specifying the `--config-template` and `--project-template` flags on the command line

- The `config_template` and `project_template` sections in `settings.atlantis` can be used to define the config and project template for the
  particular stack or component. If defined, the sections will override all the configurations in the `integrations.atlantis` section in `atmos.yaml`,
  and will override the `config_template_name` and `project_template_name` attributes in `settings.atlantis`. These sections have the highest
  priority.

:::

## Atlantis Workflows

Atlantis workflows can be defined in two different ways:

- In the [Server Side Config](https://www.runatlantis.io/docs/server-side-repo-config.html) using the `workflows` section and `workflow` attribute

  ```yaml title=server.yaml
  repos:
    - id: /.*/
      branch: /.*/

      # 'workflow' sets the workflow for all repos that match.
      # This workflow must be defined in the workflows section.
      workflow: custom

      # allowed_overrides specifies which keys can be overridden by this repo in
      # its atlantis.yaml file.
      allowed_overrides: [apply_requirements, workflow, delete_source_branch_on_merge, repo_locking]

      # allowed_workflows specifies which workflows the repos that match
      # are allowed to select.
      allowed_workflows: [custom]

      # allow_custom_workflows defines whether this repo can define its own
      # workflows. If false (default), the repo can only use server-side defined
      # workflows.
      allow_custom_workflows: true

  # workflows lists server-side custom workflows
  workflows:
    custom:
      plan:
        steps:
          - init
          - plan
      apply:
        steps:
          - run: echo applying
          - apply
  ```

- In the [Repo Level atlantis.yaml Config](https://www.runatlantis.io/docs/repo-level-atlantis-yaml.html) using the `workflows` section and
  the `workflow` attribute in each Atlantis project in `atlantis.yaml`

  ```yaml title=atlantis.yaml
  version: 3
  projects:
    - name: my-project-name
      branch: /main/
      dir: .
      workspace: default
      workflow: myworkflow
  workflows:
    myworkflow:
      plan:
        steps:
          - init
          - plan
      apply:
        steps:
          - run: echo applying
          - apply
  ```

If you use the [Server Side Config](https://www.runatlantis.io/docs/server-side-repo-config.html) to define the Atlantis workflows, you don't need to
define workflows in the [CLI Config Atlantis Integration](/cli/configuration/#integrations) section in `atmos.yaml` or in
the `settings.atlantis.workflow_templates` section in the stack configurations. When you defined the workflows in the server config `workflows`
section, you can reference a workflow to be used for each generated Atlantis project in the project templates.

On the other hand, if you use [Repo Level workflows](https://www.runatlantis.io/docs/repo-level-atlantis-yaml.html),
you need to provide at least one workflow template in the `integrations.atlantis.workflow_templates` section in
the [Atlantis Integration](/cli/configuration/#integrations) in `atmos.yaml`, or in the `settings.atlantis.workflow_templates` section in the stack
configurations.

For example, after executing the following command:

```console
atmos atlantis generate repo-config --config-template config-1 --project-template project-1
```

the generated `atlantis.yaml` file would look like this:

```yaml title=atlantis.yaml
version: 3
projects:
  - name: tenant1-ue2-dev-infra-vpc
    workspace: tenant1-ue2-dev
    workflow: workflow-1

workflows:
  workflow-1:
    apply:
      steps:
        - run: terraform apply $PLANFILE
    plan:
      steps:
        - run: terraform init -input=false
        - run: terraform workspace select $WORKSPACE || terraform workspace new $WORKSPACE
        - run: terraform plan -input=false -refresh -out $PLANFILE -var-file varfiles/$PROJECT_NAME.tfvars.json
```

## Dynamic Repo Config Generation

If you want to generate the `atlantis.yaml` file before Atlantis can parse it, you can use
the [Dynamic Repo Config Generation](https://www.runatlantis.io/docs/pre-workflow-hooks.html#dynamic-repo-config-generation) feature of Atlantis. You
can add a `run` command to `pre_workflow_hooks`. The repo config will be generated right before Atlantis can parse it.

```yaml
repos:
  - id: /.*/
    pre_workflow_hooks:
      - run: "./repo-config-generator.sh"
        description: "Generating configs"
```

See also [Pre Workflow Hooks](https://www.runatlantis.io/docs/pre-workflow-hooks.html)
and [Post Workflow Hooks](https://www.runatlantis.io/docs/post-workflow-hooks.html) for more information.

To help with dynamic repo config generation, the `atmos atlantis generate repo-config` command accepts the `--affected-only` flag.
If set to `true`, Atmos will generate Atlantis projects only for the Atmos components changed between two Git commits.

```yaml
repos:
  - id: /.*/
    pre_workflow_hooks:
      - run: "atmos atlantis generate repo-config --affected-only=true"
        description: "Generating configs"
```

If the `--affected-only=true` flag is passed, Atmos uses two different Git commits to produce a list of affected Atmos components and stacks and then
generate the `atlantis.yaml` file for the affected Atlantis projects only.

For the first commit, the command assumes that the current repo root is a Git checkout. An error will be thrown if the current repo is not a Git
repository (the `.git` folder does not exist or is configured incorrectly).

The second commit can be specified on the command line by using
the `--ref` ([Git References](https://git-scm.com/book/en/v2/Git-Internals-Git-References)) or `--sha` (commit SHA) flags.

Either `--ref` or `--sha` should be used. If both flags are provided at the same time, the command will first clone the remote branch pointed to by
the `--ref` flag and then checkout the Git commit pointed to by the `--sha` flag (`--sha` flag overrides `--ref` flag).

__NOTE:__ If the flags are not provided, the `ref` will be set automatically to the reference to the default branch (e.g. `main`) and the commit SHA
will point to the `HEAD` of the branch.

If you specify the `--repo-path` flag with the path to the already cloned repository, the command will not clone the target
repository, but instead will use the already cloned one to compare the current branch with. In this case, the `--ref`, `--sha`, `--ssh-key`
and `--ssh-key-password` flags are not used, and an error will be thrown if the `--repo-path` flag and any of the `--ref`, `--sha`, `--ssh-key`
or `--ssh-key-password` flags are provided at the same time.

The command works by:

- Cloning the target branch (`--ref`) or checking out the commit (`--sha`) of the remote target branch, or using the already cloned target repository
  specified by the `--repo-path` flag

- Deep merging all stack configurations for both the current working branch and the remote target branch

- Looking for changes in the component directories

- Comparing each section of the stack configuration looking for differences

- Generating the `atlantis.yaml` file with the `projects` sections consisting of a list of the affected Atlantis projects

Since Atmos first checks the component folders for changes, if it finds any affected files, it will mark all related components and stacks as
affected. Atmos will then skip evaluating those stacks for differences since we already know that they are affected.

Refer to [`atmos atlantis generate repo-config`](/cli/commands/atlantis/generate-repo-config) for the description of the command and all flags.

## Working with Private Repositories

If the flag `--affected-only=true` is passed on the command line (e.g. `atmos atlantis generate repo-config --affected-only=true`), the command
will clone and checkout the remote target repo (which can be the default `refs/heads<default_branch>` reference, or specified by the command-line
flags `--ref`, `--sha` or `--repo-path`). If the remote target repo is private, special attention needs to be given to how to work with private
repositories.

There are a few ways to work with private repositories with which the current local branch is compared to detect the changed files and affected Atmos
stacks and components:

- Using the `--ssh-key` flag to specify the filesystem path to a PEM-encoded private key to clone private repos using SSH, and
  the `--ssh-key-password` flag to provide the encryption password for the PEM-encoded private key if the key contains a password-encrypted PEM block

- Execute the `atmos atlantis generate repo-config --affected-only=true --repo-path <path_to_cloned_target_repo>` command in
  a [GitHub Action](https://docs.github.com/en/actions). For this to work, clone the remote target repository using
  the [checkout](https://github.com/actions/checkout) GitHub action. Then use the `--repo-path` flag to specify the path to the already cloned
  target repository with which to compare the current branch

- It should just also work with whatever SSH config/context has been already set up, for example, when
  using [SSH agents](https://www.ssh.com/academy/ssh/agent). In this case, you don't need to use the `--ssh-key`, `--ssh-key-password`
  and `--repo-path` flags to clone private repositories

## Using with GitHub Actions

If the `atmos atlantis generate repo-config --affected-only=true` command is executed in a [GitHub Action](https://docs.github.com/en/actions), and
you don't want to store or generate a long-lived SSH private key on the server, you can do the following (__NOTE:__ This is only required if the
action is attempting to clone a private repo which is not itself):

- Create a GitHub
  [Personal Access Token (PAT)](https://docs.github.com/en/authentication/keeping-your-account-and-data-secure/creating-a-personal-access-token)
  with scope permissions to clone private repos

- Add the created PAT as a repository or GitHub organization [secret](https://docs.github.com/en/actions/security-guides/encrypted-secrets)

- In your GitHub Action, clone the remote repository using the [checkout](https://github.com/actions/checkout) GitHub Action

- Execute `atmos atlantis generate repo-config --affected-only=true --repo-path <path_to_cloned_target_repo>` command with the `--repo-path` flag set
  to the cloned repository path using the [`GITHUB_WORKSPACE`](https://docs.github.com/en/actions/learn-github-actions/variables) `ENV` variable (
  which
  points to the default working directory on the GitHub runner for steps, and the default location of the repository when using
  the [checkout](https://github.com/actions/checkout) action). For example:

    ```shell
    atmos atlantis generate repo-config --affected-only=true --repo-path $GITHUB_WORKSPACE
    ```

## Example GitHub Action

Here's an example GitHub Action to use Atlantis with Atmos.

The action executes the `atmos generate varfiles/backends` commands to generate Terraform varfiles and backend config files for all Atmos stacks,
then executes the `atmos atlantis generate repo-config` command to generate the Atlantis repo config file (`atlantis.yaml`) for all Atlantis projects,
then commits all the generated files and calls Atlantis via a webhook.

You can adopt and modify it to your own needs.

```yaml
name: atmos

on:
  workflow_dispatch:

  issue_comment:
    types:
      - created

  pull_request:
    types:
      - opened
      - edited
      - synchronize
      - closed
    branches: [ main ]

env:
<<<<<<< HEAD
  ATMOS_VERSION: 1.101.0
=======
  ATMOS_VERSION: 1.105.0
>>>>>>> 74516e68
  ATMOS_CLI_CONFIG_PATH: ./

jobs:
  generate-atlantis-yaml:
    name: Generate varfiles, backend config and atlantis.yaml
    runs-on: ubuntu-latest

    steps:
      - uses: actions/checkout@v3
        if: github.event.pull_request.state == 'open' || ${{ github.event.issue.pull_request }}
        with:
          ref: ${{ github.event.pull_request.head.ref }}
          fetch-depth: 2

      # Install Atmos and generate tfvars and backend config files
      - name: Generate TF var files and backend configs
        if: github.event.pull_request.state == 'open' || ${{ github.event.issue.pull_request }}
        shell: bash
        run: |
          wget -q https://github.com/cloudposse/atmos/releases/download/v${ATMOS_VERSION}/atmos_${ATMOS_VERSION}_linux_amd64 && \
          mv atmos_${ATMOS_VERSION}_linux_amd64 /usr/local/bin/atmos && \
          chmod +x /usr/local/bin/atmos
          atmos terraform generate varfiles --file-template={component-path}/varfiles/{namespace}-{environment}-{component}.tfvars.json
          atmos terraform generate backends --format=backend-config --file-template={component-path}/backends/{namespace}-{environment}-{component}.backend

      # Commit changes (if any) to the PR branch
      - name: Commit changes to the PR branch
        if: github.event.pull_request.state == 'open' || ${{ github.event.issue.pull_request }}
        shell: bash
        run: |
          untracked=$(git ls-files --others --exclude-standard)
          changes_detected=$(git diff --name-only)
          if [ -n "$untracked" ] || [ -n "$changes_detected" ]; then
            git config --global user.name github-actions
            git config --global user.email github-actions@github.com
            git add -A *
            git commit -m "Committing generated autogenerated var files"
            git push
          fi

      # Generate atlantis.yaml with atmos
      - name: Generate Dynamic atlantis.yaml file
        if: github.event.pull_request.state == 'open' || ${{ github.event.issue.pull_request }}
        shell: bash
        run: |
          atmos atlantis generate repo-config --config-template config-1 --project-template project-1

      # Commit changes (if any) to the PR branch
      - name: Commit changes to the PR branch
        if: github.event.pull_request.state == 'open' || ${{ github.event.issue.pull_request }}
        shell: bash
        run: |
          yaml_changes=$(git diff --name-only)
          untracked=$(git ls-files --others --exclude-standard atlantis.yaml)
          if [ -n "$yaml_changes" ] || [ -n "$untracked" ]; then
            git config --global user.name github-actions
            git config --global user.email github-actions@github.com
            git add -A *
            git commit -m "Committing generated atlantis.yaml"
            git push
          fi

  call-atlantis:
    if: ${{ always() }}
    needs: generate-atlantis-yaml
    name: Sending data to Atlantis
    runs-on: ubuntu-latest
    steps:
      - name: Invoke deployment hook
        uses: distributhor/workflow-webhook@v2
        env:
          webhook_type: 'json-extended'
          webhook_url: ${{ secrets.WEBHOOK_URL }}
          webhook_secret: ${{ secrets.WEBHOOK_SECRET }}
          verbose: false
```

## Next Steps

Generating the Atlantis `repo-config` is only part of what's needed to use Atmos with Atlantis. The rest will depend on your organization's
preferences for generating the Terraform `.tfvars` files and backends.

You can use pre-commit hooks and/or GitHub Actions (or similar) to generate the `.tfvars` files and state backend configurations, which are derived
from the Atmos stack configurations.

The following commands will generate those files.

- [`atmos terraform generate backends --format=backend-config|hcl`](/cli/commands/terraform/generate-backends)
- [`atmos terraform generate varfiles`](/cli/commands/terraform/generate-varfiles)

You can commit the resulting files back to VCS (e.g. `git add -A`) and push upstream. That way Atlantis will trigger on the "affected
files" and propose a plan.

Or you can use the [Dynamic Repo Config Generation](#dynamic-repo-config-generation) in the Atlantis pre-workflow hooks and
the `atmos atlantis generate repo-config` command with the `--affected-only=true` flag to dynamically generate the `atlantis.yaml` file with the
affected (changed) Atlantis projects to avoid the need of committing those files to VCS.

## References

For more information, refer to:

- [Configuring Atlantis](https://www.runatlantis.io/docs/configuring-atlantis.html)
- [Server Side Config](https://www.runatlantis.io/docs/server-side-repo-config.html)
- [Repo Level atlantis.yaml Config](https://www.runatlantis.io/docs/repo-level-atlantis-yaml.html)
- [Server Configuration](https://www.runatlantis.io/docs/server-configuration.html)
- [Atlantis Custom Workflows](https://www.runatlantis.io/docs/custom-workflows.html)
- [Pre Workflow Hooks](https://www.runatlantis.io/docs/pre-workflow-hooks.html)
- [Post Workflow Hooks](https://www.runatlantis.io/docs/post-workflow-hooks.html)
- [Dynamic Repo Config Generation](https://www.runatlantis.io/docs/pre-workflow-hooks.html#dynamic-repo-config-generation)<|MERGE_RESOLUTION|>--- conflicted
+++ resolved
@@ -673,11 +673,7 @@
     branches: [ main ]
 
 env:
-<<<<<<< HEAD
-  ATMOS_VERSION: 1.101.0
-=======
   ATMOS_VERSION: 1.105.0
->>>>>>> 74516e68
   ATMOS_CLI_CONFIG_PATH: ./
 
 jobs:
