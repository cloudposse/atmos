---
title: Atlantis Integration
sidebar_position: 10
sidebar_label: Atlantis
---
import Terminal from '@site/src/components/Terminal'
import Intro from '@site/src/components/Intro'

<Intro>
Atmos natively supports [Atlantis](https://runatlantis.io) for Terraform Pull Request Automation.
</Intro>

## How it Works

With Atmos, all your configurations are neatly defined in YAML. This makes transformations of that data very easy.

Atmos supports three commands that, when combined, make it easy to use Atlantis:

1. Generate the [`atlantis.yaml`](https://www.runatlantis.io/docs/repo-level-atlantis-yaml.html) repo-level
   configuration: [`atmos atlantis generate repo-config`](/cli/commands/atlantis/generate-repo-config)

2. Generate the backend configuration for all
   components: [`atmos terraform generate backends --format=backend-config|hcl`](/cli/commands/terraform/generate-backends)

3. Generate the full deep-merged configurations of all stacks for each
   component: [`atmos terraform generate varfiles`](/cli/commands/terraform/generate-varfiles)

## Configuration

Atlantis Integration can be configured in two different ways (or a combination of them):

- In the `integrations.atlantis` section in `atmos.yaml`
- In the `settings.atlantis` sections in the stack config files

### Configure Atlantis Integration in `integrations.atlantis` section in `atmos.yaml`

To configure Atmos to generate the Atlantis repo configurations, update the `integrations.atlantis` section in `atmos.yaml`.

Here's an example to get you started. As with *everything* in Atmos, it supports deep-merging at all levels. Anything under
the `integrations.atlantis` section in `atmos.yaml` can be overridden in the stack config sections `settings.atlantis` at any level of the inheritance
chain.

```yaml title=atmos.yaml
# atmos.yaml CLI config

# Integrations
integrations:

  # Atlantis integration
  # https://www.runatlantis.io/docs/repo-level-atlantis-yaml.html
  atlantis:
    # Path and name of the Atlantis config file `atlantis.yaml`
    # Supports absolute and relative paths
    # All the intermediate folders will be created automatically (e.g. `path: /config/atlantis/atlantis.yaml`)
    # Can be overridden on the command line by using `--output-path` command-line argument in `atmos atlantis generate repo-config` command
    # If not specified (set to an empty string/omitted here, and set to an empty string on the command line), the content of the file will be dumped to `stdout`
    # On Linux/macOS, you can also use `--output-path=/dev/stdout` to dump the content to `stdout` without setting it to an empty string in `atlantis.path`
    path: "atlantis.yaml"

    # Config templates
    # Select a template by using the `--config-template <config_template>` command-line argument in `atmos atlantis generate repo-config` command
    config_templates:
      config-1:
        version: 3
        automerge: true
        delete_source_branch_on_merge: true
        parallel_plan: true
        parallel_apply: true
        allowed_regexp_prefixes:
          - dev/
          - staging/
          - prod/

    # Project templates
    # Select a template by using the `--project-template <project_template>` command-line argument in `atmos atlantis generate repo-config` command
    project_templates:
      project-1:
        # generate a project entry for each component in every stack
        name: "{tenant}-{environment}-{stage}-{component}"
        workspace: "{workspace}"
        dir: "{component-path}"
        terraform_version: v1.8
        delete_source_branch_on_merge: true
        autoplan:
          enabled: true
          when_modified:
            - "**/*.tf"
            - "varfiles/$PROJECT_NAME.tfvars"
          apply_requirements:
            - "approved"

    # Workflow templates
    # https://www.runatlantis.io/docs/custom-workflows.html#custom-init-plan-apply-commands
    # https://www.runatlantis.io/docs/custom-workflows.html#custom-run-command
    workflow_templates:
      workflow-1:
        plan:
          steps:
            - run: terraform init -input=false
            # When using workspaces, you need to select the workspace using the $WORKSPACE environment variable
            - run: terraform workspace select $WORKSPACE
            # You must output the plan using `-out $PLANFILE` because Atlantis expects plans to be in a specific location
            - run: terraform plan -input=false -refresh -out $PLANFILE -var-file varfiles/$PROJECT_NAME.tfvars
        apply:
          steps:
            - run: terraform apply $PLANFILE
```

Using the config and project templates, Atmos generates a separate atlantis project for each Atmos component in every stack.

For example, by running this command:

```shell
atmos atlantis generate repo-config --config-template config-1 --project-template project-1
```

the following Atlantis repo-config would be generated:

```yaml title=atlantis.yaml
version: 3
automerge: true
delete_source_branch_on_merge: true
parallel_plan: true
parallel_apply: true
allowed_regexp_prefixes:
  - dev/
  - staging/
  - prod/
projects:
  - name: tenant1-ue2-staging-test-test-component-override-3
    workspace: test-component-override-3-workspace
    workflow: workflow-1
    dir: tests/fixtures/scenarios/complete/components/terraform/test/test-component
    terraform_version: v1.8
    delete_source_branch_on_merge: true
    autoplan:
      enabled: true
      when_modified:
        - '**/*.tf'
        - varfiles/$PROJECT_NAME.tfvars
      apply_requirements:
        - approved
  - name: tenant1-ue2-staging-infra-vpc
    workspace: tenant1-ue2-staging
    workflow: workflow-1
    dir: tests/fixtures/scenarios/complete/components/terraform/infra/vpc
    terraform_version: v1.8
    delete_source_branch_on_merge: true
    autoplan:
      enabled: true
      when_modified:
        - '**/*.tf'
        - varfiles/$PROJECT_NAME.tfvars
      apply_requirements:
        - approved
workflows:
  workflow-1:
    apply:
      steps:
        - run: terraform apply $PLANFILE
    plan:
      steps:
        - run: terraform init -input=false
        - run: terraform workspace select $WORKSPACE
        - run: terraform plan -input=false -refresh -out $PLANFILE -var-file varfiles/$PROJECT_NAME.tfvars
```

__NOTE:__ If Atlantis Integration is configured only in the `integrations.atlantis` section in `atmos.yaml`, the command-line
flags `--config-template` and `--project-template` are required to specify a config template and a project template from the collection of
templates defined in the `integrations.atlantis.config_templates` and `integrations.atlantis.project_templates` sections in `atmos.yaml`. You can
change this behavior by using the `settings.atlantis` sections in stack config files.

### Configure Atlantis Integration in `settings.atlantis` sections in stack configs

The `integrations.atlantis.config_templates`, `integrations.atlantis.config_templates` and `integrations.atlantis.config_templates` sections
in `atmos.yaml` can be overridden in the `settings.atlantis` sections in stack config files. In fact, you don't have to define the sections
in `atmos.yaml` at all and instead use only the `settings.atlantis` sections in stack configs to configure work with the Atlantis Integration.

Configuring the Atlantis Integration in the `settings.atlantis` sections in the stack configs has the following advantages:

- The `settings` section is a first class section in Atmos (similar to `vars`). It participates in deep-merging and in the inheritance chain. It can
  be defined and overridden at any level (organization/namespace, OU/tenant, region/environment, account/stage, base component, component). You can
  define the base settings at the org, tenant or account level, and then override some settings at the component level, making the whole configuration
  DRY

- When executing the `atmos atlantis generate repo-config` command, you don't need to pass the `--config-template` and `--project-template` flags to
  specify which config and project templates to use. Instead, Atmos will get this information from the `settings.atlantis` section

- When executing the `atmos describe component <component> -s <stack>` command, you will see the configured Atlantis Integration in the outputs. For
  example:

<Terminal title="atmos describe component test/test-component-override -s tenant1-ue2-dev">
  ```yaml
    atmos_component: test/test-component-override
    atmos_stack: tenant1-ue2-dev
    component: test/test-component
    settings:
      atlantis:
        config_template:
          allowed_regexp_prefixes:
          - dev/
          automerge: false
          delete_source_branch_on_merge: false
          parallel_apply: false
          parallel_plan: true
          version: 3
        config_template_name: config-1
        project_template:
          apply_requirements:
          - approved
          autoplan:
            enabled: true
            when_modified:
            - '**/*.tf'
            - varfiles/$PROJECT_NAME.tfvars.json
          delete_source_branch_on_merge: false
          dir: '{component-path}'
          name: '{tenant}-{environment}-{stage}-{component}'
          terraform_version: v1.8
          workflow: workflow-1
          workspace: '{workspace}'
        project_template_name: project-1
        workflow_templates:
          workflow-1:
            apply:
              steps:
              - run: terraform apply $PLANFILE
            plan:
              steps:
              - run: terraform init
              - run: terraform workspace select $WORKSPACE || terraform workspace new $WORKSPACE
              - run: terraform plan -out $PLANFILE -var-file varfiles/$PROJECT_NAME.tfvars.json
    vars:
      enabled: true
      environment: ue2
      namespace: cp
      region: us-east-2
      stage: dev
      tenant: tenant1
    workspace: test-component-override-workspace-override
  ```
</Terminal>

- If you configure the Atlantis Integration in the `settings.atlantis` sections in the stack configs, then the
  command [`atmos describe affected`](/cli/commands/describe/affected) will be able to use it and output the
  affected Atlantis projects in the `atlantis_project` field. For example:

<Terminal title="atmos describe affected">
  ```json
  [
     {
        "component": "infra/vpc",
        "component_type": "terraform",
        "component_path": "components/terraform/infra/vpc",
        "stack": "tenant1-ue2-dev",
        "atlantis_project": "tenant1-ue2-dev-infra-vpc",
        "affected": "component"
     },
     {
        "component": "infra/vpc",
        "component_type": "terraform",
        "component_path": "components/terraform/infra/vpc",
        "stack": "tenant1-ue2-prod",
        "atlantis_project": "tenant1-ue2-prod-infra-vpc",
        "affected": "component"
     }
  ]
  ```
</Terminal>

#### Configure `settings.atlantis.workflow_templates` section in stack configs

If you are using the [Atlantis Repo Level workflows](https://www.runatlantis.io/docs/repo-level-atlantis-yaml.html), you can configure the workflows
in the `settings.atlantis.workflow_templates` section.

If the `settings.atlantis.workflow_templates` section is configured in stack configs, it's copied to the generated `atlantis.yaml` file verbatim.
For example, add the `workflow_templates` section at the org level in the config file `stacks/orgs/cp/_defaults.yaml`:

```yaml title="stacks/orgs/cp/_defaults.yaml"
settings:
  atlantis:
    workflow_templates:
      workflow-1:
        apply:
          steps:
            - run: terraform apply $PLANFILE
        plan:
          steps:
            - run: terraform init
            - run: terraform workspace select $WORKSPACE || terraform workspace new $WORKSPACE
            - run: terraform plan -out $PLANFILE -var-file varfiles/$PROJECT_NAME.tfvars.json
```

then execute the `atmos atlantis generate repo-config` command:

```yaml title="atlantis.yaml"
version: 3
workflows:
  workflow-1:
    apply:
      steps:
        - run: terraform apply $PLANFILE
    plan:
      steps:
        - run: terraform init
        - run: terraform workspace select $WORKSPACE || terraform workspace new $WORKSPACE
        - run: terraform plan -out $PLANFILE -var-file varfiles/$PROJECT_NAME.tfvars
```

:::note

The `settings.atlantis.workflow_templates` section in stack configs has higher priority then the `integration.atlantis.workflow_templates`
section in `atmos.yaml`. If both are defined, Atmos will select the workflows from the `settings.atlantis.workflow_templates` section and copy them
into the generated `atlantis.yaml` file. On the other hand, if the `settings.atlantis.workflow_templates` section is not defined in stack configs,
Atmos will use the workflows from the `integration.atlantis.workflow_templates` section from `atmos.yaml`.

:::

#### Define config template and project template in `settings.atlantis` section in stack configs

The Atlantis config template and project template can be defined in the `settings.atlantis` section in two different ways:

- Define `config_template_name` and `project_template_name` in the `settings.atlantis` section. These attributes tell Atmos to select a config
  template and a project template from the `integration.atlantis` section in `atmos.yaml`. For example:

  ```yaml title="atmos.yaml"
  integrations:
    atlantis:
      path: "atlantis.yaml"

      # Config templates
      config_templates:
        config-1:
          version: 3
          automerge: true
          delete_source_branch_on_merge: true
          parallel_plan: true
          parallel_apply: true
          allowed_regexp_prefixes:
            - dev/
            - staging/
            - prod/

      # Project templates
      project_templates:
        project-1:
          # generate a project entry for each component in every stack
          name: "{tenant}-{environment}-{stage}-{component}"
          workspace: "{workspace}"
          dir: "{component-path}"
          terraform_version: v1.8
          delete_source_branch_on_merge: true
          autoplan:
            enabled: true
            when_modified:
              - "**/*.tf"
              - "varfiles/$PROJECT_NAME.tfvars.json"
          apply_requirements:
            - "approved"
  ```

  ```yaml title="stacks/orgs/cp/_defaults.yaml"
  settings:
    atlantis:
      # Select a config template defined in `atmos.yaml` in
      # the `integrations.atlantis.config_templates` section
      config_template_name: "config-1"

      # Select a project template defined in `atmos.yaml` in
      # the `integrations.atlantis.project_templates` section
      project_template_name: "project-1"
  ```

  In this case, the `config_template_name` and `project_template_name` attributes are used instead of specifying the `--config-template`
  and `--project-template` flags on the command line when executing the command `atmos atlantis generate repo-config`. And the attributes can be
  defined at any level in the stack configs and they participate in deep-merging and inheritance (meaning they can be overridden per tenant,
  environment, stage and component).

- Define `config_template` and `project_template` in the `settings.atlantis` section. These attributes tell Atmos to use the templates instead of
  searching for them in the `integration.atlantis` section in `atmos.yaml`. For example:

  ```yaml title="stacks/orgs/cp/tenant1/dev/us-east-2.yaml"
  settings:
    atlantis:

      # For this `tenant1-ue2-dev` stack, override the org-wide config template
      # specified in `stacks/orgs/cp/_defaults.yaml`
      # in the `settings.atlantis.config_template_name` section
      config_template:
        version: 3
        automerge: false
        delete_source_branch_on_merge: false
        parallel_plan: true
        parallel_apply: false
        allowed_regexp_prefixes:
          - dev/

      # For this `tenant1-ue2-dev` stack, override the org-wide project template
      # specified in `stacks/orgs/cp/_defaults.yaml`
      # in the `settings.atlantis.project_template_name` section
      project_template:
        # generate a project entry for each component in every stack
        name: "{tenant}-{environment}-{stage}-{component}"
        workspace: "{workspace}"
        workflow: "workflow-1"
        dir: "{component-path}"
        terraform_version: v1.8
        delete_source_branch_on_merge: false
        autoplan:
          enabled: true
          when_modified:
            - "**/*.tf"
            - "varfiles/$PROJECT_NAME.tfvars.json"
        apply_requirements:
          - "approved"
  ```

:::note summary

- Atlantis integration can be configured in the `integrations.atlantis` section in `atmos.yaml`. If this is the only place where it's configured, then
  you need to pass the `--config-template` and `--project-template` flags to the `atmos atlantis generate repo-config` command

- Atlantis integration can also be configured in the `settings.atlantis` section in the stack configs. The `config_template_name`
  and `project_template_name` attributes can be used to select the config and project templates from the `integrations.atlantis` section
  in `atmos.yaml` instead of specifying the `--config-template` and `--project-template` flags on the command line

- The `config_template` and `project_template` sections in `settings.atlantis` can be used to define the config and project template for the
  particular stack or component. If defined, the sections will override all the configurations in the `integrations.atlantis` section in `atmos.yaml`,
  and will override the `config_template_name` and `project_template_name` attributes in `settings.atlantis`. These sections have the highest
  priority.

:::

## Atlantis Workflows

Atlantis workflows can be defined in two different ways:

- In the [Server Side Config](https://www.runatlantis.io/docs/server-side-repo-config.html) using the `workflows` section and `workflow` attribute

  ```yaml title=server.yaml
  repos:
    - id: /.*/
      branch: /.*/

      # 'workflow' sets the workflow for all repos that match.
      # This workflow must be defined in the workflows section.
      workflow: custom

      # allowed_overrides specifies which keys can be overridden by this repo in
      # its atlantis.yaml file.
      allowed_overrides: [apply_requirements, workflow, delete_source_branch_on_merge, repo_locking]

      # allowed_workflows specifies which workflows the repos that match
      # are allowed to select.
      allowed_workflows: [custom]

      # allow_custom_workflows defines whether this repo can define its own
      # workflows. If false (default), the repo can only use server-side defined
      # workflows.
      allow_custom_workflows: true

  # workflows lists server-side custom workflows
  workflows:
    custom:
      plan:
        steps:
          - init
          - plan
      apply:
        steps:
          - run: echo applying
          - apply
  ```

- In the [Repo Level atlantis.yaml Config](https://www.runatlantis.io/docs/repo-level-atlantis-yaml.html) using the `workflows` section and
  the `workflow` attribute in each Atlantis project in `atlantis.yaml`

  ```yaml title=atlantis.yaml
  version: 3
  projects:
    - name: my-project-name
      branch: /main/
      dir: .
      workspace: default
      workflow: myworkflow
  workflows:
    myworkflow:
      plan:
        steps:
          - init
          - plan
      apply:
        steps:
          - run: echo applying
          - apply
  ```

If you use the [Server Side Config](https://www.runatlantis.io/docs/server-side-repo-config.html) to define the Atlantis workflows, you don't need to
define workflows in the [CLI Config Atlantis Integration](/cli/configuration/#integrations) section in `atmos.yaml` or in
the `settings.atlantis.workflow_templates` section in the stack configurations. When you defined the workflows in the server config `workflows`
section, you can reference a workflow to be used for each generated Atlantis project in the project templates.

On the other hand, if you use [Repo Level workflows](https://www.runatlantis.io/docs/repo-level-atlantis-yaml.html),
you need to provide at least one workflow template in the `integrations.atlantis.workflow_templates` section in
the [Atlantis Integration](/cli/configuration/#integrations) in `atmos.yaml`, or in the `settings.atlantis.workflow_templates` section in the stack
configurations.

For example, after executing the following command:

```console
atmos atlantis generate repo-config --config-template config-1 --project-template project-1
```

the generated `atlantis.yaml` file would look like this:

```yaml title=atlantis.yaml
version: 3
projects:
  - name: tenant1-ue2-dev-infra-vpc
    workspace: tenant1-ue2-dev
    workflow: workflow-1

workflows:
  workflow-1:
    apply:
      steps:
        - run: terraform apply $PLANFILE
    plan:
      steps:
        - run: terraform init -input=false
        - run: terraform workspace select $WORKSPACE || terraform workspace new $WORKSPACE
        - run: terraform plan -input=false -refresh -out $PLANFILE -var-file varfiles/$PROJECT_NAME.tfvars.json
```

## Dynamic Repo Config Generation

If you want to generate the `atlantis.yaml` file before Atlantis can parse it, you can use
the [Dynamic Repo Config Generation](https://www.runatlantis.io/docs/pre-workflow-hooks.html#dynamic-repo-config-generation) feature of Atlantis. You
can add a `run` command to `pre_workflow_hooks`. The repo config will be generated right before Atlantis can parse it.

```yaml
repos:
  - id: /.*/
    pre_workflow_hooks:
      - run: "./repo-config-generator.sh"
        description: "Generating configs"
```

See also [Pre Workflow Hooks](https://www.runatlantis.io/docs/pre-workflow-hooks.html)
and [Post Workflow Hooks](https://www.runatlantis.io/docs/post-workflow-hooks.html) for more information.

To help with dynamic repo config generation, the `atmos atlantis generate repo-config` command accepts the `--affected-only` flag.
If set to `true`, Atmos will generate Atlantis projects only for the Atmos components changed between two Git commits.

```yaml
repos:
  - id: /.*/
    pre_workflow_hooks:
      - run: "atmos atlantis generate repo-config --affected-only=true"
        description: "Generating configs"
```

If the `--affected-only=true` flag is passed, Atmos uses two different Git commits to produce a list of affected Atmos components and stacks and then
generate the `atlantis.yaml` file for the affected Atlantis projects only.

For the first commit, the command assumes that the current repo root is a Git checkout. An error will be thrown if the current repo is not a Git
repository (the `.git` folder does not exist or is configured incorrectly).

The second commit can be specified on the command line by using
the `--ref` ([Git References](https://git-scm.com/book/en/v2/Git-Internals-Git-References)) or `--sha` (commit SHA) flags.

Either `--ref` or `--sha` should be used. If both flags are provided at the same time, the command will first clone the remote branch pointed to by
the `--ref` flag and then checkout the Git commit pointed to by the `--sha` flag (`--sha` flag overrides `--ref` flag).

__NOTE:__ If the flags are not provided, the `ref` will be set automatically to the reference to the default branch (e.g. `main`) and the commit SHA
will point to the `HEAD` of the branch.

If you specify the `--repo-path` flag with the path to the already cloned repository, the command will not clone the target
repository, but instead will use the already cloned one to compare the current branch with. In this case, the `--ref`, `--sha`, `--ssh-key`
and `--ssh-key-password` flags are not used, and an error will be thrown if the `--repo-path` flag and any of the `--ref`, `--sha`, `--ssh-key`
or `--ssh-key-password` flags are provided at the same time.

The command works by:

- Cloning the target branch (`--ref`) or checking out the commit (`--sha`) of the remote target branch, or using the already cloned target repository
  specified by the `--repo-path` flag

- Deep merging all stack configurations for both the current working branch and the remote target branch

- Looking for changes in the component directories

- Comparing each section of the stack configuration looking for differences

- Generating the `atlantis.yaml` file with the `projects` sections consisting of a list of the affected Atlantis projects

Since Atmos first checks the component folders for changes, if it finds any affected files, it will mark all related components and stacks as
affected. Atmos will then skip evaluating those stacks for differences since we already know that they are affected.

Refer to [`atmos atlantis generate repo-config`](/cli/commands/atlantis/generate-repo-config) for the description of the command and all flags.

## Working with Private Repositories

If the flag `--affected-only=true` is passed on the command line (e.g. `atmos atlantis generate repo-config --affected-only=true`), the command
will clone and checkout the remote target repo (which can be the default `refs/heads<default_branch>` reference, or specified by the command-line
flags `--ref`, `--sha` or `--repo-path`). If the remote target repo is private, special attention needs to be given to how to work with private
repositories.

There are a few ways to work with private repositories with which the current local branch is compared to detect the changed files and affected Atmos
stacks and components:

- Using the `--ssh-key` flag to specify the filesystem path to a PEM-encoded private key to clone private repos using SSH, and
  the `--ssh-key-password` flag to provide the encryption password for the PEM-encoded private key if the key contains a password-encrypted PEM block

- Execute the `atmos atlantis generate repo-config --affected-only=true --repo-path <path_to_cloned_target_repo>` command in
  a [GitHub Action](https://docs.github.com/en/actions). For this to work, clone the remote target repository using
  the [checkout](https://github.com/actions/checkout) GitHub action. Then use the `--repo-path` flag to specify the path to the already cloned
  target repository with which to compare the current branch

- It should just also work with whatever SSH config/context has been already set up, for example, when
  using [SSH agents](https://www.ssh.com/academy/ssh/agent). In this case, you don't need to use the `--ssh-key`, `--ssh-key-password`
  and `--repo-path` flags to clone private repositories

## Using with GitHub Actions

If the `atmos atlantis generate repo-config --affected-only=true` command is executed in a [GitHub Action](https://docs.github.com/en/actions), and
you don't want to store or generate a long-lived SSH private key on the server, you can do the following (__NOTE:__ This is only required if the
action is attempting to clone a private repo which is not itself):

- Create a GitHub
  [Personal Access Token (PAT)](https://docs.github.com/en/authentication/keeping-your-account-and-data-secure/creating-a-personal-access-token)
  with scope permissions to clone private repos

- Add the created PAT as a repository or GitHub organization [secret](https://docs.github.com/en/actions/security-guides/encrypted-secrets)

- In your GitHub Action, clone the remote repository using the [checkout](https://github.com/actions/checkout) GitHub Action

- Execute `atmos atlantis generate repo-config --affected-only=true --repo-path <path_to_cloned_target_repo>` command with the `--repo-path` flag set
  to the cloned repository path using the [`GITHUB_WORKSPACE`](https://docs.github.com/en/actions/learn-github-actions/variables) `ENV` variable (
  which
  points to the default working directory on the GitHub runner for steps, and the default location of the repository when using
  the [checkout](https://github.com/actions/checkout) action). For example:

    ```shell
    atmos atlantis generate repo-config --affected-only=true --repo-path $GITHUB_WORKSPACE
    ```

## Example GitHub Action

Here's an example GitHub Action to use Atlantis with Atmos.

The action executes the `atmos generate varfiles/backends` commands to generate Terraform varfiles and backend config files for all Atmos stacks,
then executes the `atmos atlantis generate repo-config` command to generate the Atlantis repo config file (`atlantis.yaml`) for all Atlantis projects,
then commits all the generated files and calls Atlantis via a webhook.

You can adopt and modify it to your own needs.

```yaml
name: atmos

on:
  workflow_dispatch:

  issue_comment:
    types:
      - created

  pull_request:
    types:
      - opened
      - edited
      - synchronize
      - closed
    branches: [ main ]

env:
<<<<<<< HEAD
  ATMOS_VERSION: 1.164.0
=======
  ATMOS_VERSION: 1.165.3
>>>>>>> acf4e0a5
  ATMOS_CLI_CONFIG_PATH: ./

jobs:
  generate-atlantis-yaml:
    name: Generate varfiles, backend config and atlantis.yaml
    runs-on: ubuntu-latest

    steps:
      - uses: actions/checkout@v3
        if: github.event.pull_request.state == 'open' || ${{ github.event.issue.pull_request }}
        with:
          ref: ${{ github.event.pull_request.head.ref }}
          fetch-depth: 2

      # Install Atmos and generate tfvars and backend config files
      - name: Generate TF var files and backend configs
        if: github.event.pull_request.state == 'open' || ${{ github.event.issue.pull_request }}
        shell: bash
        run: |
          wget -q https://github.com/cloudposse/atmos/releases/download/v${ATMOS_VERSION}/atmos_${ATMOS_VERSION}_linux_amd64 && \
          mv atmos_${ATMOS_VERSION}_linux_amd64 /usr/local/bin/atmos && \
          chmod +x /usr/local/bin/atmos
          atmos terraform generate varfiles --file-template={component-path}/varfiles/{namespace}-{environment}-{component}.tfvars.json
          atmos terraform generate backends --format=backend-config --file-template={component-path}/backends/{namespace}-{environment}-{component}.backend

      # Commit changes (if any) to the PR branch
      - name: Commit changes to the PR branch
        if: github.event.pull_request.state == 'open' || ${{ github.event.issue.pull_request }}
        shell: bash
        run: |
          untracked=$(git ls-files --others --exclude-standard)
          changes_detected=$(git diff --name-only)
          if [ -n "$untracked" ] || [ -n "$changes_detected" ]; then
            git config --global user.name github-actions
            git config --global user.email github-actions@github.com
            git add -A *
            git commit -m "Committing generated autogenerated var files"
            git push
          fi

      # Generate atlantis.yaml with atmos
      - name: Generate Dynamic atlantis.yaml file
        if: github.event.pull_request.state == 'open' || ${{ github.event.issue.pull_request }}
        shell: bash
        run: |
          atmos atlantis generate repo-config --config-template config-1 --project-template project-1

      # Commit changes (if any) to the PR branch
      - name: Commit changes to the PR branch
        if: github.event.pull_request.state == 'open' || ${{ github.event.issue.pull_request }}
        shell: bash
        run: |
          yaml_changes=$(git diff --name-only)
          untracked=$(git ls-files --others --exclude-standard atlantis.yaml)
          if [ -n "$yaml_changes" ] || [ -n "$untracked" ]; then
            git config --global user.name github-actions
            git config --global user.email github-actions@github.com
            git add -A *
            git commit -m "Committing generated atlantis.yaml"
            git push
          fi

  call-atlantis:
    if: ${{ always() }}
    needs: generate-atlantis-yaml
    name: Sending data to Atlantis
    runs-on: ubuntu-latest
    steps:
      - name: Invoke deployment hook
        uses: distributhor/workflow-webhook@v2
        env:
          webhook_type: 'json-extended'
          webhook_url: ${{ secrets.WEBHOOK_URL }}
          webhook_secret: ${{ secrets.WEBHOOK_SECRET }}
          verbose: false
```

## Next Steps

Generating the Atlantis `repo-config` is only part of what's needed to use Atmos with Atlantis. The rest will depend on your organization's
preferences for generating the Terraform `.tfvars` files and backends.

You can use pre-commit hooks and/or GitHub Actions (or similar) to generate the `.tfvars` files and state backend configurations, which are derived
from the Atmos stack configurations.

The following commands will generate those files.

- [`atmos terraform generate backends --format=backend-config|hcl`](/cli/commands/terraform/generate-backends)
- [`atmos terraform generate varfiles`](/cli/commands/terraform/generate-varfiles)

You can commit the resulting files back to VCS (e.g. `git add -A`) and push upstream. That way Atlantis will trigger on the "affected
files" and propose a plan.

Or you can use the [Dynamic Repo Config Generation](#dynamic-repo-config-generation) in the Atlantis pre-workflow hooks and
the `atmos atlantis generate repo-config` command with the `--affected-only=true` flag to dynamically generate the `atlantis.yaml` file with the
affected (changed) Atlantis projects to avoid the need of committing those files to VCS.

## References

For more information, refer to:

- [Configuring Atlantis](https://www.runatlantis.io/docs/configuring-atlantis.html)
- [Server Side Config](https://www.runatlantis.io/docs/server-side-repo-config.html)
- [Repo Level atlantis.yaml Config](https://www.runatlantis.io/docs/repo-level-atlantis-yaml.html)
- [Server Configuration](https://www.runatlantis.io/docs/server-configuration.html)
- [Atlantis Custom Workflows](https://www.runatlantis.io/docs/custom-workflows.html)
- [Pre Workflow Hooks](https://www.runatlantis.io/docs/pre-workflow-hooks.html)
- [Post Workflow Hooks](https://www.runatlantis.io/docs/post-workflow-hooks.html)
- [Dynamic Repo Config Generation](https://www.runatlantis.io/docs/pre-workflow-hooks.html#dynamic-repo-config-generation)<|MERGE_RESOLUTION|>--- conflicted
+++ resolved
@@ -673,11 +673,7 @@
     branches: [ main ]
 
 env:
-<<<<<<< HEAD
-  ATMOS_VERSION: 1.164.0
-=======
   ATMOS_VERSION: 1.165.3
->>>>>>> acf4e0a5
   ATMOS_CLI_CONFIG_PATH: ./
 
 jobs:
