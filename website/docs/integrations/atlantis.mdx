--- conflicted
+++ resolved
@@ -673,11 +673,7 @@
     branches: [ main ]
 
 env:
-<<<<<<< HEAD
-  ATMOS_VERSION: 1.163.1
-=======
   ATMOS_VERSION: 1.164.0
->>>>>>> e4da0a40
   ATMOS_CLI_CONFIG_PATH: ./
 
 jobs:
