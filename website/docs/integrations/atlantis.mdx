--- conflicted
+++ resolved
@@ -673,11 +673,7 @@
     branches: [ main ]
 
 env:
-<<<<<<< HEAD
-  ATMOS_VERSION: 1.101.0
-=======
   ATMOS_VERSION: 1.100.0
->>>>>>> 4098092a
   ATMOS_CLI_CONFIG_PATH: ./
 
 jobs:
