--- conflicted
+++ resolved
@@ -673,11 +673,7 @@
     branches: [ main ]
 
 env:
-<<<<<<< HEAD
-  ATMOS_VERSION: 1.159.0
-=======
   ATMOS_VERSION: 1.160.0
->>>>>>> ccb55ec5
   ATMOS_CLI_CONFIG_PATH: ./
 
 jobs:
