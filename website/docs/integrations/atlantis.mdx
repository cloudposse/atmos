---
title: Atlantis Integration
sidebar_position: 10
sidebar_label: Atlantis
---
import Terminal from '@site/src/components/Terminal'
import Intro from '@site/src/components/Intro'

<Intro>
Atmos natively supports [Atlantis](https://runatlantis.io) for Terraform Pull Request Automation.
</Intro>

## How it Works

With Atmos, all your configurations are neatly defined in YAML. This makes transformations of that data very easy.

Atmos supports three commands that, when combined, make it easy to use Atlantis:

1. Generate the [`atlantis.yaml`](https://www.runatlantis.io/docs/repo-level-atlantis-yaml.html) repo-level
   configuration: [`atmos atlantis generate repo-config`](/cli/commands/atlantis/generate-repo-config)

2. Generate the backend configuration for all
   components: [`atmos terraform generate backends --format=backend-config|hcl`](/cli/commands/terraform/generate-backends)

3. Generate the full deep-merged configurations of all stacks for each
   component: [`atmos terraform generate varfiles`](/cli/commands/terraform/generate-varfiles)

## Configuration

Atlantis Integration can be configured in two different ways (or a combination of them):

- In the `integrations.atlantis` section in `atmos.yaml`
- In the `settings.atlantis` sections in the stack config files

### Configure Atlantis Integration in `integrations.atlantis` section in `atmos.yaml`

To configure Atmos to generate the Atlantis repo configurations, update the `integrations.atlantis` section in `atmos.yaml`.

Here's an example to get you started. As with *everything* in Atmos, it supports deep-merging at all levels. Anything under
the `integrations.atlantis` section in `atmos.yaml` can be overridden in the stack config sections `settings.atlantis` at any level of the inheritance
chain.

```yaml title=atmos.yaml
# atmos.yaml CLI config

# Integrations
integrations:

  # Atlantis integration
  # https://www.runatlantis.io/docs/repo-level-atlantis-yaml.html
  atlantis:
    # Path and name of the Atlantis config file `atlantis.yaml`
    # Supports absolute and relative paths
    # All the intermediate folders will be created automatically (e.g. `path: /config/atlantis/atlantis.yaml`)
    # Can be overridden on the command line by using `--output-path` command-line argument in `atmos atlantis generate repo-config` command
    # If not specified (set to an empty string/omitted here, and set to an empty string on the command line), the content of the file will be dumped to `stdout`
    # On Linux/macOS, you can also use `--output-path=/dev/stdout` to dump the content to `stdout` without setting it to an empty string in `atlantis.path`
    path: "atlantis.yaml"

    # Config templates
    # Select a template by using the `--config-template <config_template>` command-line argument in `atmos atlantis generate repo-config` command
    config_templates:
      config-1:
        version: 3
        automerge: true
        delete_source_branch_on_merge: true
        parallel_plan: true
        parallel_apply: true
        allowed_regexp_prefixes:
          - dev/
          - staging/
          - prod/

    # Project templates
    # Select a template by using the `--project-template <project_template>` command-line argument in `atmos atlantis generate repo-config` command
    project_templates:
      project-1:
        # generate a project entry for each component in every stack
        name: "{tenant}-{environment}-{stage}-{component}"
        workspace: "{workspace}"
        dir: "{component-path}"
        terraform_version: v1.8
        delete_source_branch_on_merge: true
        autoplan:
          enabled: true
          when_modified:
            - "**/*.tf"
            - "varfiles/$PROJECT_NAME.tfvars"
          apply_requirements:
            - "approved"

    # Workflow templates
    # https://www.runatlantis.io/docs/custom-workflows.html#custom-init-plan-apply-commands
    # https://www.runatlantis.io/docs/custom-workflows.html#custom-run-command
    workflow_templates:
      workflow-1:
        plan:
          steps:
            - run: terraform init -input=false
            # When using workspaces, you need to select the workspace using the $WORKSPACE environment variable
            - run: terraform workspace select $WORKSPACE
            # You must output the plan using `-out $PLANFILE` because Atlantis expects plans to be in a specific location
            - run: terraform plan -input=false -refresh -out $PLANFILE -var-file varfiles/$PROJECT_NAME.tfvars
        apply:
          steps:
            - run: terraform apply $PLANFILE
```

Using the config and project templates, Atmos generates a separate atlantis project for each Atmos component in every stack.

For example, by running this command:

```shell
atmos atlantis generate repo-config --config-template config-1 --project-template project-1
```

the following Atlantis repo-config would be generated:

```yaml title=atlantis.yaml
version: 3
automerge: true
delete_source_branch_on_merge: true
parallel_plan: true
parallel_apply: true
allowed_regexp_prefixes:
  - dev/
  - staging/
  - prod/
projects:
  - name: tenant1-ue2-staging-test-test-component-override-3
    workspace: test-component-override-3-workspace
    workflow: workflow-1
    dir: tests/fixtures/scenarios/complete/components/terraform/test/test-component
    terraform_version: v1.8
    delete_source_branch_on_merge: true
    autoplan:
      enabled: true
      when_modified:
        - '**/*.tf'
        - varfiles/$PROJECT_NAME.tfvars
      apply_requirements:
        - approved
  - name: tenant1-ue2-staging-infra-vpc
    workspace: tenant1-ue2-staging
    workflow: workflow-1
    dir: tests/fixtures/scenarios/complete/components/terraform/infra/vpc
    terraform_version: v1.8
    delete_source_branch_on_merge: true
    autoplan:
      enabled: true
      when_modified:
        - '**/*.tf'
        - varfiles/$PROJECT_NAME.tfvars
      apply_requirements:
        - approved
workflows:
  workflow-1:
    apply:
      steps:
        - run: terraform apply $PLANFILE
    plan:
      steps:
        - run: terraform init -input=false
        - run: terraform workspace select $WORKSPACE
        - run: terraform plan -input=false -refresh -out $PLANFILE -var-file varfiles/$PROJECT_NAME.tfvars
```

__NOTE:__ If Atlantis Integration is configured only in the `integrations.atlantis` section in `atmos.yaml`, the command-line
flags `--config-template` and `--project-template` are required to specify a config template and a project template from the collection of
templates defined in the `integrations.atlantis.config_templates` and `integrations.atlantis.project_templates` sections in `atmos.yaml`. You can
change this behavior by using the `settings.atlantis` sections in stack config files.

### Configure Atlantis Integration in `settings.atlantis` sections in stack configs

The `integrations.atlantis.config_templates`, `integrations.atlantis.config_templates` and `integrations.atlantis.config_templates` sections
in `atmos.yaml` can be overridden in the `settings.atlantis` sections in stack config files. In fact, you don't have to define the sections
in `atmos.yaml` at all and instead use only the `settings.atlantis` sections in stack configs to configure work with the Atlantis Integration.

Configuring the Atlantis Integration in the `settings.atlantis` sections in the stack configs has the following advantages:

- The `settings` section is a first class section in Atmos (similar to `vars`). It participates in deep-merging and in the inheritance chain. It can
  be defined and overridden at any level (organization/namespace, OU/tenant, region/environment, account/stage, base component, component). You can
  define the base settings at the org, tenant or account level, and then override some settings at the component level, making the whole configuration
  DRY

- When executing the `atmos atlantis generate repo-config` command, you don't need to pass the `--config-template` and `--project-template` flags to
  specify which config and project templates to use. Instead, Atmos will get this information from the `settings.atlantis` section

- When executing the `atmos describe component <component> -s <stack>` command, you will see the configured Atlantis Integration in the outputs. For
  example:

<Terminal title="atmos describe component test/test-component-override -s tenant1-ue2-dev">
  ```yaml
    atmos_component: test/test-component-override
    atmos_stack: tenant1-ue2-dev
    component: test/test-component
    settings:
      atlantis:
        config_template:
          allowed_regexp_prefixes:
          - dev/
          automerge: false
          delete_source_branch_on_merge: false
          parallel_apply: false
          parallel_plan: true
          version: 3
        config_template_name: config-1
        project_template:
          apply_requirements:
          - approved
          autoplan:
            enabled: true
            when_modified:
            - '**/*.tf'
            - varfiles/$PROJECT_NAME.tfvars.json
          delete_source_branch_on_merge: false
          dir: '{component-path}'
          name: '{tenant}-{environment}-{stage}-{component}'
          terraform_version: v1.8
          workflow: workflow-1
          workspace: '{workspace}'
        project_template_name: project-1
        workflow_templates:
          workflow-1:
            apply:
              steps:
              - run: terraform apply $PLANFILE
            plan:
              steps:
              - run: terraform init
              - run: terraform workspace select $WORKSPACE || terraform workspace new $WORKSPACE
              - run: terraform plan -out $PLANFILE -var-file varfiles/$PROJECT_NAME.tfvars.json
    vars:
      enabled: true
      environment: ue2
      namespace: cp
      region: us-east-2
      stage: dev
      tenant: tenant1
    workspace: test-component-override-workspace-override
  ```
</Terminal>

- If you configure the Atlantis Integration in the `settings.atlantis` sections in the stack configs, then the
  command [`atmos describe affected`](/cli/commands/describe/affected) will be able to use it and output the
  affected Atlantis projects in the `atlantis_project` field. For example:

<Terminal title="atmos describe affected">
  ```json
  [
     {
        "component": "infra/vpc",
        "component_type": "terraform",
        "component_path": "components/terraform/infra/vpc",
        "stack": "tenant1-ue2-dev",
        "atlantis_project": "tenant1-ue2-dev-infra-vpc",
        "affected": "component"
     },
     {
        "component": "infra/vpc",
        "component_type": "terraform",
        "component_path": "components/terraform/infra/vpc",
        "stack": "tenant1-ue2-prod",
        "atlantis_project": "tenant1-ue2-prod-infra-vpc",
        "affected": "component"
     }
  ]
  ```
</Terminal>

#### Configure `settings.atlantis.workflow_templates` section in stack configs

If you are using the [Atlantis Repo Level workflows](https://www.runatlantis.io/docs/repo-level-atlantis-yaml.html), you can configure the workflows
in the `settings.atlantis.workflow_templates` section.

If the `settings.atlantis.workflow_templates` section is configured in stack configs, it's copied to the generated `atlantis.yaml` file verbatim.
For example, add the `workflow_templates` section at the org level in the config file `stacks/orgs/cp/_defaults.yaml`:

```yaml title="stacks/orgs/cp/_defaults.yaml"
settings:
  atlantis:
    workflow_templates:
      workflow-1:
        apply:
          steps:
            - run: terraform apply $PLANFILE
        plan:
          steps:
            - run: terraform init
            - run: terraform workspace select $WORKSPACE || terraform workspace new $WORKSPACE
            - run: terraform plan -out $PLANFILE -var-file varfiles/$PROJECT_NAME.tfvars.json
```

then execute the `atmos atlantis generate repo-config` command:

```yaml title="atlantis.yaml"
version: 3
workflows:
  workflow-1:
    apply:
      steps:
        - run: terraform apply $PLANFILE
    plan:
      steps:
        - run: terraform init
        - run: terraform workspace select $WORKSPACE || terraform workspace new $WORKSPACE
        - run: terraform plan -out $PLANFILE -var-file varfiles/$PROJECT_NAME.tfvars
```

:::note

The `settings.atlantis.workflow_templates` section in stack configs has higher priority then the `integration.atlantis.workflow_templates`
section in `atmos.yaml`. If both are defined, Atmos will select the workflows from the `settings.atlantis.workflow_templates` section and copy them
into the generated `atlantis.yaml` file. On the other hand, if the `settings.atlantis.workflow_templates` section is not defined in stack configs,
Atmos will use the workflows from the `integration.atlantis.workflow_templates` section from `atmos.yaml`.

:::

#### Define config template and project template in `settings.atlantis` section in stack configs

The Atlantis config template and project template can be defined in the `settings.atlantis` section in two different ways:

- Define `config_template_name` and `project_template_name` in the `settings.atlantis` section. These attributes tell Atmos to select a config
  template and a project template from the `integration.atlantis` section in `atmos.yaml`. For example:

  ```yaml title="atmos.yaml"
  integrations:
    atlantis:
      path: "atlantis.yaml"

      # Config templates
      config_templates:
        config-1:
          version: 3
          automerge: true
          delete_source_branch_on_merge: true
          parallel_plan: true
          parallel_apply: true
          allowed_regexp_prefixes:
            - dev/
            - staging/
            - prod/

      # Project templates
      project_templates:
        project-1:
          # generate a project entry for each component in every stack
          name: "{tenant}-{environment}-{stage}-{component}"
          workspace: "{workspace}"
          dir: "{component-path}"
          terraform_version: v1.8
          delete_source_branch_on_merge: true
          autoplan:
            enabled: true
            when_modified:
              - "**/*.tf"
              - "varfiles/$PROJECT_NAME.tfvars.json"
          apply_requirements:
            - "approved"
  ```

  ```yaml title="stacks/orgs/cp/_defaults.yaml"
  settings:
    atlantis:
      # Select a config template defined in `atmos.yaml` in
      # the `integrations.atlantis.config_templates` section
      config_template_name: "config-1"

      # Select a project template defined in `atmos.yaml` in
      # the `integrations.atlantis.project_templates` section
      project_template_name: "project-1"
  ```

  In this case, the `config_template_name` and `project_template_name` attributes are used instead of specifying the `--config-template`
  and `--project-template` flags on the command line when executing the command `atmos atlantis generate repo-config`. And the attributes can be
  defined at any level in the stack configs and they participate in deep-merging and inheritance (meaning they can be overridden per tenant,
  environment, stage and component).

- Define `config_template` and `project_template` in the `settings.atlantis` section. These attributes tell Atmos to use the templates instead of
  searching for them in the `integration.atlantis` section in `atmos.yaml`. For example:

  ```yaml title="stacks/orgs/cp/tenant1/dev/us-east-2.yaml"
  settings:
    atlantis:

      # For this `tenant1-ue2-dev` stack, override the org-wide config template
      # specified in `stacks/orgs/cp/_defaults.yaml`
      # in the `settings.atlantis.config_template_name` section
      config_template:
        version: 3
        automerge: false
        delete_source_branch_on_merge: false
        parallel_plan: true
        parallel_apply: false
        allowed_regexp_prefixes:
          - dev/

      # For this `tenant1-ue2-dev` stack, override the org-wide project template
      # specified in `stacks/orgs/cp/_defaults.yaml`
      # in the `settings.atlantis.project_template_name` section
      project_template:
        # generate a project entry for each component in every stack
        name: "{tenant}-{environment}-{stage}-{component}"
        workspace: "{workspace}"
        workflow: "workflow-1"
        dir: "{component-path}"
        terraform_version: v1.8
        delete_source_branch_on_merge: false
        autoplan:
          enabled: true
          when_modified:
            - "**/*.tf"
            - "varfiles/$PROJECT_NAME.tfvars.json"
        apply_requirements:
          - "approved"
  ```

:::note summary

- Atlantis integration can be configured in the `integrations.atlantis` section in `atmos.yaml`. If this is the only place where it's configured, then
  you need to pass the `--config-template` and `--project-template` flags to the `atmos atlantis generate repo-config` command

- Atlantis integration can also be configured in the `settings.atlantis` section in the stack configs. The `config_template_name`
  and `project_template_name` attributes can be used to select the config and project templates from the `integrations.atlantis` section
  in `atmos.yaml` instead of specifying the `--config-template` and `--project-template` flags on the command line

- The `config_template` and `project_template` sections in `settings.atlantis` can be used to define the config and project template for the
  particular stack or component. If defined, the sections will override all the configurations in the `integrations.atlantis` section in `atmos.yaml`,
  and will override the `config_template_name` and `project_template_name` attributes in `settings.atlantis`. These sections have the highest
  priority.

:::

## Atlantis Workflows

Atlantis workflows can be defined in two different ways:

- In the [Server Side Config](https://www.runatlantis.io/docs/server-side-repo-config.html) using the `workflows` section and `workflow` attribute

  ```yaml title=server.yaml
  repos:
    - id: /.*/
      branch: /.*/

      # 'workflow' sets the workflow for all repos that match.
      # This workflow must be defined in the workflows section.
      workflow: custom

      # allowed_overrides specifies which keys can be overridden by this repo in
      # its atlantis.yaml file.
      allowed_overrides: [apply_requirements, workflow, delete_source_branch_on_merge, repo_locking]

      # allowed_workflows specifies which workflows the repos that match
      # are allowed to select.
      allowed_workflows: [custom]

      # allow_custom_workflows defines whether this repo can define its own
      # workflows. If false (default), the repo can only use server-side defined
      # workflows.
      allow_custom_workflows: true

  # workflows lists server-side custom workflows
  workflows:
    custom:
      plan:
        steps:
          - init
          - plan
      apply:
        steps:
          - run: echo applying
          - apply
  ```

- In the [Repo Level atlantis.yaml Config](https://www.runatlantis.io/docs/repo-level-atlantis-yaml.html) using the `workflows` section and
  the `workflow` attribute in each Atlantis project in `atlantis.yaml`

  ```yaml title=atlantis.yaml
  version: 3
  projects:
    - name: my-project-name
      branch: /main/
      dir: .
      workspace: default
      workflow: myworkflow
  workflows:
    myworkflow:
      plan:
        steps:
          - init
          - plan
      apply:
        steps:
          - run: echo applying
          - apply
  ```

If you use the [Server Side Config](https://www.runatlantis.io/docs/server-side-repo-config.html) to define the Atlantis workflows, you don't need to
define workflows in the [CLI Config Atlantis Integration](/cli/configuration/#integrations) section in `atmos.yaml` or in
the `settings.atlantis.workflow_templates` section in the stack configurations. When you defined the workflows in the server config `workflows`
section, you can reference a workflow to be used for each generated Atlantis project in the project templates.

On the other hand, if you use [Repo Level workflows](https://www.runatlantis.io/docs/repo-level-atlantis-yaml.html),
you need to provide at least one workflow template in the `integrations.atlantis.workflow_templates` section in
the [Atlantis Integration](/cli/configuration/#integrations) in `atmos.yaml`, or in the `settings.atlantis.workflow_templates` section in the stack
configurations.

For example, after executing the following command:

```console
atmos atlantis generate repo-config --config-template config-1 --project-template project-1
```

the generated `atlantis.yaml` file would look like this:

```yaml title=atlantis.yaml
version: 3
projects:
  - name: tenant1-ue2-dev-infra-vpc
    workspace: tenant1-ue2-dev
    workflow: workflow-1

workflows:
  workflow-1:
    apply:
      steps:
        - run: terraform apply $PLANFILE
    plan:
      steps:
        - run: terraform init -input=false
        - run: terraform workspace select $WORKSPACE || terraform workspace new $WORKSPACE
        - run: terraform plan -input=false -refresh -out $PLANFILE -var-file varfiles/$PROJECT_NAME.tfvars.json
```

## Dynamic Repo Config Generation

If you want to generate the `atlantis.yaml` file before Atlantis can parse it, you can use
the [Dynamic Repo Config Generation](https://www.runatlantis.io/docs/pre-workflow-hooks.html#dynamic-repo-config-generation) feature of Atlantis. You
can add a `run` command to `pre_workflow_hooks`. The repo config will be generated right before Atlantis can parse it.

```yaml
repos:
  - id: /.*/
    pre_workflow_hooks:
      - run: "./repo-config-generator.sh"
        description: "Generating configs"
```

See also [Pre Workflow Hooks](https://www.runatlantis.io/docs/pre-workflow-hooks.html)
and [Post Workflow Hooks](https://www.runatlantis.io/docs/post-workflow-hooks.html) for more information.

To help with dynamic repo config generation, the `atmos atlantis generate repo-config` command accepts the `--affected-only` flag.
If set to `true`, Atmos will generate Atlantis projects only for the Atmos components changed between two Git commits.

```yaml
repos:
  - id: /.*/
    pre_workflow_hooks:
      - run: "atmos atlantis generate repo-config --affected-only=true"
        description: "Generating configs"
```

If the `--affected-only=true` flag is passed, Atmos uses two different Git commits to produce a list of affected Atmos components and stacks and then
generate the `atlantis.yaml` file for the affected Atlantis projects only.

For the first commit, the command assumes that the current repo root is a Git checkout. An error will be thrown if the current repo is not a Git
repository (the `.git` folder does not exist or is configured incorrectly).

The second commit can be specified on the command line by using
the `--ref` ([Git References](https://git-scm.com/book/en/v2/Git-Internals-Git-References)) or `--sha` (commit SHA) flags.

Either `--ref` or `--sha` should be used. If both flags are provided at the same time, the command will first clone the remote branch pointed to by
the `--ref` flag and then checkout the Git commit pointed to by the `--sha` flag (`--sha` flag overrides `--ref` flag).

__NOTE:__ If the flags are not provided, the `ref` will be set automatically to the reference to the default branch (e.g. `main`) and the commit SHA
will point to the `HEAD` of the branch.

If you specify the `--repo-path` flag with the path to the already cloned repository, the command will not clone the target
repository, but instead will use the already cloned one to compare the current branch with. In this case, the `--ref`, `--sha`, `--ssh-key`
and `--ssh-key-password` flags are not used, and an error will be thrown if the `--repo-path` flag and any of the `--ref`, `--sha`, `--ssh-key`
or `--ssh-key-password` flags are provided at the same time.

The command works by:

- Cloning the target branch (`--ref`) or checking out the commit (`--sha`) of the remote target branch, or using the already cloned target repository
  specified by the `--repo-path` flag

- Deep merging all stack configurations for both the current working branch and the remote target branch

- Looking for changes in the component directories

- Comparing each section of the stack configuration looking for differences

- Generating the `atlantis.yaml` file with the `projects` sections consisting of a list of the affected Atlantis projects

Since Atmos first checks the component folders for changes, if it finds any affected files, it will mark all related components and stacks as
affected. Atmos will then skip evaluating those stacks for differences since we already know that they are affected.

Refer to [`atmos atlantis generate repo-config`](/cli/commands/atlantis/generate-repo-config) for the description of the command and all flags.

## Working with Private Repositories

If the flag `--affected-only=true` is passed on the command line (e.g. `atmos atlantis generate repo-config --affected-only=true`), the command
will clone and checkout the remote target repo (which can be the default `refs/heads<default_branch>` reference, or specified by the command-line
flags `--ref`, `--sha` or `--repo-path`). If the remote target repo is private, special attention needs to be given to how to work with private
repositories.

There are a few ways to work with private repositories with which the current local branch is compared to detect the changed files and affected Atmos
stacks and components:

- Using the `--ssh-key` flag to specify the filesystem path to a PEM-encoded private key to clone private repos using SSH, and
  the `--ssh-key-password` flag to provide the encryption password for the PEM-encoded private key if the key contains a password-encrypted PEM block

- Execute the `atmos atlantis generate repo-config --affected-only=true --repo-path <path_to_cloned_target_repo>` command in
  a [GitHub Action](https://docs.github.com/en/actions). For this to work, clone the remote target repository using
  the [checkout](https://github.com/actions/checkout) GitHub action. Then use the `--repo-path` flag to specify the path to the already cloned
  target repository with which to compare the current branch

- It should just also work with whatever SSH config/context has been already set up, for example, when
  using [SSH agents](https://www.ssh.com/academy/ssh/agent). In this case, you don't need to use the `--ssh-key`, `--ssh-key-password`
  and `--repo-path` flags to clone private repositories

## Using with GitHub Actions

If the `atmos atlantis generate repo-config --affected-only=true` command is executed in a [GitHub Action](https://docs.github.com/en/actions), and
you don't want to store or generate a long-lived SSH private key on the server, you can do the following (__NOTE:__ This is only required if the
action is attempting to clone a private repo which is not itself):

- Create a GitHub
  [Personal Access Token (PAT)](https://docs.github.com/en/authentication/keeping-your-account-and-data-secure/creating-a-personal-access-token)
  with scope permissions to clone private repos

- Add the created PAT as a repository or GitHub organization [secret](https://docs.github.com/en/actions/security-guides/encrypted-secrets)

- In your GitHub Action, clone the remote repository using the [checkout](https://github.com/actions/checkout) GitHub Action

- Execute `atmos atlantis generate repo-config --affected-only=true --repo-path <path_to_cloned_target_repo>` command with the `--repo-path` flag set
  to the cloned repository path using the [`GITHUB_WORKSPACE`](https://docs.github.com/en/actions/learn-github-actions/variables) `ENV` variable (
  which
  points to the default working directory on the GitHub runner for steps, and the default location of the repository when using
  the [checkout](https://github.com/actions/checkout) action). For example:

    ```shell
    atmos atlantis generate repo-config --affected-only=true --repo-path $GITHUB_WORKSPACE
    ```

## Example GitHub Action

Here's an example GitHub Action to use Atlantis with Atmos.

The action executes the `atmos generate varfiles/backends` commands to generate Terraform varfiles and backend config files for all Atmos stacks,
then executes the `atmos atlantis generate repo-config` command to generate the Atlantis repo config file (`atlantis.yaml`) for all Atlantis projects,
then commits all the generated files and calls Atlantis via a webhook.

You can adopt and modify it to your own needs.

```yaml
name: atmos

on:
  workflow_dispatch:

  issue_comment:
    types:
      - created

  pull_request:
    types:
      - opened
      - edited
      - synchronize
      - closed
    branches: [ main ]

env:
<<<<<<< HEAD
  ATMOS_VERSION: 1.184.0
=======
  ATMOS_VERSION: 1.185.0
>>>>>>> 5a05f44f
  ATMOS_CLI_CONFIG_PATH: ./

jobs:
  generate-atlantis-yaml:
    name: Generate varfiles, backend config and atlantis.yaml
    runs-on: ubuntu-latest

    steps:
      - uses: actions/checkout@v3
        if: github.event.pull_request.state == 'open' || ${{ github.event.issue.pull_request }}
        with:
          ref: ${{ github.event.pull_request.head.ref }}
          fetch-depth: 2

      # Install Atmos and generate tfvars and backend config files
      - name: Generate TF var files and backend configs
        if: github.event.pull_request.state == 'open' || ${{ github.event.issue.pull_request }}
        shell: bash
        run: |
          wget -q https://github.com/cloudposse/atmos/releases/download/v${ATMOS_VERSION}/atmos_${ATMOS_VERSION}_linux_amd64 && \
          mv atmos_${ATMOS_VERSION}_linux_amd64 /usr/local/bin/atmos && \
          chmod +x /usr/local/bin/atmos
          atmos terraform generate varfiles --file-template={component-path}/varfiles/{namespace}-{environment}-{component}.tfvars.json
          atmos terraform generate backends --format=backend-config --file-template={component-path}/backends/{namespace}-{environment}-{component}.backend

      # Commit changes (if any) to the PR branch
      - name: Commit changes to the PR branch
        if: github.event.pull_request.state == 'open' || ${{ github.event.issue.pull_request }}
        shell: bash
        run: |
          untracked=$(git ls-files --others --exclude-standard)
          changes_detected=$(git diff --name-only)
          if [ -n "$untracked" ] || [ -n "$changes_detected" ]; then
            git config --global user.name github-actions
            git config --global user.email github-actions@github.com
            git add -A *
            git commit -m "Committing generated autogenerated var files"
            git push
          fi

      # Generate atlantis.yaml with atmos
      - name: Generate Dynamic atlantis.yaml file
        if: github.event.pull_request.state == 'open' || ${{ github.event.issue.pull_request }}
        shell: bash
        run: |
          atmos atlantis generate repo-config --config-template config-1 --project-template project-1

      # Commit changes (if any) to the PR branch
      - name: Commit changes to the PR branch
        if: github.event.pull_request.state == 'open' || ${{ github.event.issue.pull_request }}
        shell: bash
        run: |
          yaml_changes=$(git diff --name-only)
          untracked=$(git ls-files --others --exclude-standard atlantis.yaml)
          if [ -n "$yaml_changes" ] || [ -n "$untracked" ]; then
            git config --global user.name github-actions
            git config --global user.email github-actions@github.com
            git add -A *
            git commit -m "Committing generated atlantis.yaml"
            git push
          fi

  call-atlantis:
    if: ${{ always() }}
    needs: generate-atlantis-yaml
    name: Sending data to Atlantis
    runs-on: ubuntu-latest
    steps:
      - name: Invoke deployment hook
        uses: distributhor/workflow-webhook@v2
        env:
          webhook_type: 'json-extended'
          webhook_url: ${{ secrets.WEBHOOK_URL }}
          webhook_secret: ${{ secrets.WEBHOOK_SECRET }}
          verbose: false
```

## Next Steps

Generating the Atlantis `repo-config` is only part of what's needed to use Atmos with Atlantis. The rest will depend on your organization's
preferences for generating the Terraform `.tfvars` files and backends.

You can use pre-commit hooks and/or GitHub Actions (or similar) to generate the `.tfvars` files and state backend configurations, which are derived
from the Atmos stack configurations.

The following commands will generate those files.

- [`atmos terraform generate backends --format=backend-config|hcl`](/cli/commands/terraform/generate-backends)
- [`atmos terraform generate varfiles`](/cli/commands/terraform/generate-varfiles)

You can commit the resulting files back to VCS (e.g. `git add -A`) and push upstream. That way Atlantis will trigger on the "affected
files" and propose a plan.

Or you can use the [Dynamic Repo Config Generation](#dynamic-repo-config-generation) in the Atlantis pre-workflow hooks and
the `atmos atlantis generate repo-config` command with the `--affected-only=true` flag to dynamically generate the `atlantis.yaml` file with the
affected (changed) Atlantis projects to avoid the need of committing those files to VCS.

## References

For more information, refer to:

- [Configuring Atlantis](https://www.runatlantis.io/docs/configuring-atlantis.html)
- [Server Side Config](https://www.runatlantis.io/docs/server-side-repo-config.html)
- [Repo Level atlantis.yaml Config](https://www.runatlantis.io/docs/repo-level-atlantis-yaml.html)
- [Server Configuration](https://www.runatlantis.io/docs/server-configuration.html)
- [Atlantis Custom Workflows](https://www.runatlantis.io/docs/custom-workflows.html)
- [Pre Workflow Hooks](https://www.runatlantis.io/docs/pre-workflow-hooks.html)
- [Post Workflow Hooks](https://www.runatlantis.io/docs/post-workflow-hooks.html)
- [Dynamic Repo Config Generation](https://www.runatlantis.io/docs/pre-workflow-hooks.html#dynamic-repo-config-generation)<|MERGE_RESOLUTION|>--- conflicted
+++ resolved
@@ -673,11 +673,7 @@
     branches: [ main ]
 
 env:
-<<<<<<< HEAD
-  ATMOS_VERSION: 1.184.0
-=======
   ATMOS_VERSION: 1.185.0
->>>>>>> 5a05f44f
   ATMOS_CLI_CONFIG_PATH: ./
 
 jobs:
