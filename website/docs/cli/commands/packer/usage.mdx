---
title: atmos packer
sidebar_label: packer
sidebar_class_name: command
---
import Screengrab from '@site/src/components/Screengrab'
import DocCardList from '@theme/DocCardList'
import File from '@site/src/components/File'
import Terminal from '@site/src/components/Terminal'
import useBaseUrl from '@docusaurus/useBaseUrl';
import Intro from '@site/src/components/Intro'
import ActionCard from '@site/src/components/ActionCard'

<img width="80" align="right" src={useBaseUrl('/img/hashicorp-packer.svg')} alt="Packer"/>

<Intro>
Use these subcommands to interact with [HashiCorp Packer](https://developer.hashicorp.com/packer)
to build automated machine images.
</Intro>

## Usage

<Terminal>
```shell
atmos packer <sub-command> <atmos-component> --stack <atmos-stack> [atmos-flags] -- [packer-options]
```
</Terminal>

:::tip
For more details on the Packer commands and options, refer to [Packer Commands](https://developer.hashicorp.com/packer/docs/commands).
:::

### Path-Based Component Resolution

Atmos supports using filesystem paths instead of component names for convenience. This allows you to navigate to a component directory and use `.` to reference it:

<Terminal>
```shell
# Navigate to component directory
cd components/packer/aws/bastion

# Use . to reference current directory
atmos packer validate . -s prod
atmos packer build . -s prod
```
</Terminal>

This automatically resolves the path to the component name configured in your stack, eliminating the need to remember exact component names.

**Supported path formats:**
- `.` - Current directory
- `./component` - Relative path from current directory
- `../other-component` - Relative path to sibling directory
- `/absolute/path/to/component` - Absolute path

**Requirements:**
- Must be inside a component directory under the configured base path
- Must specify `--stack` flag
- Component must exist in the specified stack configuration
- **The component path must resolve to a unique component name** - If multiple components in the stack reference the same component path, you must use the unique component name instead of the path

:::warning Path Resolution Limitation
Path-based resolution only works when the component path resolves to a **single unique component** in the stack.

For example, if both `bastion/prod` and `bastion/dev` reference `components/packer/aws/bastion`:
```bash
cd components/packer/aws/bastion
atmos packer build . --stack prod  # ❌ Error: ambiguous - which component?
```

Instead, you must use the unique component names:
```bash
atmos packer build bastion/prod --stack prod  # ✓ Explicit and unambiguous
atmos packer build bastion/dev --stack dev    # ✓ Explicit and unambiguous
```
:::

## Atmos Flags

<dl>
    <dt>`--stack` <em>(alias `-s`)</em></dt>
    <dd>
        Atmos stack.
    </dd>

    <dt>`--template` <em>(alias `-t`)</em><em>(optional)</em></dt>
    <dd>
        Packer template.
        It can be specified in the `settings.packer.template` section in the Atmos component manifest,
        or on the command line via the flag `--template <template>` (shorthand `-t`).
        The command line flag takes precedence over `settings.packer.template`.
    </dd>

    <dt>`--query` <em>(alias `-q`)</em><em>(optional)</em></dt>
    <dd>
        [YQ](https://mikefarah.gitbook.io/yq/) expression to get sections and attributes from a [Packer manifest](https://developer.hashicorp.com/packer/docs/post-processors/manifest).
        Used in the `atmos packer output` command.
    </dd>
</dl>

## Examples

### Component Name Examples

<Terminal>
```shell
atmos packer version

atmos packer validate aws/bastion --stack prod
atmos packer validate aws/bastion -s prod --template main.pkr.hcl
atmos packer validate aws/bastion -s nonprod -t main.nonprod.pkr.hcl

atmos packer inspect aws/bastion -s prod
atmos packer inspect aws/bastion -s prod --template main.pkr.hcl
atmos packer inspect aws/bastion -s nonprod -t main.nonprod.pkr.hcl

atmos packer init aws/bastion -s prod
atmos packer init aws/bastion -s prod --template main.pkr.hcl
atmos packer init aws/bastion -s nonprod -t main.nonprod.pkr.hcl

atmos packer build aws/bastion -s prod
atmos packer build aws/bastion -s prod --template main.pkr.hcl
atmos packer build aws/bastion -s nonprod -t main.nonprod.pkr.hcl

atmos packer output aws/bastion -s prod
atmos packer output aws/bastion -s prod --query '.builds[0].artifact_id'
atmos packer output aws/bastion -s prod -q '.builds[0].artifact_id | split(":")[1]'
```
</Terminal>

<<<<<<< HEAD
### Path-Based Examples

<Terminal>
```shell
# Navigate to component directory and use current directory
cd components/packer/aws/bastion
atmos packer validate . -s prod
atmos packer build . -s prod

# Use relative path from components/packer directory
cd components/packer
atmos packer init ./aws/bastion -s prod

# Use from project root with relative path
atmos packer build components/packer/aws/bastion -s prod

# Combine with other flags
cd components/packer/aws/bastion
atmos packer validate . -s prod --template main.pkr.hcl
atmos packer build . -s prod -t main.nonprod.pkr.hcl
atmos packer output . -s prod --query '.builds[0].artifact_id'
```
</Terminal>

## Arguments

<dl>
  <dt>`atmos-component` <em>(required)</em></dt>
  <dd>
    Atmos component name or filesystem path.<br/><br/>
    Supports both:
    <ul>
      <li>Component names: <code>aws/bastion</code>, <code>gcp/web-server</code></li>
      <li>Filesystem paths: <code>.</code> (current directory), <code>./aws/bastion</code>, <code>components/packer/aws/bastion</code></li>
    </ul>
    When using paths, Atmos automatically resolves the path to the component name based on your stack configuration.
    See <a href="#path-based-component-resolution">Path-Based Component Resolution</a> above.
  </dd>
</dl>
=======
<ActionCard title="Configure Packer" ctaText="Learn More" ctaLink="/cli/configuration/components/packer">
  Learn how to configure Packer components in your `atmos.yaml`, including templates and component settings.
</ActionCard>
>>>>>>> 38eb63c3

## Subcommands

<DocCardList /><|MERGE_RESOLUTION|>--- conflicted
+++ resolved
@@ -128,7 +128,6 @@
 ```
 </Terminal>
 
-<<<<<<< HEAD
 ### Path-Based Examples
 
 <Terminal>
@@ -153,6 +152,10 @@
 ```
 </Terminal>
 
+<ActionCard title="Configure Packer" ctaText="Learn More" ctaLink="/cli/configuration/components/packer">
+  Learn how to configure Packer components in your `atmos.yaml`, including templates and component settings.
+</ActionCard>
+
 ## Arguments
 
 <dl>
@@ -168,11 +171,6 @@
     See <a href="#path-based-component-resolution">Path-Based Component Resolution</a> above.
   </dd>
 </dl>
-=======
-<ActionCard title="Configure Packer" ctaText="Learn More" ctaLink="/cli/configuration/components/packer">
-  Learn how to configure Packer components in your `atmos.yaml`, including templates and component settings.
-</ActionCard>
->>>>>>> 38eb63c3
 
 ## Subcommands
 
