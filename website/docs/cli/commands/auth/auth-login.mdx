--- conflicted
+++ resolved
@@ -69,9 +69,6 @@
 ## Notes
 
 - Prints provider, identity, account, region, and expiration when successful.
-<<<<<<< HEAD
 - Credentials are cached to avoid repeated logins until expiration.
 - The interactive selector uses arrow keys for navigation and Enter to confirm selection.
-=======
-- For AWS SSO (IAM Identity Center), you will see a **verification code** displayed in the terminal. This is a device authorization user code (e.g., "WDDD-HRQV") that AWS generates for the device flow - **this is NOT an MFA token**. The code is displayed so you can visually verify it matches what AWS shows in the browser. Any MFA prompts will appear in the browser during authentication.
->>>>>>> 8012b2a8
+- For AWS SSO (IAM Identity Center), you will see a **verification code** displayed in the terminal. This is a device authorization user code (e.g., "WDDD-HRQV") that AWS generates for the device flow - **this is NOT an MFA token**. The code is displayed so you can visually verify it matches what AWS shows in the browser. Any MFA prompts will appear in the browser during authentication.