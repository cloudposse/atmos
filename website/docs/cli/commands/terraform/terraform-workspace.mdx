---
title: atmos terraform workspace
sidebar_label: workspace
sidebar_class_name: command
id: workspace
description: This command calculates the `terraform` workspace for an Atmos component (from the context variables and stack config). It runs `terraform init -reconfigure` and selects the workspace by executing the `terraform workspace select` command.
---
import Screengrab from '@site/src/components/Screengrab'
import Intro from '@site/src/components/Intro'

<Intro>
<<<<<<< HEAD
Use this command to manage Terraform workspaces for an Atmos component in a stack. Atmos automatically manages workspaces based on stack configuration.
=======
Use this command to calculate the `terraform` workspace for an Atmos component (from the context variables and stack config). It will
run `terraform init -reconfigure` and then select the workspace by executing the `terraform workspace select` command.
>>>>>>> 08a44dd1
</Intro>

<Screengrab title="atmos terraform workspace --help" slug="atmos-terraform-workspace--help" />

## Usage

Execute the `terraform workspace` command like this:

```shell
atmos terraform workspace <component> -s <stack>
```

This command calculates the `terraform` workspace for an Atmos component (from the context variables and stack config), then
runs `terraform init -reconfigure`, then selects the workspace by executing the `terraform workspace select` command.

If the workspace does not exist, the command creates it by executing the `terraform workspace new` command.

:::tip
Run `atmos terraform workspace --help` to see all the available options
:::

## Examples

```shell
atmos terraform workspace top-level-component1 -s tenant1-ue2-dev
atmos terraform workspace infra/vpc -s tenant1-ue2-staging
atmos terraform workspace test/test-component -s tenant1-ue2-dev
atmos terraform workspace test/test-component-override-2 -s tenant2-ue2-prod
atmos terraform workspace test/test-component-override-3 -s tenant1-ue2-dev
```

## Arguments

<dl>
    <dt>`component` <em>(required)</em></dt>
    <dd>
        Atmos terraform component.
    </dd>
</dl>

## Flags

<dl>
    <dt>`--stack` <em>(alias `-s`)</em> <em>(required)</em></dt>
    <dd>
        Atmos stack.
    </dd>

    <dt>`--dry-run` <em>(optional)</em></dt>
    <dd>
        Dry run.

        ```shell
        atmos terraform workspace <component> -s <stack> --dry-run=true
        ```
    </dd>

    <dt>`--process-templates` <em>(optional)</em></dt>
    <dd>
        Enable/disable Go template processing in Atmos stack manifests when executing terraform commands.

        If the flag is not passed, template processing is enabled by default.

        ```shell
        atmos terraform workspace <component> -s <stack> --process-templates=false
        ```
    </dd>

    <dt>`--process-functions` <em>(optional)</em></dt>
    <dd>
        Enable/disable YAML functions processing in Atmos stack manifests<br/>when executing terraform commands.

        If the flag is not passed, YAML function processing is enabled by default.

        ```shell
        atmos terraform workspace <component> -s <stack> --process-functions=false
        ```
    </dd>

    <dt>`--skip` <em>(optional)</em></dt>
    <dd>
        Skip processing a specific Atmos YAML function in Atmos stacks manifests when executing terraform commands.

        To specify more than one function, use multiple `--skip` flags, or separate the functions with a comma.

        ```shell
        atmos terraform workspace <component> -s <stack> --skip=eval --skip=include
        atmos terraform workspace <component> -s <stack> --skip=terraform.output,include
        ```
    </dd>
</dl><|MERGE_RESOLUTION|>--- conflicted
+++ resolved
@@ -9,12 +9,8 @@
 import Intro from '@site/src/components/Intro'
 
 <Intro>
-<<<<<<< HEAD
-Use this command to manage Terraform workspaces for an Atmos component in a stack. Atmos automatically manages workspaces based on stack configuration.
-=======
 Use this command to calculate the `terraform` workspace for an Atmos component (from the context variables and stack config). It will
 run `terraform init -reconfigure` and then select the workspace by executing the `terraform workspace select` command.
->>>>>>> 08a44dd1
 </Intro>
 
 <Screengrab title="atmos terraform workspace --help" slug="atmos-terraform-workspace--help" />
