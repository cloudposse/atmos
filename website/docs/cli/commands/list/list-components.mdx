--- conflicted
+++ resolved
@@ -95,6 +95,9 @@
 
   <dt>`--sort`</dt>
   <dd>Sort by column:order (e.g., `component:asc,stack:desc`)</dd>
+
+  <dt>`--identity` / `-i` <em>(optional)</em></dt>
+  <dd>Authenticate with a specific identity before listing components.<br/>This is required when stack configurations use YAML template functions<br/>(e.g., `!terraform.state`, `!terraform.output`) that require authentication.<br/>`atmos list components --identity my-aws-identity`<br/><br/>Can also be set via `ATMOS_IDENTITY` environment variable.</dd>
 </dl>
 
 ## Configuration
@@ -134,7 +137,6 @@
 
 ### Available Template Fields
 
-<<<<<<< HEAD
 Column `value` fields support Go template syntax with access to:
 
 - `.atmos_component` - Atmos component name
@@ -191,13 +193,4 @@
 
 - [`atmos list instances`](/cli/commands/list/list-instances) - List all component instances across stacks
 - [`atmos list stacks`](/cli/commands/list/stacks) - List all stacks
-- [`atmos describe component`](/cli/commands/describe/component) - Get detailed component configuration
-=======
-<dl>
-  <dt>`--stack` / `-s` <em>(optional)</em></dt>
-  <dd>Atmos stack.</dd>
-
-  <dt>`--identity` / `-i` <em>(optional)</em></dt>
-  <dd>Authenticate with a specific identity before listing components.<br/>This is required when stack configurations use YAML template functions<br/>(e.g., `!terraform.state`, `!terraform.output`) that require authentication.<br/>`atmos list components --identity my-aws-identity`<br/><br/>Can also be set via `ATMOS_IDENTITY` environment variable.</dd>
-</dl>
->>>>>>> 40a0d1c0
+- [`atmos describe component`](/cli/commands/describe/component) - Get detailed component configuration