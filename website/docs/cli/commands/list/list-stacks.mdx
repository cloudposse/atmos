--- conflicted
+++ resolved
@@ -99,6 +99,9 @@
 
   <dt>`--provenance`</dt>
   <dd>Show import provenance in tree format. Only works with `--format=tree`. Displays the import hierarchy showing which files each stack inherits from.</dd>
+
+  <dt>`--identity` / `-i` <em>(optional)</em></dt>
+  <dd>Authenticate with a specific identity before listing stacks.<br/>This is required when stack configurations use YAML template functions<br/>(e.g., `!terraform.state`, `!terraform.output`) that require authentication.<br/>`atmos list stacks --identity my-aws-identity`<br/><br/>Can also be set via `ATMOS_IDENTITY` environment variable.</dd>
 </dl>
 
 ## Tree Format with Import Provenance
@@ -184,7 +187,6 @@
 
 ### Available Template Fields
 
-<<<<<<< HEAD
 Column `value` fields support Go template syntax with access to:
 
 - `.stack` - Stack name
@@ -232,13 +234,4 @@
 
 - [`atmos list components`](/cli/commands/list/components) - List all components
 - [`atmos list instances`](/cli/commands/list/list-instances) - List all component instances across stacks
-- [`atmos describe stacks`](/cli/commands/describe/stacks) - Get detailed stack configuration
-=======
-<dl>
-  <dt>`--component` / `-c` <em>(optional)</em></dt>
-  <dd>Atmos component.</dd>
-
-  <dt>`--identity` / `-i` <em>(optional)</em></dt>
-  <dd>Authenticate with a specific identity before listing stacks.<br/>This is required when stack configurations use YAML template functions<br/>(e.g., `!terraform.state`, `!terraform.output`) that require authentication.<br/>`atmos list stacks --identity my-aws-identity`<br/><br/>Can also be set via `ATMOS_IDENTITY` environment variable.</dd>
-</dl>
->>>>>>> 40a0d1c0
+- [`atmos describe stacks`](/cli/commands/describe/stacks) - Get detailed stack configuration