--- conflicted
+++ resolved
@@ -837,10 +837,7 @@
 | ATMOS_LOGS_LEVEL                                      | logs.level                                      | Logs level. Supported log levels are `Trace`, `Debug`, `Info`, `Warning`, `Off`. If the log level is set to `Off`, Atmos will not log any messages (note that this does not prevent other tools like Terraform from logging) |
 | ATMOS_SETTINGS_LIST_MERGE_STRATEGY                    | settings.list_merge_strategy                    | Specifies how lists are merged in Atmos stack manifests. The following strategies are supported: `replace`, `append`, `merge`                                                                                                |
 | ATMOS_VERSION_CHECK_ENABLED                           | version.check.enabled                           | Enable/disable Atmos version checks for updates to the newest release                                                                                                                                                        |
-<<<<<<< HEAD
-=======
 | ATMOS_GITHUB_TOKEN                                    | N/A                                             | Bearer token for GitHub API requests, enabling authentication for private repositories and higher rate limits                                                                                                                |
->>>>>>> b8f480f7
 
 ### Context
 
