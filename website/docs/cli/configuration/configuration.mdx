--- conflicted
+++ resolved
@@ -811,17 +811,6 @@
 specific component and stack. To accomplish this, and to provide visibility and context to the user regarding the
 configuration, Atmos may set the following environment variables in the spawned shell:
 
-<<<<<<< HEAD
-| Variable                  | Description                                                                                            |
-| :------------------------ | :----------------------------------------------------------------------------------------------------- |
-| ATMOS_COMPONENT           | The name of the active component                                                                       |
-| ATMOS_SHELL_WORKING_DIR   | The directory from which native commands should be run                                                 |
-| ATMOS_SHLVL               | The depth of Atmos shell nesting. When present, it indicates that the shell has been spawned by Atmos. |
-| ATMOS_STACK               | The name of the active stack                                                                           |
-| ATMOS_TERRAFORM_WORKSPACE | The name of the Terraform workspace in which Terraform comamnds should be run                          |
-| PS1                       | When a custom shell prompt has been configured in Atmos, the prompt will be set via `PS1`              |
-| TF_CLI_ARGS_*             | Terraform CLI arguments to be passed to Terraform commands                                             |
-=======
 | Variable                | Description                                                                                            |
 |:------------------------|:-------------------------------------------------------------------------------------------------------|
 | ATMOS_COMPONENT         | The name of the active component                                                                       |
@@ -830,5 +819,4 @@
 | ATMOS_STACK             | The name of the active stack                                                                           |
 | ATMOS_TERRAFORM_WORKSPACE | The name of the Terraform workspace in which Terraform commands should be run                        |
 | PS1                     | When a custom shell prompt has been configured in Atmos, the prompt will be set via `PS1`              |
-| TF_CLI_ARGS_*           | Terraform CLI arguments to be passed to Terraform commands                                             |
->>>>>>> 6f99b9eb
+| TF_CLI_ARGS_*           | Terraform CLI arguments to be passed to Terraform commands                                             |