---
title: CLI Configuration
sidebar_position: 1
sidebar_label: CLI Configuration
id: configuration
description: Use the `atmos.yaml` configuration file to control the behavior of the `atmos` CLI.
---

import Screengrab from '@site/src/components/Screengrab'
import Terminal from '@site/src/components/Terminal'
import File from '@site/src/components/File'
import Intro from '@site/src/components/Intro'

# CLI Configuration

<Intro>
Use the `atmos.yaml` configuration file to control the behavior of the [`atmos` CLI](/cli)
</Intro>

Everything in the [`atmos` CLI](/cli) is configurable. The defaults are established in the `atmos.yaml` configuration file. The CLI configuration should not
be confused with [Stack configurations](/core-concepts/stacks/), which have a different schema.

Think of this file as where you [bootstrap the settings or configuration of your project](/core-concepts/projects). If you'll be using
[terraform](/core-concepts/components/terraform), then [this is where](/cli/configuration/components#terraform-component-behavior)
you'd specify the command to run (e.g. [`opentofu`](/core-concepts/projects/configuration/opentofu)),
the base path location of the components, and so forth.

## Configuration File (`atmos.yaml`)
The --config flag allows you to specify a relative or absolute path to a valid configuration file. Only the configuration files specified by this flag will be loaded.
The --config-path flag designates a directory containing Atmos configuration files (atmos, .atmos). Only files from the specified directory will be loaded.
You can use both --config and --config-path multiple times in a single command. Configurations will be deep-merged in the order provided, 
with the first specified config having the lowest priority and the last one having the highest. This allows later configurations to override settings from earlier ones.
For example, to load multiple configuration files, you would run:
  ```bash
    atmos --config /path/to/config1.yaml --config /path/to/config2.yaml --config-path /path/first/config/ -config-path /path/second/config/ ...
  ```
Configuration Load Order
If --config and --config-path not specified in command
The CLI config is loaded from the following locations (from lowest to highest priority):

- System directory (`/usr/local/etc/atmos/atmos.yaml` on Linux, `%LOCALAPPDATA%/atmos/atmos.yaml` on Windows)
- Home directory (`~/.atmos/atmos.yaml`)
- Current directory (`./atmos.yaml`)
- Environment variable `ATMOS_CLI_CONFIG_PATH` (the ENV var should point to a folder without specifying the file name)

Each configuration file discovered is deep-merged with the preceding configurations.

:::tip Pro-Tip
Atmos supports [POSIX-style greedy Globs](https://en.wikipedia.org/wiki/Glob_(programming)) for all file
names/paths (double-star/globstar `**` is supported as well)
:::

## Default CLI Configuration

If `atmos.yaml` is not found in any of the searched locations, Atmos will use the following default CLI configuration:

<File title="atmos.yaml">
```yaml
base_path: "."
vendor:
  base_path: "./vendor.yaml"
components:
  terraform:
    base_path: components/terraform
    apply_auto_approve: false
    deploy_run_init: true
    init_run_reconfigure: true
    auto_generate_backend_file: true
  helmfile:
    base_path: components/helmfile
    use_eks: true
    kubeconfig_path: /dev/shm
    helm_aws_profile_pattern: '{namespace}-{tenant}-gbl-{stage}-helm'
    cluster_name_pattern: '{namespace}-{tenant}-{environment}-{stage}-eks-cluster'
stacks:
  base_path: stacks
  included_paths:
    - "orgs/**/*"
  excluded_paths:
    - "**/_defaults.yaml"
  # To define Atmos stack naming convention, use either `name_pattern` or `name_template`.
  # `name_template` has higher priority (if `name_template` is specified, `name_pattern` will be ignored).
  # `name_pattern` uses the predefined context tokens {namespace}, {tenant}, {environment}, {stage}.
  # `name_pattern` can also be set using 'ATMOS_STACKS_NAME_PATTERN' ENV var
  name_pattern: "{tenant}-{environment}-{stage}"
  # `name_template` is a Golang template.
  # For the template tokens, and you can use any Atmos sections and attributes that the Atmos command
  # `atmos describe component <component> -s <stack>` generates (refer to https://atmos.tools/cli/commands/describe/component).
  # `name_template` can also be set using 'ATMOS_STACKS_NAME_TEMPLATE' ENV var
  # name_template: "{{.vars.tenant}}-{{.vars.environment}}-{{.vars.stage}}"
workflows:
  base_path: stacks/workflows
logs:
  # Can also be set using 'ATMOS_LOGS_FILE' ENV var, or '--logs-file' command-line argument
  # File or standard file descriptor to write logs to
  # Logs can be written to any file or any standard file descriptor, including `/dev/stdout`, `/dev/stderr` and `/dev/null`
  file: "/dev/stderr"
  # Supported log levels: Trace, Debug, Info, Warning, Off
  # Can also be set using 'ATMOS_LOGS_LEVEL' ENV var, or '--logs-level' command-line argument
  level: Info
schemas:
  jsonschema:
    base_path: stacks/schemas/jsonschema
  opa:
    base_path: stacks/schemas/opa
# https://atmos.tools/core-concepts/stacks/templates
# https://pkg.go.dev/text/template
templates:
  settings:
    enabled: true
    # https://masterminds.github.io/sprig
    sprig:
      enabled: true
    # https://docs.gomplate.ca
    gomplate:
      enabled: true
settings:
  list_merge_strategy: replace
  terminal:
    max_width: 120  # Maximum width for terminal output
    pager: true     # Use pager for long output
```
</File>

If Atmos does not find an `atmos.yaml` file and the default CLI config is used, and if you set the ENV variable `ATMOS_LOGS_LEVEL` to `Debug`
(e.g. `export ATMOS_LOGS_LEVEL=Debug`) before executing Atmos commands, you'll see the following message:

<Terminal>
![`atmos` CLI command mode 1](/img/cli/atmos.yaml/atmos-default-cli-config-message.png)
</Terminal>

What follows are all the sections of the `atmos.yaml` configuration file.

## Imports

<<<<<<< HEAD
Additionally, Atmos supports `imports` of other CLI configurations. Use imports to break large Atmos CLI configurations into smaller ones, such as organized by top-level section. File imports are relative to the base path (if `import`  section is set in the config). All imports are processed at the time the configuration is loaded, and then deep-merged in order, so that the last file in the list supersedes settings in the preceding imports. For an example, see [`examples/demo-atmos-cli-imports`](https://github.com/cloudposse/atmos/tree/main/examples/demo-atmos-cli-imports).
=======
Additionally, Atmos supports `imports` of other CLI configurations. Use imports to break large Atmos CLI configurations into smaller ones, such as organized by top-level section. File imports are relative to the base path (if `import`  section is set in the config). All imports are processed at the time the configuration is loaded, and then deep-merged in order, so that the last file in the list supersedes settings in the preceding imports. For an example, see [`scenarios/demo-atmos-cli-imports`](https://github.com/cloudposse/atmos/tree/main/tests/fixtures/scenarios/atmos-cli-imports).
>>>>>>> 5b58700c

:::tip Pro-Tip
Atmos supports [POSIX-style greedy Globs](https://en.wikipedia.org/wiki/Glob_(programming)) for all file
names/paths (double-star/globstar `**` is supported as well)
:::

Imports can be any of the following:
<<<<<<< HEAD
- Remote URL (if `import` section is set in the config)
- Specific Path (if `import` section is set in the config)
=======
- Remote URL
- Specific Path
>>>>>>> 5b58700c
- Wildcard globs (`*`), including recursive globs (`**`), can be combined (e.g., `**/*` matches all files and subfolders recursively). Only files ending in `.yml` or `.yaml` will be considered for import when using globs.

For example, we can import from multiple locations like this:

```yaml
import:
  # Load the Atmos configuration from the main branch of the 'cloudposse/atmos' repository
  - "https://raw.githubusercontent.com/cloudposse/atmos/refs/heads/main/atmos.yaml"
  # Then merge the configs
  - "configs.d/**/*"
  # Finally, override some logging settings
  - "./logs.yaml"
```
Note, templated imports of Atmos configuration are not supported (unlike stacks).

:::warning Be Careful with Remote Imports
- Always use HTTPS URLs (currently correctly demonstrated in the example).
- Verify the authenticity of remote sources.
- Consider pinning to specific commit hashes instead of branch references
:::

Each configuration file discovered is deep-merged with the preceding configurations.

## Base Path

The base path for components, stacks, workflows and validation configurations.
It can also be set using `ATMOS_BASE_PATH` environment variable, or by passing the `--base-path` command-line argument.
It supports both absolute and relative paths.

If not provided or is an empty string, `components.terraform.base_path`, `components.helmfile.base_path`, `stacks.base_path` and `workflows.base_path`
are independent settings (supporting both absolute and relative paths).

If `base_path` is provided, `components.terraform.base_path`, `components.helmfile.base_path`, `stacks.base_path`, `workflows.base_path`,
`schemas.jsonschema.base_path` and `schemas.opa.base_path` are considered paths relative to `base_path`.

```yaml
base_path: "."
```

## Settings

The `settings` section configures Atmos global settings.

<File title="atmos.yaml">
    ```yaml
    settings:
      # `list_merge_strategy` specifies how lists are merged in Atmos stack manifests.
      # Can also be set using 'ATMOS_SETTINGS_LIST_MERGE_STRATEGY' environment variable, or '--settings-list-merge-strategy' command-line argument
      # The following strategies are supported:
      # `replace`: Most recent list imported wins (the default behavior).
      # `append`:  The sequence of lists is appended in the same order as imports.
      # `merge`:   The items in the destination list are deep-merged with the items in the source list.
      #            The items in the source list take precedence.
      #            The items are processed starting from the first up to the length of the source list (the remaining items are not processed).
      #            If the source and destination lists have the same length, all items in the destination lists are
      #            deep-merged with all items in the source list.
      list_merge_strategy: replace

      # Terminal settings for displaying content
      terminal:
        max_width: 120  # Maximum width for terminal output
        pager: true     # Use pager for long output
      inject_github_token: true # Adds the GITHUB_TOKEN as a Bearer token for GitHub API requests.
    ```
</File>

<dl>
  <dt>`settings.list_merge_strategy`</dt>
  <dd>
    Specifies how lists are merged in Atmos stack manifests.

    The following strategies are supported:
    <dl>
      <dt>`replace`</dt>
      <dd>Most recent list imported wins (the default behavior).</dd>

      <dt>`append`</dt>
      <dd>The sequence of lists is appended in the same order as imports.</dd>

      <dt>`merge`</dt>
      <dd>The items in the destination list are deep-merged with the items in the source list. The items in the source list take precedence. The items are processed starting from the first up to the length of the source list (the remaining items are not processed). If the source and destination lists have the same length, all items in the destination lists are deep-merged with all items in the source list.</dd>
    </dl>
  </dd>
  
  <dt>`settings.terminal`</dt>
  <dd>
    Specifies how content is displayed in the terminal.

    The following settings are supported:
    <dl>
      <dt>`max_width`</dt>
      <dd>The maximum width for displaying content in the terminal.</dd>

      <dt>`pager`</dt>
      <dd>When enabled, displays long content in a pager instead of directly in the terminal.</dd>
    </dl>
  </dd>

  <dt>`settings.inject_github_token`</dt>
  <dd>
    Adds the `GITHUB_TOKEN` as a Bearer token for GitHub API requests, enabling authentication for private repositories and increased rate limits. If `ATMOS_GITHUB_TOKEN` is set, it takes precedence, overriding this behavior.
  </dd>

  <dt>`settings.docs` (Deprecated)</dt>
  <dd>
    :::warning Deprecated
    The `settings.docs` section is deprecated and will be removed in a future version. Please use `settings.terminal` instead.
    :::

    <dl>
      <dt>`max-width` (Deprecated)</dt>
      <dd>Use `settings.terminal.max_width` instead.</dd>

      <dt>`pagination` (Deprecated)</dt>
      <dd>Use `settings.terminal.pager` instead.</dd>
    </dl>
  </dd>
</dl>

## Workflows

<File title="atmos.yaml">
```yaml
workflows:
  # Can also be set using 'ATMOS_WORKFLOWS_BASE_PATH' ENV var, or '--workflows-dir' command-line argument
  # Supports both absolute and relative paths
  base_path: "stacks/workflows"
```
</File>


## Integrations

Atmos supports many native Atmos integrations. They extend the core functionality of Atmos.

<File title="atmos.yaml">
```yaml
# Integrations
integrations:

  # Atlantis integration
  # https://www.runatlantis.io/docs/repo-level-atlantis-yaml.html
  atlantis:
    # Path and name of the Atlantis config file 'atlantis.yaml'
    # Supports absolute and relative paths
    # All the intermediate folders will be created automatically (e.g. 'path: /config/atlantis/atlantis.yaml')
    # Can be overridden on the command line by using '--output-path' command-line argument in 'atmos atlantis generate repo-config' command
    # If not specified (set to an empty string/omitted here, and set to an empty string on the command line), the content of the file will be dumped to 'stdout'
    # On Linux/macOS, you can also use '--output-path=/dev/stdout' to dump the content to 'stdout' without setting it to an empty string in 'atlantis.path'
    path: "atlantis.yaml"

    # Config templates
    # Select a template by using the '--config-template <config_template>' command-line argument in 'atmos atlantis generate repo-config' command
    config_templates:
      config-1:
        version: 3
        automerge: true
        delete_source_branch_on_merge: true
        parallel_plan: true
        parallel_apply: true
        allowed_regexp_prefixes:
          - dev/
          - staging/
          - prod/

    # Project templates
    # Select a template by using the '--project-template <project_template>' command-line argument in 'atmos atlantis generate repo-config' command
    project_templates:
      project-1:
        # generate a project entry for each component in every stack
        name: "{tenant}-{environment}-{stage}-{component}"
        workspace: "{workspace}"
        dir: "{component-path}"
        terraform_version: v1.2
        delete_source_branch_on_merge: true
        autoplan:
          enabled: true
          when_modified:
            - "**/*.tf"
            - "varfiles/$PROJECT_NAME.tfvars.json"
        apply_requirements:
          - "approved"

    # Workflow templates
    # https://www.runatlantis.io/docs/custom-workflows.html#custom-init-plan-apply-commands
    # https://www.runatlantis.io/docs/custom-workflows.html#custom-run-command
    workflow_templates:
      workflow-1:
        plan:
          steps:
            - run: terraform init -input=false
            # When using workspaces, you need to select the workspace using the $WORKSPACE environment variable
            - run: terraform workspace select $WORKSPACE || terraform workspace new $WORKSPACE
            # You must output the plan using '-out $PLANFILE' because Atlantis expects plans to be in a specific location
            - run: terraform plan -input=false -refresh -out $PLANFILE -var-file varfiles/$PROJECT_NAME.tfvars.json
        apply:
          steps:
            - run: terraform apply $PLANFILE
```
</File>

:::tip
For more information, refer to Atmos Integrations.
- [GitHub Actions](/integrations/github-actions)
- [Atlantis](/integrations/atlantis)
- [Spacelift](/integrations/spacelift)
:::

## Schemas

Configure the paths where to find OPA and JSON Schema files to validate Atmos stack manifests and components.

<File title="atmos.yaml">
```yaml
# Validation schemas (for validating atmos stacks and components)
schemas:
  # https://json-schema.org
  jsonschema:
    # Can also be set using 'ATMOS_SCHEMAS_JSONSCHEMA_BASE_PATH' ENV var, or '--schemas-jsonschema-dir' command-line argument
    # Supports both absolute and relative paths
    base_path: "stacks/schemas/jsonschema"
  # https://www.openpolicyagent.org
  opa:
    # Can also be set using 'ATMOS_SCHEMAS_OPA_BASE_PATH' ENV var, or '--schemas-opa-dir' command-line argument
    # Supports both absolute and relative paths
    base_path: "stacks/schemas/opa"
  # JSON Schema to validate Atmos manifests
  # https://atmos.tools/cli/schemas/
  # https://atmos.tools/cli/commands/validate/stacks/
  # https://atmos.tools/quick-start/advanced/configure-validation/
  # https://atmos.tools/schemas/atmos/atmos-manifest/1.0/atmos-manifest.json
  # https://json-schema.org/draft/2020-12/release-notes
  atmos:
    # Can also be set using 'ATMOS_SCHEMAS_ATMOS_MANIFEST' ENV var, or '--schemas-atmos-manifest' command-line argument
    # Supports both absolute and relative paths (relative to the `base_path` setting in `atmos.yaml`)
    manifest: "stacks/schemas/atmos/atmos-manifest/1.0/atmos-manifest.json"
```
</File>

:::tip
For more information, refer to:
- [Atmos Manifests Validation](/cli/schemas)
- [Atmos Component Validation](/core-concepts/validate)
:::

## Logs

Logs are configured in the `logs` section:

<File title="atmos.yaml">
```yaml
logs:
  # Can also be set using 'ATMOS_LOGS_FILE' ENV var, or '--logs-file' command-line argument
  # File or standard file descriptor to write logs to
  # Logs can be written to any file or any standard file descriptor, including `/dev/stdout`, `/dev/stderr` and `/dev/null`
  file: "/dev/stderr"
  # Supported log levels: Trace, Debug, Info, Warning, Off
  # Can also be set using 'ATMOS_LOGS_LEVEL' ENV var, or '--logs-level' command-line argument
  level: Info
```
</File>

- `logs.file` - the file to write Atmos logs to. Logs can be written to any file or any standard file descriptor,
  including `/dev/stdout`, `/dev/stderr` and `/dev/null`. If omitted, `/dev/stdout` will be used.
  The environment variable `ATMOS_LOGS_FILE` can also be used to specify the log file

- `logs.level` - Log level. Supported log levels are `Trace`, `Debug`, `Info`, `Warning`, `Off`. If the log level is set to `Off`, Atmos will not log
  any messages (note that this does not prevent other tools like Terraform from logging).
  The environment variable `ATMOS_LOGS_LEVEL` can also be used to specify the log level

To prevent Atmos from logging any messages (except for the outputs of the executed commands), you can do one of the following:

- Set `logs.file` or the ENV variable `ATMOS_LOGS_FILE` to `/dev/null`

- Set `logs.level` or the ENV variable `ATMOS_LOGS_LEVEL` to `Off`

Note that when you set the log level to `Debug` or `Trace`, Atmos will log additional messages before printing the output
of an executed command. For example, let's consider the `atmos describe affected` command:

<File title="atmos.yaml">
```yaml
logs:
  file: "/dev/stdout"
  level: Trace
```
</File>

<Terminal title="atmos describe affected">
```console
Checking out Git ref 'refs/remotes/origin/HEAD' ...
Checked out Git ref 'refs/remotes/origin/HEAD'

Current HEAD: ffd2154e1daa32357b75460b9f45d268922b51e1 refs/heads/update-logs
BASE: f7aa382aa8b3d48be8f06cfdb27aad344b89aff4 HEAD

Changed files:

examples/quick-start-advanced/Dockerfile
examples/quick-start-advanced/atmos.yaml

Affected components and stacks:

[
   {
      "component": "vpc",
      "component_type": "terraform",
      "component_path": "examples/quick-start-advanced/components/terraform/vpc",
      "stack": "plat-uw2-prod",
      "stack_slug": "plat-uw2-prod-vpc",
      "affected": "stack.vars"
   },
   {
      "component": "vpc",
      "component_type": "terraform",
      "component_path": "examples/quick-start-advanced/components/terraform/vpc",
      "stack": "plat-ue2-prod",
      "stack_slug": "plat-ue2-prod-vpc",
      "affected": "stack.vars"
   }
]
````
</Terminal>

With `logs.level: Trace`, and `logs.file: "/dev/stdout"`, all the messages and the command's JSON output will be printed
to the console to the `/dev/stdout` standard output.

This behavior might be undesirable when you execute the command `atmos describe affected` in CI/CD (e.g. GitHub Actions).

For example, you might want to log all the Atmos messages (by setting `logs.level: Trace`) for debugging purposes,
and also want to parse the JSON output of the command (e.g. by using `jq`) for further processing. In this case, `jq`
will not be able to parse the JSON output because all the other messages make the output an invalid JSON document.

To deal with that, you can set `logs.file` to `/dev/stderr` in `atmos.yaml`:

<File title="atmos.yaml">
```yaml
logs:
  file: "/dev/stderr"
  level: Trace
```
</File>

Now when the `atmos describe affected` command is executed, the additional messages are printed to `/dev/stderr`,
but the command's JSON output is printed to `/dev/stdout`, allowing `jq` to parse it without errors.

<Terminal title="atmos describe affected">
```console
# NOTE: These messages are printed to `/dev/stderr`

Checking out Git ref 'refs/remotes/origin/HEAD' ...
Checked out Git ref 'refs/remotes/origin/HEAD'
Current HEAD: ffd2154e1daa32357b75460b9f45d268922b51e1 refs/heads/update-logs
BASE: f7aa382aa8b3d48be8f06cfdb27aad344b89aff4 HEAD


# NOTE: This JSON output is printed to `/dev/stdout`

[
   {
      "component": "vpc",
      "component_type": "terraform",
      "component_path": "examples/quick-start-advanced/components/terraform/vpc",
      "stack": "plat-uw2-prod",
      "stack_slug": "plat-uw2-prod-vpc",
      "affected": "stack.vars"
   },
   {
      "component": "vpc",
      "component_type": "terraform",
      "component_path": "examples/quick-start-advanced/components/terraform/vpc",
      "stack": "plat-ue2-prod",
      "stack_slug": "plat-ue2-prod-vpc",
      "affected": "stack.vars"
   }
]
````
</Terminal>

## Aliases

CLI command aliases are configured in the `aliases` section.

An alias lets you create a shortcut name for an existing CLI command. Any CLI command can be aliased, including the Atmos
native commands like `terraform apply` or `describe stacks`, as well as [Atmos Custom Commands](/core-concepts/custom-commands).

For example:

<File title="atmos.yaml">
```yaml
# CLI command aliases
aliases:
  # Aliases for Atmos native commands
  tf: terraform
  tp: terraform plan
  up: terraform apply
  down: terraform destroy
  ds: describe stacks
  dc: describe component
  # Aliases for Atmos custom commands
  ls: list stacks
  lc: list components
```
</File>

Execute an alias as you would any Atmos native or custom command:

<Terminal title="'atmos ls' command alias">
```console
> atmos ls

plat-ue2-dev
plat-ue2-prod
plat-ue2-staging
plat-uw2-dev
plat-uw2-prod
plat-uw2-staging
```
</Terminal>

The aliases configured in the `aliases` section automatically appear in Atmos help, and are shown as
`alias for '<command>'`.

For example:

<Terminal title="atmos --help">
    ![`atmos --help`](/img/cli/help/atmos-help-command-3.png)
</Terminal>

An alias automatically supports all command line arguments and flags that the aliased command accepts.

For example:

- `atmos up <component> -s <stack>` supports all the parameters from the aliased command `atmos terraform apply <component> -s <stack>`
- `atmos dc <component> -s <stack>` supports all the parameters from the aliased command `atmos describe component <component> -s <stack>`

## Templates

Atmos supports [Go templates](https://pkg.go.dev/text/template) in stack manifests.

[Sprig Functions](https://masterminds.github.io/sprig/), [Gomplate Functions](https://docs.gomplate.ca/functions/)
and [Gomplate Datasources](https://docs.gomplate.ca/datasources/)
are supported as well.

:::tip
For more details, refer to [Atmos Stack Manifest Templating](/core-concepts/stacks/templates)
:::

<File title="atmos.yaml">
```yaml
# https://pkg.go.dev/text/template
templates:
  settings:
    enabled: true
    # https://masterminds.github.io/sprig
    sprig:
      enabled: true
    # https://docs.gomplate.ca
    # https://docs.gomplate.ca/functions
    gomplate:
      enabled: true
      # Timeout in seconds to execute the datasources
      timeout: 5
      # https://docs.gomplate.ca/datasources
      datasources:
        # 'http' datasource
        # https://docs.gomplate.ca/datasources/#using-file-datasources
        ip:
          url: "https://api.ipify.org?format=json"
          # https://docs.gomplate.ca/datasources/#sending-http-headers
          # https://docs.gomplate.ca/usage/#--datasource-header-h
          headers:
            accept:
              - "application/json"
        # 'file' datasources
        # https://docs.gomplate.ca/datasources/#using-file-datasources
        config-1:
          url: "./config1.json"
        config-2:
          url: "file:///config2.json"
```
</File>

- `templates.settings.enabled` - a boolean flag to enable/disable the processing of `Go` templates in Atmos stack manifests.
  If set to `false`, Atmos will not process `Go` templates in stack manifests

- `templates.settings.sprig.enabled` - a boolean flag to enable/disable the [Sprig Functions](https://masterminds.github.io/sprig/)
   in Atmos stack manifests

- `templates.settings.gomplate.enabled` - a boolean flag to enable/disable the [Gomplate Functions](https://docs.gomplate.ca/functions/)
   and [Gomplate Datasources](https://docs.gomplate.ca/datasources) in Atmos stack manifests

- `templates.settings.gomplate.timeout` - timeout in seconds to execute [Gomplate Datasources](https://docs.gomplate.ca/datasources)

- `templates.settings.gomplate.datasources` - a map of [Gomplate Datasource](https://docs.gomplate.ca/datasources) definitions:

   - The keys of the map are the datasource names, which are used in `Go` templates in Atmos stack manifests.
     For example:

     ```yaml
      terraform:
        vars:
          tags:
            provisioned_by_ip: '{{ (datasource "ip").ip }}'
            config1_tag: '{{ (datasource "config-1").tag }}'
            config2_service_name: '{{ (datasource "config-2").service.name }}'
     ```

   - The values of the map are the datasource definitions with the following schema:

     - `url` - the [Datasource URL](https://docs.gomplate.ca/datasources/#url-format)

     - `headers` - a map of [HTTP request headers](https://developer.mozilla.org/en-US/docs/Web/HTTP/Headers) for
        the [`http` datasource](https://docs.gomplate.ca/datasources/#sending-http-headers).
        The keys of the map are the header names. The values of the map are lists of values for the header.

        The following configuration will result in the
        [`accept: application/json`](https://developer.mozilla.org/en-US/docs/Web/HTTP/Headers/Accept) HTTP header
        being sent with the HTTP request to the datasource:

          ```yaml
          headers:
            accept:
              - "application/json"
         ```

:::warning

Some functions are present in both [Sprig](https://masterminds.github.io/sprig/) and [Gomplate](https://docs.gomplate.ca/functions/).

For example, the `env` function has the same name in [Sprig](https://masterminds.github.io/sprig/os.html) and
[Gomplate](https://docs.gomplate.ca/functions/env/), but has different syntax and accept different number of arguments.

If you use the `env` function from one templating engine and enable both [Sprig](https://masterminds.github.io/sprig/)
and [Gomplate](https://docs.gomplate.ca/functions/), it will be invalid in the other templating engine, and an error will be thrown.

For this reason, you can use the `templates.settings.sprig.enabled` and `templates.settings.gomplate.enabled` settings to selectively
enable/disable the [Sprig](https://masterminds.github.io/sprig/) and [Gomplate](https://docs.gomplate.ca/functions/)
functions.

:::


## Environment Variables
### Configuration

Most YAML settings can also be defined by environment variables. This is helpful while doing local development. For example,
setting `ATMOS_STACKS_BASE_PATH` to a path in `/localhost` to your local development folder, will enable you to rapidly iterate.

| Variable                                              | YAML Path                                       | Description                                                                                                                                                                                                                  |
|:------------------------------------------------------|:------------------------------------------------|:-----------------------------------------------------------------------------------------------------------------------------------------------------------------------------------------------------------------------------|
| ATMOS_CLI_CONFIG_PATH                                 | N/A                                             | Where to find `atmos.yaml`. Path to a folder where `atmos.yaml` CLI config file is located (e.g. `/config`)                                                                                                                  |
| ATMOS_BASE_PATH                                       | base_path                                       | Base path to `components` and `stacks` folders                                                                                                                                                                               |
| ATMOS_VENDOR_BASE_PATH                                | vendor.base_path                                | Path to vendor configuration file or directory containing vendor files. If a directory is specified, all .yaml files in the directory will be processed in lexicographical order. Supports both absolute and relative paths. |
| ATMOS_COMPONENTS_TERRAFORM_COMMAND                    | components.terraform.command                    | The executable to be called by `atmos` when running Terraform commands                                                                                                                                                       |
| ATMOS_COMPONENTS_TERRAFORM_BASE_PATH                  | components.terraform.base_path                  | Base path to Terraform components                                                                                                                                                                                            |
| ATMOS_COMPONENTS_TERRAFORM_APPLY_AUTO_APPROVE         | components.terraform.apply_auto_approve         | If set to `true`, auto-generate Terraform backend config files when executing `atmos terraform` commands                                                                                                                     |
| ATMOS_COMPONENTS_TERRAFORM_DEPLOY_RUN_INIT            | components.terraform.deploy_run_init            | Run `terraform init` when executing `atmos terraform deploy` command                                                                                                                                                         |
| ATMOS_COMPONENTS_TERRAFORM_INIT_RUN_RECONFIGURE       | components.terraform.init_run_reconfigure       | Run `terraform init -reconfigure` when executing `atmos terraform` commands                                                                                                                                                  |
| ATMOS_COMPONENTS_TERRAFORM_AUTO_GENERATE_BACKEND_FILE | components.terraform.auto_generate_backend_file | If set to `true`, auto-generate Terraform backend config files when executing `atmos terraform` commands                                                                                                                     |
| ATMOS_COMPONENTS_HELMFILE_COMMAND                     | components.helmfile.command                     | The executable to be called by `atmos` when running Helmfile commands                                                                                                                                                        |
| ATMOS_COMPONENTS_HELMFILE_BASE_PATH                   | components.helmfile.base_path                   | Path to helmfile components                                                                                                                                                                                                  |
| ATMOS_COMPONENTS_HELMFILE_USE_EKS                     | components.helmfile.use_eks                     | If set to `true`, download `kubeconfig` from EKS by running `aws eks update-kubeconfig` command before executing `atmos helmfile` commands                                                                                   |
| ATMOS_COMPONENTS_HELMFILE_KUBECONFIG_PATH             | components.helmfile.kubeconfig_path             | Path to write the `kubeconfig` file when executing `aws eks update-kubeconfig` command                                                                                                                                       |
| ATMOS_COMPONENTS_HELMFILE_HELM_AWS_PROFILE_PATTERN    | components.helmfile.helm_aws_profile_pattern    | Pattern for AWS profile to use when executing `atmos helmfile` commands                                                                                                                                                      |
| ATMOS_COMPONENTS_HELMFILE_CLUSTER_NAME_PATTERN        | components.helmfile.cluster_name_pattern        | Pattern for EKS cluster name to use when executing `atmos helmfile` commands                                                                                                                                                 |
| ATMOS_STACKS_BASE_PATH                                | stacks.base_path                                | Base path to Atmos stack manifests                                                                                                                                                                                           |
| ATMOS_STACKS_INCLUDED_PATHS                           | stacks.included_paths                           | List of paths to use as top-level stack manifests                                                                                                                                                                            |
| ATMOS_STACKS_EXCLUDED_PATHS                           | stacks.excluded_paths                           | List of paths to not consider as top-level stacks                                                                                                                                                                            |
| ATMOS_STACKS_NAME_PATTERN                             | stacks.name_pattern                             | Stack name pattern to use as Atmos stack names                                                                                                                                                                               |
| ATMOS_STACKS_NAME_TEMPLATE                            | stacks.name_template                            | Stack name Golang template to use as Atmos stack names                                                                                                                                                                       |
| ATMOS_WORKFLOWS_BASE_PATH                             | workflows.base_path                             | Base path to Atmos workflows                                                                                                                                                                                                 |
| ATMOS_SCHEMAS_JSONSCHEMA_BASE_PATH                    | schemas.jsonschema.base_path                    | Base path to JSON schemas for component validation                                                                                                                                                                           |
| ATMOS_SCHEMAS_OPA_BASE_PATH                           | schemas.opa.base_path                           | Base path to OPA policies for component validation                                                                                                                                                                           |
| ATMOS_SCHEMAS_ATMOS_MANIFEST                          | schemas.atmos.manifest                          | Path to JSON Schema to validate Atmos stack manifests. For more details, refer to [Atmos Manifest JSON Schema](/cli/schemas)                                                                                                 |
| ATMOS_LOGS_FILE                                       | logs.file                                       | The file to write Atmos logs to. Logs can be written to any file or any standard file descriptor, including `/dev/stdout`, `/dev/stderr` and `/dev/null`). If omitted, `/dev/stdout` will be used                            |
| ATMOS_LOGS_LEVEL                                      | logs.level                                      | Logs level. Supported log levels are `Trace`, `Debug`, `Info`, `Warning`, `Off`. If the log level is set to `Off`, Atmos will not log any messages (note that this does not prevent other tools like Terraform from logging) |
| ATMOS_SETTINGS_LIST_MERGE_STRATEGY                    | settings.list_merge_strategy                    | Specifies how lists are merged in Atmos stack manifests. The following strategies are supported: `replace`, `append`, `merge`                                                                                                |
| ATMOS_VERSION_CHECK_ENABLED                           | version.check.enabled                           | Enable/disable Atmos version checks for updates to the newest release                                                                                                                                                        |
| ATMOS_GITHUB_TOKEN                                    | N/A                                             | Bearer token for GitHub API requests, enabling authentication for private repositories and higher rate limits                                                                                                                |

### Context

Some commands, like [`atmos terraform shell`](/cli/commands/terraform/shell),
spawn an interactive shell with certain environment variables set, in order to enable the user to use other tools
(in the case of `atmos terraform shell`, the Terraform or Tofu CLI) natively, while still being configured for a 
specific component and stack. To accomplish this, and to provide visibility and context to the user regarding the 
configuration, Atmos may set the following environment variables in the spawned shell:

| Variable                | Description                                                                                            |
|:------------------------|:-------------------------------------------------------------------------------------------------------|
| ATMOS_COMPONENT         | The name of the active component                                                                       |
| ATMOS_SHELL_WORKING_DIR | The directory from which native commands should be run                                                 |
| ATMOS_SHLVL | The depth of Atmos shell nesting. When present, it indicates that the shell has been spawned by Atmos. |
| ATMOS_STACK             | The name of the active stack                                                                           |
| ATMOS_TERRAFORM_WORKSPACE | The name of the Terraform workspace in which Terraform comamnds should be run                          |
| PS1                     | When a custom shell prompt has been configured in Atmos, the prompt will be set via `PS1`              |
| TF_CLI_ARGS_*           | Terraform CLI arguments to be passed to Terraform commands                                             |<|MERGE_RESOLUTION|>--- conflicted
+++ resolved
@@ -133,11 +133,7 @@
 
 ## Imports
 
-<<<<<<< HEAD
-Additionally, Atmos supports `imports` of other CLI configurations. Use imports to break large Atmos CLI configurations into smaller ones, such as organized by top-level section. File imports are relative to the base path (if `import`  section is set in the config). All imports are processed at the time the configuration is loaded, and then deep-merged in order, so that the last file in the list supersedes settings in the preceding imports. For an example, see [`examples/demo-atmos-cli-imports`](https://github.com/cloudposse/atmos/tree/main/examples/demo-atmos-cli-imports).
-=======
 Additionally, Atmos supports `imports` of other CLI configurations. Use imports to break large Atmos CLI configurations into smaller ones, such as organized by top-level section. File imports are relative to the base path (if `import`  section is set in the config). All imports are processed at the time the configuration is loaded, and then deep-merged in order, so that the last file in the list supersedes settings in the preceding imports. For an example, see [`scenarios/demo-atmos-cli-imports`](https://github.com/cloudposse/atmos/tree/main/tests/fixtures/scenarios/atmos-cli-imports).
->>>>>>> 5b58700c
 
 :::tip Pro-Tip
 Atmos supports [POSIX-style greedy Globs](https://en.wikipedia.org/wiki/Glob_(programming)) for all file
@@ -145,13 +141,8 @@
 :::
 
 Imports can be any of the following:
-<<<<<<< HEAD
-- Remote URL (if `import` section is set in the config)
-- Specific Path (if `import` section is set in the config)
-=======
 - Remote URL
 - Specific Path
->>>>>>> 5b58700c
 - Wildcard globs (`*`), including recursive globs (`**`), can be combined (e.g., `**/*` matches all files and subfolders recursively). Only files ending in `.yml` or `.yaml` will be considered for import when using globs.
 
 For example, we can import from multiple locations like this:
