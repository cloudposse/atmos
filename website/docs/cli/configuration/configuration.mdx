--- conflicted
+++ resolved
@@ -339,13 +339,8 @@
       <dd>The items in the destination list are deep-merged with the items in the source list. The items in the source list take precedence. The items are processed starting from the first up to the length of the source list (the remaining items are not processed). If the source and destination lists have the same length, all items in the destination lists are deep-merged with all items in the source list.</dd>
     </dl>
   </dd>
-<<<<<<< HEAD
-
-  <dt>`settings.docs`</dt>
-=======
   
   <dt>`settings.terminal`</dt>
->>>>>>> 52a3442c
   <dd>
     Specifies how content is displayed in the terminal.
 
