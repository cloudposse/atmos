---
title: CLI Configuration
sidebar_position: 1
sidebar_label: CLI Configuration
sidebar_class_name: hidden
id: configuration
description: Use the `atmos.yaml` configuration file to control the behavior of the Atmos CLI.
---

import DocCardList from '@theme/DocCardList'
import Screengrab from '@site/src/components/Screengrab'
import Terminal from '@site/src/components/Terminal'
import File from '@site/src/components/File'
import Intro from '@site/src/components/Intro'
import Tabs from '@theme/Tabs'
import TabItem from '@theme/TabItem'

# CLI Configuration

<Intro>
Use the `atmos.yaml` configuration file to control the behavior of the [Atmos CLI](/cli)
</Intro>

Everything in the [Atmos CLI](/cli) is configurable. The defaults are established in the `atmos.yaml` configuration file. The CLI configuration should not be confused with [Stack configurations](/stacks), which have a different schema.

Think of this file as where you bootstrap the settings of your project. If you'll be using [Terraform](/components/terraform), then this is where you'd specify the command to run (e.g. [`opentofu`](/cli/configuration/components/terraform#using-opentofu)), the base path location of the components, and so forth.

## Configuration File (`atmos.yaml`)

Atmos discovers configuration from multiple sources in the following precedence order (highest to lowest priority):

1. **Command-line flags** (`--config`, `--config-path`)
2. **Environment variable** (`ATMOS_CLI_CONFIG_PATH`)
3. **Current directory** (`./atmos.yaml`)
4. **Home directory** (`~/.atmos/atmos.yaml`)
5. **System directory** (`/usr/local/etc/atmos/atmos.yaml` on Linux, `%LOCALAPPDATA%/atmos/atmos.yaml` on Windows)

Each configuration file discovered is deep-merged with the preceding configurations.

### Loading Multiple Configurations

The `--config` and `--config-path` flags allow you to load multiple configuration files:

```bash
atmos --config /path/to/config1.yaml --config /path/to/config2.yaml \
      --config-path /path/first/config/ --config-path /path/second/config/ ...
```

Configurations are deep-merged in the order provided, with later configurations overriding earlier ones.

### Glob Patterns

Atmos supports [POSIX-style Glob patterns](https://en.wikipedia.org/wiki/Glob_(programming)) for file discovery:

| Pattern | Meaning | Example |
|---------|---------|---------|
| `*` | Match any single path segment | `stacks/*.yaml` |
| `**` | Match zero or more path segments (recursive) | `stacks/**/*.yaml` |
| `?` | Match single character | `stack?.yaml` |

**Behavior notes:**
- `.yaml` files take priority over `.yml` with the same base name
- Results are sorted by depth (shallower first), then alphabetically
- Duplicate files are automatically deduplicated

## YAML Functions

Atmos extends standard YAML with custom functions that provide powerful tools for dynamic configuration. Use these functions anywhere in your `atmos.yaml`:

<dl>
  <dt>`!env`</dt>
  <dd>
    Retrieve environment variables for use in configuration.

    ```yaml
    base_path: !env ATMOS_BASE_PATH
    logs:
      level: !env ATMOS_LOG_LEVEL
    ```

    See the [`!env` documentation](/functions/yaml/env) for more details.
  </dd>

  <dt>`!exec`</dt>
  <dd>
    Execute shell scripts and use their output in configuration.

    ```yaml
    settings:
      account_id: !exec "aws sts get-caller-identity --query Account --output text"
    ```

    See the [`!exec` documentation](/functions/yaml/exec) for more details.
  </dd>

  <dt>`!include`</dt>
  <dd>
    Include other YAML files into the current configuration. Useful for sharing common settings across multiple configurations.

    ```yaml
    settings: !include "./common-settings.yaml"
    ```

    See the [`!include` documentation](/functions/yaml/include) for more details.
  </dd>

  <dt>`!repo-root`</dt>
  <dd>
    Retrieve the root directory of the Git repository. If the Git root is not found, it will return a default value if specified; otherwise, it returns an error.

    ```yaml
    base_path: !repo-root
    ```

    See the [`!repo-root` documentation](/functions/yaml/repo-root) for more details.
  </dd>
</dl>

## Base Path

The base path establishes the root directory for all Atmos paths. When set, component paths, stack paths, workflow paths, and schema paths are resolved relative to it.

```yaml
base_path: "."
```

It can also be set using:
- `ATMOS_BASE_PATH` environment variable
- `--base-path` command-line argument

It supports both absolute and relative paths.

### Path Resolution

If `base_path` is not provided or is an empty string, the following paths are independent settings (supporting both absolute and relative paths):
- `components.terraform.base_path`
- `components.helmfile.base_path`
- `stacks.base_path`
- `workflows.base_path`

If `base_path` is provided, these paths are considered relative to `base_path`:
- `components.terraform.base_path`
- `components.helmfile.base_path`
- `stacks.base_path`
- `workflows.base_path`
- `schemas.jsonschema.base_path`
- `schemas.opa.base_path`

### Git Root Discovery

When using the default configuration and no local `atmos.yaml` exists in the current directory, Atmos automatically discovers the git repository root and uses it as the base path. This enables running Atmos from any subdirectory, just like Git.

When you run Atmos from a subdirectory:
1. Atmos checks if a local configuration exists in the current directory
2. If no local configuration is found, it detects the git repository root
3. The repository root is used as `base_path` automatically

**Local configuration always takes precedence.** If any of these exist in the current directory, git root discovery is skipped:
- `atmos.yaml` - Main config file
- `.atmos.yaml` - Hidden config file
- `.atmos/` - Config directory
- `.atmos.d/` - Default imports directory
- `atmos.d/` - Alternate imports directory

**Example:**

```bash
# Repository structure:
# /repo/
#   atmos.yaml
#   components/terraform/vpc/
#     main.tf

# Works from any subdirectory
cd /repo/components/terraform/vpc
atmos terraform plan vpc -s prod  # Automatically uses /repo as base_path
```

**Disabling git root discovery:**

```bash
export ATMOS_GIT_ROOT_BASEPATH=false
```

:::tip
This feature mirrors Git's behavior of finding the repository root from any subdirectory. You no longer need to `cd` back to the repository root to run Atmos commands.
:::

### Automatic Configuration Imports (`.atmos.d`)

Atmos automatically imports configuration fragments from special directories, enabling modular configuration without explicit `import` statements.

**Supported directory names:**
- `.atmos.d/` (preferred)
- `atmos.d/` (alternate)

**How it works:**
1. Atmos recursively discovers all `.yaml` and `.yml` files in these directories
2. Files are sorted by directory depth (shallower first), then alphabetically
3. Each file is automatically merged into the configuration
4. Processing occurs after main config merges but before explicit `import:` entries

**Example structure:**

```
project/
├── atmos.yaml           # Main configuration
└── .atmos.d/
    ├── commands/
    │   └── custom.yaml  # Custom commands
    ├── profiles/
    │   └── ci.yaml      # CI profile
    └── settings/
        └── team.yaml    # Team-specific settings
```

**Use cases:**
- **Custom commands** — Drop in command definitions without modifying `atmos.yaml`
- **Profiles** — Add environment-specific profiles for CI/CD
- **Team settings** — Share team-specific defaults across projects
- **Local overrides** — Git-ignored local configuration fragments

:::tip
The `.atmos.d/` directory is ideal for configuration that shouldn't be in the main `atmos.yaml`, such as local developer settings (add `.atmos.d/local/` to `.gitignore`) or dynamically generated configuration.
:::

### Windows Path Handling

When configuring paths in `atmos.yaml` on Windows, there are important considerations for how YAML interprets backslashes:

:::warning Windows Path Escaping
Backslashes (`\`) are treated as escape characters only inside double-quoted YAML scalars. Single-quoted and plain scalars treat backslashes literally. Use single quotes or plain scalars for Windows paths, or double-escape backslashes in double quotes.
:::

<Tabs defaultValue="forward">
<TabItem value="forward" label="Forward Slashes (Recommended)">
```yaml
# Forward slashes work on all platforms including Windows
components:
  terraform:
    base_path: "C:/Users/username/projects/components/terraform"
```
</TabItem>

<TabItem value="escaped" label="Escaped Backslashes">
```yaml
# Double backslashes to escape them in YAML
components:
  terraform:
    base_path: "C:\\Users\\username\\projects\\components\\terraform"
```
</TabItem>

<TabItem value="single" label="Single Quotes (Backslashes Literal)">
```yaml
# Single quotes treat backslashes as literal characters
components:
  terraform:
    base_path: 'C:\Users\username\projects\components\terraform'
```
</TabItem>

<TabItem value="unquoted" label="Unquoted Paths">
```yaml
# Unquoted paths with forward slashes also work
components:
  terraform:
    base_path: C:/Users/username/projects/components/terraform
```
</TabItem>
</Tabs>

:::tip Best Practice
Use forward slashes (`/`) for all paths in `atmos.yaml`. They work correctly on all operating systems including Windows, Linux, and macOS.
:::

## Default CLI Configuration

<<<<<<< HEAD
## Version Constraints

Enforce Atmos version requirements to ensure consistent behavior across teams and environments.

See [Version Constraints](/cli/configuration/version-constraints) for complete documentation.

<File title="atmos.yaml">
```yaml
version:
  # Check for new releases (existing feature)
  check:
    enabled: true
    frequency: "24h"

  # Enforce version requirements (new feature)
  constraint:
    require: ">=1.100.0, <2.0.0"
    enforcement: "fatal"
    message: "Please upgrade Atmos to use this configuration."
```
</File>

<dl>
  <dt>`version.constraint.require`</dt>
  <dd>
    Semver constraint for required Atmos version. Uses Terraform-compatible syntax.
    Examples: `>=1.100.0`, `>=1.100.0, <2.0.0`, `~>1.100`.
  </dd>

  <dt>`version.constraint.enforcement`</dt>
  <dd>
    Behavior when constraint fails: `fatal` (exit with error), `warn` (log warning), `silent` (skip validation). Default: `fatal`.
  </dd>

  <dt>`version.constraint.message`</dt>
  <dd>
    Custom message to display when the constraint is not satisfied.
  </dd>
</dl>

## Workflows
=======
If `atmos.yaml` is not found in any of the searched locations, Atmos uses the following default configuration:
>>>>>>> 38eb63c3

<File title="atmos.yaml">
```yaml
base_path: "."
vendor:
  base_path: "./vendor.yaml"
components:
  terraform:
    base_path: components/terraform
    apply_auto_approve: false
    deploy_run_init: true
    init_run_reconfigure: true
    auto_generate_backend_file: true
  helmfile:
    base_path: components/helmfile
    use_eks: true
    kubeconfig_path: /dev/shm
stacks:
  base_path: stacks
  included_paths:
    - "orgs/**/*"
  excluded_paths:
    - "**/_defaults.yaml"
  name_pattern: "{tenant}-{environment}-{stage}"
workflows:
  base_path: stacks/workflows
logs:
  file: "/dev/stderr"
  level: Info
schemas:
  jsonschema:
    base_path: stacks/schemas/jsonschema
  opa:
    base_path: stacks/schemas/opa
templates:
  settings:
    enabled: true
    sprig:
      enabled: true
    gomplate:
      enabled: true
settings:
  list_merge_strategy: replace
  terminal:
    color: true
    max_width: 120
    pager: false
version:
  check:
    enabled: true
    frequency: daily
```
</File>

If Atmos does not find an `atmos.yaml` file and the default CLI config is used, and if you set the ENV variable `ATMOS_LOGS_LEVEL` to `Debug` (e.g. `export ATMOS_LOGS_LEVEL=Debug`) before executing Atmos commands, you'll see a message indicating that the default configuration is being used.

## Configuration Sections

The `atmos.yaml` file is organized into the following sections:

### Component Configuration

| Section | Description |
|---------|-------------|
| [Components](/cli/configuration/components) | Component type configuration (Terraform, Helmfile, Packer) |
| [Terraform](/cli/configuration/components/terraform) | Terraform/OpenTofu component settings |
| [Helmfile](/cli/configuration/components/helmfile) | Helmfile component settings |
| [Packer](/cli/configuration/components/packer) | Packer component settings |
| [Stacks](/cli/configuration/stacks) | Stack discovery and naming patterns |

### Settings

| Section | Description |
|---------|-------------|
| [Settings](/cli/configuration/settings) | Global settings including list merge strategies and token injection |
| [Imports](/cli/configuration/imports) | Import and merge multiple configuration files |
| [Environment Variables](/cli/environment-variables) | All available environment variables |

### Output and Display

| Section | Description |
|---------|-------------|
| [Terminal Settings](/cli/configuration/settings/terminal) | Terminal display, color, width, and pager |
| [Markdown Styling](/cli/configuration/settings/markdown-styling) | Customize markdown rendering |
| [Secret Masking](/cli/configuration/settings/mask) | Automatic secret detection and masking |
| [Logs](/cli/configuration/logs) | Logging level and output destination |

### Advanced Configuration

| Section | Description |
|---------|-------------|
| [Profiles](/cli/configuration/profiles) | Named configuration overrides for different environments |
| [Custom Commands](/cli/configuration/commands) | Define custom Atmos commands |
| [Aliases](/cli/configuration/aliases) | Create shortcut names for commands |
| [Templates](/cli/configuration/templates) | Go templates, Sprig, and Gomplate configuration |
| [Workflows](/cli/configuration/workflows) | Workflow definition paths |
| [Vendor](/cli/configuration/vendor) | Vendoring configuration and manifest paths |
| [Stores](/cli/configuration/stores) | External key-value store configuration |
| [Docs](/cli/configuration/docs) | Documentation generation for READMEs and release notes |
| [Version](/cli/configuration/version) | Automatic version checking and update notifications |

### Validation and Integration

| Section | Description |
|---------|-------------|
| [Schemas](/cli/configuration/schemas) | JSON Schema and OPA policy paths |
| [Error Handling](/cli/configuration/errors) | Error formatting and Sentry integration |
| [Integrations](/cli/configuration/integrations) | Atlantis, Spacelift, and other integrations |
| [Profiler](/cli/configuration/profiler) | Performance profiling configuration |
| [Telemetry](/cli/telemetry) | Usage analytics and telemetry settings |

## Viewing Your Configuration

Use `atmos describe config` to view your fully-merged CLI configuration:

```bash
atmos describe config
```

<Screengrab title="atmos describe config" slug="atmos-describe-config" />

See [`atmos describe config`](/cli/commands/describe/config) for more details.

## Related Commands

<DocCardList items={[
  {type: 'link', href: '/cli/commands/describe/config', label: 'atmos describe config', description: 'Inspect your merged configuration'},
]} />

## See Also

<<<<<<< HEAD
## Environment Variables
### Configuration

Most YAML settings can also be defined by environment variables. This is helpful while doing local development. For example,
setting `ATMOS_STACKS_BASE_PATH` to a path in `/localhost` to your local development folder, will enable you to rapidly iterate.

| Variable                                              | YAML Path                                       | Description                                                                                                                                                                                                                                                         |
|:------------------------------------------------------|:------------------------------------------------|:--------------------------------------------------------------------------------------------------------------------------------------------------------------------------------------------------------------------------------------------------------------------|
| ATMOS_CLI_CONFIG_PATH                                 | N/A                                             | Where to find `atmos.yaml`. Path to a folder where `atmos.yaml` CLI config file is located (e.g. `/config`)                                                                                                                                                         |
| ATMOS_PROFILE                                         | N/A                                             | Activate configuration profiles (comma-separated). Equivalent to the `--profile` flag                                                                                                                                                                               |
| ATMOS_BASE_PATH                                       | base_path                                       | Base path to `components` and `stacks` folders                                                                                                                                                                                                                      |
| ATMOS_VENDOR_BASE_PATH                                | vendor.base_path                                | Path to vendor configuration file or directory containing vendor files. If a directory is specified, all .yaml files in the directory will be processed in lexicographical order. Supports both absolute and relative paths.                                        |
| ATMOS_COMPONENTS_TERRAFORM_COMMAND                    | components.terraform.command                    | The executable to be called by `atmos` when running Terraform commands                                                                                                                                                                                              |
| ATMOS_COMPONENTS_TERRAFORM_BASE_PATH                  | components.terraform.base_path                  | Base path to Terraform components                                                                                                                                                                                                                                   |
| ATMOS_COMPONENTS_TERRAFORM_APPLY_AUTO_APPROVE         | components.terraform.apply_auto_approve         | If set to `true`, auto-generate Terraform backend config files when executing `atmos terraform` commands                                                                                                                                                            |
| ATMOS_COMPONENTS_TERRAFORM_DEPLOY_RUN_INIT            | components.terraform.deploy_run_init            | Run `terraform init` when executing `atmos terraform deploy` command                                                                                                                                                                                                |
| ATMOS_COMPONENTS_TERRAFORM_INIT_RUN_RECONFIGURE       | components.terraform.init_run_reconfigure       | Run `terraform init -reconfigure` when executing `atmos terraform` commands                                                                                                                                                                                         |
| ATMOS_COMPONENTS_TERRAFORM_INIT_PASS_VARS             | components.terraform.init.pass_vars             | Pass the generated varfile to `terraform init` using the `--var-file` flag. [OpenTofu supports passing a varfile to `init`](https://opentofu.org/docs/cli/commands/init/#general-options) to dynamically configure backends                                         |
| ATMOS_COMPONENTS_TERRAFORM_PLAN_SKIP_PLANFILE         | components.terraform.plan.skip_planfile         | Skip writing the plan to a file by not passing the `-out` flag to Terraform when executing `terraform plan` commands. Set it to `true` when using Terraform Cloud since the `-out` flag is not supported. Terraform Cloud automatically stores plans in its backend |
| ATMOS_COMPONENTS_TERRAFORM_AUTO_GENERATE_BACKEND_FILE | components.terraform.auto_generate_backend_file | If set to `true`, auto-generate Terraform backend config files when executing `atmos terraform` commands                                                                                                                                                            |
| ATMOS_COMPONENTS_HELMFILE_COMMAND                     | components.helmfile.command                     | The executable to be called by `atmos` when running Helmfile commands                                                                                                                                                                                               |
| ATMOS_COMPONENTS_HELMFILE_BASE_PATH                   | components.helmfile.base_path                   | Path to helmfile components                                                                                                                                                                                                                                         |
| ATMOS_COMPONENTS_HELMFILE_USE_EKS                     | components.helmfile.use_eks                     | If set to `true`, download `kubeconfig` from EKS by running `aws eks update-kubeconfig` command before executing `atmos helmfile` commands                                                                                                                          |
| ATMOS_COMPONENTS_HELMFILE_KUBECONFIG_PATH             | components.helmfile.kubeconfig_path             | Path to write the `kubeconfig` file when executing `aws eks update-kubeconfig` command                                                                                                                                                                              |
| ATMOS_COMPONENTS_HELMFILE_HELM_AWS_PROFILE_PATTERN    | components.helmfile.helm_aws_profile_pattern    | Pattern for AWS profile to use when executing `atmos helmfile` commands                                                                                                                                                                                             |
| ATMOS_COMPONENTS_HELMFILE_CLUSTER_NAME_PATTERN        | components.helmfile.cluster_name_pattern        | Pattern for EKS cluster name to use when executing `atmos helmfile` commands                                                                                                                                                                                        |
| ATMOS_STACKS_BASE_PATH                                | stacks.base_path                                | Base path to Atmos stack manifests                                                                                                                                                                                                                                  |
| ATMOS_STACKS_INCLUDED_PATHS                           | stacks.included_paths                           | List of paths to use as top-level stack manifests                                                                                                                                                                                                                   |
| ATMOS_STACKS_EXCLUDED_PATHS                           | stacks.excluded_paths                           | List of paths to not consider as top-level stacks                                                                                                                                                                                                                   |
| ATMOS_STACKS_NAME_PATTERN                             | stacks.name_pattern                             | Stack name pattern to use as Atmos stack names                                                                                                                                                                                                                      |
| ATMOS_STACKS_NAME_TEMPLATE                            | stacks.name_template                            | Stack name Golang template to use as Atmos stack names                                                                                                                                                                                                              |
| ATMOS_WORKFLOWS_BASE_PATH                             | workflows.base_path                             | Base path to Atmos workflows                                                                                                                                                                                                                                        |
| ATMOS_SCHEMAS_JSONSCHEMA_BASE_PATH                    | schemas.jsonschema.base_path                    | Base path to JSON schemas for component validation                                                                                                                                                                                                                  |
| ATMOS_SCHEMAS_OPA_BASE_PATH                           | schemas.opa.base_path                           | Base path to OPA policies for component validation                                                                                                                                                                                                                  |
| ATMOS_SCHEMAS_ATMOS_MANIFEST                          | schemas.atmos.manifest                          | Path to JSON Schema to validate Atmos stack manifests. For more details, refer to [Atmos Manifest JSON Schema](/cli/schemas)                                                                                                                                        |
| ATMOS_LOGS_FILE                                       | logs.file                                       | The file to write Atmos logs to. Logs can be written to any file or any standard file descriptor, including `/dev/stdout`, `/dev/stderr` and `/dev/null`). If omitted, `/dev/stdout` will be used                                                                   |
| ATMOS_LOGS_LEVEL                                      | logs.level                                      | Logs level. Supported log levels are `Trace`, `Debug`, `Info`, `Warning`, `Off`. If the log level is set to `Off`, Atmos will not log any messages (note that this does not prevent other tools like Terraform from logging)                                        |
| ATMOS_PROFILER_ENABLED                                | profiler.enabled                                | Enable or disable the pprof HTTP profiling server. When enabled, starts an HTTP server for interactive profiling                                                                                                                                                   |
| ATMOS_PROFILER_HOST                                   | profiler.host                                   | Host address for the profiling server. Default: `localhost`. Use `0.0.0.0` to allow external connections (security consideration)                                                                                                                                  |
| ATMOS_PROFILER_PORT                                   | profiler.port                                   | Port for the profiling server. Default: `6060`                                                                                                                                                                                                                      |
| ATMOS_PROFILE_FILE                                    | profiler.file                                   | Write profiling data to the specified file (enables profiling automatically). When specified, enables file-based profiling instead of server-based                                                                                                                |
| ATMOS_PROFILE_TYPE                                    | profiler.profile_type                           | Type of profile to collect when using `ATMOS_PROFILE_FILE`. Options: `cpu`, `heap`, `allocs`, `goroutine`, `block`, `mutex`, `threadcreate`, `trace`. Default: `cpu`                                                                                              |
| ATMOS_SETTINGS_LIST_MERGE_STRATEGY                    | settings.list_merge_strategy                    | Specifies how lists are merged in Atmos stack manifests. The following strategies are supported: `replace`, `append`, `merge`                                                                                                                                       |
| ATMOS_VERSION_CHECK_ENABLED                           | version.check.enabled                           | Enable/disable Atmos version checks for updates to the newest release                                                                                                                                                                                               |
| ATMOS_VERSION_ENFORCEMENT                             | version.constraint.enforcement                  | Override the version constraint enforcement level. Values: `fatal`, `warn`, `silent`. See [Version Constraints](/cli/configuration/version-constraints)                                                                                                             |
| ATMOS_GITHUB_TOKEN                                    | N/A                                             | Bearer token for GitHub API requests, enabling authentication for private repositories and higher rate limits                                                                                                                                                       |
| ATMOS_GITHUB_USERNAME                                 | settings.github_username                        | GitHub username for OCI registry authentication to ghcr.io. Falls back to GITHUB_ACTOR (GitHub Actions) or GITHUB_USERNAME if not set. Required when pulling from GitHub Container Registry                                                                        |
| ATMOS_BITBUCKET_TOKEN                                 | N/A                                             | App password for Bitbucket API requests is set to avoid rate limits. Unauthenticated Requests are limited to 60 requests per hour across all API resources.                                                                                                         |
| ATMOS_BITBUCKET_USERNAME                              | N/A                                             | Username for Bitbucket authentication. Takes precedence over BITBUCKET_USERNAME.                                                                                                                                                                                    |
| ATMOS_GITLAB_TOKEN                                    | N/A                                             | Personal Access Token (PAT) for GitLab authentication. Unauthenticated users are limited to 6 requests per minute per IP address for certain endpoints, while authenticated users have higher thresholds.                                                           |

### Context

Some commands, like [`atmos terraform shell`](/cli/commands/terraform/shell),
spawn an interactive shell with certain environment variables set, in order to enable the user to use other tools
(in the case of `atmos terraform shell`, the Terraform or Tofu CLI) natively, while still being configured for a
specific component and stack. To accomplish this, and to provide visibility and context to the user regarding the
configuration, Atmos may set the following environment variables in the spawned shell:

| Variable                | Description                                                                                            |
|:------------------------|:-------------------------------------------------------------------------------------------------------|
| ATMOS_COMPONENT         | The name of the active component                                                                       |
| ATMOS_SHELL_WORKING_DIR | The directory from which native commands should be run                                                 |
| ATMOS_SHLVL             | The depth of Atmos shell nesting. When present, it indicates that the shell has been spawned by Atmos. |
| ATMOS_STACK             | The name of the active stack                                                                           |
| ATMOS_TERRAFORM_WORKSPACE | The name of the Terraform workspace in which Terraform commands should be run                        |
| PS1                     | When a custom shell prompt has been configured in Atmos, the prompt will be set via `PS1`              |
| TF_CLI_ARGS_*           | Terraform CLI arguments to be passed to Terraform commands                                             |
=======
- [Profiles](/cli/configuration/profiles) — Environment-specific configuration overrides
- [Global Flags](/cli/global-flags) — Command-line flags that affect configuration
>>>>>>> 38eb63c3
<|MERGE_RESOLUTION|>--- conflicted
+++ resolved
@@ -276,51 +276,7 @@
 
 ## Default CLI Configuration
 
-<<<<<<< HEAD
-## Version Constraints
-
-Enforce Atmos version requirements to ensure consistent behavior across teams and environments.
-
-See [Version Constraints](/cli/configuration/version-constraints) for complete documentation.
-
-<File title="atmos.yaml">
-```yaml
-version:
-  # Check for new releases (existing feature)
-  check:
-    enabled: true
-    frequency: "24h"
-
-  # Enforce version requirements (new feature)
-  constraint:
-    require: ">=1.100.0, <2.0.0"
-    enforcement: "fatal"
-    message: "Please upgrade Atmos to use this configuration."
-```
-</File>
-
-<dl>
-  <dt>`version.constraint.require`</dt>
-  <dd>
-    Semver constraint for required Atmos version. Uses Terraform-compatible syntax.
-    Examples: `>=1.100.0`, `>=1.100.0, <2.0.0`, `~>1.100`.
-  </dd>
-
-  <dt>`version.constraint.enforcement`</dt>
-  <dd>
-    Behavior when constraint fails: `fatal` (exit with error), `warn` (log warning), `silent` (skip validation). Default: `fatal`.
-  </dd>
-
-  <dt>`version.constraint.message`</dt>
-  <dd>
-    Custom message to display when the constraint is not satisfied.
-  </dd>
-</dl>
-
-## Workflows
-=======
 If `atmos.yaml` is not found in any of the searched locations, Atmos uses the following default configuration:
->>>>>>> 38eb63c3
 
 <File title="atmos.yaml">
 ```yaml
@@ -452,76 +408,6 @@
 
 ## See Also
 
-<<<<<<< HEAD
-## Environment Variables
-### Configuration
-
-Most YAML settings can also be defined by environment variables. This is helpful while doing local development. For example,
-setting `ATMOS_STACKS_BASE_PATH` to a path in `/localhost` to your local development folder, will enable you to rapidly iterate.
-
-| Variable                                              | YAML Path                                       | Description                                                                                                                                                                                                                                                         |
-|:------------------------------------------------------|:------------------------------------------------|:--------------------------------------------------------------------------------------------------------------------------------------------------------------------------------------------------------------------------------------------------------------------|
-| ATMOS_CLI_CONFIG_PATH                                 | N/A                                             | Where to find `atmos.yaml`. Path to a folder where `atmos.yaml` CLI config file is located (e.g. `/config`)                                                                                                                                                         |
-| ATMOS_PROFILE                                         | N/A                                             | Activate configuration profiles (comma-separated). Equivalent to the `--profile` flag                                                                                                                                                                               |
-| ATMOS_BASE_PATH                                       | base_path                                       | Base path to `components` and `stacks` folders                                                                                                                                                                                                                      |
-| ATMOS_VENDOR_BASE_PATH                                | vendor.base_path                                | Path to vendor configuration file or directory containing vendor files. If a directory is specified, all .yaml files in the directory will be processed in lexicographical order. Supports both absolute and relative paths.                                        |
-| ATMOS_COMPONENTS_TERRAFORM_COMMAND                    | components.terraform.command                    | The executable to be called by `atmos` when running Terraform commands                                                                                                                                                                                              |
-| ATMOS_COMPONENTS_TERRAFORM_BASE_PATH                  | components.terraform.base_path                  | Base path to Terraform components                                                                                                                                                                                                                                   |
-| ATMOS_COMPONENTS_TERRAFORM_APPLY_AUTO_APPROVE         | components.terraform.apply_auto_approve         | If set to `true`, auto-generate Terraform backend config files when executing `atmos terraform` commands                                                                                                                                                            |
-| ATMOS_COMPONENTS_TERRAFORM_DEPLOY_RUN_INIT            | components.terraform.deploy_run_init            | Run `terraform init` when executing `atmos terraform deploy` command                                                                                                                                                                                                |
-| ATMOS_COMPONENTS_TERRAFORM_INIT_RUN_RECONFIGURE       | components.terraform.init_run_reconfigure       | Run `terraform init -reconfigure` when executing `atmos terraform` commands                                                                                                                                                                                         |
-| ATMOS_COMPONENTS_TERRAFORM_INIT_PASS_VARS             | components.terraform.init.pass_vars             | Pass the generated varfile to `terraform init` using the `--var-file` flag. [OpenTofu supports passing a varfile to `init`](https://opentofu.org/docs/cli/commands/init/#general-options) to dynamically configure backends                                         |
-| ATMOS_COMPONENTS_TERRAFORM_PLAN_SKIP_PLANFILE         | components.terraform.plan.skip_planfile         | Skip writing the plan to a file by not passing the `-out` flag to Terraform when executing `terraform plan` commands. Set it to `true` when using Terraform Cloud since the `-out` flag is not supported. Terraform Cloud automatically stores plans in its backend |
-| ATMOS_COMPONENTS_TERRAFORM_AUTO_GENERATE_BACKEND_FILE | components.terraform.auto_generate_backend_file | If set to `true`, auto-generate Terraform backend config files when executing `atmos terraform` commands                                                                                                                                                            |
-| ATMOS_COMPONENTS_HELMFILE_COMMAND                     | components.helmfile.command                     | The executable to be called by `atmos` when running Helmfile commands                                                                                                                                                                                               |
-| ATMOS_COMPONENTS_HELMFILE_BASE_PATH                   | components.helmfile.base_path                   | Path to helmfile components                                                                                                                                                                                                                                         |
-| ATMOS_COMPONENTS_HELMFILE_USE_EKS                     | components.helmfile.use_eks                     | If set to `true`, download `kubeconfig` from EKS by running `aws eks update-kubeconfig` command before executing `atmos helmfile` commands                                                                                                                          |
-| ATMOS_COMPONENTS_HELMFILE_KUBECONFIG_PATH             | components.helmfile.kubeconfig_path             | Path to write the `kubeconfig` file when executing `aws eks update-kubeconfig` command                                                                                                                                                                              |
-| ATMOS_COMPONENTS_HELMFILE_HELM_AWS_PROFILE_PATTERN    | components.helmfile.helm_aws_profile_pattern    | Pattern for AWS profile to use when executing `atmos helmfile` commands                                                                                                                                                                                             |
-| ATMOS_COMPONENTS_HELMFILE_CLUSTER_NAME_PATTERN        | components.helmfile.cluster_name_pattern        | Pattern for EKS cluster name to use when executing `atmos helmfile` commands                                                                                                                                                                                        |
-| ATMOS_STACKS_BASE_PATH                                | stacks.base_path                                | Base path to Atmos stack manifests                                                                                                                                                                                                                                  |
-| ATMOS_STACKS_INCLUDED_PATHS                           | stacks.included_paths                           | List of paths to use as top-level stack manifests                                                                                                                                                                                                                   |
-| ATMOS_STACKS_EXCLUDED_PATHS                           | stacks.excluded_paths                           | List of paths to not consider as top-level stacks                                                                                                                                                                                                                   |
-| ATMOS_STACKS_NAME_PATTERN                             | stacks.name_pattern                             | Stack name pattern to use as Atmos stack names                                                                                                                                                                                                                      |
-| ATMOS_STACKS_NAME_TEMPLATE                            | stacks.name_template                            | Stack name Golang template to use as Atmos stack names                                                                                                                                                                                                              |
-| ATMOS_WORKFLOWS_BASE_PATH                             | workflows.base_path                             | Base path to Atmos workflows                                                                                                                                                                                                                                        |
-| ATMOS_SCHEMAS_JSONSCHEMA_BASE_PATH                    | schemas.jsonschema.base_path                    | Base path to JSON schemas for component validation                                                                                                                                                                                                                  |
-| ATMOS_SCHEMAS_OPA_BASE_PATH                           | schemas.opa.base_path                           | Base path to OPA policies for component validation                                                                                                                                                                                                                  |
-| ATMOS_SCHEMAS_ATMOS_MANIFEST                          | schemas.atmos.manifest                          | Path to JSON Schema to validate Atmos stack manifests. For more details, refer to [Atmos Manifest JSON Schema](/cli/schemas)                                                                                                                                        |
-| ATMOS_LOGS_FILE                                       | logs.file                                       | The file to write Atmos logs to. Logs can be written to any file or any standard file descriptor, including `/dev/stdout`, `/dev/stderr` and `/dev/null`). If omitted, `/dev/stdout` will be used                                                                   |
-| ATMOS_LOGS_LEVEL                                      | logs.level                                      | Logs level. Supported log levels are `Trace`, `Debug`, `Info`, `Warning`, `Off`. If the log level is set to `Off`, Atmos will not log any messages (note that this does not prevent other tools like Terraform from logging)                                        |
-| ATMOS_PROFILER_ENABLED                                | profiler.enabled                                | Enable or disable the pprof HTTP profiling server. When enabled, starts an HTTP server for interactive profiling                                                                                                                                                   |
-| ATMOS_PROFILER_HOST                                   | profiler.host                                   | Host address for the profiling server. Default: `localhost`. Use `0.0.0.0` to allow external connections (security consideration)                                                                                                                                  |
-| ATMOS_PROFILER_PORT                                   | profiler.port                                   | Port for the profiling server. Default: `6060`                                                                                                                                                                                                                      |
-| ATMOS_PROFILE_FILE                                    | profiler.file                                   | Write profiling data to the specified file (enables profiling automatically). When specified, enables file-based profiling instead of server-based                                                                                                                |
-| ATMOS_PROFILE_TYPE                                    | profiler.profile_type                           | Type of profile to collect when using `ATMOS_PROFILE_FILE`. Options: `cpu`, `heap`, `allocs`, `goroutine`, `block`, `mutex`, `threadcreate`, `trace`. Default: `cpu`                                                                                              |
-| ATMOS_SETTINGS_LIST_MERGE_STRATEGY                    | settings.list_merge_strategy                    | Specifies how lists are merged in Atmos stack manifests. The following strategies are supported: `replace`, `append`, `merge`                                                                                                                                       |
-| ATMOS_VERSION_CHECK_ENABLED                           | version.check.enabled                           | Enable/disable Atmos version checks for updates to the newest release                                                                                                                                                                                               |
-| ATMOS_VERSION_ENFORCEMENT                             | version.constraint.enforcement                  | Override the version constraint enforcement level. Values: `fatal`, `warn`, `silent`. See [Version Constraints](/cli/configuration/version-constraints)                                                                                                             |
-| ATMOS_GITHUB_TOKEN                                    | N/A                                             | Bearer token for GitHub API requests, enabling authentication for private repositories and higher rate limits                                                                                                                                                       |
-| ATMOS_GITHUB_USERNAME                                 | settings.github_username                        | GitHub username for OCI registry authentication to ghcr.io. Falls back to GITHUB_ACTOR (GitHub Actions) or GITHUB_USERNAME if not set. Required when pulling from GitHub Container Registry                                                                        |
-| ATMOS_BITBUCKET_TOKEN                                 | N/A                                             | App password for Bitbucket API requests is set to avoid rate limits. Unauthenticated Requests are limited to 60 requests per hour across all API resources.                                                                                                         |
-| ATMOS_BITBUCKET_USERNAME                              | N/A                                             | Username for Bitbucket authentication. Takes precedence over BITBUCKET_USERNAME.                                                                                                                                                                                    |
-| ATMOS_GITLAB_TOKEN                                    | N/A                                             | Personal Access Token (PAT) for GitLab authentication. Unauthenticated users are limited to 6 requests per minute per IP address for certain endpoints, while authenticated users have higher thresholds.                                                           |
-
-### Context
-
-Some commands, like [`atmos terraform shell`](/cli/commands/terraform/shell),
-spawn an interactive shell with certain environment variables set, in order to enable the user to use other tools
-(in the case of `atmos terraform shell`, the Terraform or Tofu CLI) natively, while still being configured for a
-specific component and stack. To accomplish this, and to provide visibility and context to the user regarding the
-configuration, Atmos may set the following environment variables in the spawned shell:
-
-| Variable                | Description                                                                                            |
-|:------------------------|:-------------------------------------------------------------------------------------------------------|
-| ATMOS_COMPONENT         | The name of the active component                                                                       |
-| ATMOS_SHELL_WORKING_DIR | The directory from which native commands should be run                                                 |
-| ATMOS_SHLVL             | The depth of Atmos shell nesting. When present, it indicates that the shell has been spawned by Atmos. |
-| ATMOS_STACK             | The name of the active stack                                                                           |
-| ATMOS_TERRAFORM_WORKSPACE | The name of the Terraform workspace in which Terraform commands should be run                        |
-| PS1                     | When a custom shell prompt has been configured in Atmos, the prompt will be set via `PS1`              |
-| TF_CLI_ARGS_*           | Terraform CLI arguments to be passed to Terraform commands                                             |
-=======
 - [Profiles](/cli/configuration/profiles) — Environment-specific configuration overrides
 - [Global Flags](/cli/global-flags) — Command-line flags that affect configuration
->>>>>>> 38eb63c3
+- [Version Constraints](/cli/configuration/version-constraints) — Enforce Atmos version requirements