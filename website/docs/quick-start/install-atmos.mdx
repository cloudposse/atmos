---
title: Install Atmos
sidebar_label: Install Atmos
sidebar_position: 3
slug: /install
id: install-atmos
---
import Tabs from '@theme/Tabs';
import TabItem from '@theme/TabItem';
import Link from '@docusaurus/Link';
import Intro from '@site/src/components/Intro'
import LatestRelease from '@site/src/components/LatestRelease'
import File from '@site/src/components/File'

<Intro>
There are many ways to install Atmos. Choose the method that works best for you!
</Intro>

To check what version of Atmos you have installed, just run `atmos version`. The latest version of Atmos is <LatestRelease />.

To find the latest available version of Atmos, visit the [Releases Page](https://github.com/cloudposse/atmos/releases). The latest version will always be available for download here.

## Using OS Package Managers

Atmos has native packages for macOS and every major Linux distribution. We also supply binary releases for Windows.

<Tabs>
  <TabItem value="macos" label="macOS" default>
    #### macOS (OSX)

    From Homebrew, install directly by running:

    ```shell
    brew install atmos
    ```

    #### Pro tip! Use a `Brewfile`

    Create a `Brewfile` in your [Atmos project](/core-concepts/projects), and add `brew "atmos"`. This way, you can ensure that everyone on your team is using the same version of Atmos.

    <File title="Brewfile">
    <pre><code>brew "atmos", "<LatestRelease />"</code></pre>
    </File>

    Then just run `brew install` in the same directory as the `Brewfile`.
  </TabItem>

  <TabItem value="deb" label="Debian/Ubuntu">

    #### Debian Linux (DEB)

    On Debian, use the Cloud Posse package repository provided by Cloudsmith:

    ```shell
    # Add the Cloud Posse package repository hosted by Cloudsmith
    apt-get update && apt-get install -y apt-utils curl
    curl -1sLf 'https://dl.cloudsmith.io/public/cloudposse/packages/cfg/setup/bash.deb.sh' │ bash

    # Install atmos
    apt-get install atmos@="${ATMOS_VERSION}-*"
    ```
  </TabItem>

  <TabItem value="rpm" label="RedHat/CentOS">
    #### RedHat/CentOS Linux (RPM)

    On RedHat or CentOS, use the Cloud Posse package repository provided by Cloudsmith:

    ```shell
    curl -1sLf 'https://dl.cloudsmith.io/public/cloudposse/packages/setup.rpm.sh' │ sudo -E bash

    # Install atmos
    sudo yum install atmos-${ATMOS_VERSION}.x86_64
    ```
  </TabItem>

  <TabItem value="alpine" label="Alpine Linux">

    #### Alpine Linux (APK)
    On Alpine, use the Cloud Posse package repository provided by Cloudsmith:

    ```shell
    # Install the Cloud Posse package repository hosted by Cloudsmith
    curl -fsSL 'https://dl.cloudsmith.io/public/cloudposse/packages/setup.alpine.sh' │ bash

    # Install atmos
    apk add atmos@cloudposse
    ```
  </TabItem>

  <TabItem value="nixos" label="NixOS">

    #### NixOS
    On NixOS, run the following command to install:

    ```shell
    nix-env -iA nixpkgs.atmos
    ```

    To get the latest version, you may need to update the Nix config to add "unstable" packages. 

    For example, in `~/.config/nixpkgs/config.nix` add the following line to the file:

    ```console
    nixpkgs.url = "github:nixos/nixpkgs/nixos-unstable";
    ```

    Then run the following to install:

    ```shell
    nix-shell -p atmos
    ```
  </TabItem>

  <TabItem value="scoop" label="Windows">

    #### Windows via scoop.sh

    On Windows, run the following command to install:

    ```shell
    scoop install atmos
    ```

    __NOTE:__ Don't have `scoop`? Install it first from https://scoop.sh/

  </TabItem>

  <TabItem value="go" label="Go">
    #### Install with Go

    Install the latest version:

    ```shell
    go install github.com/cloudposse/atmos
    ```

    Grab a specific version:

    ```shell
    go install github.com/cloudposse/atmos@v1.64.0
    ```

    Or specifically request the latest version.

    ```shell
    go install github.com/cloudposse/atmos@latest
    ```

    __NOTE:__ Since the version is passed in via `-ldflags` during the build, when running `go install` without using `-ldflags`, the CLI will return `0.0.1`
    when running `atmos version`.
  </TabItem>

  <TabItem value="asdf" label="asdf">
    #### Install with asdf

    Install plugin dependencies as listed in [asdf-atmos repository](https://github.com/cloudposse/asdf-atmos#dependencies):

    ```shell
    apt-get update && apt-get install -y bash curl tar
    ```

    Install the plugin:

    ```shell
    asdf plugin add atmos https://github.com/cloudposse/asdf-atmos.git
    ```

    Install a specified version:

    ```shell
    asdf install atmos <LatestRelease />
    ```
    Alternatively, create a `.tool-versions` file in your project to specify a consistent version for the users:
    <File title=".tool-versions">
      <pre>
        <code>
          atmos <LatestRelease />
        </code>
      </pre>
    </File>

    Then, run `asdf install` in the same directory.

    __NOTE:__ Don't have `asdf`? Install it first from [here](https://asdf-vm.com/guide/getting-started.html)
  </TabItem>

  <TabItem value="mise" label="Mise">
    #### Install with Mise

    Install a specified version:

    ```shell
    mise use atmos@<LatestRelease />
    ```

    Alternatively, create a `.mise.toml` file in your repository to specify a consistent version for the users:
    <File title=".mise.toml">
      <pre>
        <code>
          [tools]
          atmos = '<LatestRelease />'
        </code>
      </pre>
    </File>

    Then, run `mise install` in the same directory.

    __NOTE:__ Don't have `mise`? Install it first from [here](https://mise.jdx.dev/getting-started.html)
  </TabItem>

  <TabItem value="aqua" label="aqua">
    #### Install with aqua

    [aqua](https://aquaproj.github.io/) is a CLI Version Manager.
    aqua allows you to manage multiple versions of CLI tools, making it easy to switch between different versions of Atmos and other tools in your projects.

    Create `aqua.yaml` by `aqua init`:

    ```shell
    aqua init
    ```

    Add atmos to aqua.yaml:

    ```shell
    aqua g -i cloudposse/atmos
    ```

    Then, run `aqua install` in the same directory.

    __NOTE:__ Don't have `aqua`? Install it first from [here](https://aquaproj.github.io/docs/install)
  </TabItem>

  <TabItem value="source" label="From Source">
    #### Build from Source

    ```shell
    make build
    ```

    or run this and replace `$version` with the version that should be returned with `atmos version`.

    ```shell
    go build -o build/atmos -v -ldflags "-X 'github.com/cloudposse/atmos/cmd.Version=$version'"
    ```
  </TabItem>

  <TabItem value="installer" label="Automatic Installer">
    #### Automatic Installer

    If you're not sure which method to use, you can always use the automatic installer. It will figure out which
    of the mechanisms above to use, and perform it.

    Paste the following into a macOS Terminal or Linux shell prompt.

    ```shell
    curl -fsSL https://atmos.tools/install.sh | bash
    ```
  </TabItem>
</Tabs>

:::note
The latest version of Atmos (<LatestRelease />) might not be available with third-party package managers.
:::


## Download Binaries from Releases Page

- Go to [Releases Page](https://github.com/cloudposse/atmos/releases)
- Download the binary for your operating system and architecture. Replace `${version}` with the desired version

  - e.g. If you’re on a Mac (M1/M2/M3), download the `atmos_${version}_darwin_arm64` binary
  - e.g. If you’re on an Intel Mac, download the `atmos_${version}_darwin_amd64` binary
  - e.g. If you’re on Windows, download `atmos_${version}_windows_amd64.exe`, etc.

- Rename the downloaded file to `atmos` (optional)
- Add the execution bit to the binary (e.g. on Linux and Mac, run `chmod u+x atmos`)
- Place the binary somewhere on your `PATH` (e.g. on Linux and Mac: `mv atmos /usr/local/bin/`)

<<<<<<< HEAD
## Set Up Your Terminal

Atmos is a modern CLI with a Text-based UI (TUI), as such, for the best experience we recommend ensuring you have
a decent terminal and modern fonts installed and configured in your terminal.

### TERM Environment Variable

Atmos uses ANSI color codes. These should work in every modern terminal, including the default terminal shipped with
macOS. You *may* have to set the `TERM` environment variable to `xterm-256color` for it to work.
This can be persisted in your `~/.bashrc` or `~/.zshrc` file (or the respective RC file of whatever shell is in use).

```shell
export TERM=xterm-256color
```

If you're having any troule, try [iTerm2](https://iterm2.com/) or any other modern day terminal that supports
ANSI characters and fonts.

:::tip Install NerdFonts
To display all icons used by `atmos`, we recommend the use of a Nerd Font, like *Fira Code*.
:::

### NerdFonts

 Nerd Fonts are popular fonts that are patched to include icons.

The exact process will depend on your terminal and operating system, but the general idea is to install a font that
includes the necessary glyphs and then configure your terminal.

Go to https://www.nerdfonts.com/ for more information.

::tip
We recommend the "Fira Code" NerdFont version, which is what all our screenshots are based on.
:::

<Tabs>
  <TabItem value="homebrew-cask-fonts" label="Homebrew">
    #### Homebrew

    If you're using Homebrew, you can tap the `homebrew-cask-fonts` repository to install Nerd Fonts.

    Paste the following into a macOS Terminal window.

    ```shell
    brew tap homebrew/cask-fonts     # You only need to do this once!
    brew search nerd-font            # Search for font packages

    # Install the NerdFont version of Fira Code
    brew install --cask font-fira-code-nerd-font
    ```
  </TabItem>
</Tabs>
=======

## Next Steps

Now, try one of our Quick Start guides to get started with Atmos

<Link to="/quick-start/simple" className="button button--lg button--primary"><p>Simple Tutorial</p></Link>
<Link to="/quick-start/advanced" className="button button--lg button--outline button--primary ml20"><p>Advanced Tutorial</p></Link>
>>>>>>> 4fa97ea4
<|MERGE_RESOLUTION|>--- conflicted
+++ resolved
@@ -278,7 +278,6 @@
 - Add the execution bit to the binary (e.g. on Linux and Mac, run `chmod u+x atmos`)
 - Place the binary somewhere on your `PATH` (e.g. on Linux and Mac: `mv atmos /usr/local/bin/`)
 
-<<<<<<< HEAD
 ## Set Up Your Terminal
 
 Atmos is a modern CLI with a Text-based UI (TUI), as such, for the best experience we recommend ensuring you have
@@ -331,7 +330,6 @@
     ```
   </TabItem>
 </Tabs>
-=======
 
 ## Next Steps
 
@@ -339,4 +337,3 @@
 
 <Link to="/quick-start/simple" className="button button--lg button--primary"><p>Simple Tutorial</p></Link>
 <Link to="/quick-start/advanced" className="button button--lg button--outline button--primary ml20"><p>Advanced Tutorial</p></Link>
->>>>>>> 4fa97ea4
