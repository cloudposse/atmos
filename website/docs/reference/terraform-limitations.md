---
title: Overcoming Terraform Limitations with Atmos
description: Overcoming Terraform Limitations with Atmos
<<<<<<< HEAD
sidebar_label: Terraform Limitations
=======
sidebar_label: Overcoming Terraform Limitations
>>>>>>> 93087374
sidebar_position: 6
---

# Overcoming Terraform Limitations with Atmos

<<<<<<< HEAD
To better understand the rationale behind Atmos's design, it may be helpful to hear about our experiences with Terraform—a tool integral to our development processes. Let's explore the challenges and constraints we faced using Terraform, which paved the way for creating Atmos.
=======
To grasp the motivation behind Atmos's creation, it's helpful to examine Terraform — a tool integral to our development processes. 
Let's delve into the challenges and limitations we encountered with Terraform, setting the stage for Atmos's development.
>>>>>>> 93087374

## What is Terraform?

Terraform is a command-line utility that processes infrastructure configurations in ["HashiCorp's Configuration Language" ("HCL")](https://en.wikipedia.org/wiki/HCL) to orchestrate infrastructure provisioning. Its chief role is to delineate and structure infrastructure definitions.
  
<<<<<<< HEAD
Terraform's HCL started strictly as a configuration language, not a markup or programming language, although has evolved considerably over the years. HCL is backward compatible with JSON, although it's not a strict superset of JSON. HCL is more human-friendly and readable, while JSON is often used for machine-generated configurations. This means you can write Terraform configurations in HCL or JSON, and Terraform will understand them. This feature is particularly useful for generating configurations programmatically or integration with systems that already use JSON.
=======
Terraform's HCL started strictly as a configuration language, not a markup or programming language, although it has evolved considerably over the years. HCL is backward compatible with JSON, although it's not a strict superset of JSON. HCL is more human-friendly and readable, while JSON is often used for machine-generated configurations. This means you can write Terraform configurations in HCL or JSON, and Terraform will understand them. This feature is particularly useful for generating configurations programmatically or interoperation with systems that already use JSON.
>>>>>>> 93087374

## How has Terraform HCL Evolved?

As Terraform progressed and HCL evolved, notably from version _0.12_ onwards, HCL began incorporating features typical of programming languages (albeit without a debugger!). This shift enriched infrastructure definitions, positioning HCL more as a [domain-specific programming language](https://en.wikipedia.org/wiki/Domain-specific_language) for defining infrastructure than strictly a configuration language (aka data interchange formats like JSON). As a result, the complexity of configuring Terraform projects has risen, while Terraform's inherent capabilities to be configured haven't evolved at the same pace.

- **Rich Expressions:** Introduced a richer expression syntax, removing the need for interpolations.

- **For Loops and Conditionals:** Added for expressions and conditional expressions.

- **Type System:** Introduced a more explicit type system for input and output values.

## Why is additional tooling needed when using Terraform?

**Every foundational tool begins simply.**

As users grow more advanced and their ambitions expand, the need for advanced tooling emerges. These shifts demonstrate that core technologies naturally progress, spawning more advanced constructs to tackle increased intricacies and enhance efficiency -- all while retaining their core essence. Just as CSS, JavaScript, Docker, Helm, and many other tools have evolved to include higher-order utilities, Terraform, too, benefits from additional orchestration tools, given the complexities and challenges users face at different stages of adoption.

Examples of tools like these are numerous, like

- **CSS has Sass:** Sass provides more expressive styling capabilities, variables, and functions, making stylesheets more maintainable and organized, especially for large projects.
- **JavaScript has TypeScript:** TypeScript brings static typing to JavaScript, improving code robustness, aiding in catching errors at compile-time, and better supporting large-scale applications.
- **Docker has Docker Compose:** Docker Compose simplifies the management and orchestration of multi-container Docker applications, making it easier to define, run, and scale services collectively.
- **Helm charts have Helmfiles.** While Helm charts define the blueprints of Kubernetes services, Helmfiles enable better orchestration, management, and deployment of multiple charts, similar to coordinating various instruments in a symphony.
- **Kubernetes manifests have Kustomize:** Kustomize allows customization of Kubernetes manifests without changing their original form, facilitating dynamic configurations tailored to specific deployment scenarios.

When considering Terraform in the context of large-scale organizations or enterprises, it's clear that Terraform and its inherent language don't address all challenges. With thousands of components spread across hundreds of accounts, cloud providers and managed by a vast number of DevOps engineers and developers, the complexity becomes overwhelming and difficult to manage.

A lot of the same challenges faced by CSS, Javascript, Docker, Helm and Kubernetes also exist in Terraform as well.

- Making modules more maintainable and organized, especially for large projects
- Better support for large-scale service-oriented architectures
- Easier ways to define, run, and scale services collectively
- Better orchestration, management, and deployment of multiple services

Here's a more exhaustive list:

- **Lack of DRY Configurations**: Terraform does not inherently support hierarchical configurations. There's no support for [deep merging configurations](https://github.com/hashicorp/terraform/issues/24987), making manual `varfile` maintenance unscalable. This makes it more difficult to enforce organizational standards, security controls, tagging, and policies.
- **State Management**: Managing Terraform's state, especially at scale, lacks inherent strategies for handling complexities such as access controls, multi-region, and Disaster Recovery (DR).
- **Limited Modularization**: Structuring configurations modularly while promoting code reuse is cumbersome.
- **Manual Initialization**: Backend initialization, module downloads, and other setup tasks require manual steps before executing `terraform apply`. This ties into the need for some kind of workflow tool.
- **Dependency Management**: Community edition of Terraform doesn't provide any mechanisms for orchestrating dependencies among root modules.
- **Absence of Stack Management**: Organizing configurations into structured stacks isn't a built-in feature of the community edition.
- **Lack of Automatic Dependency Ordering**: Standalone Terraform doesn't inherently determine execution order based on inter-stack dependencies.
- **No Native Workflow Automation and Standardization**: Dynamic workflow executions, such as having a unified workflow both in CI/CD platforms like GitHub Actions (GHA) and locally, are not inherently supported. Workflow standardization and automation capabilities do not exist, making provisioning and management tasks more manual, or relying on custom scripts, Makefiles, or other tooling.
- **Basic Environment Management**: Managing configurations across multiple environments can become complex without higher-level tooling.

For each of these challenges, a tailored solution is essential. Ultimately, the goal is to make Terraform more scalable, maintainable, and developer-friendly, especially in complex and large-scale environments.

HashiCorp primarily offers foundational guidance on Terraform and pushes companies instead toward Terraform Enterprise. In fact, it's held back features from entering into the Terraform core that would make it more standalone. HashiCorp does not thoroughly address how to solve the above challenges using Terraform. While suitable for some, it may not meet the scalability demands of enterprise, especially as they embark on their Terraform adoption journey.

## What is the natural progression of Terraform adoption?

Every advancement in tool adoption is accompanied by new challenges, introducing complexities that are justified by the evolution's benefits. Indeed, the true value of these evolutions often only becomes clear once we're faced with the intricate challenges they address. Here's what a typical path of adoption looks like for organizations adopting Terraform.

### **Stage 1:** Introduction to Terraform, *Hello World!*

At this initial stage, developers begin their Terraform journey with the basics, focusing on getting a grasp of its core concepts through a straightforward implementation.

1. Developers roll up their sleeves to get a simple terraform example up and running. They create resources directly in the
   configuration without the use of modules. This phase is characterized by hard-coded settings and a hands-on approach to learning
   Terraform's syntax and capabilities.
2. Local state files (since this is just an exploration). This approach simplifies the learning process by avoiding the complexities of remote state management.
3. Version control systems are not yet in use. Developers store their Terraform configurations directly on their local workstations
   allowing them to focus on learning Terraform's mechanics without the added complexity of collaboration tools or best practices.

:::warning New Problems
1. How do we handle secrets?
2. Where do we store the state file?
3. How do we maintain something with so many hardcoded settings?
:::

### **Stage 2:** The Monolithic Root Module (aka Terralith)

As developers grow more comfortable with Terraform, they often transition to a more ambitious approach of automating everything.
It results in creating a monolithic root module, also known as a Terralith. This stage is characterized by an expansive,
all-encompassing Terraform configuration that attempts to manage every aspect of the infrastructure within a single module.

1. Developers begin by composing a single root module that continuously expands.
2. Define all environments as code (dev, staging, production) in a single Terraform root module.
3. Extensive use of feature flags for everything (e.g. `prod_cluster_size`, `staging_cluster_size`, etc.)

:::warning New Problems
1. Massive blast radius for every change. It's literally scary to apply the changes, because anything can go wrong.
2. Brittle and prolonged plan/apply cycles, often disrupted by transient errors, expiring credentials and API rate limits, require frequent, manual retries.
3. Large root modules become more complicated, often necessitating the use of targeted applies (e.g. `terraform apply -target`) as a workaround for cycles.
4. Far from DRY. Significant code duplication. Tons parameters are used for toggling settings for each environment within the same root module.
5. No practical way to separate responsibilities by team within the root module.
6. Testing every parameter combination is impossible.
:::

### **Stage 3:** Move Towards Modularization

As developers dive deeper into Terraform's capabilities, they begin to recognize the inefficiencies of their initial approaches. The move towards modularization represents a significant leap in managing infrastructure as code more effectively.

1. Developers realize that a lot of code is getting copied and pasted, so they advance to writing modules to avoid duplication.
2. Modules act like functions in Terraform: reusable and parameterized. They can be called multiple times and accept parameters.
3. It works well for now, and developers succeed in bringing up all the environments. It certainly beats ClickOps.

:::warning New Problems
1. These modules are "reusable" but usually just within the project itself and not written to be reused across the organization.
2. Many assumptions are made on specific requirements of the problem at hand, and generalizing them is not of paramount concern.
3. Lots of similar modules appear in the organization, some more maintained than others.
4. Still, no automated tests (E.g. `terratest`).
5. Everyone is probably an Administrator.
:::

### **Stage 4:** Adoption of Open Source Modules

Developers begin their Terraform journey often by crafting their own modules, initially overlooking the extensive ecosystem of pre-existing modules, such as [Cloud Posse's terraform modules](https://github.com/cloudposse).

1. Developers, initially crafting bespoke modules, discover hundreds of freely available open-source Terraform modules.
2. With the recognition of high-quality, well-maintained open-source modules, developers start to replace their custom solutions (like VPCs and clusters) with those from the community, streamlining their infrastructure code.
3. The switch to open-source modules often leads to pull requests that dramatically reduce the complexity and lines of code,
   sometimes cutting out hundreds or even thousands of lines, to the team's astonishment and delight.

:::warning New Problems
1. How will they keep their modules current and ensure they meet certain policies for the organization?
2. Which of the XYZ modules should they pick? For example, there are dozens of VPC modules. What if 2 different teams pick different ones?
3. The quality of open-source modules varies drastically. 
   - What if the modules are abandoned? 
   - What if they aren't updated to support the latest versions? 
   - What if they don't accept pull requests?
   - What if two modules conflict with each other?
:::

### **Stage 5:** Multiple Root Modules

Developers recognize the pitfalls of having all environments in one root module. After having refactored their code heavily into modules, Developers realize it was a bad idea to define dev, staging and prod, all in the same root module. Developers realize terraform gets very slow and brittle when a root module is too large.

1. Initiate the split of the monolithic root module into smaller, more manageable units while incorporating additional feature flags
   and expanding configuration management through `.tfvars` files.
2. Move towards a structure where multiple root modules are used, each one precisely aligned with specific environments
   to enhance maintainability and performance.
3. Recognize the efficiency gains and increased adaptability that came from segregating large root modules, leading to quicker
   Terraform operations and easier adjustments per environment.


:::warning New Problems
1. Increased feature flags and configuration management using `.tfvars`.
2. Performance becomes a concern with overly large root modules.
3. Very poor reusability across the organization due to the "snowflake" nature of the root modules.
:::

### **Stage 6:** Refactoring for DRY Configuration

As developers navigate the complexities of managing multiple environments, root modules, and accounts or organizations, the focus shifts from merely defining
infrastructure as code to the overarching challenge of maintaining these expansive configurations efficiently.

1. With numerous environments, root modules, and accounts or organizations, the challenge shifts from defining infrastructure as code to maintaining the extensive configuration of parameters that get passed to Terraform.
2. In an effort to manage repetitive configurations, developers resort to using symlinks or other methods to link common files across projects, seeking to reduce redundancy.
3. Code Generation is adopted to overcome *perceived* limitations of Terraform (when, in fact it's often a flaw in the architecture of the project).

:::warning New Problems
1. For every new application developed, the automatic response is to create bespoke root modules for specific needs, despite
   reusing child modules, raising the question of why a new root module is necessary for each application in the first place.
2. As the number of root modules grows, the Terraform state gets divided by component. Managing these inter-component dependencies
   falls outside Terraform's capabilities and needs to be solved in another way.
3. The adoption of code generation tools to address Terraform's *perceived* limitations (e.g., [inability to](https://github.com/hashicorp/terraform/issues/19932#issuecomment-1817043906) iterate over providers](https://github.com/hashicorp/terraform/issues/19932#issuecomment-1817043906)) that often can mask underlying architectural issues as well as make automated testing complicated.
:::

### **Stage 7:** Terraform Scripting

As Terraform projects grow in complexity and scale, developers seek ways to automate and streamline their workflows beyond what native Terraform commands offer. This leads to exploring scripting as a means to orchestrate Terraform operations.

1. The first path usually involves adopting a simple `bash` script or `Makefile` to orchestrate Terraform. This works well, up to a point (we know this because it is how we started using Terraform at Cloud Posse).
2. These scripts evolved to solve specific problems that made Terraform cumbersome as a tool.
3. Terraform scripts still run on local machines, reflecting the initial stages of development focus.

:::warning New Problems
1. What happens in practice is every team/company using Terraform ends up building different homegrown scripts, often then combining those with `Makefiles`, into a hodgepodge of configurations with different levels of validation. The scripts grow in complexity and have to survive generations of developers.
2. New patterns emerge, for example, hacks that involve Jinja templates, string concatenation, symlinks, and worse... sed & awk replacements!!!
3. Terraform is run mostly from local workstations/laptops, with no thought for how it will run in CI/CD.
:::

### **Stage 8:** Team Adoption

As Terraform use grows within the team, it becomes clear that what facilitated the initial success, is insufficient for the next level of growth and teamwork. This stage is a turning point, emphasizing the need for evolved workflows, enhanced collaboration tools, and a
more structured approach to managing scalable infrastructure projects.

1. Change velocity increases dramatically.
2. Codebase increases in size by 10x (but with lots of duplication).
3. New SLA/Commitment to keep it all running all the time.

:::warning New Problems
1. Configuration starts drifting more often as the team neglects to apply changes consistently, or "ClickOps" persists in parts of the organization.
2. Developers are stepping on each other's toes. What worked when there were only a few developers no longer scales.
3. Poor controls and lack of consistency of Terraform code. Tons of duplication.
:::

### **Stage 9:** DIY GitOps, *Hello Jenkins!*

With the greater adoption of Terraform and DevOps principles, Developers are now using Terraform daily. They decide to use the same patterns for deploying applications with Terraform. Only Terraform is exceptionally different from deploying containerized apps. There are no rollbacks. It's more akin to performing database migrations without transactions (YOLO!). It's a scary business. Controls are needed.

1. Developers stick their scripts in a CI/CD pipeline. 
2. Pipeline posts comments for each commit on every PR containing the raw output of the `terraform plan`, to validate what *should* happen during `terraform apply`.
3. On merge to main, `terraform apply` is run *without* a planfile. 🤞

:::warning New Problems
- Still using Jenkins. 🧌🔥
- CI/CD system promoted to *God Mode*. 🤞 Static administrative cloud credentials are exposed as environment variables, ripe for exfiltration
- No visibility into the impact of the changes across multiple environments at the same time
- Inadequate security mechanisms creating a critical risk of catastrophic business loss
- Lack of plan file storage means incorrect implementation of plan/apply workflows
- Missing project-level locks, so PRs can easily clobber each other, rolling back state.
- Entire organization is spammed by GitHub comments every time someone pushes a commit, and a plan is run on the PR
- No recourse for when a `terraform apply` fails
- Automated drift detection is needed to ensure environments converge with what's in version control
:::

### **Stage 10:** Terraform Bankruptcy 💥

As the complexity and scale of Terraform projects reach a tipping point, developers face a stark realization.
Questions arise about the inherent difficulties of managing sprawling infrastructure code bases using Terraform,
leading to a moment of reckoning. Some might question if Terraform is even the right tool.

:::danger

- Scripts all over the place that call terraform
- Inconsistent conventions on what is a module, root module and when to combine them
- Root modules that need to be provisioned in a specific order to bring them up and down, often necessitating the use of `-target`
- No way to define dependencies between root modules
- Passing state between root modules is inconsistent
- Automating the terraform in CI/CD is oversimplified, lacking project-level locks and `planfile` retrieval
- Inconsistent conventions or a total lack of conventions
- Incomplete or out-of-date documentation
- **No one understands how it all works anymore ⚠️**

:::

This should be a solved problem. 

**If only there were a tool to compose everything together...**

*(...and then they discover [Atmos](/)!)* 😉

### **Stage 11:** New Toolchain Selection

Having learned Terraform the hard way, developers emerge with a well-defined set of requirements for a toolchain that can address the complexities they've encountered. Their experiences have crystallized what is necessary to operate infrastructure at scale based on real-world experience.

1. **Consistent Invocation:** I want a tool that standardizes how Terraform is invoked across the organization.
2. **Made Composition Easier:** It would be fantastic if it were an equivalent to [Docker Compose](https://docs.docker.com/compose/compose-application-model/#illustrative-example) for piecing together root modules.
3. **Efficient Configuration:** I need a method similar to [Kustomize](https://kustomize.io/) for configurations. It should reduce redundancy and support features like imports, hierarchy, inheritance, and deep merging to help set organizational standards, security, and tags with ease.
4. **Reusable Building Blocks:** I want to establish a library filled with thoroughly tested modules and components for the entire organization. After it's set up, we should hardly require additional HCL development.
5. **State Backends:** I need something to configure the state backend since Terraform doesn't support interpolations. Root modules cannot effectively be re-used without backend generation.
6. **Policy Enforcement:** I expect a mechanism to enforce specific policies and rules across configurations to control everything
7. **Structured Modularity:** I desire Terraform configurations to have a modular design to promote code reuse across varied use cases.
8. **Seamless Initialization:** I want the backend setup, module fetching, and all preparatory measures to be in place seamlessly before even thinking of using `terraform apply`.
9. **Dependency Coordination:** I'm looking for a way to ensure Terraform modules, which are dependent on one another, are applied in
   sequence and without hiccups.
10. **Stack Organization:** I need a system that categorizes and manages Terraform configurations using a stack-driven approach, making it easier to deal with multiple configurations.
11. **Standardized Workflows:** I would love a unified system, something in the league of `Make` or `Gotask`, for laying out workflows. This should automate repetitive tasks and be versatile enough to adapt, whether it's GitHub Actions or local setups.
12. **Environment Consistency:** It'd be great to have a tool that mirrors the consistency of `helmfile` for environment definitions, ensuring steadiness and reliability across varying environments.
13. **Turnkey CI/CD:** I want to effortlessly integrate with GitHub Actions and run operations without being charged a deployment tax.

*Oh, one last ask. Can it also be free and open source?*

## What's the Solution? *Hello Atmos!* 👽

😎 Good news! Atmos supports all of this out of the box and exactly what you **cannot** achieve with "standalone" (a.k.a. community edition) Terraform and [none of the alternatives](/reference/alternatives) can do it all. Plus, there's no need to abandon Terraform—it's actually a great tool, and Atmos enhances its strengths.

Here's what you can expect after adopting Atmos:

- **Consistent Invocation:** Atmos ensures Terraform invokes the same way every time; no more need to pass complicated arguments to `terraform`. This removes guesswork and confusion across teams with what parameters to pass and what order of operations things need to be invoked.
- **Seamless Initialization:** Backend? Modules? Prep steps? Atmos makes sure everything is ready before you run `terraform apply`.
<<<<<<< HEAD
- **Separation of Configuration from Code** Unlike most alternatives, Atmos cleanly separates the configuration into Stacks, separate from Components (terraform root modules). This ensure root modules remain highly reusable across teams and promotes testing.
=======
- **Separation of Configuration from Code** Unlike most alternatives, Atmos clearly separates the configuration into Stacks, separate from Components (terraform root modules). This ensures that root modules remain highly reusable across teams and promotes testing.
>>>>>>> 93087374
- **Enables Efficient Configuration:** Borrowing from the Kustomize playbook, Atmos makes configurations streamlined. It employs imports, hierarchy, inheritance, and deep merging, thus establishing company-wide standards effortlessly.
- **Environment Consistency:** With a nod to helmfile, Atmos ensures environments remain consistent, providing a toolkit that ensures reliability, no matter where you deploy.
- **Ensures Structured Modularity:** With Atmos, write Terraform configurations modularly using stacks and catalogs.
  This not only ensures the code is reusable but also that it's efficient.
- **Promotes Reusable Building Blocks:** Set up a robust library of proven and easily reusable components (terraform root modules). Once done, there's minimal need for extra HCL work. This reduces the number of custom root modules needed in an organization and facilitates integration testing.
- **Makes Composition Easier:** Think [Docker Compose](https://docs.docker.com/compose/intro/features-uses/), but for Terraform. Atmos seamlessly integrates root modules into a stack manifest.
- **Stack Organization:** Keeping Terraform configurations organized is a breeze with Atmos's stack-based approach for combining components to build your "Stack". It's the solution for those multi-config puzzles.
- **Simplifies State Backends:** Atmos can generate a backend configuration dynamically based on the context within its stack.
- **OPA Policy Controls:** Atmos integrates [OPA](https://www.openpolicyagent.org/), offering high-level policy enforcement based on configuration values rather than the intricate HCL code details. This enhancement doesn't negate using tools like `tfsec`, `tflint`, or `checkov`, since none function at this elevated capacity.
- **Dependency Coordination:** Atmos takes the lead, ensuring Terraform components that depend on each other play nicely.
- **Standardized Workflows:** Workflows capture the intricate details of how to invoke commands, so it's easy to codify routine operations, the same way developers use `Makefiles` (or, more recently, [`Gotask`](https://github.com/go-task/task))
- **Turnkey CI/CD:** Integrate with [GitHub Actions](https://atmos.tools/integrations/github-actions), [Spacelift](https://atmos.tools/integrations/spacelift), or [Atlantis](https://atmos.tools/integrations/atlantis) seamlessly. With Atmos, you can avoid the steep costs associated with commercial solutions that charge based on the number of resources under management, self-hosted runners, or users.

Oh yes, and it's entirely free and truly Open Source (licensed APACHE2) like [everything else Cloud Posse builds](https://github.com/cloudposse)! 🔥<|MERGE_RESOLUTION|>--- conflicted
+++ resolved
@@ -1,32 +1,19 @@
 ---
 title: Overcoming Terraform Limitations with Atmos
 description: Overcoming Terraform Limitations with Atmos
-<<<<<<< HEAD
-sidebar_label: Terraform Limitations
-=======
 sidebar_label: Overcoming Terraform Limitations
->>>>>>> 93087374
 sidebar_position: 6
 ---
 
 # Overcoming Terraform Limitations with Atmos
 
-<<<<<<< HEAD
 To better understand the rationale behind Atmos's design, it may be helpful to hear about our experiences with Terraform—a tool integral to our development processes. Let's explore the challenges and constraints we faced using Terraform, which paved the way for creating Atmos.
-=======
-To grasp the motivation behind Atmos's creation, it's helpful to examine Terraform — a tool integral to our development processes. 
-Let's delve into the challenges and limitations we encountered with Terraform, setting the stage for Atmos's development.
->>>>>>> 93087374
 
 ## What is Terraform?
 
 Terraform is a command-line utility that processes infrastructure configurations in ["HashiCorp's Configuration Language" ("HCL")](https://en.wikipedia.org/wiki/HCL) to orchestrate infrastructure provisioning. Its chief role is to delineate and structure infrastructure definitions.
   
-<<<<<<< HEAD
 Terraform's HCL started strictly as a configuration language, not a markup or programming language, although has evolved considerably over the years. HCL is backward compatible with JSON, although it's not a strict superset of JSON. HCL is more human-friendly and readable, while JSON is often used for machine-generated configurations. This means you can write Terraform configurations in HCL or JSON, and Terraform will understand them. This feature is particularly useful for generating configurations programmatically or integration with systems that already use JSON.
-=======
-Terraform's HCL started strictly as a configuration language, not a markup or programming language, although it has evolved considerably over the years. HCL is backward compatible with JSON, although it's not a strict superset of JSON. HCL is more human-friendly and readable, while JSON is often used for machine-generated configurations. This means you can write Terraform configurations in HCL or JSON, and Terraform will understand them. This feature is particularly useful for generating configurations programmatically or interoperation with systems that already use JSON.
->>>>>>> 93087374
 
 ## How has Terraform HCL Evolved?
 
@@ -291,11 +278,7 @@
 
 - **Consistent Invocation:** Atmos ensures Terraform invokes the same way every time; no more need to pass complicated arguments to `terraform`. This removes guesswork and confusion across teams with what parameters to pass and what order of operations things need to be invoked.
 - **Seamless Initialization:** Backend? Modules? Prep steps? Atmos makes sure everything is ready before you run `terraform apply`.
-<<<<<<< HEAD
 - **Separation of Configuration from Code** Unlike most alternatives, Atmos cleanly separates the configuration into Stacks, separate from Components (terraform root modules). This ensure root modules remain highly reusable across teams and promotes testing.
-=======
-- **Separation of Configuration from Code** Unlike most alternatives, Atmos clearly separates the configuration into Stacks, separate from Components (terraform root modules). This ensures that root modules remain highly reusable across teams and promotes testing.
->>>>>>> 93087374
 - **Enables Efficient Configuration:** Borrowing from the Kustomize playbook, Atmos makes configurations streamlined. It employs imports, hierarchy, inheritance, and deep merging, thus establishing company-wide standards effortlessly.
 - **Environment Consistency:** With a nod to helmfile, Atmos ensures environments remain consistent, providing a toolkit that ensures reliability, no matter where you deploy.
 - **Ensures Structured Modularity:** With Atmos, write Terraform configurations modularly using stacks and catalogs.
