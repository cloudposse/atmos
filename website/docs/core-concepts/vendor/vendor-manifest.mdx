--- conflicted
+++ resolved
@@ -287,12 +287,10 @@
   <File title="vendor.yaml">
   ```yaml title="vendor.yaml"
   spec:
-<<<<<<< HEAD
     imports:
       - "vendor/backend"
       - "vendor/frontend"
       - "vendor/apps/**/*"
-=======
     sources:
       - component: "vpc-flow-logs-bucket"
         source: "github.com/cloudposse-terraform-components/aws-vpc-flow-logs-bucket.git?ref={{.Version}}"
@@ -303,7 +301,6 @@
           - "**/**"
           # If the component's folder has the `modules` sub-folder, it needs to be explicitly defined
           - "**/modules/**"
->>>>>>> 7a726b21
   ```
   </File>
 
