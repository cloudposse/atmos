---
title: Validating Stack Configurations
sidebar_position: 5
sidebar_label: Validate Configurations
description: Use JSON Schema, OPA policies, and EditorConfig Checker to validate Components.
id: validating
---
import Terminal from '@site/src/components/Terminal'
import File from '@site/src/components/File'
import Intro from '@site/src/components/Intro'

<Intro>
Validation is essential for ensuring clean and correct configurations, especially in environments where multiple teams contribute
<<<<<<< HEAD
to the development and deployment processes. Atmos enhances this validation process in three significant ways with [JSON Schema](https://json-schema.org/), [OPA](https://www.openpolicyagent.org/) policies, and the [EditorConfig Checker](https://github.com/editorconfig-checker/editorconfig-checker).
=======
to the development and deployment processes.
Atmos enhances this validation process in two significant ways with [JSON Schema](https://json-schema.org/) and [OPA](https://www.openpolicyagent.org/) policies.
>>>>>>> 995e4604
</Intro>

## Types of Validation

Atmos supports three types of native validation.

### JSON Schema

Atmos supports [JSON Schema](https://json-schema.org/) validation, which can validate the schema of configurations such as stacks, workflows, and vendoring manifests.
JSON Schema is an industry standard and provides a vocabulary to annotate and validate JSON documents for correctness.

### Open Policy Agent (OPA)

The [Open Policy Agent](https://www.openpolicyagent.org/docs/latest/) (OPA, pronounced “oh-pa”) is another open-source industry standard that provides
<<<<<<< HEAD
a general-purpose policy engine to unify policy enforcement across your stacks. The OPA language (Rego) is a high-level declarative language for specifying policy as code. Atmos has native support for the OPA decision-making engine to enforce policies across all the components in your stacks (e.g., for microservice configurations).
=======
a general-purpose policy engine to unify policy enforcement across your stacks.
The OPA language (Rego) is a high-level declarative language for specifying policy as code.
Atmos has native support for the OPA decision-making engine to enforce policies across all the components in your stacks (e.g. for microservice configurations).
>>>>>>> 995e4604

This is powerful stuff: because you can define many policies, it's possible to validate components differently for different environments or teams.

### EditorConfig Checker

The [EditorConfig Checker](https://github.com/editorconfig-checker/editorconfig-checker) is a tool that ensures adherence to the rules defined in your `.editorconfig` file. This ensures consistency in coding styles across teams, which is particularly important in collaborative environments. Atmos supports running the EditorConfig Checker to validate the configurations in your project.

## Validate Your Configurations

### Validate Components

To validate an Atmos component in a stack, execute the `validate component` command:

```shell
atmos validate component <component> --stack <stack>
```

:::tip

Refer to [atmos validate component](/cli/commands/validate/component) CLI command for more information on how to validate Atmos components

:::

### Check Your Stacks

To validate all Stack configurations and YAML syntax, execute the `validate stacks` command:

```shell
atmos validate stacks
```

The command checks and validates the following:

- All YAML manifest files for YAML errors and inconsistencies

- All imports: if they are configured correctly, have valid data types, and point to existing manifest files

- Schema: if all sections in all YAML manifest files are correctly configured and have valid data types

- Misconfiguration and duplication of components in stacks. If the same Atmos component in the same Atmos stack is
defined in more than one stack manifest file, and the component configurations are different, an error message will
be displayed similar to the following:

<Terminal title="atmos validate stacks">
```console
The Atmos component 'vpc' in the stack 'plat-ue2-dev' is defined in more than one
top-level stack manifest file: orgs/acme/plat/dev/us-east-2-extras, orgs/acme/plat/dev/us-east-2.

The component configurations in the stack manifest are different.

To check and compare the component configurations in the stack manifests, run the following commands:
- atmos describe component vpc -s orgs/acme/plat/dev/us-east-2-extras
- atmos describe component vpc -s orgs/acme/plat/dev/us-east-2

You can use the '--file' flag to write the results of the above commands to files
(refer to https://atmos.tools/cli/commands/describe/component).

You can then use the Linux 'diff' command to compare the files line by line and show the differences
(refer to https://man7.org/linux/man-pages/man1/diff.1.html)

When searching for the component 'vpc' in the stack 'plat-ue2-dev', Atmos can't decide which
stack manifest file to use to get the configuration for the component. This is a stack misconfiguration.

Consider the following solutions to fix the issue:

- Ensure that the same instance of the Atmos 'vpc' component in the stack 'plat-ue2-dev'
  is only defined once (in one YAML stack manifest file)

- When defining multiple instances of the same component in the stack,
  ensure each has a unique name

- Use multiple-inheritance to combine multiple configurations together
  (refer to https://atmos.tools/core-concepts/stacks/inheritance)
```
</Terminal>

## Validate Atmos Manifests using JSON Schema

Atmos uses the [Atmos Manifest JSON Schema](pathname:///schemas/atmos/atmos-manifest/1.0/atmos-manifest.json) to validate Atmos manifests, and has a default (embedded) JSON Schema.

If you don't configure the path to a JSON Schema in `atmos.yaml` and don't provide it on the command line using the `--schemas-atmos-manifest` flag,
the default (embedded) JSON Schema will be used when executing the command `atmos validate stacks`.

To override the default behavior, configure JSON Schema in `atmos.yaml`:

- Add the [Atmos Manifest JSON Schema](pathname:///schemas/atmos/atmos-manifest/1.0/atmos-manifest.json) to your repository, for example
in  [`stacks/schemas/atmos/atmos-manifest/1.0/atmos-manifest.json`](https://github.com/cloudposse/atmos/blob/master/examples/quick-start-advanced/stacks/schemas/atmos/atmos-manifest/1.0/atmos-manifest.json)

- Configure the following section in the `atmos.yaml` [CLI config file](/cli/configuration)

```yaml title="atmos.yaml"
# Validation schemas (for validating atmos stacks and components)
schemas:
  # JSON Schema to validate Atmos manifests
  atmos:
    # Can also be set using 'ATMOS_SCHEMAS_ATMOS_MANIFEST' ENV var, or '--schemas-atmos-manifest' command-line arguments
    # Supports both absolute and relative paths (relative to the `base_path` setting in `atmos.yaml`)
    manifest: "stacks/schemas/atmos/atmos-manifest/1.0/atmos-manifest.json"
    # Also supports URLs
    # manifest: "https://atmos.tools/schemas/atmos/atmos-manifest/1.0/atmos-manifest.json"
```

- Instead of configuring the `schemas.atmos.manifest` section in `atmos.yaml`, you can provide the path to
the [Atmos Manifest JSON Schema](pathname:///schemas/atmos/atmos-manifest/1.0/atmos-manifest.json) file by using the ENV variable `ATMOS_SCHEMAS_ATMOS_MANIFEST`
or the `--schemas-atmos-manifest` command line flag:

```shell
ATMOS_SCHEMAS_ATMOS_MANIFEST=stacks/schemas/atmos/atmos-manifest/1.0/atmos-manifest.json atmos validate stacks
atmos validate stacks --schemas-atmos-manifest stacks/schemas/atmos/atmos-manifest/1.0/atmos-manifest.json
atmos validate stacks --schemas-atmos-manifest https://atmos.tools/schemas/atmos/atmos-manifest/1.0/atmos-manifest.json
```

:::tip
For more details, refer to [`atmos validate stacks`](/cli/commands/validate/stacks) CLI command
:::<|MERGE_RESOLUTION|>--- conflicted
+++ resolved
@@ -11,12 +11,8 @@
 
 <Intro>
 Validation is essential for ensuring clean and correct configurations, especially in environments where multiple teams contribute
-<<<<<<< HEAD
-to the development and deployment processes. Atmos enhances this validation process in three significant ways with [JSON Schema](https://json-schema.org/), [OPA](https://www.openpolicyagent.org/) policies, and the [EditorConfig Checker](https://github.com/editorconfig-checker/editorconfig-checker).
-=======
 to the development and deployment processes.
-Atmos enhances this validation process in two significant ways with [JSON Schema](https://json-schema.org/) and [OPA](https://www.openpolicyagent.org/) policies.
->>>>>>> 995e4604
+Atmos enhances this validation process in three significant ways with [JSON Schema](https://json-schema.org/), [OPA](https://www.openpolicyagent.org/) policies, and the [EditorConfig Checker](https://github.com/editorconfig-checker/editorconfig-checker).
 </Intro>
 
 ## Types of Validation
@@ -31,13 +27,9 @@
 ### Open Policy Agent (OPA)
 
 The [Open Policy Agent](https://www.openpolicyagent.org/docs/latest/) (OPA, pronounced “oh-pa”) is another open-source industry standard that provides
-<<<<<<< HEAD
-a general-purpose policy engine to unify policy enforcement across your stacks. The OPA language (Rego) is a high-level declarative language for specifying policy as code. Atmos has native support for the OPA decision-making engine to enforce policies across all the components in your stacks (e.g., for microservice configurations).
-=======
 a general-purpose policy engine to unify policy enforcement across your stacks.
 The OPA language (Rego) is a high-level declarative language for specifying policy as code.
-Atmos has native support for the OPA decision-making engine to enforce policies across all the components in your stacks (e.g. for microservice configurations).
->>>>>>> 995e4604
+Atmos has native support for the OPA decision-making engine to enforce policies across all the components in your stacks (e.g., for microservice configurations).
 
 This is powerful stuff: because you can define many policies, it's possible to validate components differently for different environments or teams.
 
