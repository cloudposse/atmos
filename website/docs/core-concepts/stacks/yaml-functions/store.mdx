--- conflicted
+++ resolved
@@ -63,17 +63,9 @@
     my_lambda_component:
       vars:
         vpc_config:
-<<<<<<< HEAD
-          # AWS SSM Parameter Store example
-          security_group_id: !store security-group/lambda id
-          security_group_id2: !store security-group/lambda2 {{ .stack }} id
-          security_group_id3: !store security-group/lambda3 {{ .atmos_stack }} id
-          config_value: !store config {{ printf "%s-%s" .vars.environment .vars.stage }} setting
-=======
           security_group_id: !store prod/ssm security-group/lambda id
           security_group_id2: !store prod/ssm security-group/lambda2 {{ .stack }} id
           security_group_id3: !store prod/ssm security-group/lambda3 {{ .atmos_stack }} id
->>>>>>> a155dd39
 ```
 </File>
 
