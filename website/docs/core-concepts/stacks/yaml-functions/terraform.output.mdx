--- conflicted
+++ resolved
@@ -321,13 +321,8 @@
 :::tip Important
     By using the `printf "%s-%s-%s"` function, you are constructing stack names using the stack context variables/identifiers.
 
-<<<<<<< HEAD
-    For more information on Atmos stack names and how to define them, refer to `stacks.name_template` and the older `stacks.name_pattern`
-    sections in [`atmos.yaml` CLI config file](/core-concepts/stacks/#stack-names-aka-slugs)
-=======
     For more information on Atmos stack names and how to define them, refer to `stacks.name_pattern` and `stacks.name_template`
     sections in [`atmos.yaml` CLI config file](/cli/configuration/)
->>>>>>> 6f99b9eb
 :::
 
 
