// @ts-check
// Note: type annotations allow type checking and IDEs autocompletion
// https://ricard.dev/how-to-set-docs-as-homepage-for-docusaurus/

const lightCodeTheme = require('prism-react-renderer/themes/github');
const darkCodeTheme = require('prism-react-renderer/themes/dracula');

const BASE_URL = '';

/** @type {import('@docusaurus/types').Config} */
const config = {
    title: 'atmos',
    tagline: 'Universal tool for DevOps and Cloud Automation',
    url: 'https://atmos.tools',
    baseUrl: `${BASE_URL}/`,
    onBrokenLinks: 'throw',
    onBrokenMarkdownLinks: 'warn',
    favicon: 'img/atmos-logo.png',

    // GitHub pages deployment config.
    // If you aren't using GitHub pages, you don't need these.
    organizationName: 'cloudposse',
    projectName: 'atmos',

    // Even if you don't use internalization, you can use this field to set useful
    // metadata like html lang. For example, if your site is Chinese, you may want
    // to replace "en" with "zh-Hans".
    i18n: {
        defaultLocale: 'en',
        locales: ['en'],
    },

    presets: [
        [
            'classic',
            /** @type {import('@docusaurus/preset-classic').Options} */
            ({
                docs: {
                    routeBasePath: '/',
                    sidebarPath: require.resolve('./sidebars.js'),
                    editUrl: ({versionDocsDirPath, docPath, locale}) => {
                        return `https://github.com/cloudposse/atmos/edit/master/website/${versionDocsDirPath}/${docPath}`;
                    },
                    exclude: ['README.md'],
                },
                blog: {
                    showReadingTime: true,
                    editUrl: ({versionDocsDirPath, docPath, locale}) => {
                        return `https://github.com/cloudposse/atmos/edit/master/website/${versionDocsDirPath}/${docPath}`;
                    },
                    exclude: ['README.md'],
                },
                theme: {
                    customCss: require.resolve('./src/css/custom.css'),
                },
            }),
        ],
    ],

    themeConfig:
    /** @type {import('@docusaurus/preset-classic').ThemeConfig} */
        ({
            docs: {
                sidebar: {
                    hideable: true,
                },
            },
            navbar: {
                title: 'atmos',
                logo: {
                    alt: 'Atmos Logo',
                    src: '/img/atmos-logo.svg',
                    srcDark: '/img/atmos-logo.svg',
                    href: '/',
                    target: '_self',
                    height: 36
                },
                items: [
                    {
                        type: 'doc',
                        docId: 'introduction',
                        position: 'left',
                        label: 'Docs',
                    },
                    {
                        to: '/cli/configuration',
                        position: 'left',
                        label: 'CLI'
                    },
<<<<<<< HEAD
                    {
                        to: 'https://github.com/cloudposse/community/discussions',
                        label: 'Discussions',
                        position: 'right'
                    },
                    {
                        to: 'https://slack.cloudposse.com/',
                        label: 'Slack',
                        position: 'right'
                    },
=======
                    // {
                    //     to: '/blog',
                    //     label: 'Blog',
                    //     position: 'left'
                    // },
>>>>>>> ee0fdb7a
                    {
                        href: 'https://github.com/cloudposse/atmos',
                        position: 'right',
                        className: 'header-github-link',
                        'aria-label': 'GitHub repository',
                    },
                 
                ],
            },
            prism: {
                theme: lightCodeTheme,
                darkTheme: darkCodeTheme,
            },
        }),
};

module.exports = config;<|MERGE_RESOLUTION|>--- conflicted
+++ resolved
@@ -87,7 +87,6 @@
                         position: 'left',
                         label: 'CLI'
                     },
-<<<<<<< HEAD
                     {
                         to: 'https://github.com/cloudposse/community/discussions',
                         label: 'Discussions',
@@ -98,13 +97,11 @@
                         label: 'Slack',
                         position: 'right'
                     },
-=======
                     // {
                     //     to: '/blog',
                     //     label: 'Blog',
                     //     position: 'left'
                     // },
->>>>>>> ee0fdb7a
                     {
                         href: 'https://github.com/cloudposse/atmos',
                         position: 'right',
