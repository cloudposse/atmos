--- conflicted
+++ resolved
@@ -275,9 +275,10 @@
         [
             path.resolve(__dirname, 'plugins', 'docusaurus-plugin-llms-txt'),
             {
-<<<<<<< HEAD
-                generateLLMsTxt: true,
-                generateLLMsFullTxt: true,
+                generateLlmsTxt: true,
+                generateLlmsFullTxt: true,
+                llmsTxtFilename: 'llms.txt',
+                llmsFullTxtFilename: 'llms-full.txt',
                 docsDir: 'docs',
                 includeBlog: true,
                 includeOrder: [
@@ -287,12 +288,6 @@
                     'learn/*',
                     'cli/*',
                 ],
-=======
-                generateLlmsTxt: true,
-                generateLlmsFullTxt: true,
-                llmsTxtFilename: 'llms.txt',
-                llmsFullTxtFilename: 'llms-full.txt',
->>>>>>> df49f310
             },
         ]
     ],
