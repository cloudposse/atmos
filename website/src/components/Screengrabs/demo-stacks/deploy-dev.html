--- conflicted
+++ resolved
@@ -1,190 +1,92 @@
-<<<<<<< HEAD
-<span style="font-weight:bold;filter: contrast(70%) brightness(190%);color:green;">&gt;</span> # Deploy your component to the dev environment 🚀
-<span style="font-weight:bold;filter: contrast(70%) brightness(190%);color:green;">&gt;</span> 
-<span style="font-weight:bold;filter: contrast(70%) brightness(190%);color:green;">&gt;</span> atmos terraform deploy myapp --stack dev
+<span style="font-weight:bold;filter: contrast(70%) brightness(190%);color:green;">&gt;</span> # Deploy your component to the dev environment 🚀
+<span style="font-weight:bold;filter: contrast(70%) brightness(190%);color:green;">&gt;</span> 
+<span style="font-weight:bold;filter: contrast(70%) brightness(190%);color:green;">&gt;</span> atmos terraform deploy myapp --stack dev
+
+<span style="font-weight:bold;">Initializing the backend...</span>
+<span style="font-weight:bold;">Initializing provider plugins...</span>
+
+<span style="font-weight:bold;"></span><span style="font-weight:bold;color:green;">Terraform has been successfully initialized!</span><span style="color:green;"></span>
+<span style="color:red;">
+
+</span><span style="color:green;"></span><span style="font-weight:bold;color:green;">Created and switched to workspace &quot;dev&quot;!</span><span style="color:green;">
+
+You're now on a new, empty workspace. Workspaces isolate their state,
+so if you run &quot;terraform plan&quot; Terraform will not see any existing state
+for this configuration.</span>
+<span style="font-weight:bold;">data.http.weather: Reading...</span>
+<span style="font-weight:bold;">data.http.weather: Read complete after 0s 
+    [id=https://wttr.in/Stockholm?0&amp;format=&amp;lang=se&amp;u=m]</span>
+
+Terraform used the selected providers to generate the following execution plan. 
+  <span style="color:green;">+</span> create
+
+Terraform will perform the following actions:
+
+<span style="font-weight:bold;">  # local_file.cache</span> will be created
+  <span style="color:green;">+</span> resource &quot;local_file&quot; &quot;cache&quot; {
+      <span style="color:green;">+</span> content              =
+
+            Weather report: Stockholm
+            
+                            Overcast
+              <span style="font-weight:bold;color:#555555;">     .--.    </span> <span style="color:#00ff00;">+9</span>(<span style="color:#00ff00;">8</span>) °C       
+              <span style="font-weight:bold;color:#555555;">  .-(    ).  </span> <span style="font-weight:bold;">↘</span> <span style="color:#afff00;">9</span> km/h       
+              <span style="font-weight:bold;color:#555555;"> (___.__)__) </span> 10 km          
+                            0.0 mm
 
+
+      <span style="color:green;">+</span> content_base64sha256 = (known after apply)
+      <span style="color:green;">+</span> content_base64sha512 = (known after apply)
+      <span style="color:green;">+</span> content_md5          = (known after apply)
+      <span style="color:green;">+</span> content_sha1         = (known after apply)
+      <span style="color:green;">+</span> content_sha256       = (known after apply)
+      <span style="color:green;">+</span> content_sha512       = (known after apply)
+      <span style="color:green;">+</span> directory_permission = &quot;0777&quot;
+      <span style="color:green;">+</span> file_permission      = &quot;0777&quot;
+      <span style="color:green;">+</span> filename             = &quot;cache.dev.txt&quot;
+      <span style="color:green;">+</span> id                   = (known after apply)
+    }
+
+<span style="font-weight:bold;">Plan:</span> 1 to add, 0 to change, 0 to destroy.
+
+Changes to Outputs:
+  <span style="color:green;">+</span> lang     = &quot;se&quot;
+  <span style="color:green;">+</span> location = &quot;Stockholm&quot;
+  <span style="color:green;">+</span> stage    = &quot;dev&quot;
+  <span style="color:green;">+</span> units    = &quot;m&quot;
+  <span style="color:green;">+</span> url      = &quot;https://wttr.in/Stockholm?0&amp;format=&amp;lang=se&amp;u=m&quot;
+  <span style="color:green;">+</span> weather  =
+
+        Weather report: Stockholm
+        
+                        Overcast
+          <span style="font-weight:bold;color:#555555;">     .--.    </span> <span style="color:#00ff00;">+9</span>(<span style="color:#00ff00;">8</span>) °C       
+          <span style="font-weight:bold;color:#555555;">  .-(    ).  </span> <span style="font-weight:bold;">↘</span> <span style="color:#afff00;">9</span> km/h       
+          <span style="font-weight:bold;color:#555555;"> (___.__)__) </span> 10 km          
+                        0.0 mm
 
-<span style="font-weight:bold;">Initializing the backend...</span>
+
+<span style="font-weight:bold;">local_file.cache: Creating...</span>
+<span style="font-weight:bold;">local_file.cache: Creation complete after 0s </span>
+<span style="font-weight:bold;"></span><span style="font-weight:bold;color:green;">
+Apply complete! Resources: 1 added, 0 changed, 0 destroyed.
+</span><span style="font-weight:bold;"></span><span style="font-weight:bold;color:green;">
+Outputs:
+
+</span>lang = &quot;se&quot;
+location = &quot;Stockholm&quot;
+stage = &quot;dev&quot;
+units = &quot;m&quot;
+url = &quot;https://wttr.in/Stockholm?0&amp;format=&amp;lang=se&amp;u=m&quot;
+weather =
+
+Weather report: Stockholm
+
+                Overcast
+  <span style="font-weight:bold;color:#555555;">     .--.    </span> <span style="color:#00ff00;">+9</span>(<span style="color:#00ff00;">8</span>) °C       
+  <span style="font-weight:bold;color:#555555;">  .-(    ).  </span> <span style="font-weight:bold;">↘</span> <span style="color:#afff00;">9</span> km/h       
+  <span style="font-weight:bold;color:#555555;"> (___.__)__) </span> 10 km          
+                0.0 mm         
+
 
-<span style="font-weight:bold;">Initializing provider plugins...</span>
-
-
-<span style="font-weight:bold;"></span><span style="font-weight:bold;color:green;">Terraform has been successfully initialized!</span><span style="color:green;"></span>
-<span style="color:red;">
-
-</span><span style="color:green;"></span><span style="font-weight:bold;color:green;">Created and switched to workspace &quot;dev&quot;!</span><span style="color:green;">
-
-You're now on a new, empty workspace. Workspaces isolate their state,
-so if you run &quot;terraform plan&quot; Terraform will not see any existing state
-for this configuration.</span>
-<span style="font-weight:bold;">data.http.weather: Reading...</span>
-<span style="font-weight:bold;">data.http.weather: Read complete after 1s 
-    [id=https://wttr.in/Stockholm?0&amp;format=&amp;lang=se&amp;u=m]</span>
-
-Terraform used the selected providers to generate the following execution
-plan. 
-  <span style="color:green;">+</span> create
-
-Terraform will perform the following actions:
-
-<span style="font-weight:bold;">  # local_file.cache</span> will be created
-  <span style="color:green;">+</span> resource &quot;local_file&quot; &quot;cache&quot; {
-      <span style="color:green;">+</span> content              =
-
-            Weather report: Stockholm
-            
-              <span style="color:#ffff00;">   \  /</span>       Partly cloudy
-              <span style="color:#ffff00;"> _ /&quot;&quot;</span><span style="color:#c0c0c0;">.-.    </span> <span style="color:#5fff00;">+11</span>(<span style="color:#00ff00;">9</span>) °C      
-              <span style="color:#ffff00;">   \_</span><span style="color:#c0c0c0;">(   ).  </span> <span style="font-weight:bold;">↘</span> <span style="color:#ffff00;">15</span> km/h      
-              <span style="color:#ffff00;">   /</span><span style="color:#c0c0c0;">(___(__) </span> 10 km          
-                            0.0 mm
-
-
-      <span style="color:green;">+</span> content_base64sha256 = (known after apply)
-      <span style="color:green;">+</span> content_base64sha512 = (known after apply)
-      <span style="color:green;">+</span> content_md5          = (known after apply)
-      <span style="color:green;">+</span> content_sha1         = (known after apply)
-      <span style="color:green;">+</span> content_sha256       = (known after apply)
-      <span style="color:green;">+</span> content_sha512       = (known after apply)
-      <span style="color:green;">+</span> directory_permission = &quot;0777&quot;
-      <span style="color:green;">+</span> file_permission      = &quot;0777&quot;
-      <span style="color:green;">+</span> filename             = &quot;cache.dev.txt&quot;
-      <span style="color:green;">+</span> id                   = (known after apply)
-    }
-
-<span style="font-weight:bold;">Plan:</span> 1 to add, 0 to change, 0 to destroy.
-
-Changes to Outputs:
-  <span style="color:green;">+</span> lang     = &quot;se&quot;
-  <span style="color:green;">+</span> location = &quot;Stockholm&quot;
-  <span style="color:green;">+</span> stage    = &quot;dev&quot;
-  <span style="color:green;">+</span> units    = &quot;m&quot;
-  <span style="color:green;">+</span> url      = &quot;https://wttr.in/Stockholm?0&amp;format=&amp;lang=se&amp;u=m&quot;
-  <span style="color:green;">+</span> weather  =
-
-        Weather report: Stockholm
-        
-          <span style="color:#ffff00;">   \  /</span>       Partly cloudy
-          <span style="color:#ffff00;"> _ /&quot;&quot;</span><span style="color:#c0c0c0;">.-.    </span> <span style="color:#5fff00;">+11</span>(<span style="color:#00ff00;">9</span>) °C      
-          <span style="color:#ffff00;">   \_</span><span style="color:#c0c0c0;">(   ).  </span> <span style="font-weight:bold;">↘</span> <span style="color:#ffff00;">15</span> km/h      
-          <span style="color:#ffff00;">   /</span><span style="color:#c0c0c0;">(___(__) </span> 10 km          
-                        0.0 mm
-
-
-<span style="font-weight:bold;">local_file.cache: Creating...</span>
-<span style="font-weight:bold;">local_file.cache: Creation complete after 0s </span>
-<span style="font-weight:bold;"></span><span style="font-weight:bold;color:green;">
-Apply complete! Resources: 1 added, 0 changed, 0 destroyed.
-</span><span style="font-weight:bold;"></span><span style="font-weight:bold;color:green;">
-Outputs:
-
-</span>lang = &quot;se&quot;
-location = &quot;Stockholm&quot;
-stage = &quot;dev&quot;
-units = &quot;m&quot;
-url = &quot;https://wttr.in/Stockholm?0&amp;format=&amp;lang=se&amp;u=m&quot;
-weather =
-
-Weather report: Stockholm
-
-  <span style="color:#ffff00;">   \  /</span>       Partly cloudy
-  <span style="color:#ffff00;"> _ /&quot;&quot;</span><span style="color:#c0c0c0;">.-.    </span> <span style="color:#5fff00;">+11</span>(<span style="color:#00ff00;">9</span>) °C      
-  <span style="color:#ffff00;">   \_</span><span style="color:#c0c0c0;">(   ).  </span> <span style="font-weight:bold;">↘</span> <span style="color:#ffff00;">15</span> km/h      
-  <span style="color:#ffff00;">   /</span><span style="color:#c0c0c0;">(___(__) </span> 10 km          
-                0.0 mm         
-
-
-=======
-<span style="font-weight:bold;filter: contrast(70%) brightness(190%);color:green;">&gt;</span> # Deploy your component to the dev environment 🚀
-<span style="font-weight:bold;filter: contrast(70%) brightness(190%);color:green;">&gt;</span> 
-<span style="font-weight:bold;filter: contrast(70%) brightness(190%);color:green;">&gt;</span> atmos terraform deploy myapp --stack dev
-
-<span style="font-weight:bold;">Initializing the backend...</span>
-<span style="font-weight:bold;">Initializing provider plugins...</span>
-
-<span style="font-weight:bold;"></span><span style="font-weight:bold;color:green;">Terraform has been successfully initialized!</span><span style="color:green;"></span>
-<span style="color:red;">
-
-</span><span style="color:green;"></span><span style="font-weight:bold;color:green;">Created and switched to workspace &quot;dev&quot;!</span><span style="color:green;">
-
-You're now on a new, empty workspace. Workspaces isolate their state,
-so if you run &quot;terraform plan&quot; Terraform will not see any existing state
-for this configuration.</span>
-<span style="font-weight:bold;">data.http.weather: Reading...</span>
-<span style="font-weight:bold;">data.http.weather: Read complete after 0s 
-    [id=https://wttr.in/Stockholm?0&amp;format=&amp;lang=se&amp;u=m]</span>
-
-Terraform used the selected providers to generate the following execution plan. 
-  <span style="color:green;">+</span> create
-
-Terraform will perform the following actions:
-
-<span style="font-weight:bold;">  # local_file.cache</span> will be created
-  <span style="color:green;">+</span> resource &quot;local_file&quot; &quot;cache&quot; {
-      <span style="color:green;">+</span> content              =
-
-            Weather report: Stockholm
-            
-                            Overcast
-              <span style="font-weight:bold;color:#555555;">     .--.    </span> <span style="color:#00ff00;">+9</span>(<span style="color:#00ff00;">8</span>) °C       
-              <span style="font-weight:bold;color:#555555;">  .-(    ).  </span> <span style="font-weight:bold;">↘</span> <span style="color:#afff00;">9</span> km/h       
-              <span style="font-weight:bold;color:#555555;"> (___.__)__) </span> 10 km          
-                            0.0 mm
-
-
-      <span style="color:green;">+</span> content_base64sha256 = (known after apply)
-      <span style="color:green;">+</span> content_base64sha512 = (known after apply)
-      <span style="color:green;">+</span> content_md5          = (known after apply)
-      <span style="color:green;">+</span> content_sha1         = (known after apply)
-      <span style="color:green;">+</span> content_sha256       = (known after apply)
-      <span style="color:green;">+</span> content_sha512       = (known after apply)
-      <span style="color:green;">+</span> directory_permission = &quot;0777&quot;
-      <span style="color:green;">+</span> file_permission      = &quot;0777&quot;
-      <span style="color:green;">+</span> filename             = &quot;cache.dev.txt&quot;
-      <span style="color:green;">+</span> id                   = (known after apply)
-    }
-
-<span style="font-weight:bold;">Plan:</span> 1 to add, 0 to change, 0 to destroy.
-
-Changes to Outputs:
-  <span style="color:green;">+</span> lang     = &quot;se&quot;
-  <span style="color:green;">+</span> location = &quot;Stockholm&quot;
-  <span style="color:green;">+</span> stage    = &quot;dev&quot;
-  <span style="color:green;">+</span> units    = &quot;m&quot;
-  <span style="color:green;">+</span> url      = &quot;https://wttr.in/Stockholm?0&amp;format=&amp;lang=se&amp;u=m&quot;
-  <span style="color:green;">+</span> weather  =
-
-        Weather report: Stockholm
-        
-                        Overcast
-          <span style="font-weight:bold;color:#555555;">     .--.    </span> <span style="color:#00ff00;">+9</span>(<span style="color:#00ff00;">8</span>) °C       
-          <span style="font-weight:bold;color:#555555;">  .-(    ).  </span> <span style="font-weight:bold;">↘</span> <span style="color:#afff00;">9</span> km/h       
-          <span style="font-weight:bold;color:#555555;"> (___.__)__) </span> 10 km          
-                        0.0 mm
-
-
-<span style="font-weight:bold;">local_file.cache: Creating...</span>
-<span style="font-weight:bold;">local_file.cache: Creation complete after 0s </span>
-<span style="font-weight:bold;"></span><span style="font-weight:bold;color:green;">
-Apply complete! Resources: 1 added, 0 changed, 0 destroyed.
-</span><span style="font-weight:bold;"></span><span style="font-weight:bold;color:green;">
-Outputs:
-
-</span>lang = &quot;se&quot;
-location = &quot;Stockholm&quot;
-stage = &quot;dev&quot;
-units = &quot;m&quot;
-url = &quot;https://wttr.in/Stockholm?0&amp;format=&amp;lang=se&amp;u=m&quot;
-weather =
-
-Weather report: Stockholm
-
-                Overcast
-  <span style="font-weight:bold;color:#555555;">     .--.    </span> <span style="color:#00ff00;">+9</span>(<span style="color:#00ff00;">8</span>) °C       
-  <span style="font-weight:bold;color:#555555;">  .-(    ).  </span> <span style="font-weight:bold;">↘</span> <span style="color:#afff00;">9</span> km/h       
-  <span style="font-weight:bold;color:#555555;"> (___.__)__) </span> 10 km          
-                0.0 mm         
-
-
-
->>>>>>> 8012b2a8
+
