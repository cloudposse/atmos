<<<<<<< HEAD
<span style="font-weight:bold;filter: contrast(70%) brightness(190%);color:green;">&gt;</span> # Deploy your component to the production (prod) environment 🚀
<span style="font-weight:bold;filter: contrast(70%) brightness(190%);color:green;">&gt;</span> 
<span style="font-weight:bold;filter: contrast(70%) brightness(190%);color:green;">&gt;</span> atmos terraform deploy myapp --stack prod


<span style="font-weight:bold;">Initializing the backend...</span>

<span style="font-weight:bold;">Initializing provider plugins...</span>


<span style="font-weight:bold;"></span><span style="font-weight:bold;color:green;">Terraform has been successfully initialized!</span><span style="color:green;"></span>
<span style="color:red;">

</span><span style="color:green;"></span><span style="font-weight:bold;color:green;">Created and switched to workspace &quot;prod&quot;!</span><span style="color:green;">

You're now on a new, empty workspace. Workspaces isolate their state,
so if you run &quot;terraform plan&quot; Terraform will not see any existing state
for this configuration.</span>
<span style="font-weight:bold;">data.http.weather: Reading...</span>
<span style="font-weight:bold;">data.http.weather: Read complete after 0s 
    [id=https://wttr.in/Los+Angeles?0&amp;format=&amp;lang=en&amp;u=m]</span>

Terraform used the selected providers to generate the following execution
plan. 
  <span style="color:green;">+</span> create

Terraform will perform the following actions:

<span style="font-weight:bold;">  # local_file.cache</span> will be created
  <span style="color:green;">+</span> resource &quot;local_file&quot; &quot;cache&quot; {
      <span style="color:green;">+</span> content              =

            Weather report: Los+Angeles
            
              <span style="color:#ffff00;">    \   /    </span> Sunny
              <span style="color:#ffff00;">     .-.     </span> <span style="color:#ffff00;">+23</span>(<span style="color:#ffd700;">25</span>) °C     
              <span style="color:#ffff00;">  ― (   ) ―  </span> <span style="font-weight:bold;">↗</span> <span style="color:#d7ff00;">10</span> km/h      
              <span style="color:#ffff00;">     `-’     </span> 16 km          
              <span style="color:#ffff00;">    /   \    </span> 0.0 mm


      <span style="color:green;">+</span> content_base64sha256 = (known after apply)
      <span style="color:green;">+</span> content_base64sha512 = (known after apply)
      <span style="color:green;">+</span> content_md5          = (known after apply)
      <span style="color:green;">+</span> content_sha1         = (known after apply)
      <span style="color:green;">+</span> content_sha256       = (known after apply)
      <span style="color:green;">+</span> content_sha512       = (known after apply)
      <span style="color:green;">+</span> directory_permission = &quot;0777&quot;
      <span style="color:green;">+</span> file_permission      = &quot;0777&quot;
      <span style="color:green;">+</span> filename             = &quot;cache.prod.txt&quot;
      <span style="color:green;">+</span> id                   = (known after apply)
    }

<span style="font-weight:bold;">Plan:</span> 1 to add, 0 to change, 0 to destroy.

Changes to Outputs:
  <span style="color:green;">+</span> lang     = &quot;en&quot;
  <span style="color:green;">+</span> location = &quot;Los Angeles&quot;
  <span style="color:green;">+</span> stage    = &quot;prod&quot;
  <span style="color:green;">+</span> units    = &quot;m&quot;
  <span style="color:green;">+</span> url      = &quot;https://wttr.in/Los+Angeles?0&amp;format=&amp;lang=en&amp;u=m&quot;
  <span style="color:green;">+</span> weather  =

        Weather report: Los+Angeles
        
          <span style="color:#ffff00;">    \   /    </span> Sunny
          <span style="color:#ffff00;">     .-.     </span> <span style="color:#ffff00;">+23</span>(<span style="color:#ffd700;">25</span>) °C     
          <span style="color:#ffff00;">  ― (   ) ―  </span> <span style="font-weight:bold;">↗</span> <span style="color:#d7ff00;">10</span> km/h      
          <span style="color:#ffff00;">     `-’     </span> 16 km          
          <span style="color:#ffff00;">    /   \    </span> 0.0 mm


<span style="font-weight:bold;">local_file.cache: Creating...</span>
<span style="font-weight:bold;">local_file.cache: Creation complete after 0s </span>
<span style="font-weight:bold;"></span><span style="font-weight:bold;color:green;">
Apply complete! Resources: 1 added, 0 changed, 0 destroyed.
</span><span style="font-weight:bold;"></span><span style="font-weight:bold;color:green;">
Outputs:

</span>lang = &quot;en&quot;
location = &quot;Los Angeles&quot;
stage = &quot;prod&quot;
units = &quot;m&quot;
url = &quot;https://wttr.in/Los+Angeles?0&amp;format=&amp;lang=en&amp;u=m&quot;
weather =

Weather report: Los+Angeles

  <span style="color:#ffff00;">    \   /    </span> Sunny
  <span style="color:#ffff00;">     .-.     </span> <span style="color:#ffff00;">+23</span>(<span style="color:#ffd700;">25</span>) °C     
  <span style="color:#ffff00;">  ― (   ) ―  </span> <span style="font-weight:bold;">↗</span> <span style="color:#d7ff00;">10</span> km/h      
  <span style="color:#ffff00;">     `-’     </span> 16 km          
  <span style="color:#ffff00;">    /   \    </span> 0.0 mm         


=======
<span style="font-weight:bold;filter: contrast(70%) brightness(190%);color:green;">&gt;</span> # Deploy your component to the production (prod) environment 🚀
<span style="font-weight:bold;filter: contrast(70%) brightness(190%);color:green;">&gt;</span> 
<span style="font-weight:bold;filter: contrast(70%) brightness(190%);color:green;">&gt;</span> atmos terraform deploy myapp --stack prod

<span style="font-weight:bold;">Initializing the backend...</span>
<span style="font-weight:bold;">Initializing provider plugins...</span>

<span style="font-weight:bold;"></span><span style="font-weight:bold;color:green;">Terraform has been successfully initialized!</span><span style="color:green;"></span>
<span style="color:red;">

</span><span style="color:green;"></span><span style="font-weight:bold;color:green;">Created and switched to workspace &quot;prod&quot;!</span><span style="color:green;">

You're now on a new, empty workspace. Workspaces isolate their state,
so if you run &quot;terraform plan&quot; Terraform will not see any existing state
for this configuration.</span>
<span style="font-weight:bold;">data.http.weather: Reading...</span>
<span style="font-weight:bold;">data.http.weather: Read complete after 0s 
    [id=https://wttr.in/Los+Angeles?0&amp;format=&amp;lang=en&amp;u=m]</span>

Terraform used the selected providers to generate the following execution plan. 
  <span style="color:green;">+</span> create

Terraform will perform the following actions:

<span style="font-weight:bold;">  # local_file.cache</span> will be created
  <span style="color:green;">+</span> resource &quot;local_file&quot; &quot;cache&quot; {
      <span style="color:green;">+</span> content              =

            Weather report: Los+Angeles
            
              <span style="color:#c0c0c0;">     .-.     </span> Rain, mist
              <span style="color:#c0c0c0;">    (   ).   </span> <span style="color:#87ff00;">+14</span>(<span style="color:#5fff00;">12</span>) °C     
              <span style="color:#c0c0c0;">   (___(__)  </span> <span style="font-weight:bold;">↗</span> <span style="color:#ff8700;">25</span> km/h      
              <span style="color:#87afff;">    ‘ ‘ ‘ ‘  </span> 3 km           
              <span style="color:#87afff;">   ‘ ‘ ‘ ‘   </span> 3.0 mm


      <span style="color:green;">+</span> content_base64sha256 = (known after apply)
      <span style="color:green;">+</span> content_base64sha512 = (known after apply)
      <span style="color:green;">+</span> content_md5          = (known after apply)
      <span style="color:green;">+</span> content_sha1         = (known after apply)
      <span style="color:green;">+</span> content_sha256       = (known after apply)
      <span style="color:green;">+</span> content_sha512       = (known after apply)
      <span style="color:green;">+</span> directory_permission = &quot;0777&quot;
      <span style="color:green;">+</span> file_permission      = &quot;0777&quot;
      <span style="color:green;">+</span> filename             = &quot;cache.prod.txt&quot;
      <span style="color:green;">+</span> id                   = (known after apply)
    }

<span style="font-weight:bold;">Plan:</span> 1 to add, 0 to change, 0 to destroy.

Changes to Outputs:
  <span style="color:green;">+</span> lang     = &quot;en&quot;
  <span style="color:green;">+</span> location = &quot;Los Angeles&quot;
  <span style="color:green;">+</span> stage    = &quot;prod&quot;
  <span style="color:green;">+</span> units    = &quot;m&quot;
  <span style="color:green;">+</span> url      = &quot;https://wttr.in/Los+Angeles?0&amp;format=&amp;lang=en&amp;u=m&quot;
  <span style="color:green;">+</span> weather  =

        Weather report: Los+Angeles
        
          <span style="color:#c0c0c0;">     .-.     </span> Rain, mist
          <span style="color:#c0c0c0;">    (   ).   </span> <span style="color:#87ff00;">+14</span>(<span style="color:#5fff00;">12</span>) °C     
          <span style="color:#c0c0c0;">   (___(__)  </span> <span style="font-weight:bold;">↗</span> <span style="color:#ff8700;">25</span> km/h      
          <span style="color:#87afff;">    ‘ ‘ ‘ ‘  </span> 3 km           
          <span style="color:#87afff;">   ‘ ‘ ‘ ‘   </span> 3.0 mm


<span style="font-weight:bold;">local_file.cache: Creating...</span>
<span style="font-weight:bold;">local_file.cache: Creation complete after 0s </span>
<span style="font-weight:bold;"></span><span style="font-weight:bold;color:green;">
Apply complete! Resources: 1 added, 0 changed, 0 destroyed.
</span><span style="font-weight:bold;"></span><span style="font-weight:bold;color:green;">
Outputs:

</span>lang = &quot;en&quot;
location = &quot;Los Angeles&quot;
stage = &quot;prod&quot;
units = &quot;m&quot;
url = &quot;https://wttr.in/Los+Angeles?0&amp;format=&amp;lang=en&amp;u=m&quot;
weather =

Weather report: Los+Angeles

  <span style="color:#c0c0c0;">     .-.     </span> Rain, mist
  <span style="color:#c0c0c0;">    (   ).   </span> <span style="color:#87ff00;">+14</span>(<span style="color:#5fff00;">12</span>) °C     
  <span style="color:#c0c0c0;">   (___(__)  </span> <span style="font-weight:bold;">↗</span> <span style="color:#ff8700;">25</span> km/h      
  <span style="color:#87afff;">    ‘ ‘ ‘ ‘  </span> 3 km           
  <span style="color:#87afff;">   ‘ ‘ ‘ ‘   </span> 3.0 mm         



>>>>>>> 8012b2a8
<|MERGE_RESOLUTION|>--- conflicted
+++ resolved
@@ -1,190 +1,92 @@
-<<<<<<< HEAD
-<span style="font-weight:bold;filter: contrast(70%) brightness(190%);color:green;">&gt;</span> # Deploy your component to the production (prod) environment 🚀
-<span style="font-weight:bold;filter: contrast(70%) brightness(190%);color:green;">&gt;</span> 
-<span style="font-weight:bold;filter: contrast(70%) brightness(190%);color:green;">&gt;</span> atmos terraform deploy myapp --stack prod
+<span style="font-weight:bold;filter: contrast(70%) brightness(190%);color:green;">&gt;</span> # Deploy your component to the production (prod) environment 🚀
+<span style="font-weight:bold;filter: contrast(70%) brightness(190%);color:green;">&gt;</span> 
+<span style="font-weight:bold;filter: contrast(70%) brightness(190%);color:green;">&gt;</span> atmos terraform deploy myapp --stack prod
+
+<span style="font-weight:bold;">Initializing the backend...</span>
+<span style="font-weight:bold;">Initializing provider plugins...</span>
+
+<span style="font-weight:bold;"></span><span style="font-weight:bold;color:green;">Terraform has been successfully initialized!</span><span style="color:green;"></span>
+<span style="color:red;">
+
+</span><span style="color:green;"></span><span style="font-weight:bold;color:green;">Created and switched to workspace &quot;prod&quot;!</span><span style="color:green;">
+
+You're now on a new, empty workspace. Workspaces isolate their state,
+so if you run &quot;terraform plan&quot; Terraform will not see any existing state
+for this configuration.</span>
+<span style="font-weight:bold;">data.http.weather: Reading...</span>
+<span style="font-weight:bold;">data.http.weather: Read complete after 0s 
+    [id=https://wttr.in/Los+Angeles?0&amp;format=&amp;lang=en&amp;u=m]</span>
+
+Terraform used the selected providers to generate the following execution plan. 
+  <span style="color:green;">+</span> create
+
+Terraform will perform the following actions:
+
+<span style="font-weight:bold;">  # local_file.cache</span> will be created
+  <span style="color:green;">+</span> resource &quot;local_file&quot; &quot;cache&quot; {
+      <span style="color:green;">+</span> content              =
+
+            Weather report: Los+Angeles
+            
+              <span style="color:#c0c0c0;">     .-.     </span> Rain, mist
+              <span style="color:#c0c0c0;">    (   ).   </span> <span style="color:#87ff00;">+14</span>(<span style="color:#5fff00;">12</span>) °C     
+              <span style="color:#c0c0c0;">   (___(__)  </span> <span style="font-weight:bold;">↗</span> <span style="color:#ff8700;">25</span> km/h      
+              <span style="color:#87afff;">    ‘ ‘ ‘ ‘  </span> 3 km           
+              <span style="color:#87afff;">   ‘ ‘ ‘ ‘   </span> 3.0 mm
 
+
+      <span style="color:green;">+</span> content_base64sha256 = (known after apply)
+      <span style="color:green;">+</span> content_base64sha512 = (known after apply)
+      <span style="color:green;">+</span> content_md5          = (known after apply)
+      <span style="color:green;">+</span> content_sha1         = (known after apply)
+      <span style="color:green;">+</span> content_sha256       = (known after apply)
+      <span style="color:green;">+</span> content_sha512       = (known after apply)
+      <span style="color:green;">+</span> directory_permission = &quot;0777&quot;
+      <span style="color:green;">+</span> file_permission      = &quot;0777&quot;
+      <span style="color:green;">+</span> filename             = &quot;cache.prod.txt&quot;
+      <span style="color:green;">+</span> id                   = (known after apply)
+    }
+
+<span style="font-weight:bold;">Plan:</span> 1 to add, 0 to change, 0 to destroy.
+
+Changes to Outputs:
+  <span style="color:green;">+</span> lang     = &quot;en&quot;
+  <span style="color:green;">+</span> location = &quot;Los Angeles&quot;
+  <span style="color:green;">+</span> stage    = &quot;prod&quot;
+  <span style="color:green;">+</span> units    = &quot;m&quot;
+  <span style="color:green;">+</span> url      = &quot;https://wttr.in/Los+Angeles?0&amp;format=&amp;lang=en&amp;u=m&quot;
+  <span style="color:green;">+</span> weather  =
+
+        Weather report: Los+Angeles
+        
+          <span style="color:#c0c0c0;">     .-.     </span> Rain, mist
+          <span style="color:#c0c0c0;">    (   ).   </span> <span style="color:#87ff00;">+14</span>(<span style="color:#5fff00;">12</span>) °C     
+          <span style="color:#c0c0c0;">   (___(__)  </span> <span style="font-weight:bold;">↗</span> <span style="color:#ff8700;">25</span> km/h      
+          <span style="color:#87afff;">    ‘ ‘ ‘ ‘  </span> 3 km           
+          <span style="color:#87afff;">   ‘ ‘ ‘ ‘   </span> 3.0 mm
 
-<span style="font-weight:bold;">Initializing the backend...</span>
+
+<span style="font-weight:bold;">local_file.cache: Creating...</span>
+<span style="font-weight:bold;">local_file.cache: Creation complete after 0s </span>
+<span style="font-weight:bold;"></span><span style="font-weight:bold;color:green;">
+Apply complete! Resources: 1 added, 0 changed, 0 destroyed.
+</span><span style="font-weight:bold;"></span><span style="font-weight:bold;color:green;">
+Outputs:
+
+</span>lang = &quot;en&quot;
+location = &quot;Los Angeles&quot;
+stage = &quot;prod&quot;
+units = &quot;m&quot;
+url = &quot;https://wttr.in/Los+Angeles?0&amp;format=&amp;lang=en&amp;u=m&quot;
+weather =
+
+Weather report: Los+Angeles
+
+  <span style="color:#c0c0c0;">     .-.     </span> Rain, mist
+  <span style="color:#c0c0c0;">    (   ).   </span> <span style="color:#87ff00;">+14</span>(<span style="color:#5fff00;">12</span>) °C     
+  <span style="color:#c0c0c0;">   (___(__)  </span> <span style="font-weight:bold;">↗</span> <span style="color:#ff8700;">25</span> km/h      
+  <span style="color:#87afff;">    ‘ ‘ ‘ ‘  </span> 3 km           
+  <span style="color:#87afff;">   ‘ ‘ ‘ ‘   </span> 3.0 mm         
+
 
-<span style="font-weight:bold;">Initializing provider plugins...</span>
-
-
-<span style="font-weight:bold;"></span><span style="font-weight:bold;color:green;">Terraform has been successfully initialized!</span><span style="color:green;"></span>
-<span style="color:red;">
-
-</span><span style="color:green;"></span><span style="font-weight:bold;color:green;">Created and switched to workspace &quot;prod&quot;!</span><span style="color:green;">
-
-You're now on a new, empty workspace. Workspaces isolate their state,
-so if you run &quot;terraform plan&quot; Terraform will not see any existing state
-for this configuration.</span>
-<span style="font-weight:bold;">data.http.weather: Reading...</span>
-<span style="font-weight:bold;">data.http.weather: Read complete after 0s 
-    [id=https://wttr.in/Los+Angeles?0&amp;format=&amp;lang=en&amp;u=m]</span>
-
-Terraform used the selected providers to generate the following execution
-plan. 
-  <span style="color:green;">+</span> create
-
-Terraform will perform the following actions:
-
-<span style="font-weight:bold;">  # local_file.cache</span> will be created
-  <span style="color:green;">+</span> resource &quot;local_file&quot; &quot;cache&quot; {
-      <span style="color:green;">+</span> content              =
-
-            Weather report: Los+Angeles
-            
-              <span style="color:#ffff00;">    \   /    </span> Sunny
-              <span style="color:#ffff00;">     .-.     </span> <span style="color:#ffff00;">+23</span>(<span style="color:#ffd700;">25</span>) °C     
-              <span style="color:#ffff00;">  ― (   ) ―  </span> <span style="font-weight:bold;">↗</span> <span style="color:#d7ff00;">10</span> km/h      
-              <span style="color:#ffff00;">     `-’     </span> 16 km          
-              <span style="color:#ffff00;">    /   \    </span> 0.0 mm
-
-
-      <span style="color:green;">+</span> content_base64sha256 = (known after apply)
-      <span style="color:green;">+</span> content_base64sha512 = (known after apply)
-      <span style="color:green;">+</span> content_md5          = (known after apply)
-      <span style="color:green;">+</span> content_sha1         = (known after apply)
-      <span style="color:green;">+</span> content_sha256       = (known after apply)
-      <span style="color:green;">+</span> content_sha512       = (known after apply)
-      <span style="color:green;">+</span> directory_permission = &quot;0777&quot;
-      <span style="color:green;">+</span> file_permission      = &quot;0777&quot;
-      <span style="color:green;">+</span> filename             = &quot;cache.prod.txt&quot;
-      <span style="color:green;">+</span> id                   = (known after apply)
-    }
-
-<span style="font-weight:bold;">Plan:</span> 1 to add, 0 to change, 0 to destroy.
-
-Changes to Outputs:
-  <span style="color:green;">+</span> lang     = &quot;en&quot;
-  <span style="color:green;">+</span> location = &quot;Los Angeles&quot;
-  <span style="color:green;">+</span> stage    = &quot;prod&quot;
-  <span style="color:green;">+</span> units    = &quot;m&quot;
-  <span style="color:green;">+</span> url      = &quot;https://wttr.in/Los+Angeles?0&amp;format=&amp;lang=en&amp;u=m&quot;
-  <span style="color:green;">+</span> weather  =
-
-        Weather report: Los+Angeles
-        
-          <span style="color:#ffff00;">    \   /    </span> Sunny
-          <span style="color:#ffff00;">     .-.     </span> <span style="color:#ffff00;">+23</span>(<span style="color:#ffd700;">25</span>) °C     
-          <span style="color:#ffff00;">  ― (   ) ―  </span> <span style="font-weight:bold;">↗</span> <span style="color:#d7ff00;">10</span> km/h      
-          <span style="color:#ffff00;">     `-’     </span> 16 km          
-          <span style="color:#ffff00;">    /   \    </span> 0.0 mm
-
-
-<span style="font-weight:bold;">local_file.cache: Creating...</span>
-<span style="font-weight:bold;">local_file.cache: Creation complete after 0s </span>
-<span style="font-weight:bold;"></span><span style="font-weight:bold;color:green;">
-Apply complete! Resources: 1 added, 0 changed, 0 destroyed.
-</span><span style="font-weight:bold;"></span><span style="font-weight:bold;color:green;">
-Outputs:
-
-</span>lang = &quot;en&quot;
-location = &quot;Los Angeles&quot;
-stage = &quot;prod&quot;
-units = &quot;m&quot;
-url = &quot;https://wttr.in/Los+Angeles?0&amp;format=&amp;lang=en&amp;u=m&quot;
-weather =
-
-Weather report: Los+Angeles
-
-  <span style="color:#ffff00;">    \   /    </span> Sunny
-  <span style="color:#ffff00;">     .-.     </span> <span style="color:#ffff00;">+23</span>(<span style="color:#ffd700;">25</span>) °C     
-  <span style="color:#ffff00;">  ― (   ) ―  </span> <span style="font-weight:bold;">↗</span> <span style="color:#d7ff00;">10</span> km/h      
-  <span style="color:#ffff00;">     `-’     </span> 16 km          
-  <span style="color:#ffff00;">    /   \    </span> 0.0 mm         
-
-
-=======
-<span style="font-weight:bold;filter: contrast(70%) brightness(190%);color:green;">&gt;</span> # Deploy your component to the production (prod) environment 🚀
-<span style="font-weight:bold;filter: contrast(70%) brightness(190%);color:green;">&gt;</span> 
-<span style="font-weight:bold;filter: contrast(70%) brightness(190%);color:green;">&gt;</span> atmos terraform deploy myapp --stack prod
-
-<span style="font-weight:bold;">Initializing the backend...</span>
-<span style="font-weight:bold;">Initializing provider plugins...</span>
-
-<span style="font-weight:bold;"></span><span style="font-weight:bold;color:green;">Terraform has been successfully initialized!</span><span style="color:green;"></span>
-<span style="color:red;">
-
-</span><span style="color:green;"></span><span style="font-weight:bold;color:green;">Created and switched to workspace &quot;prod&quot;!</span><span style="color:green;">
-
-You're now on a new, empty workspace. Workspaces isolate their state,
-so if you run &quot;terraform plan&quot; Terraform will not see any existing state
-for this configuration.</span>
-<span style="font-weight:bold;">data.http.weather: Reading...</span>
-<span style="font-weight:bold;">data.http.weather: Read complete after 0s 
-    [id=https://wttr.in/Los+Angeles?0&amp;format=&amp;lang=en&amp;u=m]</span>
-
-Terraform used the selected providers to generate the following execution plan. 
-  <span style="color:green;">+</span> create
-
-Terraform will perform the following actions:
-
-<span style="font-weight:bold;">  # local_file.cache</span> will be created
-  <span style="color:green;">+</span> resource &quot;local_file&quot; &quot;cache&quot; {
-      <span style="color:green;">+</span> content              =
-
-            Weather report: Los+Angeles
-            
-              <span style="color:#c0c0c0;">     .-.     </span> Rain, mist
-              <span style="color:#c0c0c0;">    (   ).   </span> <span style="color:#87ff00;">+14</span>(<span style="color:#5fff00;">12</span>) °C     
-              <span style="color:#c0c0c0;">   (___(__)  </span> <span style="font-weight:bold;">↗</span> <span style="color:#ff8700;">25</span> km/h      
-              <span style="color:#87afff;">    ‘ ‘ ‘ ‘  </span> 3 km           
-              <span style="color:#87afff;">   ‘ ‘ ‘ ‘   </span> 3.0 mm
-
-
-      <span style="color:green;">+</span> content_base64sha256 = (known after apply)
-      <span style="color:green;">+</span> content_base64sha512 = (known after apply)
-      <span style="color:green;">+</span> content_md5          = (known after apply)
-      <span style="color:green;">+</span> content_sha1         = (known after apply)
-      <span style="color:green;">+</span> content_sha256       = (known after apply)
-      <span style="color:green;">+</span> content_sha512       = (known after apply)
-      <span style="color:green;">+</span> directory_permission = &quot;0777&quot;
-      <span style="color:green;">+</span> file_permission      = &quot;0777&quot;
-      <span style="color:green;">+</span> filename             = &quot;cache.prod.txt&quot;
-      <span style="color:green;">+</span> id                   = (known after apply)
-    }
-
-<span style="font-weight:bold;">Plan:</span> 1 to add, 0 to change, 0 to destroy.
-
-Changes to Outputs:
-  <span style="color:green;">+</span> lang     = &quot;en&quot;
-  <span style="color:green;">+</span> location = &quot;Los Angeles&quot;
-  <span style="color:green;">+</span> stage    = &quot;prod&quot;
-  <span style="color:green;">+</span> units    = &quot;m&quot;
-  <span style="color:green;">+</span> url      = &quot;https://wttr.in/Los+Angeles?0&amp;format=&amp;lang=en&amp;u=m&quot;
-  <span style="color:green;">+</span> weather  =
-
-        Weather report: Los+Angeles
-        
-          <span style="color:#c0c0c0;">     .-.     </span> Rain, mist
-          <span style="color:#c0c0c0;">    (   ).   </span> <span style="color:#87ff00;">+14</span>(<span style="color:#5fff00;">12</span>) °C     
-          <span style="color:#c0c0c0;">   (___(__)  </span> <span style="font-weight:bold;">↗</span> <span style="color:#ff8700;">25</span> km/h      
-          <span style="color:#87afff;">    ‘ ‘ ‘ ‘  </span> 3 km           
-          <span style="color:#87afff;">   ‘ ‘ ‘ ‘   </span> 3.0 mm
-
-
-<span style="font-weight:bold;">local_file.cache: Creating...</span>
-<span style="font-weight:bold;">local_file.cache: Creation complete after 0s </span>
-<span style="font-weight:bold;"></span><span style="font-weight:bold;color:green;">
-Apply complete! Resources: 1 added, 0 changed, 0 destroyed.
-</span><span style="font-weight:bold;"></span><span style="font-weight:bold;color:green;">
-Outputs:
-
-</span>lang = &quot;en&quot;
-location = &quot;Los Angeles&quot;
-stage = &quot;prod&quot;
-units = &quot;m&quot;
-url = &quot;https://wttr.in/Los+Angeles?0&amp;format=&amp;lang=en&amp;u=m&quot;
-weather =
-
-Weather report: Los+Angeles
-
-  <span style="color:#c0c0c0;">     .-.     </span> Rain, mist
-  <span style="color:#c0c0c0;">    (   ).   </span> <span style="color:#87ff00;">+14</span>(<span style="color:#5fff00;">12</span>) °C     
-  <span style="color:#c0c0c0;">   (___(__)  </span> <span style="font-weight:bold;">↗</span> <span style="color:#ff8700;">25</span> km/h      
-  <span style="color:#87afff;">    ‘ ‘ ‘ ‘  </span> 3 km           
-  <span style="color:#87afff;">   ‘ ‘ ‘ ‘   </span> 3.0 mm         
-
-
-
->>>>>>> 8012b2a8
+
