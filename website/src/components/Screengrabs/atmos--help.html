--- conflicted
+++ resolved
@@ -1,206 +1,111 @@
-<<<<<<< HEAD
-
-<span style="color:#afff00;"> </span><span style="color:#afff00;">█</span><span style="color:#afff00;">█</span><span style="color:#afff00;">█</span><span style="color:#afff00;">█</span><span style="color:#afd700;">█</span><span style="color:#d7d700;"> </span><span style="color:#d7d700;"> </span><span style="color:#d7d700;">█</span><span style="color:#d7d700;">█</span><span style="color:#d7d700;">█</span><span style="color:#d7d700;">█</span><span style="color:#d7d700;">█</span><span style="color:#d7d700;">█</span><span style="color:#d7d700;">█</span><span style="color:#d7d700;">█</span><span style="color:#d7d700;"> </span><span style="color:#d7af00;">█</span><span style="color:#ffaf00;">█</span><span style="color:#ffaf00;">█</span><span style="color:#ffaf00;"> </span><span style="color:#ffaf00;"> </span><span style="color:#ffaf00;"> </span><span style="color:#ffaf00;"> </span><span style="color:#ffaf00;">█</span><span style="color:#ffaf00;">█</span><span style="color:#ffaf00;">█</span><span style="color:#ff8700;"> </span><span style="color:#ff8700;"> </span><span style="color:#ff8700;">█</span><span style="color:#ff8700;">█</span><span style="color:#ff8700;">█</span><span style="color:#ff8700;">█</span><span style="color:#ff8700;">█</span><span style="color:#ff8700;">█</span><span style="color:#ff8700;"> </span><span style="color:#ff875f;"> </span><span style="color:#ff5f5f;">█</span><span style="color:#ff5f5f;">█</span><span style="color:#ff5f5f;">█</span><span style="color:#ff5f5f;">█</span><span style="color:#ff5f5f;">█</span><span style="color:#ff5f5f;">█</span><span style="color:#ff5f5f;">█</span><span style="color:#ff5f5f;"> </span>
-<span style="color:#afff00;">█</span><span style="color:#afff00;">█</span><span style="color:#afd700;"> </span><span style="color:#d7d700;"> </span><span style="color:#d7d700;"> </span><span style="color:#d7d700;">█</span><span style="color:#d7d700;">█</span><span style="color:#d7d700;"> </span><span style="color:#d7d700;"> </span><span style="color:#d7d700;"> </span><span style="color:#d7d700;"> </span><span style="color:#d7d700;">█</span><span style="color:#d7d700;">█</span><span style="color:#d7d700;"> </span><span style="color:#d7af00;"> </span><span style="color:#ffaf00;"> </span><span style="color:#ffaf00;"> </span><span style="color:#ffaf00;">█</span><span style="color:#ffaf00;">█</span><span style="color:#ffaf00;">█</span><span style="color:#ffaf00;">█</span><span style="color:#ffaf00;"> </span><span style="color:#ffaf00;"> </span><span style="color:#ffaf00;">█</span><span style="color:#ff8700;">█</span><span style="color:#ff8700;">█</span><span style="color:#ff8700;">█</span><span style="color:#ff8700;"> </span><span style="color:#ff8700;">█</span><span style="color:#ff8700;">█</span><span style="color:#ff8700;"> </span><span style="color:#ff8700;"> </span><span style="color:#ff8700;"> </span><span style="color:#ff875f;"> </span><span style="color:#ff5f5f;">█</span><span style="color:#ff5f5f;">█</span><span style="color:#ff5f5f;"> </span><span style="color:#ff5f5f;">█</span><span style="color:#ff5f5f;">█</span><span style="color:#ff5f5f;"> </span><span style="color:#ff5f5f;"> </span><span style="color:#ff5f5f;"> </span><span style="color:#ff5f5f;"> </span><span style="color:#ff5f5f;"> </span><span style="color:#ff5f5f;"> </span>
-<span style="color:#d7d700;">█</span><span style="color:#d7d700;">█</span><span style="color:#d7d700;">█</span><span style="color:#d7d700;">█</span><span style="color:#d7d700;">█</span><span style="color:#d7d700;">█</span><span style="color:#d7d700;">█</span><span style="color:#d7d700;"> </span><span style="color:#d7d700;"> </span><span style="color:#d7d700;"> </span><span style="color:#d7d700;"> </span><span style="color:#d7af00;">█</span><span style="color:#ffaf00;">█</span><span style="color:#ffaf00;"> </span><span style="color:#ffaf00;"> </span><span style="color:#ffaf00;"> </span><span style="color:#ffaf00;"> </span><span style="color:#ffaf00;">█</span><span style="color:#ffaf00;">█</span><span style="color:#ffaf00;"> </span><span style="color:#ffaf00;">█</span><span style="color:#ff8700;">█</span><span style="color:#ff8700;">█</span><span style="color:#ff8700;">█</span><span style="color:#ff8700;"> </span><span style="color:#ff8700;">█</span><span style="color:#ff8700;">█</span><span style="color:#ff8700;"> </span><span style="color:#ff8700;">█</span><span style="color:#ff8700;">█</span><span style="color:#ff875f;"> </span><span style="color:#ff5f5f;"> </span><span style="color:#ff5f5f;"> </span><span style="color:#ff5f5f;"> </span><span style="color:#ff5f5f;">█</span><span style="color:#ff5f5f;">█</span><span style="color:#ff5f5f;"> </span><span style="color:#ff5f5f;">█</span><span style="color:#ff5f5f;">█</span><span style="color:#ff5f5f;">█</span><span style="color:#ff5f5f;">█</span><span style="color:#ff5f5f;">█</span><span style="color:#ff5f87;">█</span><span style="color:#ff0087;">█</span><span style="color:#ff0087;"> </span>
-<span style="color:#d7d700;">█</span><span style="color:#d7d700;">█</span><span style="color:#d7d700;"> </span><span style="color:#d7d700;"> </span><span style="color:#d7d700;"> </span><span style="color:#d7d700;">█</span><span style="color:#d7d700;">█</span><span style="color:#d7d700;"> </span><span style="color:#d7af00;"> </span><span style="color:#ffaf00;"> </span><span style="color:#ffaf00;"> </span><span style="color:#ffaf00;">█</span><span style="color:#ffaf00;">█</span><span style="color:#ffaf00;"> </span><span style="color:#ffaf00;"> </span><span style="color:#ffaf00;"> </span><span style="color:#ffaf00;"> </span><span style="color:#ffaf00;">█</span><span style="color:#ff8700;">█</span><span style="color:#ff8700;"> </span><span style="color:#ff8700;"> </span><span style="color:#ff8700;">█</span><span style="color:#ff8700;">█</span><span style="color:#ff8700;"> </span><span style="color:#ff8700;"> </span><span style="color:#ff8700;">█</span><span style="color:#ff8700;">█</span><span style="color:#ff875f;"> </span><span style="color:#ff5f5f;">█</span><span style="color:#ff5f5f;">█</span><span style="color:#ff5f5f;"> </span><span style="color:#ff5f5f;"> </span><span style="color:#ff5f5f;"> </span><span style="color:#ff5f5f;"> </span><span style="color:#ff5f5f;">█</span><span style="color:#ff5f5f;">█</span><span style="color:#ff5f5f;"> </span><span style="color:#ff5f5f;"> </span><span style="color:#ff5f5f;"> </span><span style="color:#ff5f87;"> </span><span style="color:#ff0087;"> </span><span style="color:#ff0087;"> </span><span style="color:#ff0087;">█</span><span style="color:#ff0087;">█</span><span style="color:#ff0087;"> </span>
-<span style="color:#d7d700;">█</span><span style="color:#d7d700;">█</span><span style="color:#d7d700;"> </span><span style="color:#d7d700;"> </span><span style="color:#d7d700;"> </span><span style="color:#d7af00;">█</span><span style="color:#ffaf00;">█</span><span style="color:#ffaf00;"> </span><span style="color:#ffaf00;"> </span><span style="color:#ffaf00;"> </span><span style="color:#ffaf00;"> </span><span style="color:#ffaf00;">█</span><span style="color:#ffaf00;">█</span><span style="color:#ffaf00;"> </span><span style="color:#ffaf00;"> </span><span style="color:#ff8700;"> </span><span style="color:#ff8700;"> </span><span style="color:#ff8700;">█</span><span style="color:#ff8700;">█</span><span style="color:#ff8700;"> </span><span style="color:#ff8700;"> </span><span style="color:#ff8700;"> </span><span style="color:#ff8700;"> </span><span style="color:#ff8700;"> </span><span style="color:#ff875f;"> </span><span style="color:#ff5f5f;">█</span><span style="color:#ff5f5f;">█</span><span style="color:#ff5f5f;"> </span><span style="color:#ff5f5f;"> </span><span style="color:#ff5f5f;">█</span><span style="color:#ff5f5f;">█</span><span style="color:#ff5f5f;">█</span><span style="color:#ff5f5f;">█</span><span style="color:#ff5f5f;">█</span><span style="color:#ff5f5f;">█</span><span style="color:#ff5f5f;"> </span><span style="color:#ff5f87;"> </span><span style="color:#ff0087;">█</span><span style="color:#ff0087;">█</span><span style="color:#ff0087;">█</span><span style="color:#ff0087;">█</span><span style="color:#ff0087;">█</span><span style="color:#ff0087;">█</span><span style="color:#ff0087;">█</span><span style="color:#ff0087;"> </span>
-<span style="color:#d7d700;"> </span><span style="color:#d7d700;"> </span><span style="color:#d7af00;"> </span><span style="color:#ffaf00;"> </span><span style="color:#ffaf00;"> </span><span style="color:#ffaf00;"> </span><span style="color:#ffaf00;"> </span><span style="color:#ffaf00;"> </span><span style="color:#ffaf00;"> </span><span style="color:#ffaf00;"> </span><span style="color:#ffaf00;"> </span><span style="color:#ffaf00;"> </span><span style="color:#ff8700;"> </span><span style="color:#ff8700;"> </span><span style="color:#ff8700;"> </span><span style="color:#ff8700;"> </span><span style="color:#ff8700;"> </span><span style="color:#ff8700;"> </span><span style="color:#ff8700;"> </span><span style="color:#ff8700;"> </span><span style="color:#ff8700;"> </span><span style="color:#ff875f;"> </span><span style="color:#ff5f5f;"> </span><span style="color:#ff5f5f;"> </span><span style="color:#ff5f5f;"> </span><span style="color:#ff5f5f;"> </span><span style="color:#ff5f5f;"> </span><span style="color:#ff5f5f;"> </span><span style="color:#ff5f5f;"> </span><span style="color:#ff5f5f;"> </span><span style="color:#ff5f5f;"> </span><span style="color:#ff5f5f;"> </span><span style="color:#ff5f5f;"> </span><span style="color:#ff5f87;"> </span><span style="color:#ff0087;"> </span><span style="color:#ff0087;"> </span><span style="color:#ff0087;"> </span><span style="color:#ff0087;"> </span><span style="color:#ff0087;"> </span><span style="color:#ff0087;"> </span><span style="color:#ff0087;"> </span><span style="color:#ff0087;"> </span><span style="color:#ff0087;"> </span><span style="color:#ff00af;"> </span><span style="color:#ff00af;"> </span>
-
-👽 <span style="color:gray;">test</span> <span style="filter: contrast(70%) brightness(190%);color:dimgray;">linux/arm64</span>
-
-<span style="filter: contrast(70%) brightness(190%);color:dimgray;">Atmos is a universal tool for DevOps and cloud automation used for provisioning, managing and orchestrating workflows across various toolchains</span>
-
-<span style="filter: contrast(70%) brightness(190%);color:teal;">USAGE</span>
-
-  <span style="background-color:#005f87;">                                 </span>
-  <span style="background-color:#005f87;">  </span><span style="color:gray;background-color:#005f87;"></span><span style="color:dimgray;background-color:#005f87;">$ </span><span style="font-weight:bold;color:#005f87;background-color:#005f87;">atmos</span><span style="color:gray;background-color:#005f87;"> </span><span style="font-style:italic;color:gray;background-color:#005f87;">[flags]</span><span style="background-color:#005f87;">  </span><span style="background-color:#005f87;">              </span>
-  <span style="background-color:#005f87;">  </span><span style="color:gray;background-color:#005f87;"></span><span style="color:dimgray;background-color:#005f87;">$ </span><span style="font-weight:bold;color:#005f87;background-color:#005f87;">atmos</span><span style="color:gray;background-color:#005f87;"> </span><span style="font-style:italic;color:gray;background-color:#005f87;">[sub-command]</span><span style="color:gray;background-color:#005f87;"> </span><span style="font-style:italic;color:gray;background-color:#005f87;">[flags]</span><span style="background-color:#005f87;">  </span>
-  <span style="background-color:#005f87;">                                 </span>
-
-<span style="filter: contrast(70%) brightness(190%);color:teal;">SUBCOMMAND ALIASES</span>
-
-      <span style="color:green;">hf             </span>  <span style="filter: contrast(70%) brightness(190%);color:dimgray;">Alias of &quot;atmos helmfile&quot; command</span>
-      <span style="color:green;">pk             </span>  <span style="filter: contrast(70%) brightness(190%);color:dimgray;">Alias of &quot;atmos packer&quot; command</span>
-      <span style="color:green;">tf             </span>  <span style="filter: contrast(70%) brightness(190%);color:dimgray;">Alias of &quot;atmos terraform&quot; command</span>
-
-<span style="filter: contrast(70%) brightness(190%);color:teal;">AVAILABLE COMMANDS</span>
-
-      <span style="color:green;">about</span>                 <span style="filter: contrast(70%) brightness(190%);color:dimgray;">Learn about Atmos</span>
-      <span style="color:green;">atlantis</span> <span style="filter: contrast(70%) brightness(190%);color:dimgray;">[command]</span>    <span style="filter: contrast(70%) brightness(190%);color:dimgray;">Generate and manage Atlantis configurations</span>
-      <span style="color:green;">auth</span> <span style="filter: contrast(70%) brightness(190%);color:dimgray;">[command]</span>        <span style="filter: contrast(70%) brightness(190%);color:dimgray;">Authenticate with cloud providers and identity services.</span>
-      <span style="color:green;">aws</span> <span style="filter: contrast(70%) brightness(190%);color:dimgray;">[command]</span>         <span style="filter: contrast(70%) brightness(190%);color:dimgray;">Run AWS-specific commands for interacting with cloud resources</span>
-      <span style="color:green;">completion</span> <span style="filter: contrast(70%) brightness(190%);color:dimgray;">[command]</span>  <span style="filter: contrast(70%) brightness(190%);color:dimgray;">Generate autocompletion scripts for Bash, Zsh, Fish, and PowerShell</span>
-      <span style="color:green;">describe</span> <span style="filter: contrast(70%) brightness(190%);color:dimgray;">[command]</span>    <span style="filter: contrast(70%) brightness(190%);color:dimgray;">Show details about Atmos configurations and components</span>
-      <span style="color:green;">docs</span> <span style="filter: contrast(70%) brightness(190%);color:dimgray;">[command]</span>        <span style="filter: contrast(70%) brightness(190%);color:dimgray;">Open Atmos documentation or display component-specific docs</span>
-      <span style="color:green;">helmfile</span> <span style="filter: contrast(70%) brightness(190%);color:dimgray;">[command]</span>    <span style="filter: contrast(70%) brightness(190%);color:dimgray;">Manage Helmfile-based Kubernetes deployments</span>
-      <span style="color:green;">help</span>                  <span style="filter: contrast(70%) brightness(190%);color:dimgray;">Help about any command</span>
-      <span style="color:green;">list</span> <span style="filter: contrast(70%) brightness(190%);color:dimgray;">[command]</span>        <span style="filter: contrast(70%) brightness(190%);color:dimgray;">List available stacks and components</span>
-      <span style="color:green;">packer</span> <span style="filter: contrast(70%) brightness(190%);color:dimgray;">[command]</span>      <span style="filter: contrast(70%) brightness(190%);color:dimgray;">Manage packer-based machine images for multiple platforms</span>
-      <span style="color:green;">pro</span> <span style="filter: contrast(70%) brightness(190%);color:dimgray;">[command]</span>         <span style="filter: contrast(70%) brightness(190%);color:dimgray;">Access premium features integrated with atmos-pro.com</span>
-      <span style="color:green;">support</span>               <span style="filter: contrast(70%) brightness(190%);color:dimgray;">Show Atmos support options</span>
-      <span style="color:green;">terraform</span> <span style="filter: contrast(70%) brightness(190%);color:dimgray;">[command]</span>   <span style="filter: contrast(70%) brightness(190%);color:dimgray;">Execute Terraform commands (e.g., plan, apply, destroy) using Atmos stack configurations</span>
-      <span style="color:green;">validate</span> <span style="filter: contrast(70%) brightness(190%);color:dimgray;">[command]</span>    <span style="filter: contrast(70%) brightness(190%);color:dimgray;">Validate configurations against OPA policies and JSON schemas</span>
-      <span style="color:green;">vendor</span> <span style="filter: contrast(70%) brightness(190%);color:dimgray;">[command]</span>      <span style="filter: contrast(70%) brightness(190%);color:dimgray;">Manage external dependencies for components or stacks</span>
-      <span style="color:green;">version</span>               <span style="filter: contrast(70%) brightness(190%);color:dimgray;">Display the version of Atmos you are running and check for updates</span>
-      <span style="color:green;">workflow</span>              <span style="filter: contrast(70%) brightness(190%);color:dimgray;">Run predefined tasks using workflows</span>
-
-<span style="filter: contrast(70%) brightness(190%);color:teal;">FLAGS</span>
-
-  <span style="color:green;">    --base-path</span> <span style="filter: contrast(70%) brightness(190%);color:dimgray;">string</span>        <span style="filter: contrast(70%) brightness(190%);color:dimgray;">Base path for Atmos project</span>
-
-  <span style="color:green;">    --config</span> <span style="filter: contrast(70%) brightness(190%);color:dimgray;">strings</span>          <span style="filter: contrast(70%) brightness(190%);color:dimgray;">Paths to configuration files (comma-separated or repeated flag)</span>
-
-  <span style="color:green;">    --config-path</span> <span style="filter: contrast(70%) brightness(190%);color:dimgray;">strings</span>     <span style="filter: contrast(70%) brightness(190%);color:dimgray;">Paths to configuration directories (comma-separated or repeated flag)</span>
-
-  <span style="color:green;">    --heatmap</span>                 <span style="filter: contrast(70%) brightness(190%);color:dimgray;">Show performance heatmap visualization after command execution (includes P95 latency)</span>
-
-  <span style="color:green;">    --heatmap-mode</span> <span style="filter: contrast(70%) brightness(190%);color:dimgray;">string</span>     <span style="filter: contrast(70%) brightness(190%);color:dimgray;">Heatmap visualization mode: bar, sparkline, table (press 1-3 to switch in TUI) (default</span>
-                                <span style="filter: contrast(70%) brightness(190%);color:dimgray;">bar)</span>
-
-  <span style="color:green;">-h, --help</span>                    <span style="filter: contrast(70%) brightness(190%);color:dimgray;">help for atmos</span>
-
-  <span style="color:green;">    --logs-file</span> <span style="filter: contrast(70%) brightness(190%);color:dimgray;">string</span>        <span style="filter: contrast(70%) brightness(190%);color:dimgray;">The file to write Atmos logs to. Logs can be written to any file or any standard file</span>
-                                <span style="filter: contrast(70%) brightness(190%);color:dimgray;">descriptor, including '/dev/stdout', '/dev/stderr' and '/dev/null' (default</span>
-                                <span style="filter: contrast(70%) brightness(190%);color:dimgray;">/dev/stderr)</span>
-
-  <span style="color:green;">    --logs-level</span> <span style="filter: contrast(70%) brightness(190%);color:dimgray;">string</span>       <span style="filter: contrast(70%) brightness(190%);color:dimgray;">Logs level. Supported log levels are Trace, Debug, Info, Warning, Off. If the log</span>
-                                <span style="filter: contrast(70%) brightness(190%);color:dimgray;">level is set to Off, Atmos will not log any messages (default Info)</span>
-
-  <span style="color:green;">    --no-color</span>                <span style="filter: contrast(70%) brightness(190%);color:dimgray;">Disable color output</span>
-
-  <span style="color:green;">    --pager</span> <span style="filter: contrast(70%) brightness(190%);color:dimgray;">string</span>            <span style="filter: contrast(70%) brightness(190%);color:dimgray;">Enable pager for output (--pager or --pager=true to enable, --pager=false to disable, --</span>
-                                <span style="filter: contrast(70%) brightness(190%);color:dimgray;">pager=less to use specific pager)</span>
-
-  <span style="color:green;">    --profile-file</span> <span style="filter: contrast(70%) brightness(190%);color:dimgray;">string</span>     <span style="filter: contrast(70%) brightness(190%);color:dimgray;">Write profiling data to file instead of starting server</span>
-
-  <span style="color:green;">    --profile-type</span> <span style="filter: contrast(70%) brightness(190%);color:dimgray;">string</span>     <span style="filter: contrast(70%) brightness(190%);color:dimgray;">Type of profile to collect when using --profile-file. Options: cpu, heap, allocs,</span>
-                                <span style="filter: contrast(70%) brightness(190%);color:dimgray;">goroutine, block, mutex, threadcreate, trace (default cpu)</span>
-
-  <span style="color:green;">    --profiler-enabled</span>        <span style="filter: contrast(70%) brightness(190%);color:dimgray;">Enable pprof profiling server</span>
-
-  <span style="color:green;">    --profiler-host</span> <span style="filter: contrast(70%) brightness(190%);color:dimgray;">string</span>    <span style="filter: contrast(70%) brightness(190%);color:dimgray;">Host for pprof profiling server (default localhost)</span>
-
-  <span style="color:green;">    --profiler-port</span> <span style="filter: contrast(70%) brightness(190%);color:dimgray;">int</span>       <span style="filter: contrast(70%) brightness(190%);color:dimgray;">Port for pprof profiling server (default 6060)</span>
-
-  <span style="color:green;">    --redirect-stderr</span> <span style="filter: contrast(70%) brightness(190%);color:dimgray;">string</span>  <span style="filter: contrast(70%) brightness(190%);color:dimgray;">File descriptor to redirect stderr to. Errors can be redirected to any file or any</span>
-                                <span style="filter: contrast(70%) brightness(190%);color:dimgray;">standard file descriptor (including /dev/null)</span>
-
-  <span style="color:green;">    --version</span>                 <span style="filter: contrast(70%) brightness(190%);color:dimgray;">Display the Atmos CLI version</span>
-
-
-
-<span style="filter: contrast(70%) brightness(190%);color:dimgray;">Use atmos [command] --help for more information about a command.</span>
-=======
-
-<span style="color:#5f5fff;"> </span><span style="color:#5f5fff;">█</span><span style="color:#5f5fff;">█</span><span style="color:#5f5fff;">█</span><span style="color:#5f5fff;">█</span><span style="color:#5f5fff;">█</span><span style="color:#5f5fff;"> </span><span style="color:#5f87ff;"> </span><span style="color:#0087ff;">█</span><span style="color:#0087ff;">█</span><span style="color:#0087ff;">█</span><span style="color:#0087ff;">█</span><span style="color:#0087ff;">█</span><span style="color:#0087ff;">█</span><span style="color:#0087ff;">█</span><span style="color:#0087ff;">█</span><span style="color:#0087ff;"> </span><span style="color:#00afff;">█</span><span style="color:#00afff;">█</span><span style="color:#00afff;">█</span><span style="color:#00afff;"> </span><span style="color:#00afff;"> </span><span style="color:#00afff;"> </span><span style="color:#00afff;"> </span><span style="color:#00afff;">█</span><span style="color:#00afff;">█</span><span style="color:#00afd7;">█</span><span style="color:#00d7d7;"> </span><span style="color:#00d7d7;"> </span><span style="color:#00d7d7;">█</span><span style="color:#00d7d7;">█</span><span style="color:#00d7d7;">█</span><span style="color:#00d7d7;">█</span><span style="color:#00d7d7;">█</span><span style="color:#00d7d7;">█</span><span style="color:#00d7d7;"> </span><span style="color:#00d7d7;"> </span><span style="color:#00d7d7;">█</span><span style="color:#00d7af;">█</span><span style="color:#00ffaf;">█</span><span style="color:#00ffaf;">█</span><span style="color:#00ffaf;">█</span><span style="color:#00ffaf;">█</span><span style="color:#00ffaf;">█</span><span style="color:#00ffaf;"> </span>
-<span style="color:#5f5fff;">█</span><span style="color:#5f5fff;">█</span><span style="color:#5f5fff;"> </span><span style="color:#5f5fff;"> </span><span style="color:#5f87ff;"> </span><span style="color:#0087ff;">█</span><span style="color:#0087ff;">█</span><span style="color:#0087ff;"> </span><span style="color:#0087ff;"> </span><span style="color:#0087ff;"> </span><span style="color:#0087ff;"> </span><span style="color:#0087ff;">█</span><span style="color:#0087ff;">█</span><span style="color:#0087ff;"> </span><span style="color:#00afff;"> </span><span style="color:#00afff;"> </span><span style="color:#00afff;"> </span><span style="color:#00afff;">█</span><span style="color:#00afff;">█</span><span style="color:#00afff;">█</span><span style="color:#00afff;">█</span><span style="color:#00afff;"> </span><span style="color:#00afff;"> </span><span style="color:#00afd7;">█</span><span style="color:#00d7d7;">█</span><span style="color:#00d7d7;">█</span><span style="color:#00d7d7;">█</span><span style="color:#00d7d7;"> </span><span style="color:#00d7d7;">█</span><span style="color:#00d7d7;">█</span><span style="color:#00d7d7;"> </span><span style="color:#00d7d7;"> </span><span style="color:#00d7d7;"> </span><span style="color:#00d7d7;"> </span><span style="color:#00d7d7;">█</span><span style="color:#00d7af;">█</span><span style="color:#00ffaf;"> </span><span style="color:#00ffaf;">█</span><span style="color:#00ffaf;">█</span><span style="color:#00ffaf;"> </span><span style="color:#00ffaf;"> </span><span style="color:#00ffaf;"> </span><span style="color:#00ffaf;"> </span><span style="color:#00ffaf;"> </span><span style="color:#00ffaf;"> </span>
-<span style="color:#5f5fff;">█</span><span style="color:#5f87ff;">█</span><span style="color:#0087ff;">█</span><span style="color:#0087ff;">█</span><span style="color:#0087ff;">█</span><span style="color:#0087ff;">█</span><span style="color:#0087ff;">█</span><span style="color:#0087ff;"> </span><span style="color:#0087ff;"> </span><span style="color:#0087ff;"> </span><span style="color:#0087ff;"> </span><span style="color:#00afff;">█</span><span style="color:#00afff;">█</span><span style="color:#00afff;"> </span><span style="color:#00afff;"> </span><span style="color:#00afff;"> </span><span style="color:#00afff;"> </span><span style="color:#00afff;">█</span><span style="color:#00afff;">█</span><span style="color:#00afff;"> </span><span style="color:#00afd7;">█</span><span style="color:#00d7d7;">█</span><span style="color:#00d7d7;">█</span><span style="color:#00d7d7;">█</span><span style="color:#00d7d7;"> </span><span style="color:#00d7d7;">█</span><span style="color:#00d7d7;">█</span><span style="color:#00d7d7;"> </span><span style="color:#00d7d7;">█</span><span style="color:#00d7d7;">█</span><span style="color:#00d7d7;"> </span><span style="color:#00d7d7;"> </span><span style="color:#00d7af;"> </span><span style="color:#00ffaf;"> </span><span style="color:#00ffaf;">█</span><span style="color:#00ffaf;">█</span><span style="color:#00ffaf;"> </span><span style="color:#00ffaf;">█</span><span style="color:#00ffaf;">█</span><span style="color:#00ffaf;">█</span><span style="color:#00ffaf;">█</span><span style="color:#00ffaf;">█</span><span style="color:#00ffaf;">█</span><span style="color:#00ff87;">█</span><span style="color:#00ff87;"> </span>
-<span style="color:#0087ff;">█</span><span style="color:#0087ff;">█</span><span style="color:#0087ff;"> </span><span style="color:#0087ff;"> </span><span style="color:#0087ff;"> </span><span style="color:#0087ff;">█</span><span style="color:#0087ff;">█</span><span style="color:#0087ff;"> </span><span style="color:#00afff;"> </span><span style="color:#00afff;"> </span><span style="color:#00afff;"> </span><span style="color:#00afff;">█</span><span style="color:#00afff;">█</span><span style="color:#00afff;"> </span><span style="color:#00afff;"> </span><span style="color:#00afff;"> </span><span style="color:#00afff;"> </span><span style="color:#00afd7;">█</span><span style="color:#00d7d7;">█</span><span style="color:#00d7d7;"> </span><span style="color:#00d7d7;"> </span><span style="color:#00d7d7;">█</span><span style="color:#00d7d7;">█</span><span style="color:#00d7d7;"> </span><span style="color:#00d7d7;"> </span><span style="color:#00d7d7;">█</span><span style="color:#00d7d7;">█</span><span style="color:#00d7d7;"> </span><span style="color:#00d7d7;">█</span><span style="color:#00d7af;">█</span><span style="color:#00ffaf;"> </span><span style="color:#00ffaf;"> </span><span style="color:#00ffaf;"> </span><span style="color:#00ffaf;"> </span><span style="color:#00ffaf;">█</span><span style="color:#00ffaf;">█</span><span style="color:#00ffaf;"> </span><span style="color:#00ffaf;"> </span><span style="color:#00ffaf;"> </span><span style="color:#00ffaf;"> </span><span style="color:#00ff87;"> </span><span style="color:#00ff87;"> </span><span style="color:#00ff87;">█</span><span style="color:#00ff87;">█</span><span style="color:#00ff87;"> </span>
-<span style="color:#0087ff;">█</span><span style="color:#0087ff;">█</span><span style="color:#0087ff;"> </span><span style="color:#0087ff;"> </span><span style="color:#0087ff;"> </span><span style="color:#00afff;">█</span><span style="color:#00afff;">█</span><span style="color:#00afff;"> </span><span style="color:#00afff;"> </span><span style="color:#00afff;"> </span><span style="color:#00afff;"> </span><span style="color:#00afff;">█</span><span style="color:#00afff;">█</span><span style="color:#00afff;"> </span><span style="color:#00afd7;"> </span><span style="color:#00d7d7;"> </span><span style="color:#00d7d7;"> </span><span style="color:#00d7d7;">█</span><span style="color:#00d7d7;">█</span><span style="color:#00d7d7;"> </span><span style="color:#00d7d7;"> </span><span style="color:#00d7d7;"> </span><span style="color:#00d7d7;"> </span><span style="color:#00d7d7;"> </span><span style="color:#00d7d7;"> </span><span style="color:#00d7d7;">█</span><span style="color:#00d7af;">█</span><span style="color:#00ffaf;"> </span><span style="color:#00ffaf;"> </span><span style="color:#00ffaf;">█</span><span style="color:#00ffaf;">█</span><span style="color:#00ffaf;">█</span><span style="color:#00ffaf;">█</span><span style="color:#00ffaf;">█</span><span style="color:#00ffaf;">█</span><span style="color:#00ffaf;"> </span><span style="color:#00ffaf;"> </span><span style="color:#00ff87;">█</span><span style="color:#00ff87;">█</span><span style="color:#00ff87;">█</span><span style="color:#00ff87;">█</span><span style="color:#00ff87;">█</span><span style="color:#00ff87;">█</span><span style="color:#00ff87;">█</span><span style="color:#00ff87;"> </span>
-<span style="color:#0087ff;"> </span><span style="color:#0087ff;"> </span><span style="color:#00afff;"> </span><span style="color:#00afff;"> </span><span style="color:#00afff;"> </span><span style="color:#00afff;"> </span><span style="color:#00afff;"> </span><span style="color:#00afff;"> </span><span style="color:#00afff;"> </span><span style="color:#00afff;"> </span><span style="color:#00afff;"> </span><span style="color:#00afd7;"> </span><span style="color:#00d7d7;"> </span><span style="color:#00d7d7;"> </span><span style="color:#00d7d7;"> </span><span style="color:#00d7d7;"> </span><span style="color:#00d7d7;"> </span><span style="color:#00d7d7;"> </span><span style="color:#00d7d7;"> </span><span style="color:#00d7d7;"> </span><span style="color:#00d7d7;"> </span><span style="color:#00d7d7;"> </span><span style="color:#00d7d7;"> </span><span style="color:#00d7af;"> </span><span style="color:#00ffaf;"> </span><span style="color:#00ffaf;"> </span><span style="color:#00ffaf;"> </span><span style="color:#00ffaf;"> </span><span style="color:#00ffaf;"> </span><span style="color:#00ffaf;"> </span><span style="color:#00ffaf;"> </span><span style="color:#00ffaf;"> </span><span style="color:#00ffaf;"> </span><span style="color:#00ffaf;"> </span><span style="color:#00ff87;"> </span><span style="color:#00ff87;"> </span><span style="color:#00ff87;"> </span><span style="color:#00ff87;"> </span><span style="color:#00ff87;"> </span><span style="color:#00ff87;"> </span><span style="color:#00ff87;"> </span><span style="color:#00ff87;"> </span><span style="color:#00ff87;"> </span><span style="color:#5fff87;"> </span><span style="color:#5fff5f;"> </span>
-
-
- Atmos is a universal tool for DevOps and cloud automation used for provisioning, managing and orchestrating workflows across various toolchains
-
-<span style="text-decoration:underline;font-weight:bold;filter: contrast(70%) brightness(190%);color:teal;">Usage:</span>
-
-  atmos [flags]
-  atmos [sub-command] [flags]
-
-
-<span style="text-decoration:underline;font-weight:bold;filter: contrast(70%) brightness(190%);color:teal;">Available Commands:</span>
-
-  about                          Learn about Atmos
-  atlantis                       Generate and manage Atlantis configurations
-  auth                           Authenticate with cloud providers and identity services.
-  aws                            Run AWS-specific commands for interacting with cloud resources
-  completion                     Generate autocompletion scripts for Bash, Zsh, Fish, and PowerShell
-  describe                       Show details about Atmos configurations and components
-  docs                           Open Atmos documentation or display component-specific docs
-  helmfile                       Manage Helmfile-based Kubernetes deployments
-  help                           Display help information for Atmos commands
-  list                           List available stacks and components
-  packer                         Manage packer-based machine images for multiple platforms
-  pro                            Access premium features integrated with atmos-pro.com
-  support                        Show Atmos support options
-  terraform                      Execute Terraform commands (e.g., plan, apply, destroy) using Atmos stack configurations
-  validate                       Validate configurations against OPA policies and JSON schemas
-  vendor                         Manage external dependencies for components or stacks
-  version                        Display the version of Atmos you are running and check for updates
-  workflow                       Run predefined tasks using workflows
-
-<span style="text-decoration:underline;font-weight:bold;filter: contrast(70%) brightness(190%);color:teal;">Subcommand Aliases:</span>
-
-  hf                             Alias of &quot;atmos helmfile&quot; command
-  pk                             Alias of &quot;atmos packer&quot; command
-  tf                             Alias of &quot;atmos terraform&quot; command
-
-
-<span style="text-decoration:underline;font-weight:bold;filter: contrast(70%) brightness(190%);color:teal;">Flags:</span>
-
-        --base-path string            Base path for Atmos project
-
-        --config stringSlice          Paths to configuration files
-                                      (comma-separated or repeated flag) (default
-                                     <span style="font-weight:bold;"></span> <span style="font-weight:bold;"> [] </span>)
-
-        --config-path stringSlice     Paths to configuration directories
-                                      (comma-separated or repeated flag) (default
-                                     <span style="font-weight:bold;"></span> <span style="font-weight:bold;"> [] </span>)
-
-        --heatmap                     Show performance heatmap visualization
-                                      after command execution (includes P95
-                                      latency) (default <span style="font-weight:bold;"> false </span>)
-
-        --heatmap-mode string         Heatmap visualization mode: bar, sparkline,
-                                      table (press 1-3 to switch in TUI) (default
-                                     <span style="font-weight:bold;"></span> <span style="font-weight:bold;"> bar </span>)
-
-    -h, --help                        help for atmos
-
-        --logs-file string            The file to write Atmos logs to. Logs can
-                                      be written to any file or any standard file
-                                      descriptor, including '/dev/stdout',
-                                      '/dev/stderr' and '/dev/null' (default
-                                     <span style="font-weight:bold;"></span> <span style="font-weight:bold;"> /dev/stderr </span>)
-
-        --logs-level string           Logs level. Supported log levels are Trace,
-                                      Debug, Info, Warning, Off. If the log level
-                                      is set to Off, Atmos will not log any
-                                      messages (default <span style="font-weight:bold;"> Info </span>)
-
-        --no-color                    Disable color output (default <span style="font-weight:bold;"> false </span>)
-
-        --pager string                Enable pager for output (--pager or
-                                      --pager=true to enable, --pager=false to
-                                      disable, --pager=less to use specific
-                                      pager)
-
-        --profile-file string         Write profiling data to file instead of
-                                      starting server
-
-        --profile-type string         Type of profile to collect when using
-                                      --profile-file. Options: cpu, heap, allocs,
-                                      goroutine, block, mutex, threadcreate,
-                                      trace (default <span style="font-weight:bold;"> cpu </span>)
-
-        --profiler-enabled            Enable pprof profiling server (default
-                                     <span style="font-weight:bold;"></span> <span style="font-weight:bold;"> false </span>)
-
-        --profiler-host string        Host for pprof profiling server (default
-                                     <span style="font-weight:bold;"></span> <span style="font-weight:bold;"> localhost </span>)
-
-        --profiler-port int           Port for pprof profiling server (default
-                                     <span style="font-weight:bold;"></span> <span style="font-weight:bold;"> 6060 </span>)
-
-        --redirect-stderr string      File descriptor to redirect <span style="font-weight:bold;"> stderr </span> to.
-                                      Errors can be redirected to any file or any
-                                      standard file descriptor (including
-                                     <span style="font-weight:bold;"></span> <span style="font-weight:bold;"> /dev/null </span>)
-
-        --version                     Display the Atmos CLI version
-
-
- Use <span style="font-weight:bold;"> atmos [subcommand] --help </span> for more information about a command.
->>>>>>> 8012b2a8
+
+<span style="color:#5f5fff;"> </span><span style="color:#5f5fff;">█</span><span style="color:#5f5fff;">█</span><span style="color:#5f5fff;">█</span><span style="color:#5f5fff;">█</span><span style="color:#5f5fff;">█</span><span style="color:#5f5fff;"> </span><span style="color:#5f87ff;"> </span><span style="color:#0087ff;">█</span><span style="color:#0087ff;">█</span><span style="color:#0087ff;">█</span><span style="color:#0087ff;">█</span><span style="color:#0087ff;">█</span><span style="color:#0087ff;">█</span><span style="color:#0087ff;">█</span><span style="color:#0087ff;">█</span><span style="color:#0087ff;"> </span><span style="color:#00afff;">█</span><span style="color:#00afff;">█</span><span style="color:#00afff;">█</span><span style="color:#00afff;"> </span><span style="color:#00afff;"> </span><span style="color:#00afff;"> </span><span style="color:#00afff;"> </span><span style="color:#00afff;">█</span><span style="color:#00afff;">█</span><span style="color:#00afd7;">█</span><span style="color:#00d7d7;"> </span><span style="color:#00d7d7;"> </span><span style="color:#00d7d7;">█</span><span style="color:#00d7d7;">█</span><span style="color:#00d7d7;">█</span><span style="color:#00d7d7;">█</span><span style="color:#00d7d7;">█</span><span style="color:#00d7d7;">█</span><span style="color:#00d7d7;"> </span><span style="color:#00d7d7;"> </span><span style="color:#00d7d7;">█</span><span style="color:#00d7af;">█</span><span style="color:#00ffaf;">█</span><span style="color:#00ffaf;">█</span><span style="color:#00ffaf;">█</span><span style="color:#00ffaf;">█</span><span style="color:#00ffaf;">█</span><span style="color:#00ffaf;"> </span>
+<span style="color:#5f5fff;">█</span><span style="color:#5f5fff;">█</span><span style="color:#5f5fff;"> </span><span style="color:#5f5fff;"> </span><span style="color:#5f87ff;"> </span><span style="color:#0087ff;">█</span><span style="color:#0087ff;">█</span><span style="color:#0087ff;"> </span><span style="color:#0087ff;"> </span><span style="color:#0087ff;"> </span><span style="color:#0087ff;"> </span><span style="color:#0087ff;">█</span><span style="color:#0087ff;">█</span><span style="color:#0087ff;"> </span><span style="color:#00afff;"> </span><span style="color:#00afff;"> </span><span style="color:#00afff;"> </span><span style="color:#00afff;">█</span><span style="color:#00afff;">█</span><span style="color:#00afff;">█</span><span style="color:#00afff;">█</span><span style="color:#00afff;"> </span><span style="color:#00afff;"> </span><span style="color:#00afd7;">█</span><span style="color:#00d7d7;">█</span><span style="color:#00d7d7;">█</span><span style="color:#00d7d7;">█</span><span style="color:#00d7d7;"> </span><span style="color:#00d7d7;">█</span><span style="color:#00d7d7;">█</span><span style="color:#00d7d7;"> </span><span style="color:#00d7d7;"> </span><span style="color:#00d7d7;"> </span><span style="color:#00d7d7;"> </span><span style="color:#00d7d7;">█</span><span style="color:#00d7af;">█</span><span style="color:#00ffaf;"> </span><span style="color:#00ffaf;">█</span><span style="color:#00ffaf;">█</span><span style="color:#00ffaf;"> </span><span style="color:#00ffaf;"> </span><span style="color:#00ffaf;"> </span><span style="color:#00ffaf;"> </span><span style="color:#00ffaf;"> </span><span style="color:#00ffaf;"> </span>
+<span style="color:#5f5fff;">█</span><span style="color:#5f87ff;">█</span><span style="color:#0087ff;">█</span><span style="color:#0087ff;">█</span><span style="color:#0087ff;">█</span><span style="color:#0087ff;">█</span><span style="color:#0087ff;">█</span><span style="color:#0087ff;"> </span><span style="color:#0087ff;"> </span><span style="color:#0087ff;"> </span><span style="color:#0087ff;"> </span><span style="color:#00afff;">█</span><span style="color:#00afff;">█</span><span style="color:#00afff;"> </span><span style="color:#00afff;"> </span><span style="color:#00afff;"> </span><span style="color:#00afff;"> </span><span style="color:#00afff;">█</span><span style="color:#00afff;">█</span><span style="color:#00afff;"> </span><span style="color:#00afd7;">█</span><span style="color:#00d7d7;">█</span><span style="color:#00d7d7;">█</span><span style="color:#00d7d7;">█</span><span style="color:#00d7d7;"> </span><span style="color:#00d7d7;">█</span><span style="color:#00d7d7;">█</span><span style="color:#00d7d7;"> </span><span style="color:#00d7d7;">█</span><span style="color:#00d7d7;">█</span><span style="color:#00d7d7;"> </span><span style="color:#00d7d7;"> </span><span style="color:#00d7af;"> </span><span style="color:#00ffaf;"> </span><span style="color:#00ffaf;">█</span><span style="color:#00ffaf;">█</span><span style="color:#00ffaf;"> </span><span style="color:#00ffaf;">█</span><span style="color:#00ffaf;">█</span><span style="color:#00ffaf;">█</span><span style="color:#00ffaf;">█</span><span style="color:#00ffaf;">█</span><span style="color:#00ffaf;">█</span><span style="color:#00ff87;">█</span><span style="color:#00ff87;"> </span>
+<span style="color:#0087ff;">█</span><span style="color:#0087ff;">█</span><span style="color:#0087ff;"> </span><span style="color:#0087ff;"> </span><span style="color:#0087ff;"> </span><span style="color:#0087ff;">█</span><span style="color:#0087ff;">█</span><span style="color:#0087ff;"> </span><span style="color:#00afff;"> </span><span style="color:#00afff;"> </span><span style="color:#00afff;"> </span><span style="color:#00afff;">█</span><span style="color:#00afff;">█</span><span style="color:#00afff;"> </span><span style="color:#00afff;"> </span><span style="color:#00afff;"> </span><span style="color:#00afff;"> </span><span style="color:#00afd7;">█</span><span style="color:#00d7d7;">█</span><span style="color:#00d7d7;"> </span><span style="color:#00d7d7;"> </span><span style="color:#00d7d7;">█</span><span style="color:#00d7d7;">█</span><span style="color:#00d7d7;"> </span><span style="color:#00d7d7;"> </span><span style="color:#00d7d7;">█</span><span style="color:#00d7d7;">█</span><span style="color:#00d7d7;"> </span><span style="color:#00d7d7;">█</span><span style="color:#00d7af;">█</span><span style="color:#00ffaf;"> </span><span style="color:#00ffaf;"> </span><span style="color:#00ffaf;"> </span><span style="color:#00ffaf;"> </span><span style="color:#00ffaf;">█</span><span style="color:#00ffaf;">█</span><span style="color:#00ffaf;"> </span><span style="color:#00ffaf;"> </span><span style="color:#00ffaf;"> </span><span style="color:#00ffaf;"> </span><span style="color:#00ff87;"> </span><span style="color:#00ff87;"> </span><span style="color:#00ff87;">█</span><span style="color:#00ff87;">█</span><span style="color:#00ff87;"> </span>
+<span style="color:#0087ff;">█</span><span style="color:#0087ff;">█</span><span style="color:#0087ff;"> </span><span style="color:#0087ff;"> </span><span style="color:#0087ff;"> </span><span style="color:#00afff;">█</span><span style="color:#00afff;">█</span><span style="color:#00afff;"> </span><span style="color:#00afff;"> </span><span style="color:#00afff;"> </span><span style="color:#00afff;"> </span><span style="color:#00afff;">█</span><span style="color:#00afff;">█</span><span style="color:#00afff;"> </span><span style="color:#00afd7;"> </span><span style="color:#00d7d7;"> </span><span style="color:#00d7d7;"> </span><span style="color:#00d7d7;">█</span><span style="color:#00d7d7;">█</span><span style="color:#00d7d7;"> </span><span style="color:#00d7d7;"> </span><span style="color:#00d7d7;"> </span><span style="color:#00d7d7;"> </span><span style="color:#00d7d7;"> </span><span style="color:#00d7d7;"> </span><span style="color:#00d7d7;">█</span><span style="color:#00d7af;">█</span><span style="color:#00ffaf;"> </span><span style="color:#00ffaf;"> </span><span style="color:#00ffaf;">█</span><span style="color:#00ffaf;">█</span><span style="color:#00ffaf;">█</span><span style="color:#00ffaf;">█</span><span style="color:#00ffaf;">█</span><span style="color:#00ffaf;">█</span><span style="color:#00ffaf;"> </span><span style="color:#00ffaf;"> </span><span style="color:#00ff87;">█</span><span style="color:#00ff87;">█</span><span style="color:#00ff87;">█</span><span style="color:#00ff87;">█</span><span style="color:#00ff87;">█</span><span style="color:#00ff87;">█</span><span style="color:#00ff87;">█</span><span style="color:#00ff87;"> </span>
+<span style="color:#0087ff;"> </span><span style="color:#0087ff;"> </span><span style="color:#00afff;"> </span><span style="color:#00afff;"> </span><span style="color:#00afff;"> </span><span style="color:#00afff;"> </span><span style="color:#00afff;"> </span><span style="color:#00afff;"> </span><span style="color:#00afff;"> </span><span style="color:#00afff;"> </span><span style="color:#00afff;"> </span><span style="color:#00afd7;"> </span><span style="color:#00d7d7;"> </span><span style="color:#00d7d7;"> </span><span style="color:#00d7d7;"> </span><span style="color:#00d7d7;"> </span><span style="color:#00d7d7;"> </span><span style="color:#00d7d7;"> </span><span style="color:#00d7d7;"> </span><span style="color:#00d7d7;"> </span><span style="color:#00d7d7;"> </span><span style="color:#00d7d7;"> </span><span style="color:#00d7d7;"> </span><span style="color:#00d7af;"> </span><span style="color:#00ffaf;"> </span><span style="color:#00ffaf;"> </span><span style="color:#00ffaf;"> </span><span style="color:#00ffaf;"> </span><span style="color:#00ffaf;"> </span><span style="color:#00ffaf;"> </span><span style="color:#00ffaf;"> </span><span style="color:#00ffaf;"> </span><span style="color:#00ffaf;"> </span><span style="color:#00ffaf;"> </span><span style="color:#00ff87;"> </span><span style="color:#00ff87;"> </span><span style="color:#00ff87;"> </span><span style="color:#00ff87;"> </span><span style="color:#00ff87;"> </span><span style="color:#00ff87;"> </span><span style="color:#00ff87;"> </span><span style="color:#00ff87;"> </span><span style="color:#00ff87;"> </span><span style="color:#5fff87;"> </span><span style="color:#5fff5f;"> </span>
+
+
+ Atmos is a universal tool for DevOps and cloud automation used for provisioning, managing and orchestrating workflows across various toolchains
+
+<span style="text-decoration:underline;font-weight:bold;filter: contrast(70%) brightness(190%);color:teal;">Usage:</span>
+
+  atmos [flags]
+  atmos [sub-command] [flags]
+
+
+<span style="text-decoration:underline;font-weight:bold;filter: contrast(70%) brightness(190%);color:teal;">Available Commands:</span>
+
+  about                          Learn about Atmos
+  atlantis                       Generate and manage Atlantis configurations
+  auth                           Authenticate with cloud providers and identity services.
+  aws                            Run AWS-specific commands for interacting with cloud resources
+  completion                     Generate autocompletion scripts for Bash, Zsh, Fish, and PowerShell
+  describe                       Show details about Atmos configurations and components
+  docs                           Open Atmos documentation or display component-specific docs
+  helmfile                       Manage Helmfile-based Kubernetes deployments
+  help                           Display help information for Atmos commands
+  list                           List available stacks and components
+  packer                         Manage packer-based machine images for multiple platforms
+  pro                            Access premium features integrated with atmos-pro.com
+  support                        Show Atmos support options
+  terraform                      Execute Terraform commands (e.g., plan, apply, destroy) using Atmos stack configurations
+  validate                       Validate configurations against OPA policies and JSON schemas
+  vendor                         Manage external dependencies for components or stacks
+  version                        Display the version of Atmos you are running and check for updates
+  workflow                       Run predefined tasks using workflows
+
+<span style="text-decoration:underline;font-weight:bold;filter: contrast(70%) brightness(190%);color:teal;">Subcommand Aliases:</span>
+
+  hf                             Alias of &quot;atmos helmfile&quot; command
+  pk                             Alias of &quot;atmos packer&quot; command
+  tf                             Alias of &quot;atmos terraform&quot; command
+
+
+<span style="text-decoration:underline;font-weight:bold;filter: contrast(70%) brightness(190%);color:teal;">Flags:</span>
+
+        --base-path string            Base path for Atmos project
+
+        --config stringSlice          Paths to configuration files
+                                      (comma-separated or repeated flag) (default
+                                     <span style="font-weight:bold;"></span> <span style="font-weight:bold;"> [] </span>)
+
+        --config-path stringSlice     Paths to configuration directories
+                                      (comma-separated or repeated flag) (default
+                                     <span style="font-weight:bold;"></span> <span style="font-weight:bold;"> [] </span>)
+
+        --heatmap                     Show performance heatmap visualization
+                                      after command execution (includes P95
+                                      latency) (default <span style="font-weight:bold;"> false </span>)
+
+        --heatmap-mode string         Heatmap visualization mode: bar, sparkline,
+                                      table (press 1-3 to switch in TUI) (default
+                                     <span style="font-weight:bold;"></span> <span style="font-weight:bold;"> bar </span>)
+
+    -h, --help                        help for atmos
+
+        --logs-file string            The file to write Atmos logs to. Logs can
+                                      be written to any file or any standard file
+                                      descriptor, including '/dev/stdout',
+                                      '/dev/stderr' and '/dev/null' (default
+                                     <span style="font-weight:bold;"></span> <span style="font-weight:bold;"> /dev/stderr </span>)
+
+        --logs-level string           Logs level. Supported log levels are Trace,
+                                      Debug, Info, Warning, Off. If the log level
+                                      is set to Off, Atmos will not log any
+                                      messages (default <span style="font-weight:bold;"> Info </span>)
+
+        --no-color                    Disable color output (default <span style="font-weight:bold;"> false </span>)
+
+        --pager string                Enable pager for output (--pager or
+                                      --pager=true to enable, --pager=false to
+                                      disable, --pager=less to use specific
+                                      pager)
+
+        --profile-file string         Write profiling data to file instead of
+                                      starting server
+
+        --profile-type string         Type of profile to collect when using
+                                      --profile-file. Options: cpu, heap, allocs,
+                                      goroutine, block, mutex, threadcreate,
+                                      trace (default <span style="font-weight:bold;"> cpu </span>)
+
+        --profiler-enabled            Enable pprof profiling server (default
+                                     <span style="font-weight:bold;"></span> <span style="font-weight:bold;"> false </span>)
+
+        --profiler-host string        Host for pprof profiling server (default
+                                     <span style="font-weight:bold;"></span> <span style="font-weight:bold;"> localhost </span>)
+
+        --profiler-port int           Port for pprof profiling server (default
+                                     <span style="font-weight:bold;"></span> <span style="font-weight:bold;"> 6060 </span>)
+
+        --redirect-stderr string      File descriptor to redirect <span style="font-weight:bold;"> stderr </span> to.
+                                      Errors can be redirected to any file or any
+                                      standard file descriptor (including
+                                     <span style="font-weight:bold;"></span> <span style="font-weight:bold;"> /dev/null </span>)
+
+        --version                     Display the Atmos CLI version
+
+
+ Use <span style="font-weight:bold;"> atmos [subcommand] --help </span> for more information about a command.
