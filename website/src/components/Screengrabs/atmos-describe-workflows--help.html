<<<<<<< HEAD

<span style="color:#8700ff;"> </span><span style="color:#8700ff;">█</span><span style="color:#8700ff;">█</span><span style="color:#8700ff;">█</span><span style="color:#8700ff;">█</span><span style="color:#8700ff;">█</span><span style="color:#8700ff;"> </span><span style="color:#8700ff;"> </span><span style="color:#875fff;">█</span><span style="color:#5f5fff;">█</span><span style="color:#5f5fff;">█</span><span style="color:#5f5fff;">█</span><span style="color:#5f5fff;">█</span><span style="color:#5f5fff;">█</span><span style="color:#5f5fff;">█</span><span style="color:#5f5fff;">█</span><span style="color:#5f5fff;"> </span><span style="color:#5f5fff;">█</span><span style="color:#5f5fff;">█</span><span style="color:#5f87ff;">█</span><span style="color:#0087ff;"> </span><span style="color:#0087ff;"> </span><span style="color:#0087ff;"> </span><span style="color:#0087ff;"> </span><span style="color:#0087ff;">█</span><span style="color:#0087ff;">█</span><span style="color:#0087ff;">█</span><span style="color:#0087ff;"> </span><span style="color:#0087ff;"> </span><span style="color:#0087ff;">█</span><span style="color:#00afff;">█</span><span style="color:#00afff;">█</span><span style="color:#00afff;">█</span><span style="color:#00afff;">█</span><span style="color:#00afff;">█</span><span style="color:#00afff;"> </span><span style="color:#00afff;"> </span><span style="color:#00afff;">█</span><span style="color:#00afff;">█</span><span style="color:#00afd7;">█</span><span style="color:#00d7d7;">█</span><span style="color:#00d7d7;">█</span><span style="color:#00d7d7;">█</span><span style="color:#00d7d7;">█</span><span style="color:#00d7d7;"> </span>
<span style="color:#8700ff;">█</span><span style="color:#8700ff;">█</span><span style="color:#8700ff;"> </span><span style="color:#8700ff;"> </span><span style="color:#8700ff;"> </span><span style="color:#875fff;">█</span><span style="color:#5f5fff;">█</span><span style="color:#5f5fff;"> </span><span style="color:#5f5fff;"> </span><span style="color:#5f5fff;"> </span><span style="color:#5f5fff;"> </span><span style="color:#5f5fff;">█</span><span style="color:#5f5fff;">█</span><span style="color:#5f5fff;"> </span><span style="color:#5f5fff;"> </span><span style="color:#5f5fff;"> </span><span style="color:#5f87ff;"> </span><span style="color:#0087ff;">█</span><span style="color:#0087ff;">█</span><span style="color:#0087ff;">█</span><span style="color:#0087ff;">█</span><span style="color:#0087ff;"> </span><span style="color:#0087ff;"> </span><span style="color:#0087ff;">█</span><span style="color:#0087ff;">█</span><span style="color:#0087ff;">█</span><span style="color:#0087ff;">█</span><span style="color:#00afff;"> </span><span style="color:#00afff;">█</span><span style="color:#00afff;">█</span><span style="color:#00afff;"> </span><span style="color:#00afff;"> </span><span style="color:#00afff;"> </span><span style="color:#00afff;"> </span><span style="color:#00afff;">█</span><span style="color:#00afff;">█</span><span style="color:#00afd7;"> </span><span style="color:#00d7d7;">█</span><span style="color:#00d7d7;">█</span><span style="color:#00d7d7;"> </span><span style="color:#00d7d7;"> </span><span style="color:#00d7d7;"> </span><span style="color:#00d7d7;"> </span><span style="color:#00d7d7;"> </span><span style="color:#00d7d7;"> </span>
<span style="color:#8700ff;">█</span><span style="color:#8700ff;">█</span><span style="color:#875fff;">█</span><span style="color:#5f5fff;">█</span><span style="color:#5f5fff;">█</span><span style="color:#5f5fff;">█</span><span style="color:#5f5fff;">█</span><span style="color:#5f5fff;"> </span><span style="color:#5f5fff;"> </span><span style="color:#5f5fff;"> </span><span style="color:#5f5fff;"> </span><span style="color:#5f5fff;">█</span><span style="color:#5f5fff;">█</span><span style="color:#5f87ff;"> </span><span style="color:#0087ff;"> </span><span style="color:#0087ff;"> </span><span style="color:#0087ff;"> </span><span style="color:#0087ff;">█</span><span style="color:#0087ff;">█</span><span style="color:#0087ff;"> </span><span style="color:#0087ff;">█</span><span style="color:#0087ff;">█</span><span style="color:#0087ff;">█</span><span style="color:#0087ff;">█</span><span style="color:#00afff;"> </span><span style="color:#00afff;">█</span><span style="color:#00afff;">█</span><span style="color:#00afff;"> </span><span style="color:#00afff;">█</span><span style="color:#00afff;">█</span><span style="color:#00afff;"> </span><span style="color:#00afff;"> </span><span style="color:#00afff;"> </span><span style="color:#00afd7;"> </span><span style="color:#00d7d7;">█</span><span style="color:#00d7d7;">█</span><span style="color:#00d7d7;"> </span><span style="color:#00d7d7;">█</span><span style="color:#00d7d7;">█</span><span style="color:#00d7d7;">█</span><span style="color:#00d7d7;">█</span><span style="color:#00d7d7;">█</span><span style="color:#00d7d7;">█</span><span style="color:#00d7d7;">█</span><span style="color:#00d7d7;"> </span>
<span style="color:#5f5fff;">█</span><span style="color:#5f5fff;">█</span><span style="color:#5f5fff;"> </span><span style="color:#5f5fff;"> </span><span style="color:#5f5fff;"> </span><span style="color:#5f5fff;">█</span><span style="color:#5f5fff;">█</span><span style="color:#5f5fff;"> </span><span style="color:#5f5fff;"> </span><span style="color:#5f5fff;"> </span><span style="color:#5f87ff;"> </span><span style="color:#0087ff;">█</span><span style="color:#0087ff;">█</span><span style="color:#0087ff;"> </span><span style="color:#0087ff;"> </span><span style="color:#0087ff;"> </span><span style="color:#0087ff;"> </span><span style="color:#0087ff;">█</span><span style="color:#0087ff;">█</span><span style="color:#0087ff;"> </span><span style="color:#0087ff;"> </span><span style="color:#00afff;">█</span><span style="color:#00afff;">█</span><span style="color:#00afff;"> </span><span style="color:#00afff;"> </span><span style="color:#00afff;">█</span><span style="color:#00afff;">█</span><span style="color:#00afff;"> </span><span style="color:#00afff;">█</span><span style="color:#00afff;">█</span><span style="color:#00afd7;"> </span><span style="color:#00d7d7;"> </span><span style="color:#00d7d7;"> </span><span style="color:#00d7d7;"> </span><span style="color:#00d7d7;">█</span><span style="color:#00d7d7;">█</span><span style="color:#00d7d7;"> </span><span style="color:#00d7d7;"> </span><span style="color:#00d7d7;"> </span><span style="color:#00d7d7;"> </span><span style="color:#00d7d7;"> </span><span style="color:#00d7d7;"> </span><span style="color:#00d7af;">█</span><span style="color:#00ffaf;">█</span><span style="color:#00ffaf;"> </span>
<span style="color:#5f5fff;">█</span><span style="color:#5f5fff;">█</span><span style="color:#5f5fff;"> </span><span style="color:#5f5fff;"> </span><span style="color:#5f5fff;"> </span><span style="color:#5f5fff;">█</span><span style="color:#5f5fff;">█</span><span style="color:#5f87ff;"> </span><span style="color:#0087ff;"> </span><span style="color:#0087ff;"> </span><span style="color:#0087ff;"> </span><span style="color:#0087ff;">█</span><span style="color:#0087ff;">█</span><span style="color:#0087ff;"> </span><span style="color:#0087ff;"> </span><span style="color:#0087ff;"> </span><span style="color:#0087ff;"> </span><span style="color:#0087ff;">█</span><span style="color:#00afff;">█</span><span style="color:#00afff;"> </span><span style="color:#00afff;"> </span><span style="color:#00afff;"> </span><span style="color:#00afff;"> </span><span style="color:#00afff;"> </span><span style="color:#00afff;"> </span><span style="color:#00afff;">█</span><span style="color:#00afff;">█</span><span style="color:#00afd7;"> </span><span style="color:#00d7d7;"> </span><span style="color:#00d7d7;">█</span><span style="color:#00d7d7;">█</span><span style="color:#00d7d7;">█</span><span style="color:#00d7d7;">█</span><span style="color:#00d7d7;">█</span><span style="color:#00d7d7;">█</span><span style="color:#00d7d7;"> </span><span style="color:#00d7d7;"> </span><span style="color:#00d7d7;">█</span><span style="color:#00d7d7;">█</span><span style="color:#00d7af;">█</span><span style="color:#00ffaf;">█</span><span style="color:#00ffaf;">█</span><span style="color:#00ffaf;">█</span><span style="color:#00ffaf;">█</span><span style="color:#00ffaf;"> </span>
<span style="color:#5f5fff;"> </span><span style="color:#5f5fff;"> </span><span style="color:#5f5fff;"> </span><span style="color:#5f5fff;"> </span><span style="color:#5f87ff;"> </span><span style="color:#0087ff;"> </span><span style="color:#0087ff;"> </span><span style="color:#0087ff;"> </span><span style="color:#0087ff;"> </span><span style="color:#0087ff;"> </span><span style="color:#0087ff;"> </span><span style="color:#0087ff;"> </span><span style="color:#0087ff;"> </span><span style="color:#0087ff;"> </span><span style="color:#0087ff;"> </span><span style="color:#00afff;"> </span><span style="color:#00afff;"> </span><span style="color:#00afff;"> </span><span style="color:#00afff;"> </span><span style="color:#00afff;"> </span><span style="color:#00afff;"> </span><span style="color:#00afff;"> </span><span style="color:#00afff;"> </span><span style="color:#00afff;"> </span><span style="color:#00afd7;"> </span><span style="color:#00d7d7;"> </span><span style="color:#00d7d7;"> </span><span style="color:#00d7d7;"> </span><span style="color:#00d7d7;"> </span><span style="color:#00d7d7;"> </span><span style="color:#00d7d7;"> </span><span style="color:#00d7d7;"> </span><span style="color:#00d7d7;"> </span><span style="color:#00d7d7;"> </span><span style="color:#00d7d7;"> </span><span style="color:#00d7d7;"> </span><span style="color:#00d7af;"> </span><span style="color:#00ffaf;"> </span><span style="color:#00ffaf;"> </span><span style="color:#00ffaf;"> </span><span style="color:#00ffaf;"> </span><span style="color:#00ffaf;"> </span><span style="color:#00ffaf;"> </span><span style="color:#00ffaf;"> </span><span style="color:#00ffaf;"> </span>

👽 <span style="color:gray;">test</span> <span style="filter: contrast(70%) brightness(190%);color:dimgray;">linux/arm64</span>

<span style="filter: contrast(70%) brightness(190%);color:dimgray;">List all Atmos workflows, showing their associated files and workflow names for easy reference.</span>

<span style="filter: contrast(70%) brightness(190%);color:teal;">USAGE</span>

  <span style="background-color:#005f87;">                                      </span>
  <span style="background-color:#005f87;">  </span><span style="color:gray;background-color:#005f87;"></span><span style="color:dimgray;background-color:#005f87;">$ </span><span style="font-weight:bold;color:#005f87;background-color:#005f87;">atmos</span><span style="color:gray;background-color:#005f87;"> </span><span style="color:gray;background-color:#005f87;">describe</span><span style="color:gray;background-color:#005f87;"> </span><span style="color:gray;background-color:#005f87;">workflows</span><span style="color:gray;background-color:#005f87;"> </span><span style="font-style:italic;color:gray;background-color:#005f87;">[flags]</span><span style="background-color:#005f87;">  </span>
  <span style="background-color:#005f87;">                                      </span>

<span style="filter: contrast(70%) brightness(190%);color:teal;">EXAMPLES</span>

  <span style="background-color:#005f87;">                                                       </span>
  <span style="background-color:#005f87;">  </span><span style="color:gray;background-color:#005f87;">- Describe Workflows</span><span style="background-color:#005f87;">  </span><span style="background-color:#005f87;">                               </span>
  <span style="background-color:#005f87;">  </span><span style="color:gray;background-color:#005f87;"></span><span style="background-color:#005f87;">  </span><span style="background-color:#005f87;">                                                   </span>
  <span style="background-color:#005f87;">  </span><span style="color:gray;background-color:#005f87;"></span><span style="background-color:#005f87;">  </span><span style="background-color:#005f87;">                                                   </span>
  <span style="background-color:#005f87;">  </span><span style="color:gray;background-color:#005f87;"> </span><span style="color:dimgray;background-color:#005f87;">$ </span><span style="font-weight:bold;color:#005f87;background-color:#005f87;">atmos</span><span style="color:gray;background-color:#005f87;"> </span><span style="color:gray;background-color:#005f87;">describe</span><span style="color:gray;background-color:#005f87;"> </span><span style="color:gray;background-color:#005f87;">workflows</span><span style="background-color:#005f87;">  </span><span style="background-color:#005f87;">                        </span>
  <span style="background-color:#005f87;">  </span><span style="color:gray;background-color:#005f87;"></span><span style="background-color:#005f87;">  </span><span style="background-color:#005f87;">                                                   </span>
  <span style="background-color:#005f87;">  </span><span style="color:gray;background-color:#005f87;"></span><span style="background-color:#005f87;">  </span><span style="background-color:#005f87;">                                                   </span>
  <span style="background-color:#005f87;">  </span><span style="color:gray;background-color:#005f87;">- Describe workflow in specified format</span><span style="background-color:#005f87;">  </span><span style="background-color:#005f87;">            </span>
  <span style="background-color:#005f87;">  </span><span style="color:gray;background-color:#005f87;"></span><span style="background-color:#005f87;">  </span><span style="background-color:#005f87;">                                                   </span>
  <span style="background-color:#005f87;">  </span><span style="color:gray;background-color:#005f87;"></span><span style="background-color:#005f87;">  </span><span style="background-color:#005f87;">                                                   </span>
  <span style="background-color:#005f87;">  </span><span style="color:gray;background-color:#005f87;"> </span><span style="color:dimgray;background-color:#005f87;">$ </span><span style="font-weight:bold;color:#005f87;background-color:#005f87;">atmos</span><span style="color:gray;background-color:#005f87;"> </span><span style="color:gray;background-color:#005f87;">describe</span><span style="color:gray;background-color:#005f87;"> </span><span style="color:gray;background-color:#005f87;">workflows</span><span style="color:gray;background-color:#005f87;"> </span><span style="color:#005f87;background-color:#005f87;">--format=&lt;yaml|json&gt;</span><span style="background-color:#005f87;">  </span><span style="background-color:#005f87;">   </span>
  <span style="background-color:#005f87;">  </span><span style="color:gray;background-color:#005f87;"></span><span style="background-color:#005f87;">  </span><span style="background-color:#005f87;">                                                   </span>
  <span style="background-color:#005f87;">  </span><span style="color:gray;background-color:#005f87;"></span><span style="background-color:#005f87;">  </span><span style="background-color:#005f87;">                                                   </span>
  <span style="background-color:#005f87;">  </span><span style="color:gray;background-color:#005f87;">- Set the output of describe workflow</span><span style="background-color:#005f87;">  </span><span style="background-color:#005f87;">              </span>
  <span style="background-color:#005f87;">  </span><span style="color:gray;background-color:#005f87;"></span><span style="background-color:#005f87;">  </span><span style="background-color:#005f87;">                                                   </span>
  <span style="background-color:#005f87;">  </span><span style="color:gray;background-color:#005f87;"></span><span style="background-color:#005f87;">  </span><span style="background-color:#005f87;">                                                   </span>
  <span style="background-color:#005f87;">  </span><span style="color:gray;background-color:#005f87;"> </span><span style="color:dimgray;background-color:#005f87;">$ </span><span style="font-weight:bold;color:#005f87;background-color:#005f87;">atmos</span><span style="color:gray;background-color:#005f87;"> </span><span style="color:gray;background-color:#005f87;">describe</span><span style="color:gray;background-color:#005f87;"> </span><span style="color:gray;background-color:#005f87;">workflows</span><span style="color:gray;background-color:#005f87;"> </span><span style="color:#005f87;background-color:#005f87;">--output=&lt;list|map|all&gt;</span><span style="background-color:#005f87;">  </span>
  <span style="background-color:#005f87;">                                                       </span>

<span style="filter: contrast(70%) brightness(190%);color:teal;">FLAGS</span>

  <span style="color:green;">-f, --format</span> <span style="filter: contrast(70%) brightness(190%);color:dimgray;">string</span>  <span style="filter: contrast(70%) brightness(190%);color:dimgray;">Specify the output format (yaml is default) (default yaml)</span>

  <span style="color:green;">-h, --help</span>           <span style="filter: contrast(70%) brightness(190%);color:dimgray;">help for workflows</span>

  <span style="color:green;">-o, --output</span> <span style="filter: contrast(70%) brightness(190%);color:dimgray;">string</span>  <span style="filter: contrast(70%) brightness(190%);color:dimgray;">Specify the output type (list is default) (default list)</span>


<span style="filter: contrast(70%) brightness(190%);color:teal;">GLOBAL FLAGS</span>

  <span style="color:green;">    --base-path</span> <span style="filter: contrast(70%) brightness(190%);color:dimgray;">string</span>        <span style="filter: contrast(70%) brightness(190%);color:dimgray;">Base path for Atmos project</span>

  <span style="color:green;">    --config</span> <span style="filter: contrast(70%) brightness(190%);color:dimgray;">strings</span>          <span style="filter: contrast(70%) brightness(190%);color:dimgray;">Paths to configuration files (comma-separated or repeated flag)</span>

  <span style="color:green;">    --config-path</span> <span style="filter: contrast(70%) brightness(190%);color:dimgray;">strings</span>     <span style="filter: contrast(70%) brightness(190%);color:dimgray;">Paths to configuration directories (comma-separated or repeated flag)</span>

  <span style="color:green;">    --heatmap</span>                 <span style="filter: contrast(70%) brightness(190%);color:dimgray;">Show performance heatmap visualization after command execution (includes P95 latency)</span>

  <span style="color:green;">    --heatmap-mode</span> <span style="filter: contrast(70%) brightness(190%);color:dimgray;">string</span>     <span style="filter: contrast(70%) brightness(190%);color:dimgray;">Heatmap visualization mode: bar, sparkline, table (press 1-3 to switch in TUI) (default</span>
                                <span style="filter: contrast(70%) brightness(190%);color:dimgray;">bar)</span>

  <span style="color:green;">    --logs-file</span> <span style="filter: contrast(70%) brightness(190%);color:dimgray;">string</span>        <span style="filter: contrast(70%) brightness(190%);color:dimgray;">The file to write Atmos logs to. Logs can be written to any file or any standard file</span>
                                <span style="filter: contrast(70%) brightness(190%);color:dimgray;">descriptor, including '/dev/stdout', '/dev/stderr' and '/dev/null' (default</span>
                                <span style="filter: contrast(70%) brightness(190%);color:dimgray;">/dev/stderr)</span>

  <span style="color:green;">    --logs-level</span> <span style="filter: contrast(70%) brightness(190%);color:dimgray;">string</span>       <span style="filter: contrast(70%) brightness(190%);color:dimgray;">Logs level. Supported log levels are Trace, Debug, Info, Warning, Off. If the log</span>
                                <span style="filter: contrast(70%) brightness(190%);color:dimgray;">level is set to Off, Atmos will not log any messages (default Info)</span>

  <span style="color:green;">    --no-color</span>                <span style="filter: contrast(70%) brightness(190%);color:dimgray;">Disable color output</span>

  <span style="color:green;">    --pager</span> <span style="filter: contrast(70%) brightness(190%);color:dimgray;">string</span>            <span style="filter: contrast(70%) brightness(190%);color:dimgray;">Enable pager for output (--pager or --pager=true to enable, --pager=false to disable, --</span>
                                <span style="filter: contrast(70%) brightness(190%);color:dimgray;">pager=less to use specific pager)</span>

  <span style="color:green;">    --profile-file</span> <span style="filter: contrast(70%) brightness(190%);color:dimgray;">string</span>     <span style="filter: contrast(70%) brightness(190%);color:dimgray;">Write profiling data to file instead of starting server</span>

  <span style="color:green;">    --profile-type</span> <span style="filter: contrast(70%) brightness(190%);color:dimgray;">string</span>     <span style="filter: contrast(70%) brightness(190%);color:dimgray;">Type of profile to collect when using --profile-file. Options: cpu, heap, allocs,</span>
                                <span style="filter: contrast(70%) brightness(190%);color:dimgray;">goroutine, block, mutex, threadcreate, trace (default cpu)</span>

  <span style="color:green;">    --profiler-enabled</span>        <span style="filter: contrast(70%) brightness(190%);color:dimgray;">Enable pprof profiling server</span>

  <span style="color:green;">    --profiler-host</span> <span style="filter: contrast(70%) brightness(190%);color:dimgray;">string</span>    <span style="filter: contrast(70%) brightness(190%);color:dimgray;">Host for pprof profiling server (default localhost)</span>

  <span style="color:green;">    --profiler-port</span> <span style="filter: contrast(70%) brightness(190%);color:dimgray;">int</span>       <span style="filter: contrast(70%) brightness(190%);color:dimgray;">Port for pprof profiling server (default 6060)</span>

  <span style="color:green;">-q, --query</span> <span style="filter: contrast(70%) brightness(190%);color:dimgray;">string</span>            <span style="filter: contrast(70%) brightness(190%);color:dimgray;">Query the results of an atmos describe command using yq expressions</span>

  <span style="color:green;">    --redirect-stderr</span> <span style="filter: contrast(70%) brightness(190%);color:dimgray;">string</span>  <span style="filter: contrast(70%) brightness(190%);color:dimgray;">File descriptor to redirect stderr to. Errors can be redirected to any file or any</span>
                                <span style="filter: contrast(70%) brightness(190%);color:dimgray;">standard file descriptor (including /dev/null)</span>

  <span style="color:green;">    --version</span>                 <span style="filter: contrast(70%) brightness(190%);color:dimgray;">Display the Atmos CLI version</span>

=======

<span style="color:#00afd7;"> </span><span style="color:#00d7d7;">█</span><span style="color:#00d7d7;">█</span><span style="color:#00d7d7;">█</span><span style="color:#00d7d7;">█</span><span style="color:#00d7d7;">█</span><span style="color:#00d7d7;"> </span><span style="color:#00d7d7;"> </span><span style="color:#00d7d7;">█</span><span style="color:#00d7d7;">█</span><span style="color:#00d7d7;">█</span><span style="color:#00d7d7;">█</span><span style="color:#00d7af;">█</span><span style="color:#00ffaf;">█</span><span style="color:#00ffaf;">█</span><span style="color:#00ffaf;">█</span><span style="color:#00ffaf;"> </span><span style="color:#00ffaf;">█</span><span style="color:#00ffaf;">█</span><span style="color:#00ffaf;">█</span><span style="color:#00ffaf;"> </span><span style="color:#00ffaf;"> </span><span style="color:#00ff87;"> </span><span style="color:#00ff87;"> </span><span style="color:#00ff87;">█</span><span style="color:#00ff87;">█</span><span style="color:#00ff87;">█</span><span style="color:#00ff87;"> </span><span style="color:#00ff87;"> </span><span style="color:#00ff87;">█</span><span style="color:#00ff87;">█</span><span style="color:#5fff87;">█</span><span style="color:#5fff5f;">█</span><span style="color:#5fff5f;">█</span><span style="color:#5fff5f;">█</span><span style="color:#5fff5f;"> </span><span style="color:#5fff5f;"> </span><span style="color:#5fff5f;">█</span><span style="color:#5fff5f;">█</span><span style="color:#5fff5f;">█</span><span style="color:#5fff5f;">█</span><span style="color:#5fff5f;">█</span><span style="color:#5fff5f;">█</span><span style="color:#87ff5f;">█</span><span style="color:#87ff00;"> </span>
<span style="color:#00d7d7;">█</span><span style="color:#00d7d7;">█</span><span style="color:#00d7d7;"> </span><span style="color:#00d7d7;"> </span><span style="color:#00d7d7;"> </span><span style="color:#00d7d7;">█</span><span style="color:#00d7d7;">█</span><span style="color:#00d7d7;"> </span><span style="color:#00d7d7;"> </span><span style="color:#00d7af;"> </span><span style="color:#00ffaf;"> </span><span style="color:#00ffaf;">█</span><span style="color:#00ffaf;">█</span><span style="color:#00ffaf;"> </span><span style="color:#00ffaf;"> </span><span style="color:#00ffaf;"> </span><span style="color:#00ffaf;"> </span><span style="color:#00ffaf;">█</span><span style="color:#00ffaf;">█</span><span style="color:#00ff87;">█</span><span style="color:#00ff87;">█</span><span style="color:#00ff87;"> </span><span style="color:#00ff87;"> </span><span style="color:#00ff87;">█</span><span style="color:#00ff87;">█</span><span style="color:#00ff87;">█</span><span style="color:#00ff87;">█</span><span style="color:#00ff87;"> </span><span style="color:#5fff87;">█</span><span style="color:#5fff5f;">█</span><span style="color:#5fff5f;"> </span><span style="color:#5fff5f;"> </span><span style="color:#5fff5f;"> </span><span style="color:#5fff5f;"> </span><span style="color:#5fff5f;">█</span><span style="color:#5fff5f;">█</span><span style="color:#5fff5f;"> </span><span style="color:#5fff5f;">█</span><span style="color:#5fff5f;">█</span><span style="color:#5fff5f;"> </span><span style="color:#87ff5f;"> </span><span style="color:#87ff00;"> </span><span style="color:#87ff00;"> </span><span style="color:#87ff00;"> </span><span style="color:#87ff00;"> </span>
<span style="color:#00d7d7;">█</span><span style="color:#00d7d7;">█</span><span style="color:#00d7d7;">█</span><span style="color:#00d7d7;">█</span><span style="color:#00d7d7;">█</span><span style="color:#00d7d7;">█</span><span style="color:#00d7af;">█</span><span style="color:#00ffaf;"> </span><span style="color:#00ffaf;"> </span><span style="color:#00ffaf;"> </span><span style="color:#00ffaf;"> </span><span style="color:#00ffaf;">█</span><span style="color:#00ffaf;">█</span><span style="color:#00ffaf;"> </span><span style="color:#00ffaf;"> </span><span style="color:#00ffaf;"> </span><span style="color:#00ff87;"> </span><span style="color:#00ff87;">█</span><span style="color:#00ff87;">█</span><span style="color:#00ff87;"> </span><span style="color:#00ff87;">█</span><span style="color:#00ff87;">█</span><span style="color:#00ff87;">█</span><span style="color:#00ff87;">█</span><span style="color:#00ff87;"> </span><span style="color:#5fff87;">█</span><span style="color:#5fff5f;">█</span><span style="color:#5fff5f;"> </span><span style="color:#5fff5f;">█</span><span style="color:#5fff5f;">█</span><span style="color:#5fff5f;"> </span><span style="color:#5fff5f;"> </span><span style="color:#5fff5f;"> </span><span style="color:#5fff5f;"> </span><span style="color:#5fff5f;">█</span><span style="color:#5fff5f;">█</span><span style="color:#5fff5f;"> </span><span style="color:#87ff5f;">█</span><span style="color:#87ff00;">█</span><span style="color:#87ff00;">█</span><span style="color:#87ff00;">█</span><span style="color:#87ff00;">█</span><span style="color:#87ff00;">█</span><span style="color:#87ff00;">█</span><span style="color:#87ff00;"> </span>
<span style="color:#00d7d7;">█</span><span style="color:#00d7d7;">█</span><span style="color:#00d7d7;"> </span><span style="color:#00d7af;"> </span><span style="color:#00ffaf;"> </span><span style="color:#00ffaf;">█</span><span style="color:#00ffaf;">█</span><span style="color:#00ffaf;"> </span><span style="color:#00ffaf;"> </span><span style="color:#00ffaf;"> </span><span style="color:#00ffaf;"> </span><span style="color:#00ffaf;">█</span><span style="color:#00ffaf;">█</span><span style="color:#00ff87;"> </span><span style="color:#00ff87;"> </span><span style="color:#00ff87;"> </span><span style="color:#00ff87;"> </span><span style="color:#00ff87;">█</span><span style="color:#00ff87;">█</span><span style="color:#00ff87;"> </span><span style="color:#00ff87;"> </span><span style="color:#00ff87;">█</span><span style="color:#5fff87;">█</span><span style="color:#5fff5f;"> </span><span style="color:#5fff5f;"> </span><span style="color:#5fff5f;">█</span><span style="color:#5fff5f;">█</span><span style="color:#5fff5f;"> </span><span style="color:#5fff5f;">█</span><span style="color:#5fff5f;">█</span><span style="color:#5fff5f;"> </span><span style="color:#5fff5f;"> </span><span style="color:#5fff5f;"> </span><span style="color:#5fff5f;"> </span><span style="color:#87ff5f;">█</span><span style="color:#87ff00;">█</span><span style="color:#87ff00;"> </span><span style="color:#87ff00;"> </span><span style="color:#87ff00;"> </span><span style="color:#87ff00;"> </span><span style="color:#87ff00;"> </span><span style="color:#87ff00;"> </span><span style="color:#87ff00;">█</span><span style="color:#87ff00;">█</span><span style="color:#afff00;"> </span>
<span style="color:#00d7af;">█</span><span style="color:#00ffaf;">█</span><span style="color:#00ffaf;"> </span><span style="color:#00ffaf;"> </span><span style="color:#00ffaf;"> </span><span style="color:#00ffaf;">█</span><span style="color:#00ffaf;">█</span><span style="color:#00ffaf;"> </span><span style="color:#00ffaf;"> </span><span style="color:#00ffaf;"> </span><span style="color:#00ff87;"> </span><span style="color:#00ff87;">█</span><span style="color:#00ff87;">█</span><span style="color:#00ff87;"> </span><span style="color:#00ff87;"> </span><span style="color:#00ff87;"> </span><span style="color:#00ff87;"> </span><span style="color:#00ff87;">█</span><span style="color:#00ff87;">█</span><span style="color:#5fff87;"> </span><span style="color:#5fff5f;"> </span><span style="color:#5fff5f;"> </span><span style="color:#5fff5f;"> </span><span style="color:#5fff5f;"> </span><span style="color:#5fff5f;"> </span><span style="color:#5fff5f;">█</span><span style="color:#5fff5f;">█</span><span style="color:#5fff5f;"> </span><span style="color:#5fff5f;"> </span><span style="color:#5fff5f;">█</span><span style="color:#5fff5f;">█</span><span style="color:#87ff5f;">█</span><span style="color:#87ff00;">█</span><span style="color:#87ff00;">█</span><span style="color:#87ff00;">█</span><span style="color:#87ff00;"> </span><span style="color:#87ff00;"> </span><span style="color:#87ff00;">█</span><span style="color:#87ff00;">█</span><span style="color:#87ff00;">█</span><span style="color:#87ff00;">█</span><span style="color:#afff00;">█</span><span style="color:#afff00;">█</span><span style="color:#afff00;">█</span><span style="color:#afff00;"> </span>
<span style="color:#00ffaf;"> </span><span style="color:#00ffaf;"> </span><span style="color:#00ffaf;"> </span><span style="color:#00ffaf;"> </span><span style="color:#00ffaf;"> </span><span style="color:#00ffaf;"> </span><span style="color:#00ffaf;"> </span><span style="color:#00ff87;"> </span><span style="color:#00ff87;"> </span><span style="color:#00ff87;"> </span><span style="color:#00ff87;"> </span><span style="color:#00ff87;"> </span><span style="color:#00ff87;"> </span><span style="color:#00ff87;"> </span><span style="color:#00ff87;"> </span><span style="color:#00ff87;"> </span><span style="color:#5fff87;"> </span><span style="color:#5fff5f;"> </span><span style="color:#5fff5f;"> </span><span style="color:#5fff5f;"> </span><span style="color:#5fff5f;"> </span><span style="color:#5fff5f;"> </span><span style="color:#5fff5f;"> </span><span style="color:#5fff5f;"> </span><span style="color:#5fff5f;"> </span><span style="color:#5fff5f;"> </span><span style="color:#5fff5f;"> </span><span style="color:#5fff5f;"> </span><span style="color:#87ff5f;"> </span><span style="color:#87ff00;"> </span><span style="color:#87ff00;"> </span><span style="color:#87ff00;"> </span><span style="color:#87ff00;"> </span><span style="color:#87ff00;"> </span><span style="color:#87ff00;"> </span><span style="color:#87ff00;"> </span><span style="color:#87ff00;"> </span><span style="color:#87ff00;"> </span><span style="color:#afff00;"> </span><span style="color:#afff00;"> </span><span style="color:#afff00;"> </span><span style="color:#afff00;"> </span><span style="color:#afff00;"> </span><span style="color:#afff00;"> </span><span style="color:#afff00;"> </span>


 List all Atmos workflows, showing their associated files and workflow names for easy reference.

<span style="text-decoration:underline;font-weight:bold;filter: contrast(70%) brightness(190%);color:teal;">Usage:</span>

  atmos describe workflows [flags]


<span style="text-decoration:underline;font-weight:bold;filter: contrast(70%) brightness(190%);color:teal;">Flags:</span>

    -f, --format string     Specify the output format (<span style="font-weight:bold;"> yaml </span> is default)
                            (default <span style="font-weight:bold;"> yaml </span>)

    -h, --help              help for workflows

    -o, --output string     Specify the output type (<span style="font-weight:bold;"> list </span> is default) (default
                           <span style="font-weight:bold;"></span> <span style="font-weight:bold;"> list </span>)


<span style="text-decoration:underline;font-weight:bold;filter: contrast(70%) brightness(190%);color:teal;">Global Flags:</span>

        --base-path string            Base path for Atmos project

        --config stringSlice          Paths to configuration files
                                      (comma-separated or repeated flag) (default
                                     <span style="font-weight:bold;"></span> <span style="font-weight:bold;"> [] </span>)

        --config-path stringSlice     Paths to configuration directories
                                      (comma-separated or repeated flag) (default
                                     <span style="font-weight:bold;"></span> <span style="font-weight:bold;"> [] </span>)

        --heatmap                     Show performance heatmap visualization
                                      after command execution (includes P95
                                      latency) (default <span style="font-weight:bold;"> false </span>)

        --heatmap-mode string         Heatmap visualization mode: bar, sparkline,
                                      table (press 1-3 to switch in TUI) (default
                                     <span style="font-weight:bold;"></span> <span style="font-weight:bold;"> bar </span>)

        --logs-file string            The file to write Atmos logs to. Logs can
                                      be written to any file or any standard file
                                      descriptor, including '/dev/stdout',
                                      '/dev/stderr' and '/dev/null' (default
                                     <span style="font-weight:bold;"></span> <span style="font-weight:bold;"> /dev/stderr </span>)

        --logs-level string           Logs level. Supported log levels are Trace,
                                      Debug, Info, Warning, Off. If the log level
                                      is set to Off, Atmos will not log any
                                      messages (default <span style="font-weight:bold;"> Info </span>)

        --no-color                    Disable color output (default <span style="font-weight:bold;"> false </span>)

        --pager string                Enable pager for output (--pager or
                                      --pager=true to enable, --pager=false to
                                      disable, --pager=less to use specific
                                      pager)

        --profile-file string         Write profiling data to file instead of
                                      starting server

        --profile-type string         Type of profile to collect when using
                                      --profile-file. Options: cpu, heap, allocs,
                                      goroutine, block, mutex, threadcreate,
                                      trace (default <span style="font-weight:bold;"> cpu </span>)

        --profiler-enabled            Enable pprof profiling server (default
                                     <span style="font-weight:bold;"></span> <span style="font-weight:bold;"> false </span>)

        --profiler-host string        Host for pprof profiling server (default
                                     <span style="font-weight:bold;"></span> <span style="font-weight:bold;"> localhost </span>)

        --profiler-port int           Port for pprof profiling server (default
                                     <span style="font-weight:bold;"></span> <span style="font-weight:bold;"> 6060 </span>)

    -q, --query string                Query the results of an <span style="font-weight:bold;"> atmos describe </span>
                                      command using <span style="font-weight:bold;"> yq </span> expressions

        --redirect-stderr string      File descriptor to redirect <span style="font-weight:bold;"> stderr </span> to.
                                      Errors can be redirected to any file or any
                                      standard file descriptor (including
                                     <span style="font-weight:bold;"></span> <span style="font-weight:bold;"> /dev/null </span>)

        --version                     Display the Atmos CLI version


<span style="text-decoration:underline;font-weight:bold;filter: contrast(70%) brightness(190%);color:teal;">Examples:</span>


• Describe Workflows

 <span style="font-weight:bold;">  $ atmos describe workflows</span>

• Describe workflow in specified format

 <span style="font-weight:bold;">  $ atmos describe workflows --format=&lt;yaml|json&gt;</span>

• Set the output of describe workflow

 <span style="font-weight:bold;">  $ atmos describe workflows --output=&lt;list|map|all&gt;</span>


 Use <span style="font-weight:bold;"> atmos describe workflows --help </span> for more information about a command.
>>>>>>> 8012b2a8
<|MERGE_RESOLUTION|>--- conflicted
+++ resolved
@@ -1,204 +1,110 @@
-<<<<<<< HEAD
-
-<span style="color:#8700ff;"> </span><span style="color:#8700ff;">█</span><span style="color:#8700ff;">█</span><span style="color:#8700ff;">█</span><span style="color:#8700ff;">█</span><span style="color:#8700ff;">█</span><span style="color:#8700ff;"> </span><span style="color:#8700ff;"> </span><span style="color:#875fff;">█</span><span style="color:#5f5fff;">█</span><span style="color:#5f5fff;">█</span><span style="color:#5f5fff;">█</span><span style="color:#5f5fff;">█</span><span style="color:#5f5fff;">█</span><span style="color:#5f5fff;">█</span><span style="color:#5f5fff;">█</span><span style="color:#5f5fff;"> </span><span style="color:#5f5fff;">█</span><span style="color:#5f5fff;">█</span><span style="color:#5f87ff;">█</span><span style="color:#0087ff;"> </span><span style="color:#0087ff;"> </span><span style="color:#0087ff;"> </span><span style="color:#0087ff;"> </span><span style="color:#0087ff;">█</span><span style="color:#0087ff;">█</span><span style="color:#0087ff;">█</span><span style="color:#0087ff;"> </span><span style="color:#0087ff;"> </span><span style="color:#0087ff;">█</span><span style="color:#00afff;">█</span><span style="color:#00afff;">█</span><span style="color:#00afff;">█</span><span style="color:#00afff;">█</span><span style="color:#00afff;">█</span><span style="color:#00afff;"> </span><span style="color:#00afff;"> </span><span style="color:#00afff;">█</span><span style="color:#00afff;">█</span><span style="color:#00afd7;">█</span><span style="color:#00d7d7;">█</span><span style="color:#00d7d7;">█</span><span style="color:#00d7d7;">█</span><span style="color:#00d7d7;">█</span><span style="color:#00d7d7;"> </span>
-<span style="color:#8700ff;">█</span><span style="color:#8700ff;">█</span><span style="color:#8700ff;"> </span><span style="color:#8700ff;"> </span><span style="color:#8700ff;"> </span><span style="color:#875fff;">█</span><span style="color:#5f5fff;">█</span><span style="color:#5f5fff;"> </span><span style="color:#5f5fff;"> </span><span style="color:#5f5fff;"> </span><span style="color:#5f5fff;"> </span><span style="color:#5f5fff;">█</span><span style="color:#5f5fff;">█</span><span style="color:#5f5fff;"> </span><span style="color:#5f5fff;"> </span><span style="color:#5f5fff;"> </span><span style="color:#5f87ff;"> </span><span style="color:#0087ff;">█</span><span style="color:#0087ff;">█</span><span style="color:#0087ff;">█</span><span style="color:#0087ff;">█</span><span style="color:#0087ff;"> </span><span style="color:#0087ff;"> </span><span style="color:#0087ff;">█</span><span style="color:#0087ff;">█</span><span style="color:#0087ff;">█</span><span style="color:#0087ff;">█</span><span style="color:#00afff;"> </span><span style="color:#00afff;">█</span><span style="color:#00afff;">█</span><span style="color:#00afff;"> </span><span style="color:#00afff;"> </span><span style="color:#00afff;"> </span><span style="color:#00afff;"> </span><span style="color:#00afff;">█</span><span style="color:#00afff;">█</span><span style="color:#00afd7;"> </span><span style="color:#00d7d7;">█</span><span style="color:#00d7d7;">█</span><span style="color:#00d7d7;"> </span><span style="color:#00d7d7;"> </span><span style="color:#00d7d7;"> </span><span style="color:#00d7d7;"> </span><span style="color:#00d7d7;"> </span><span style="color:#00d7d7;"> </span>
-<span style="color:#8700ff;">█</span><span style="color:#8700ff;">█</span><span style="color:#875fff;">█</span><span style="color:#5f5fff;">█</span><span style="color:#5f5fff;">█</span><span style="color:#5f5fff;">█</span><span style="color:#5f5fff;">█</span><span style="color:#5f5fff;"> </span><span style="color:#5f5fff;"> </span><span style="color:#5f5fff;"> </span><span style="color:#5f5fff;"> </span><span style="color:#5f5fff;">█</span><span style="color:#5f5fff;">█</span><span style="color:#5f87ff;"> </span><span style="color:#0087ff;"> </span><span style="color:#0087ff;"> </span><span style="color:#0087ff;"> </span><span style="color:#0087ff;">█</span><span style="color:#0087ff;">█</span><span style="color:#0087ff;"> </span><span style="color:#0087ff;">█</span><span style="color:#0087ff;">█</span><span style="color:#0087ff;">█</span><span style="color:#0087ff;">█</span><span style="color:#00afff;"> </span><span style="color:#00afff;">█</span><span style="color:#00afff;">█</span><span style="color:#00afff;"> </span><span style="color:#00afff;">█</span><span style="color:#00afff;">█</span><span style="color:#00afff;"> </span><span style="color:#00afff;"> </span><span style="color:#00afff;"> </span><span style="color:#00afd7;"> </span><span style="color:#00d7d7;">█</span><span style="color:#00d7d7;">█</span><span style="color:#00d7d7;"> </span><span style="color:#00d7d7;">█</span><span style="color:#00d7d7;">█</span><span style="color:#00d7d7;">█</span><span style="color:#00d7d7;">█</span><span style="color:#00d7d7;">█</span><span style="color:#00d7d7;">█</span><span style="color:#00d7d7;">█</span><span style="color:#00d7d7;"> </span>
-<span style="color:#5f5fff;">█</span><span style="color:#5f5fff;">█</span><span style="color:#5f5fff;"> </span><span style="color:#5f5fff;"> </span><span style="color:#5f5fff;"> </span><span style="color:#5f5fff;">█</span><span style="color:#5f5fff;">█</span><span style="color:#5f5fff;"> </span><span style="color:#5f5fff;"> </span><span style="color:#5f5fff;"> </span><span style="color:#5f87ff;"> </span><span style="color:#0087ff;">█</span><span style="color:#0087ff;">█</span><span style="color:#0087ff;"> </span><span style="color:#0087ff;"> </span><span style="color:#0087ff;"> </span><span style="color:#0087ff;"> </span><span style="color:#0087ff;">█</span><span style="color:#0087ff;">█</span><span style="color:#0087ff;"> </span><span style="color:#0087ff;"> </span><span style="color:#00afff;">█</span><span style="color:#00afff;">█</span><span style="color:#00afff;"> </span><span style="color:#00afff;"> </span><span style="color:#00afff;">█</span><span style="color:#00afff;">█</span><span style="color:#00afff;"> </span><span style="color:#00afff;">█</span><span style="color:#00afff;">█</span><span style="color:#00afd7;"> </span><span style="color:#00d7d7;"> </span><span style="color:#00d7d7;"> </span><span style="color:#00d7d7;"> </span><span style="color:#00d7d7;">█</span><span style="color:#00d7d7;">█</span><span style="color:#00d7d7;"> </span><span style="color:#00d7d7;"> </span><span style="color:#00d7d7;"> </span><span style="color:#00d7d7;"> </span><span style="color:#00d7d7;"> </span><span style="color:#00d7d7;"> </span><span style="color:#00d7af;">█</span><span style="color:#00ffaf;">█</span><span style="color:#00ffaf;"> </span>
-<span style="color:#5f5fff;">█</span><span style="color:#5f5fff;">█</span><span style="color:#5f5fff;"> </span><span style="color:#5f5fff;"> </span><span style="color:#5f5fff;"> </span><span style="color:#5f5fff;">█</span><span style="color:#5f5fff;">█</span><span style="color:#5f87ff;"> </span><span style="color:#0087ff;"> </span><span style="color:#0087ff;"> </span><span style="color:#0087ff;"> </span><span style="color:#0087ff;">█</span><span style="color:#0087ff;">█</span><span style="color:#0087ff;"> </span><span style="color:#0087ff;"> </span><span style="color:#0087ff;"> </span><span style="color:#0087ff;"> </span><span style="color:#0087ff;">█</span><span style="color:#00afff;">█</span><span style="color:#00afff;"> </span><span style="color:#00afff;"> </span><span style="color:#00afff;"> </span><span style="color:#00afff;"> </span><span style="color:#00afff;"> </span><span style="color:#00afff;"> </span><span style="color:#00afff;">█</span><span style="color:#00afff;">█</span><span style="color:#00afd7;"> </span><span style="color:#00d7d7;"> </span><span style="color:#00d7d7;">█</span><span style="color:#00d7d7;">█</span><span style="color:#00d7d7;">█</span><span style="color:#00d7d7;">█</span><span style="color:#00d7d7;">█</span><span style="color:#00d7d7;">█</span><span style="color:#00d7d7;"> </span><span style="color:#00d7d7;"> </span><span style="color:#00d7d7;">█</span><span style="color:#00d7d7;">█</span><span style="color:#00d7af;">█</span><span style="color:#00ffaf;">█</span><span style="color:#00ffaf;">█</span><span style="color:#00ffaf;">█</span><span style="color:#00ffaf;">█</span><span style="color:#00ffaf;"> </span>
-<span style="color:#5f5fff;"> </span><span style="color:#5f5fff;"> </span><span style="color:#5f5fff;"> </span><span style="color:#5f5fff;"> </span><span style="color:#5f87ff;"> </span><span style="color:#0087ff;"> </span><span style="color:#0087ff;"> </span><span style="color:#0087ff;"> </span><span style="color:#0087ff;"> </span><span style="color:#0087ff;"> </span><span style="color:#0087ff;"> </span><span style="color:#0087ff;"> </span><span style="color:#0087ff;"> </span><span style="color:#0087ff;"> </span><span style="color:#0087ff;"> </span><span style="color:#00afff;"> </span><span style="color:#00afff;"> </span><span style="color:#00afff;"> </span><span style="color:#00afff;"> </span><span style="color:#00afff;"> </span><span style="color:#00afff;"> </span><span style="color:#00afff;"> </span><span style="color:#00afff;"> </span><span style="color:#00afff;"> </span><span style="color:#00afd7;"> </span><span style="color:#00d7d7;"> </span><span style="color:#00d7d7;"> </span><span style="color:#00d7d7;"> </span><span style="color:#00d7d7;"> </span><span style="color:#00d7d7;"> </span><span style="color:#00d7d7;"> </span><span style="color:#00d7d7;"> </span><span style="color:#00d7d7;"> </span><span style="color:#00d7d7;"> </span><span style="color:#00d7d7;"> </span><span style="color:#00d7d7;"> </span><span style="color:#00d7af;"> </span><span style="color:#00ffaf;"> </span><span style="color:#00ffaf;"> </span><span style="color:#00ffaf;"> </span><span style="color:#00ffaf;"> </span><span style="color:#00ffaf;"> </span><span style="color:#00ffaf;"> </span><span style="color:#00ffaf;"> </span><span style="color:#00ffaf;"> </span>
-
-👽 <span style="color:gray;">test</span> <span style="filter: contrast(70%) brightness(190%);color:dimgray;">linux/arm64</span>
-
-<span style="filter: contrast(70%) brightness(190%);color:dimgray;">List all Atmos workflows, showing their associated files and workflow names for easy reference.</span>
-
-<span style="filter: contrast(70%) brightness(190%);color:teal;">USAGE</span>
-
-  <span style="background-color:#005f87;">                                      </span>
-  <span style="background-color:#005f87;">  </span><span style="color:gray;background-color:#005f87;"></span><span style="color:dimgray;background-color:#005f87;">$ </span><span style="font-weight:bold;color:#005f87;background-color:#005f87;">atmos</span><span style="color:gray;background-color:#005f87;"> </span><span style="color:gray;background-color:#005f87;">describe</span><span style="color:gray;background-color:#005f87;"> </span><span style="color:gray;background-color:#005f87;">workflows</span><span style="color:gray;background-color:#005f87;"> </span><span style="font-style:italic;color:gray;background-color:#005f87;">[flags]</span><span style="background-color:#005f87;">  </span>
-  <span style="background-color:#005f87;">                                      </span>
-
-<span style="filter: contrast(70%) brightness(190%);color:teal;">EXAMPLES</span>
-
-  <span style="background-color:#005f87;">                                                       </span>
-  <span style="background-color:#005f87;">  </span><span style="color:gray;background-color:#005f87;">- Describe Workflows</span><span style="background-color:#005f87;">  </span><span style="background-color:#005f87;">                               </span>
-  <span style="background-color:#005f87;">  </span><span style="color:gray;background-color:#005f87;"></span><span style="background-color:#005f87;">  </span><span style="background-color:#005f87;">                                                   </span>
-  <span style="background-color:#005f87;">  </span><span style="color:gray;background-color:#005f87;"></span><span style="background-color:#005f87;">  </span><span style="background-color:#005f87;">                                                   </span>
-  <span style="background-color:#005f87;">  </span><span style="color:gray;background-color:#005f87;"> </span><span style="color:dimgray;background-color:#005f87;">$ </span><span style="font-weight:bold;color:#005f87;background-color:#005f87;">atmos</span><span style="color:gray;background-color:#005f87;"> </span><span style="color:gray;background-color:#005f87;">describe</span><span style="color:gray;background-color:#005f87;"> </span><span style="color:gray;background-color:#005f87;">workflows</span><span style="background-color:#005f87;">  </span><span style="background-color:#005f87;">                        </span>
-  <span style="background-color:#005f87;">  </span><span style="color:gray;background-color:#005f87;"></span><span style="background-color:#005f87;">  </span><span style="background-color:#005f87;">                                                   </span>
-  <span style="background-color:#005f87;">  </span><span style="color:gray;background-color:#005f87;"></span><span style="background-color:#005f87;">  </span><span style="background-color:#005f87;">                                                   </span>
-  <span style="background-color:#005f87;">  </span><span style="color:gray;background-color:#005f87;">- Describe workflow in specified format</span><span style="background-color:#005f87;">  </span><span style="background-color:#005f87;">            </span>
-  <span style="background-color:#005f87;">  </span><span style="color:gray;background-color:#005f87;"></span><span style="background-color:#005f87;">  </span><span style="background-color:#005f87;">                                                   </span>
-  <span style="background-color:#005f87;">  </span><span style="color:gray;background-color:#005f87;"></span><span style="background-color:#005f87;">  </span><span style="background-color:#005f87;">                                                   </span>
-  <span style="background-color:#005f87;">  </span><span style="color:gray;background-color:#005f87;"> </span><span style="color:dimgray;background-color:#005f87;">$ </span><span style="font-weight:bold;color:#005f87;background-color:#005f87;">atmos</span><span style="color:gray;background-color:#005f87;"> </span><span style="color:gray;background-color:#005f87;">describe</span><span style="color:gray;background-color:#005f87;"> </span><span style="color:gray;background-color:#005f87;">workflows</span><span style="color:gray;background-color:#005f87;"> </span><span style="color:#005f87;background-color:#005f87;">--format=&lt;yaml|json&gt;</span><span style="background-color:#005f87;">  </span><span style="background-color:#005f87;">   </span>
-  <span style="background-color:#005f87;">  </span><span style="color:gray;background-color:#005f87;"></span><span style="background-color:#005f87;">  </span><span style="background-color:#005f87;">                                                   </span>
-  <span style="background-color:#005f87;">  </span><span style="color:gray;background-color:#005f87;"></span><span style="background-color:#005f87;">  </span><span style="background-color:#005f87;">                                                   </span>
-  <span style="background-color:#005f87;">  </span><span style="color:gray;background-color:#005f87;">- Set the output of describe workflow</span><span style="background-color:#005f87;">  </span><span style="background-color:#005f87;">              </span>
-  <span style="background-color:#005f87;">  </span><span style="color:gray;background-color:#005f87;"></span><span style="background-color:#005f87;">  </span><span style="background-color:#005f87;">                                                   </span>
-  <span style="background-color:#005f87;">  </span><span style="color:gray;background-color:#005f87;"></span><span style="background-color:#005f87;">  </span><span style="background-color:#005f87;">                                                   </span>
-  <span style="background-color:#005f87;">  </span><span style="color:gray;background-color:#005f87;"> </span><span style="color:dimgray;background-color:#005f87;">$ </span><span style="font-weight:bold;color:#005f87;background-color:#005f87;">atmos</span><span style="color:gray;background-color:#005f87;"> </span><span style="color:gray;background-color:#005f87;">describe</span><span style="color:gray;background-color:#005f87;"> </span><span style="color:gray;background-color:#005f87;">workflows</span><span style="color:gray;background-color:#005f87;"> </span><span style="color:#005f87;background-color:#005f87;">--output=&lt;list|map|all&gt;</span><span style="background-color:#005f87;">  </span>
-  <span style="background-color:#005f87;">                                                       </span>
-
-<span style="filter: contrast(70%) brightness(190%);color:teal;">FLAGS</span>
-
-  <span style="color:green;">-f, --format</span> <span style="filter: contrast(70%) brightness(190%);color:dimgray;">string</span>  <span style="filter: contrast(70%) brightness(190%);color:dimgray;">Specify the output format (yaml is default) (default yaml)</span>
-
-  <span style="color:green;">-h, --help</span>           <span style="filter: contrast(70%) brightness(190%);color:dimgray;">help for workflows</span>
-
-  <span style="color:green;">-o, --output</span> <span style="filter: contrast(70%) brightness(190%);color:dimgray;">string</span>  <span style="filter: contrast(70%) brightness(190%);color:dimgray;">Specify the output type (list is default) (default list)</span>
-
-
-<span style="filter: contrast(70%) brightness(190%);color:teal;">GLOBAL FLAGS</span>
-
-  <span style="color:green;">    --base-path</span> <span style="filter: contrast(70%) brightness(190%);color:dimgray;">string</span>        <span style="filter: contrast(70%) brightness(190%);color:dimgray;">Base path for Atmos project</span>
-
-  <span style="color:green;">    --config</span> <span style="filter: contrast(70%) brightness(190%);color:dimgray;">strings</span>          <span style="filter: contrast(70%) brightness(190%);color:dimgray;">Paths to configuration files (comma-separated or repeated flag)</span>
-
-  <span style="color:green;">    --config-path</span> <span style="filter: contrast(70%) brightness(190%);color:dimgray;">strings</span>     <span style="filter: contrast(70%) brightness(190%);color:dimgray;">Paths to configuration directories (comma-separated or repeated flag)</span>
-
-  <span style="color:green;">    --heatmap</span>                 <span style="filter: contrast(70%) brightness(190%);color:dimgray;">Show performance heatmap visualization after command execution (includes P95 latency)</span>
-
-  <span style="color:green;">    --heatmap-mode</span> <span style="filter: contrast(70%) brightness(190%);color:dimgray;">string</span>     <span style="filter: contrast(70%) brightness(190%);color:dimgray;">Heatmap visualization mode: bar, sparkline, table (press 1-3 to switch in TUI) (default</span>
-                                <span style="filter: contrast(70%) brightness(190%);color:dimgray;">bar)</span>
-
-  <span style="color:green;">    --logs-file</span> <span style="filter: contrast(70%) brightness(190%);color:dimgray;">string</span>        <span style="filter: contrast(70%) brightness(190%);color:dimgray;">The file to write Atmos logs to. Logs can be written to any file or any standard file</span>
-                                <span style="filter: contrast(70%) brightness(190%);color:dimgray;">descriptor, including '/dev/stdout', '/dev/stderr' and '/dev/null' (default</span>
-                                <span style="filter: contrast(70%) brightness(190%);color:dimgray;">/dev/stderr)</span>
-
-  <span style="color:green;">    --logs-level</span> <span style="filter: contrast(70%) brightness(190%);color:dimgray;">string</span>       <span style="filter: contrast(70%) brightness(190%);color:dimgray;">Logs level. Supported log levels are Trace, Debug, Info, Warning, Off. If the log</span>
-                                <span style="filter: contrast(70%) brightness(190%);color:dimgray;">level is set to Off, Atmos will not log any messages (default Info)</span>
-
-  <span style="color:green;">    --no-color</span>                <span style="filter: contrast(70%) brightness(190%);color:dimgray;">Disable color output</span>
-
-  <span style="color:green;">    --pager</span> <span style="filter: contrast(70%) brightness(190%);color:dimgray;">string</span>            <span style="filter: contrast(70%) brightness(190%);color:dimgray;">Enable pager for output (--pager or --pager=true to enable, --pager=false to disable, --</span>
-                                <span style="filter: contrast(70%) brightness(190%);color:dimgray;">pager=less to use specific pager)</span>
-
-  <span style="color:green;">    --profile-file</span> <span style="filter: contrast(70%) brightness(190%);color:dimgray;">string</span>     <span style="filter: contrast(70%) brightness(190%);color:dimgray;">Write profiling data to file instead of starting server</span>
-
-  <span style="color:green;">    --profile-type</span> <span style="filter: contrast(70%) brightness(190%);color:dimgray;">string</span>     <span style="filter: contrast(70%) brightness(190%);color:dimgray;">Type of profile to collect when using --profile-file. Options: cpu, heap, allocs,</span>
-                                <span style="filter: contrast(70%) brightness(190%);color:dimgray;">goroutine, block, mutex, threadcreate, trace (default cpu)</span>
-
-  <span style="color:green;">    --profiler-enabled</span>        <span style="filter: contrast(70%) brightness(190%);color:dimgray;">Enable pprof profiling server</span>
-
-  <span style="color:green;">    --profiler-host</span> <span style="filter: contrast(70%) brightness(190%);color:dimgray;">string</span>    <span style="filter: contrast(70%) brightness(190%);color:dimgray;">Host for pprof profiling server (default localhost)</span>
-
-  <span style="color:green;">    --profiler-port</span> <span style="filter: contrast(70%) brightness(190%);color:dimgray;">int</span>       <span style="filter: contrast(70%) brightness(190%);color:dimgray;">Port for pprof profiling server (default 6060)</span>
-
-  <span style="color:green;">-q, --query</span> <span style="filter: contrast(70%) brightness(190%);color:dimgray;">string</span>            <span style="filter: contrast(70%) brightness(190%);color:dimgray;">Query the results of an atmos describe command using yq expressions</span>
-
-  <span style="color:green;">    --redirect-stderr</span> <span style="filter: contrast(70%) brightness(190%);color:dimgray;">string</span>  <span style="filter: contrast(70%) brightness(190%);color:dimgray;">File descriptor to redirect stderr to. Errors can be redirected to any file or any</span>
-                                <span style="filter: contrast(70%) brightness(190%);color:dimgray;">standard file descriptor (including /dev/null)</span>
-
-  <span style="color:green;">    --version</span>                 <span style="filter: contrast(70%) brightness(190%);color:dimgray;">Display the Atmos CLI version</span>
-
-=======
-
-<span style="color:#00afd7;"> </span><span style="color:#00d7d7;">█</span><span style="color:#00d7d7;">█</span><span style="color:#00d7d7;">█</span><span style="color:#00d7d7;">█</span><span style="color:#00d7d7;">█</span><span style="color:#00d7d7;"> </span><span style="color:#00d7d7;"> </span><span style="color:#00d7d7;">█</span><span style="color:#00d7d7;">█</span><span style="color:#00d7d7;">█</span><span style="color:#00d7d7;">█</span><span style="color:#00d7af;">█</span><span style="color:#00ffaf;">█</span><span style="color:#00ffaf;">█</span><span style="color:#00ffaf;">█</span><span style="color:#00ffaf;"> </span><span style="color:#00ffaf;">█</span><span style="color:#00ffaf;">█</span><span style="color:#00ffaf;">█</span><span style="color:#00ffaf;"> </span><span style="color:#00ffaf;"> </span><span style="color:#00ff87;"> </span><span style="color:#00ff87;"> </span><span style="color:#00ff87;">█</span><span style="color:#00ff87;">█</span><span style="color:#00ff87;">█</span><span style="color:#00ff87;"> </span><span style="color:#00ff87;"> </span><span style="color:#00ff87;">█</span><span style="color:#00ff87;">█</span><span style="color:#5fff87;">█</span><span style="color:#5fff5f;">█</span><span style="color:#5fff5f;">█</span><span style="color:#5fff5f;">█</span><span style="color:#5fff5f;"> </span><span style="color:#5fff5f;"> </span><span style="color:#5fff5f;">█</span><span style="color:#5fff5f;">█</span><span style="color:#5fff5f;">█</span><span style="color:#5fff5f;">█</span><span style="color:#5fff5f;">█</span><span style="color:#5fff5f;">█</span><span style="color:#87ff5f;">█</span><span style="color:#87ff00;"> </span>
-<span style="color:#00d7d7;">█</span><span style="color:#00d7d7;">█</span><span style="color:#00d7d7;"> </span><span style="color:#00d7d7;"> </span><span style="color:#00d7d7;"> </span><span style="color:#00d7d7;">█</span><span style="color:#00d7d7;">█</span><span style="color:#00d7d7;"> </span><span style="color:#00d7d7;"> </span><span style="color:#00d7af;"> </span><span style="color:#00ffaf;"> </span><span style="color:#00ffaf;">█</span><span style="color:#00ffaf;">█</span><span style="color:#00ffaf;"> </span><span style="color:#00ffaf;"> </span><span style="color:#00ffaf;"> </span><span style="color:#00ffaf;"> </span><span style="color:#00ffaf;">█</span><span style="color:#00ffaf;">█</span><span style="color:#00ff87;">█</span><span style="color:#00ff87;">█</span><span style="color:#00ff87;"> </span><span style="color:#00ff87;"> </span><span style="color:#00ff87;">█</span><span style="color:#00ff87;">█</span><span style="color:#00ff87;">█</span><span style="color:#00ff87;">█</span><span style="color:#00ff87;"> </span><span style="color:#5fff87;">█</span><span style="color:#5fff5f;">█</span><span style="color:#5fff5f;"> </span><span style="color:#5fff5f;"> </span><span style="color:#5fff5f;"> </span><span style="color:#5fff5f;"> </span><span style="color:#5fff5f;">█</span><span style="color:#5fff5f;">█</span><span style="color:#5fff5f;"> </span><span style="color:#5fff5f;">█</span><span style="color:#5fff5f;">█</span><span style="color:#5fff5f;"> </span><span style="color:#87ff5f;"> </span><span style="color:#87ff00;"> </span><span style="color:#87ff00;"> </span><span style="color:#87ff00;"> </span><span style="color:#87ff00;"> </span>
-<span style="color:#00d7d7;">█</span><span style="color:#00d7d7;">█</span><span style="color:#00d7d7;">█</span><span style="color:#00d7d7;">█</span><span style="color:#00d7d7;">█</span><span style="color:#00d7d7;">█</span><span style="color:#00d7af;">█</span><span style="color:#00ffaf;"> </span><span style="color:#00ffaf;"> </span><span style="color:#00ffaf;"> </span><span style="color:#00ffaf;"> </span><span style="color:#00ffaf;">█</span><span style="color:#00ffaf;">█</span><span style="color:#00ffaf;"> </span><span style="color:#00ffaf;"> </span><span style="color:#00ffaf;"> </span><span style="color:#00ff87;"> </span><span style="color:#00ff87;">█</span><span style="color:#00ff87;">█</span><span style="color:#00ff87;"> </span><span style="color:#00ff87;">█</span><span style="color:#00ff87;">█</span><span style="color:#00ff87;">█</span><span style="color:#00ff87;">█</span><span style="color:#00ff87;"> </span><span style="color:#5fff87;">█</span><span style="color:#5fff5f;">█</span><span style="color:#5fff5f;"> </span><span style="color:#5fff5f;">█</span><span style="color:#5fff5f;">█</span><span style="color:#5fff5f;"> </span><span style="color:#5fff5f;"> </span><span style="color:#5fff5f;"> </span><span style="color:#5fff5f;"> </span><span style="color:#5fff5f;">█</span><span style="color:#5fff5f;">█</span><span style="color:#5fff5f;"> </span><span style="color:#87ff5f;">█</span><span style="color:#87ff00;">█</span><span style="color:#87ff00;">█</span><span style="color:#87ff00;">█</span><span style="color:#87ff00;">█</span><span style="color:#87ff00;">█</span><span style="color:#87ff00;">█</span><span style="color:#87ff00;"> </span>
-<span style="color:#00d7d7;">█</span><span style="color:#00d7d7;">█</span><span style="color:#00d7d7;"> </span><span style="color:#00d7af;"> </span><span style="color:#00ffaf;"> </span><span style="color:#00ffaf;">█</span><span style="color:#00ffaf;">█</span><span style="color:#00ffaf;"> </span><span style="color:#00ffaf;"> </span><span style="color:#00ffaf;"> </span><span style="color:#00ffaf;"> </span><span style="color:#00ffaf;">█</span><span style="color:#00ffaf;">█</span><span style="color:#00ff87;"> </span><span style="color:#00ff87;"> </span><span style="color:#00ff87;"> </span><span style="color:#00ff87;"> </span><span style="color:#00ff87;">█</span><span style="color:#00ff87;">█</span><span style="color:#00ff87;"> </span><span style="color:#00ff87;"> </span><span style="color:#00ff87;">█</span><span style="color:#5fff87;">█</span><span style="color:#5fff5f;"> </span><span style="color:#5fff5f;"> </span><span style="color:#5fff5f;">█</span><span style="color:#5fff5f;">█</span><span style="color:#5fff5f;"> </span><span style="color:#5fff5f;">█</span><span style="color:#5fff5f;">█</span><span style="color:#5fff5f;"> </span><span style="color:#5fff5f;"> </span><span style="color:#5fff5f;"> </span><span style="color:#5fff5f;"> </span><span style="color:#87ff5f;">█</span><span style="color:#87ff00;">█</span><span style="color:#87ff00;"> </span><span style="color:#87ff00;"> </span><span style="color:#87ff00;"> </span><span style="color:#87ff00;"> </span><span style="color:#87ff00;"> </span><span style="color:#87ff00;"> </span><span style="color:#87ff00;">█</span><span style="color:#87ff00;">█</span><span style="color:#afff00;"> </span>
-<span style="color:#00d7af;">█</span><span style="color:#00ffaf;">█</span><span style="color:#00ffaf;"> </span><span style="color:#00ffaf;"> </span><span style="color:#00ffaf;"> </span><span style="color:#00ffaf;">█</span><span style="color:#00ffaf;">█</span><span style="color:#00ffaf;"> </span><span style="color:#00ffaf;"> </span><span style="color:#00ffaf;"> </span><span style="color:#00ff87;"> </span><span style="color:#00ff87;">█</span><span style="color:#00ff87;">█</span><span style="color:#00ff87;"> </span><span style="color:#00ff87;"> </span><span style="color:#00ff87;"> </span><span style="color:#00ff87;"> </span><span style="color:#00ff87;">█</span><span style="color:#00ff87;">█</span><span style="color:#5fff87;"> </span><span style="color:#5fff5f;"> </span><span style="color:#5fff5f;"> </span><span style="color:#5fff5f;"> </span><span style="color:#5fff5f;"> </span><span style="color:#5fff5f;"> </span><span style="color:#5fff5f;">█</span><span style="color:#5fff5f;">█</span><span style="color:#5fff5f;"> </span><span style="color:#5fff5f;"> </span><span style="color:#5fff5f;">█</span><span style="color:#5fff5f;">█</span><span style="color:#87ff5f;">█</span><span style="color:#87ff00;">█</span><span style="color:#87ff00;">█</span><span style="color:#87ff00;">█</span><span style="color:#87ff00;"> </span><span style="color:#87ff00;"> </span><span style="color:#87ff00;">█</span><span style="color:#87ff00;">█</span><span style="color:#87ff00;">█</span><span style="color:#87ff00;">█</span><span style="color:#afff00;">█</span><span style="color:#afff00;">█</span><span style="color:#afff00;">█</span><span style="color:#afff00;"> </span>
-<span style="color:#00ffaf;"> </span><span style="color:#00ffaf;"> </span><span style="color:#00ffaf;"> </span><span style="color:#00ffaf;"> </span><span style="color:#00ffaf;"> </span><span style="color:#00ffaf;"> </span><span style="color:#00ffaf;"> </span><span style="color:#00ff87;"> </span><span style="color:#00ff87;"> </span><span style="color:#00ff87;"> </span><span style="color:#00ff87;"> </span><span style="color:#00ff87;"> </span><span style="color:#00ff87;"> </span><span style="color:#00ff87;"> </span><span style="color:#00ff87;"> </span><span style="color:#00ff87;"> </span><span style="color:#5fff87;"> </span><span style="color:#5fff5f;"> </span><span style="color:#5fff5f;"> </span><span style="color:#5fff5f;"> </span><span style="color:#5fff5f;"> </span><span style="color:#5fff5f;"> </span><span style="color:#5fff5f;"> </span><span style="color:#5fff5f;"> </span><span style="color:#5fff5f;"> </span><span style="color:#5fff5f;"> </span><span style="color:#5fff5f;"> </span><span style="color:#5fff5f;"> </span><span style="color:#87ff5f;"> </span><span style="color:#87ff00;"> </span><span style="color:#87ff00;"> </span><span style="color:#87ff00;"> </span><span style="color:#87ff00;"> </span><span style="color:#87ff00;"> </span><span style="color:#87ff00;"> </span><span style="color:#87ff00;"> </span><span style="color:#87ff00;"> </span><span style="color:#87ff00;"> </span><span style="color:#afff00;"> </span><span style="color:#afff00;"> </span><span style="color:#afff00;"> </span><span style="color:#afff00;"> </span><span style="color:#afff00;"> </span><span style="color:#afff00;"> </span><span style="color:#afff00;"> </span>
-
-
- List all Atmos workflows, showing their associated files and workflow names for easy reference.
-
-<span style="text-decoration:underline;font-weight:bold;filter: contrast(70%) brightness(190%);color:teal;">Usage:</span>
-
-  atmos describe workflows [flags]
-
-
-<span style="text-decoration:underline;font-weight:bold;filter: contrast(70%) brightness(190%);color:teal;">Flags:</span>
-
-    -f, --format string     Specify the output format (<span style="font-weight:bold;"> yaml </span> is default)
-                            (default <span style="font-weight:bold;"> yaml </span>)
-
-    -h, --help              help for workflows
-
-    -o, --output string     Specify the output type (<span style="font-weight:bold;"> list </span> is default) (default
-                           <span style="font-weight:bold;"></span> <span style="font-weight:bold;"> list </span>)
-
-
-<span style="text-decoration:underline;font-weight:bold;filter: contrast(70%) brightness(190%);color:teal;">Global Flags:</span>
-
-        --base-path string            Base path for Atmos project
-
-        --config stringSlice          Paths to configuration files
-                                      (comma-separated or repeated flag) (default
-                                     <span style="font-weight:bold;"></span> <span style="font-weight:bold;"> [] </span>)
-
-        --config-path stringSlice     Paths to configuration directories
-                                      (comma-separated or repeated flag) (default
-                                     <span style="font-weight:bold;"></span> <span style="font-weight:bold;"> [] </span>)
-
-        --heatmap                     Show performance heatmap visualization
-                                      after command execution (includes P95
-                                      latency) (default <span style="font-weight:bold;"> false </span>)
-
-        --heatmap-mode string         Heatmap visualization mode: bar, sparkline,
-                                      table (press 1-3 to switch in TUI) (default
-                                     <span style="font-weight:bold;"></span> <span style="font-weight:bold;"> bar </span>)
-
-        --logs-file string            The file to write Atmos logs to. Logs can
-                                      be written to any file or any standard file
-                                      descriptor, including '/dev/stdout',
-                                      '/dev/stderr' and '/dev/null' (default
-                                     <span style="font-weight:bold;"></span> <span style="font-weight:bold;"> /dev/stderr </span>)
-
-        --logs-level string           Logs level. Supported log levels are Trace,
-                                      Debug, Info, Warning, Off. If the log level
-                                      is set to Off, Atmos will not log any
-                                      messages (default <span style="font-weight:bold;"> Info </span>)
-
-        --no-color                    Disable color output (default <span style="font-weight:bold;"> false </span>)
-
-        --pager string                Enable pager for output (--pager or
-                                      --pager=true to enable, --pager=false to
-                                      disable, --pager=less to use specific
-                                      pager)
-
-        --profile-file string         Write profiling data to file instead of
-                                      starting server
-
-        --profile-type string         Type of profile to collect when using
-                                      --profile-file. Options: cpu, heap, allocs,
-                                      goroutine, block, mutex, threadcreate,
-                                      trace (default <span style="font-weight:bold;"> cpu </span>)
-
-        --profiler-enabled            Enable pprof profiling server (default
-                                     <span style="font-weight:bold;"></span> <span style="font-weight:bold;"> false </span>)
-
-        --profiler-host string        Host for pprof profiling server (default
-                                     <span style="font-weight:bold;"></span> <span style="font-weight:bold;"> localhost </span>)
-
-        --profiler-port int           Port for pprof profiling server (default
-                                     <span style="font-weight:bold;"></span> <span style="font-weight:bold;"> 6060 </span>)
-
-    -q, --query string                Query the results of an <span style="font-weight:bold;"> atmos describe </span>
-                                      command using <span style="font-weight:bold;"> yq </span> expressions
-
-        --redirect-stderr string      File descriptor to redirect <span style="font-weight:bold;"> stderr </span> to.
-                                      Errors can be redirected to any file or any
-                                      standard file descriptor (including
-                                     <span style="font-weight:bold;"></span> <span style="font-weight:bold;"> /dev/null </span>)
-
-        --version                     Display the Atmos CLI version
-
-
-<span style="text-decoration:underline;font-weight:bold;filter: contrast(70%) brightness(190%);color:teal;">Examples:</span>
-
-
-• Describe Workflows
-
- <span style="font-weight:bold;">  $ atmos describe workflows</span>
-
-• Describe workflow in specified format
-
- <span style="font-weight:bold;">  $ atmos describe workflows --format=&lt;yaml|json&gt;</span>
-
-• Set the output of describe workflow
-
- <span style="font-weight:bold;">  $ atmos describe workflows --output=&lt;list|map|all&gt;</span>
-
-
- Use <span style="font-weight:bold;"> atmos describe workflows --help </span> for more information about a command.
->>>>>>> 8012b2a8
+
+<span style="color:#00afd7;"> </span><span style="color:#00d7d7;">█</span><span style="color:#00d7d7;">█</span><span style="color:#00d7d7;">█</span><span style="color:#00d7d7;">█</span><span style="color:#00d7d7;">█</span><span style="color:#00d7d7;"> </span><span style="color:#00d7d7;"> </span><span style="color:#00d7d7;">█</span><span style="color:#00d7d7;">█</span><span style="color:#00d7d7;">█</span><span style="color:#00d7d7;">█</span><span style="color:#00d7af;">█</span><span style="color:#00ffaf;">█</span><span style="color:#00ffaf;">█</span><span style="color:#00ffaf;">█</span><span style="color:#00ffaf;"> </span><span style="color:#00ffaf;">█</span><span style="color:#00ffaf;">█</span><span style="color:#00ffaf;">█</span><span style="color:#00ffaf;"> </span><span style="color:#00ffaf;"> </span><span style="color:#00ff87;"> </span><span style="color:#00ff87;"> </span><span style="color:#00ff87;">█</span><span style="color:#00ff87;">█</span><span style="color:#00ff87;">█</span><span style="color:#00ff87;"> </span><span style="color:#00ff87;"> </span><span style="color:#00ff87;">█</span><span style="color:#00ff87;">█</span><span style="color:#5fff87;">█</span><span style="color:#5fff5f;">█</span><span style="color:#5fff5f;">█</span><span style="color:#5fff5f;">█</span><span style="color:#5fff5f;"> </span><span style="color:#5fff5f;"> </span><span style="color:#5fff5f;">█</span><span style="color:#5fff5f;">█</span><span style="color:#5fff5f;">█</span><span style="color:#5fff5f;">█</span><span style="color:#5fff5f;">█</span><span style="color:#5fff5f;">█</span><span style="color:#87ff5f;">█</span><span style="color:#87ff00;"> </span>
+<span style="color:#00d7d7;">█</span><span style="color:#00d7d7;">█</span><span style="color:#00d7d7;"> </span><span style="color:#00d7d7;"> </span><span style="color:#00d7d7;"> </span><span style="color:#00d7d7;">█</span><span style="color:#00d7d7;">█</span><span style="color:#00d7d7;"> </span><span style="color:#00d7d7;"> </span><span style="color:#00d7af;"> </span><span style="color:#00ffaf;"> </span><span style="color:#00ffaf;">█</span><span style="color:#00ffaf;">█</span><span style="color:#00ffaf;"> </span><span style="color:#00ffaf;"> </span><span style="color:#00ffaf;"> </span><span style="color:#00ffaf;"> </span><span style="color:#00ffaf;">█</span><span style="color:#00ffaf;">█</span><span style="color:#00ff87;">█</span><span style="color:#00ff87;">█</span><span style="color:#00ff87;"> </span><span style="color:#00ff87;"> </span><span style="color:#00ff87;">█</span><span style="color:#00ff87;">█</span><span style="color:#00ff87;">█</span><span style="color:#00ff87;">█</span><span style="color:#00ff87;"> </span><span style="color:#5fff87;">█</span><span style="color:#5fff5f;">█</span><span style="color:#5fff5f;"> </span><span style="color:#5fff5f;"> </span><span style="color:#5fff5f;"> </span><span style="color:#5fff5f;"> </span><span style="color:#5fff5f;">█</span><span style="color:#5fff5f;">█</span><span style="color:#5fff5f;"> </span><span style="color:#5fff5f;">█</span><span style="color:#5fff5f;">█</span><span style="color:#5fff5f;"> </span><span style="color:#87ff5f;"> </span><span style="color:#87ff00;"> </span><span style="color:#87ff00;"> </span><span style="color:#87ff00;"> </span><span style="color:#87ff00;"> </span>
+<span style="color:#00d7d7;">█</span><span style="color:#00d7d7;">█</span><span style="color:#00d7d7;">█</span><span style="color:#00d7d7;">█</span><span style="color:#00d7d7;">█</span><span style="color:#00d7d7;">█</span><span style="color:#00d7af;">█</span><span style="color:#00ffaf;"> </span><span style="color:#00ffaf;"> </span><span style="color:#00ffaf;"> </span><span style="color:#00ffaf;"> </span><span style="color:#00ffaf;">█</span><span style="color:#00ffaf;">█</span><span style="color:#00ffaf;"> </span><span style="color:#00ffaf;"> </span><span style="color:#00ffaf;"> </span><span style="color:#00ff87;"> </span><span style="color:#00ff87;">█</span><span style="color:#00ff87;">█</span><span style="color:#00ff87;"> </span><span style="color:#00ff87;">█</span><span style="color:#00ff87;">█</span><span style="color:#00ff87;">█</span><span style="color:#00ff87;">█</span><span style="color:#00ff87;"> </span><span style="color:#5fff87;">█</span><span style="color:#5fff5f;">█</span><span style="color:#5fff5f;"> </span><span style="color:#5fff5f;">█</span><span style="color:#5fff5f;">█</span><span style="color:#5fff5f;"> </span><span style="color:#5fff5f;"> </span><span style="color:#5fff5f;"> </span><span style="color:#5fff5f;"> </span><span style="color:#5fff5f;">█</span><span style="color:#5fff5f;">█</span><span style="color:#5fff5f;"> </span><span style="color:#87ff5f;">█</span><span style="color:#87ff00;">█</span><span style="color:#87ff00;">█</span><span style="color:#87ff00;">█</span><span style="color:#87ff00;">█</span><span style="color:#87ff00;">█</span><span style="color:#87ff00;">█</span><span style="color:#87ff00;"> </span>
+<span style="color:#00d7d7;">█</span><span style="color:#00d7d7;">█</span><span style="color:#00d7d7;"> </span><span style="color:#00d7af;"> </span><span style="color:#00ffaf;"> </span><span style="color:#00ffaf;">█</span><span style="color:#00ffaf;">█</span><span style="color:#00ffaf;"> </span><span style="color:#00ffaf;"> </span><span style="color:#00ffaf;"> </span><span style="color:#00ffaf;"> </span><span style="color:#00ffaf;">█</span><span style="color:#00ffaf;">█</span><span style="color:#00ff87;"> </span><span style="color:#00ff87;"> </span><span style="color:#00ff87;"> </span><span style="color:#00ff87;"> </span><span style="color:#00ff87;">█</span><span style="color:#00ff87;">█</span><span style="color:#00ff87;"> </span><span style="color:#00ff87;"> </span><span style="color:#00ff87;">█</span><span style="color:#5fff87;">█</span><span style="color:#5fff5f;"> </span><span style="color:#5fff5f;"> </span><span style="color:#5fff5f;">█</span><span style="color:#5fff5f;">█</span><span style="color:#5fff5f;"> </span><span style="color:#5fff5f;">█</span><span style="color:#5fff5f;">█</span><span style="color:#5fff5f;"> </span><span style="color:#5fff5f;"> </span><span style="color:#5fff5f;"> </span><span style="color:#5fff5f;"> </span><span style="color:#87ff5f;">█</span><span style="color:#87ff00;">█</span><span style="color:#87ff00;"> </span><span style="color:#87ff00;"> </span><span style="color:#87ff00;"> </span><span style="color:#87ff00;"> </span><span style="color:#87ff00;"> </span><span style="color:#87ff00;"> </span><span style="color:#87ff00;">█</span><span style="color:#87ff00;">█</span><span style="color:#afff00;"> </span>
+<span style="color:#00d7af;">█</span><span style="color:#00ffaf;">█</span><span style="color:#00ffaf;"> </span><span style="color:#00ffaf;"> </span><span style="color:#00ffaf;"> </span><span style="color:#00ffaf;">█</span><span style="color:#00ffaf;">█</span><span style="color:#00ffaf;"> </span><span style="color:#00ffaf;"> </span><span style="color:#00ffaf;"> </span><span style="color:#00ff87;"> </span><span style="color:#00ff87;">█</span><span style="color:#00ff87;">█</span><span style="color:#00ff87;"> </span><span style="color:#00ff87;"> </span><span style="color:#00ff87;"> </span><span style="color:#00ff87;"> </span><span style="color:#00ff87;">█</span><span style="color:#00ff87;">█</span><span style="color:#5fff87;"> </span><span style="color:#5fff5f;"> </span><span style="color:#5fff5f;"> </span><span style="color:#5fff5f;"> </span><span style="color:#5fff5f;"> </span><span style="color:#5fff5f;"> </span><span style="color:#5fff5f;">█</span><span style="color:#5fff5f;">█</span><span style="color:#5fff5f;"> </span><span style="color:#5fff5f;"> </span><span style="color:#5fff5f;">█</span><span style="color:#5fff5f;">█</span><span style="color:#87ff5f;">█</span><span style="color:#87ff00;">█</span><span style="color:#87ff00;">█</span><span style="color:#87ff00;">█</span><span style="color:#87ff00;"> </span><span style="color:#87ff00;"> </span><span style="color:#87ff00;">█</span><span style="color:#87ff00;">█</span><span style="color:#87ff00;">█</span><span style="color:#87ff00;">█</span><span style="color:#afff00;">█</span><span style="color:#afff00;">█</span><span style="color:#afff00;">█</span><span style="color:#afff00;"> </span>
+<span style="color:#00ffaf;"> </span><span style="color:#00ffaf;"> </span><span style="color:#00ffaf;"> </span><span style="color:#00ffaf;"> </span><span style="color:#00ffaf;"> </span><span style="color:#00ffaf;"> </span><span style="color:#00ffaf;"> </span><span style="color:#00ff87;"> </span><span style="color:#00ff87;"> </span><span style="color:#00ff87;"> </span><span style="color:#00ff87;"> </span><span style="color:#00ff87;"> </span><span style="color:#00ff87;"> </span><span style="color:#00ff87;"> </span><span style="color:#00ff87;"> </span><span style="color:#00ff87;"> </span><span style="color:#5fff87;"> </span><span style="color:#5fff5f;"> </span><span style="color:#5fff5f;"> </span><span style="color:#5fff5f;"> </span><span style="color:#5fff5f;"> </span><span style="color:#5fff5f;"> </span><span style="color:#5fff5f;"> </span><span style="color:#5fff5f;"> </span><span style="color:#5fff5f;"> </span><span style="color:#5fff5f;"> </span><span style="color:#5fff5f;"> </span><span style="color:#5fff5f;"> </span><span style="color:#87ff5f;"> </span><span style="color:#87ff00;"> </span><span style="color:#87ff00;"> </span><span style="color:#87ff00;"> </span><span style="color:#87ff00;"> </span><span style="color:#87ff00;"> </span><span style="color:#87ff00;"> </span><span style="color:#87ff00;"> </span><span style="color:#87ff00;"> </span><span style="color:#87ff00;"> </span><span style="color:#afff00;"> </span><span style="color:#afff00;"> </span><span style="color:#afff00;"> </span><span style="color:#afff00;"> </span><span style="color:#afff00;"> </span><span style="color:#afff00;"> </span><span style="color:#afff00;"> </span>
+
+
+ List all Atmos workflows, showing their associated files and workflow names for easy reference.
+
+<span style="text-decoration:underline;font-weight:bold;filter: contrast(70%) brightness(190%);color:teal;">Usage:</span>
+
+  atmos describe workflows [flags]
+
+
+<span style="text-decoration:underline;font-weight:bold;filter: contrast(70%) brightness(190%);color:teal;">Flags:</span>
+
+    -f, --format string     Specify the output format (<span style="font-weight:bold;"> yaml </span> is default)
+                            (default <span style="font-weight:bold;"> yaml </span>)
+
+    -h, --help              help for workflows
+
+    -o, --output string     Specify the output type (<span style="font-weight:bold;"> list </span> is default) (default
+                           <span style="font-weight:bold;"></span> <span style="font-weight:bold;"> list </span>)
+
+
+<span style="text-decoration:underline;font-weight:bold;filter: contrast(70%) brightness(190%);color:teal;">Global Flags:</span>
+
+        --base-path string            Base path for Atmos project
+
+        --config stringSlice          Paths to configuration files
+                                      (comma-separated or repeated flag) (default
+                                     <span style="font-weight:bold;"></span> <span style="font-weight:bold;"> [] </span>)
+
+        --config-path stringSlice     Paths to configuration directories
+                                      (comma-separated or repeated flag) (default
+                                     <span style="font-weight:bold;"></span> <span style="font-weight:bold;"> [] </span>)
+
+        --heatmap                     Show performance heatmap visualization
+                                      after command execution (includes P95
+                                      latency) (default <span style="font-weight:bold;"> false </span>)
+
+        --heatmap-mode string         Heatmap visualization mode: bar, sparkline,
+                                      table (press 1-3 to switch in TUI) (default
+                                     <span style="font-weight:bold;"></span> <span style="font-weight:bold;"> bar </span>)
+
+        --logs-file string            The file to write Atmos logs to. Logs can
+                                      be written to any file or any standard file
+                                      descriptor, including '/dev/stdout',
+                                      '/dev/stderr' and '/dev/null' (default
+                                     <span style="font-weight:bold;"></span> <span style="font-weight:bold;"> /dev/stderr </span>)
+
+        --logs-level string           Logs level. Supported log levels are Trace,
+                                      Debug, Info, Warning, Off. If the log level
+                                      is set to Off, Atmos will not log any
+                                      messages (default <span style="font-weight:bold;"> Info </span>)
+
+        --no-color                    Disable color output (default <span style="font-weight:bold;"> false </span>)
+
+        --pager string                Enable pager for output (--pager or
+                                      --pager=true to enable, --pager=false to
+                                      disable, --pager=less to use specific
+                                      pager)
+
+        --profile-file string         Write profiling data to file instead of
+                                      starting server
+
+        --profile-type string         Type of profile to collect when using
+                                      --profile-file. Options: cpu, heap, allocs,
+                                      goroutine, block, mutex, threadcreate,
+                                      trace (default <span style="font-weight:bold;"> cpu </span>)
+
+        --profiler-enabled            Enable pprof profiling server (default
+                                     <span style="font-weight:bold;"></span> <span style="font-weight:bold;"> false </span>)
+
+        --profiler-host string        Host for pprof profiling server (default
+                                     <span style="font-weight:bold;"></span> <span style="font-weight:bold;"> localhost </span>)
+
+        --profiler-port int           Port for pprof profiling server (default
+                                     <span style="font-weight:bold;"></span> <span style="font-weight:bold;"> 6060 </span>)
+
+    -q, --query string                Query the results of an <span style="font-weight:bold;"> atmos describe </span>
+                                      command using <span style="font-weight:bold;"> yq </span> expressions
+
+        --redirect-stderr string      File descriptor to redirect <span style="font-weight:bold;"> stderr </span> to.
+                                      Errors can be redirected to any file or any
+                                      standard file descriptor (including
+                                     <span style="font-weight:bold;"></span> <span style="font-weight:bold;"> /dev/null </span>)
+
+        --version                     Display the Atmos CLI version
+
+
+<span style="text-decoration:underline;font-weight:bold;filter: contrast(70%) brightness(190%);color:teal;">Examples:</span>
+
+
+• Describe Workflows
+
+ <span style="font-weight:bold;">  $ atmos describe workflows</span>
+
+• Describe workflow in specified format
+
+ <span style="font-weight:bold;">  $ atmos describe workflows --format=&lt;yaml|json&gt;</span>
+
+• Set the output of describe workflow
+
+ <span style="font-weight:bold;">  $ atmos describe workflows --output=&lt;list|map|all&gt;</span>
+
+
+ Use <span style="font-weight:bold;"> atmos describe workflows --help </span> for more information about a command.
