import React from 'react';
import { motion, MotionConfig } from 'framer-motion';
import Layout from '@theme/Layout';
import useDocusaurusContext from '@docusaurus/useDocusaurusContext';
import Link from '@docusaurus/Link';
import Screengrab from '@site/src/components/Screengrab'
import TypingAnimation from '@site/src/components/TypingAnimation'
import LazyDemo from '@site/src/components/LazyDemo'
import ScrollFadeIn from '@site/src/components/ScrollFadeIn'
import { RiLockLine, RiBox3Line, RiFlashlightLine, RiStackLine } from 'react-icons/ri';
import '../css/landing-page.css';

function Home() {
  const context = useDocusaurusContext();
  const {siteConfig = {}} = context;

  return (
<<<<<<< HEAD
    <div className="landing-page">
      <Layout title={`Hello from ${siteConfig.title}`} description="Manage Environments Easily in Terraform, OpenTofu, Packer using Atmos">
        <header className="hero hero--full-height">
          <div className="intro">
            <h1>Manage Environments Easily<br/>in Terraform, OpenTofu, Packer</h1>
          </div>
          <img src={useBaseUrl('/img/demo.gif')} alt="Product Screenshot" className="screenshot" />
          <div className="hero__cta">
            <Link to="/quick-start/" className="button button--lg button--primary"><p>Try the Quick Start</p></Link>
            <Link to="/intro" className="button button--lg button--outline button--primary ml20"><p>Learn More</p></Link>
=======
    <MotionConfig reducedMotion="user">
      <div className="landing-page">
        <Layout title={`Hello from ${siteConfig.title}`} description="Atmos: Sanity for the Modern Platform Engineer - An IaC Framework that unifies your toolchain">
          <header className="hero hero--full-height">
            <div className="intro">
              <p className="hero__eyebrow">Infrastructure as Code Framework</p>
              <h1>
                <span className="hero__title-line">One Tool to Orchestrate</span>
                <span className="typing-container" aria-hidden="true">
                  <TypingAnimation words={['Terraform', 'OpenTofu', 'Packer', 'Helmfile']} />
                </span>
                <span className="visually-hidden">Terraform, OpenTofu, Packer, Helmfile</span>
              </h1>
            <p className="hero__description">Treat environments as configuration and eliminate code duplication, custom bash scripts, and complicated tooling with one tool to rule them all</p>
            <div className="hero__cta">
              <Link to="/install" className="button button--lg button--primary"><p>Install Atmos</p></Link>
              <Link to="/introduction" className="hero__link">Learn More</Link>
            </div>
>>>>>>> df49f310
          </div>
        </header>
        <section className="hero-demo">
          <motion.div
            className="hero-demo-intro"
            initial={{ opacity: 0 }}
            whileInView={{ opacity: 1 }}
            viewport={{ amount: 0.8 }}
            transition={{ duration: 0.6, ease: "easeOut" }}
          >
            <h2>See Atmos in Action</h2>
            <p>Watch how Atmos simplifies infrastructure orchestration with an intuitive workflow</p>
          </motion.div>
          <LazyDemo />
        </section>
        <main>
          <section className="features-grid">
            <motion.div
              initial={{ opacity: 0, y: 30 }}
              whileInView={{ opacity: 1, y: 0 }}
              viewport={{ once: true, margin: "-100px" }}
              transition={{ duration: 0.5, delay: 0, ease: "easeOut" }}
            >
              <div className="feature-card">
                <div className="feature-header">
                  <div className="feature-icon"><RiLockLine /></div>
                  <h3>Unified Authentication</h3>
                </div>
                <p>Replace a dozen auth tools with one consistent identity layer</p>
              </div>
            </motion.div>
            <motion.div
              initial={{ opacity: 0, y: 30 }}
              whileInView={{ opacity: 1, y: 0 }}
              viewport={{ once: true, margin: "-100px" }}
              transition={{ duration: 0.5, delay: 0.1, ease: "easeOut" }}
            >
              <div className="feature-card">
                <div className="feature-header">
                  <div className="feature-icon"><RiBox3Line /></div>
                  <h3>Built-in Vendoring</h3>
                </div>
                <p>Purpose-built engine for Terraform and all your dependencies</p>
              </div>
            </motion.div>
            <motion.div
              initial={{ opacity: 0, y: 30 }}
              whileInView={{ opacity: 1, y: 0 }}
              viewport={{ once: true, margin: "-100px" }}
              transition={{ duration: 0.5, delay: 0.2, ease: "easeOut" }}
            >
              <div className="feature-card">
                <div className="feature-header">
                  <div className="feature-icon"><RiFlashlightLine /></div>
                  <h3>Workflow Automation</h3>
                </div>
                <p>Native task runner with built-in identity and context</p>
              </div>
            </motion.div>
            <motion.div
              initial={{ opacity: 0, y: 30 }}
              whileInView={{ opacity: 1, y: 0 }}
              viewport={{ once: true, margin: "-100px" }}
              transition={{ duration: 0.5, delay: 0.3, ease: "easeOut" }}
            >
              <div className="feature-card">
                <div className="feature-header">
                  <div className="feature-icon"><RiStackLine /></div>
                  <h3>Smart Scaffolding</h3>
                </div>
                <p>Configuration inheritance and composable stacks that scale</p>
              </div>
            </motion.div>
          </section>
          <section className="alternate-section section--image-right">
            <Screengrab title="Start your Project" command="# here's an example of what your folder structure will like..." slug="demo-stacks/start-your-project" />
            <div className="section__description">
              <h2>Start Your Project</h2>
              <p>Create a solid foundation with a well-structured folder layout, embracing best practices and conventions for a consistently organized project.</p>
              <Link to="/stacks/catalogs" className="button button--lg button--outline button--primary ml20"><p>Learn More</p></Link>
            </div>
          </section>
          <section className="alternate-section section--image-left">
            <Screengrab title="Write your Components" command="# Then write your terraform root modules..." slug="demo-stacks/write-your-components" />
            <div className="section__description">
              <h2>Write your Components</h2>
              <p>Use your existing Terraform root modules or create new ones. Component libraries make sharing easy.
                 Use vendoring to pull down remote dependencies.</p>
              <Link to="/components/components" className="button button--lg button--outline button--primary ml20"><p>Learn More</p></Link>
            </div>
          </section>
          <section className="alternate-section section--image-right">
            <Screengrab title="Define your Stacks" command="# Configure your stacks using YAML... easily import and inherit settings" slug="demo-stacks/define-your-stacks" />
            <div className="section__description">
              <h2>Define your Stacks</h2>
              <p>Configure your environments—development, staging, production—each tailored to different stages of the lifecycle, ensuring smooth transitions and robust deployment strategies.
                 Inherit from a common baseline to keep it DRY.</p>
              <Link to="/learn/stacks" className="button button--lg button--outline button--primary ml20"><p>Learn More</p></Link>
            </div>
          </section>
          <section className="alternate-section section--image-left">
            <Screengrab title="Atmos Stacks" command="# Deploy your stacks with the console UI or using GitHub Actions" slug="demo-stacks/deploy" />
            <div className="section__description">
              <h2>Deploy 🚀</h2>
              <p>Execute deployments with precision using Terraform's plan and apply commands, fully integrated with native GitOps workflows through GitHub Actions for seamless automation.</p>
              <Link to="/cli/commands/terraform/usage" className="button button--lg button--outline button--primary ml20"><p>Learn More</p></Link>
            </div>
          </section>
        </main>
        <footer>
            <h2>What are you waiting for? <strong className="atmos__text">It's FREE and Open Source</strong></h2>
            <h3><strong className="underline">Your team can succeed</strong> with Terraform/OpenTofu and Packer today.</h3>
            <section className="cta-section">
              <Link to="/install" className="button button--lg button--primary"><p>Install Atmos</p></Link>
            </section>
        </footer>
      </Layout>
    </div>
    </MotionConfig>
  );
}

export default Home;<|MERGE_RESOLUTION|>--- conflicted
+++ resolved
@@ -15,18 +15,6 @@
   const {siteConfig = {}} = context;
 
   return (
-<<<<<<< HEAD
-    <div className="landing-page">
-      <Layout title={`Hello from ${siteConfig.title}`} description="Manage Environments Easily in Terraform, OpenTofu, Packer using Atmos">
-        <header className="hero hero--full-height">
-          <div className="intro">
-            <h1>Manage Environments Easily<br/>in Terraform, OpenTofu, Packer</h1>
-          </div>
-          <img src={useBaseUrl('/img/demo.gif')} alt="Product Screenshot" className="screenshot" />
-          <div className="hero__cta">
-            <Link to="/quick-start/" className="button button--lg button--primary"><p>Try the Quick Start</p></Link>
-            <Link to="/intro" className="button button--lg button--outline button--primary ml20"><p>Learn More</p></Link>
-=======
     <MotionConfig reducedMotion="user">
       <div className="landing-page">
         <Layout title={`Hello from ${siteConfig.title}`} description="Atmos: Sanity for the Modern Platform Engineer - An IaC Framework that unifies your toolchain">
@@ -45,7 +33,6 @@
               <Link to="/install" className="button button--lg button--primary"><p>Install Atmos</p></Link>
               <Link to="/introduction" className="hero__link">Learn More</Link>
             </div>
->>>>>>> df49f310
           </div>
         </header>
         <section className="hero-demo">
