/**
 * Any CSS included here will be global. The classic template
 * bundles Infima by default. Infima is a CSS framework designed to
 * work well for content-centric websites.
 */

.navbar__title {
    font-size: 2em;
}

.menu__list-item-collapsible {
    font-weight: bold;
}

::selection {
    background-color: yellow;
}

body {
    background-image: url("/static/img/cloudposse-light.svg");
    background-position: 98% 98%;
    background-repeat: no-repeat;
    background-size: 15em;
    background-attachment: fixed;
    font-family: "Lato", sans-serif;
}

/*
nav.navbar {
    -webkit-box-shadow: 0 4px 16px rgb(0 0 0 / 24%);
    box-shadow: 0 4px 16px rgb(0 0 0 / 24%);
}
*/

.menu__link {
    order: 1;
}

.menu__caret:before {
    background: var(--ifm-menu-link-sublist-icon) 50% / 2rem 1.5rem;
}

li > ul.menu__list {
    margin-left: 1.5em;
}

/* You can override the default Infima variables here. */
:root {
    --ifm-code-font-size: 95%;
    --ifm-menu-color: var(--c-gray-100);
    --ifm-menu-link-padding-horizontal: 0.25rem;

    --docusaurus-highlighted-code-line-bg: rgba(0, 0, 0, 0.1);
    --ifm-card-background-color: #eeeeee38;
    --ifm-color-primary: #3578e5;
    --ifm-color-primary-dark: #306cce;
    --ifm-color-primary-darker: #2d66c3;
    --ifm-color-primary-darkest: #2554a0;
    --ifm-color-primary-light: #538ce9;
    --ifm-color-primary-lighter: #72a1ed;
    --ifm-color-primary-lightest: #9abcf2;
}

/* For readability concerns, you should choose a lighter palette in dark mode. */
[data-theme='dark'] {
    --ifm-color-primary: #3578e5;
    --ifm-color-primary-dark: #306cce;
    --ifm-color-primary-darker: #2d66c3;
    --ifm-color-primary-darkest: #2554a0;
    --ifm-color-primary-light: #538ce9;
    --ifm-color-primary-lighter: #72a1ed;
    --ifm-color-primary-lightest: #9abcf2;
    --ifm-card-background-color: #eeeeee14;
    --docusaurus-highlighted-code-line-bg: rgba(0, 0, 0, 0.3);
}

.button--lg {
    margin-top: 1em;
    margin-bottom: 2em;
}

.header-github-link:hover {
    opacity: 0.6;
}

.header-github-link::before {
    content: '';
    width: 24px;
    height: 24px;
    display: flex;
    background: url("data:image/svg+xml,%3Csvg viewBox='0 0 24 24' xmlns='http://www.w3.org/2000/svg'%3E%3Cpath d='M12 .297c-6.63 0-12 5.373-12 12 0 5.303 3.438 9.8 8.205 11.385.6.113.82-.258.82-.577 0-.285-.01-1.04-.015-2.04-3.338.724-4.042-1.61-4.042-1.61C4.422 18.07 3.633 17.7 3.633 17.7c-1.087-.744.084-.729.084-.729 1.205.084 1.838 1.236 1.838 1.236 1.07 1.835 2.809 1.305 3.495.998.108-.776.417-1.305.76-1.605-2.665-.3-5.466-1.332-5.466-5.93 0-1.31.465-2.38 1.235-3.22-.135-.303-.54-1.523.105-3.176 0 0 1.005-.322 3.3 1.23.96-.267 1.98-.399 3-.405 1.02.006 2.04.138 3 .405 2.28-1.552 3.285-1.23 3.285-1.23.645 1.653.24 2.873.12 3.176.765.84 1.23 1.91 1.23 3.22 0 4.61-2.805 5.625-5.475 5.92.42.36.81 1.096.81 2.22 0 1.606-.015 2.896-.015 3.286 0 .315.21.69.825.57C20.565 22.092 24 17.592 24 12.297c0-6.627-5.373-12-12-12'/%3E%3C/svg%3E") no-repeat;
}

[data-theme='dark'] .header-github-link::before {
    background: url("data:image/svg+xml,%3Csvg viewBox='0 0 24 24' xmlns='http://www.w3.org/2000/svg'%3E%3Cpath fill='white' d='M12 .297c-6.63 0-12 5.373-12 12 0 5.303 3.438 9.8 8.205 11.385.6.113.82-.258.82-.577 0-.285-.01-1.04-.015-2.04-3.338.724-4.042-1.61-4.042-1.61C4.422 18.07 3.633 17.7 3.633 17.7c-1.087-.744.084-.729.084-.729 1.205.084 1.838 1.236 1.838 1.236 1.07 1.835 2.809 1.305 3.495.998.108-.776.417-1.305.76-1.605-2.665-.3-5.466-1.332-5.466-5.93 0-1.31.465-2.38 1.235-3.22-.135-.303-.54-1.523.105-3.176 0 0 1.005-.322 3.3 1.23.96-.267 1.98-.399 3-.405 1.02.006 2.04.138 3 .405 2.28-1.552 3.285-1.23 3.285-1.23.645 1.653.24 2.873.12 3.176.765.84 1.23 1.91 1.23 3.22 0 4.61-2.805 5.625-5.475 5.92.42.36.81 1.096.81 2.22 0 1.606-.015 2.896-.015 3.286 0 .315.21.69.825.57C20.565 22.092 24 17.592 24 12.297c0-6.627-5.373-12-12-12'/%3E%3C/svg%3E") no-repeat;
}

[data-theme='dark'] ::selection {
    color: #000;
    background-color: yellow;
}

html[data-theme='dark'] {
    --ifm-background-color: #1e2125;
    --ifm-background-surface-color: #1b1e22;
}

table tr td {
    white-space: nowrap;
}

<<<<<<< HEAD
.react-player {
    width: 100% !important;
    height: auto !important;
    aspect-ratio: 16/9 !important;
=======

div > ul > li > a.table-of-contents__link.toc-highlight {
    font-weight: 600;
}

.pagination-nav__link {
    background-color: #fffc;
}

[data-theme='dark'] .pagination-nav__link {
    background-color: rgb(16 36 69 / 23%);
}

pre code { 
    box-shadow: var(--ifm-alert-shadow);
}

li.menu__list-item.command {
 font-family: var(--ifm-font-family-monospace);
>>>>>>> a3e97d77
}<|MERGE_RESOLUTION|>--- conflicted
+++ resolved
@@ -109,12 +109,12 @@
     white-space: nowrap;
 }
 
-<<<<<<< HEAD
 .react-player {
     width: 100% !important;
     height: auto !important;
     aspect-ratio: 16/9 !important;
-=======
+}
+
 
 div > ul > li > a.table-of-contents__link.toc-highlight {
     font-weight: 600;
@@ -128,11 +128,10 @@
     background-color: rgb(16 36 69 / 23%);
 }
 
-pre code { 
+pre code {
     box-shadow: var(--ifm-alert-shadow);
 }
 
 li.menu__list-item.command {
  font-family: var(--ifm-font-family-monospace);
->>>>>>> a3e97d77
 }