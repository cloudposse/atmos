name: Tests
on:
  pull_request:
    types: [opened, synchronize, reopened]
    paths-ignore:
      - "README.md"

  push:
    branches:
      - main
      - release/v*
    paths-ignore:
      - ".github/**"
      - "docs/**"
      - "examples/**"
      - "test/**"

  workflow_dispatch:

env:
  TERRAFORM_VERSION: "1.9.7"

jobs:
  # ensure the code builds...
  build:
    name: Build
    timeout-minutes: 15
    strategy:
      fail-fast: false
      matrix:
        include:
          - os: ubuntu-latest
            target: linux
          - os: windows-latest
            target: windows
          - os: macos-latest
            target: macos
    runs-on: ${{ matrix.os }}
    steps:
      - name: Build
        run: echo "Building on ${{ matrix.os }}"

      - name: Add GNU tar to PATH (significantly faster than windows tar)
        if: matrix.target == 'windows'
        run: echo "C:\Program Files\Git\usr\bin" >> $Env:GITHUB_PATH

      - name: Check out code into the Go module directory
        uses: actions/checkout@v4

      - name: Set up Go
        uses: actions/setup-go@v5
        with:
          go-version-file: "go.mod"
        id: go

      - name: Get dependencies
        run: |
          make deps

      - name: Build
        run: |
          make build-${{ matrix.target }}

      - name: Version
        run: |
          make version-${{ matrix.target }}

      - name: Upload build artifacts
        uses: actions/upload-artifact@v4
        with:
          name: build-artifacts-${{ matrix.target }}
          path: |
            ./build/

  # run acceptance tests
  test:
    name: Acceptance Tests
    needs: build
    strategy:
      fail-fast: false
      matrix:
        flavor:
          - { os: ubuntu-latest, target: linux }
          - { os: windows-latest, target: windows }
          - { os: macos-latest, target: macos }
    timeout-minutes: 30
    runs-on: ${{ matrix.flavor.os }}
    steps:
      - name: Check out code into the Go module directory
        uses: actions/checkout@v4

      - name: Add GNU tar to PATH (significantly faster than windows tar)
        if: matrix.flavor.target == 'windows'
        run: echo "C:\Program Files\Git\usr\bin" >> $Env:GITHUB_PATH

      - name: Download build artifacts for ${{ matrix.flavor.target }}
        uses: actions/download-artifact@v4
        with:
          name: build-artifacts-${{ matrix.flavor.target }}
          path: ${{ github.workspace }}

      - name: Add build artifacts directory to PATH for linux or macos
        if: matrix.flavor.target == 'linux' || matrix.flavor.target == 'macos'
        run: |
          echo "${{ github.workspace }}" >> $GITHUB_PATH
          chmod +x "${{ github.workspace }}/atmos"

      - name: Add build artifacts directory to PATH for windows
        if: matrix.flavor.target == 'windows'
        shell: pwsh
        run: |
          $atmosPath = Join-Path ${{ github.workspace }} "atmos.exe"
          if (-not (Test-Path $atmosPath)) {
            throw "atmos.exe not found at: $atmosPath"
          }
          echo "${{ github.workspace }}" >> $Env:GITHUB_PATH

      - uses: hashicorp/setup-terraform@v3
        with:
          terraform_version: ${{ env.TERRAFORM_VERSION }}
          terraform_wrapper: false

      - name: Check atmos.exe integrity
        if: matrix.flavor.target == 'windows'
        shell: pwsh
        run: |
          Write-Output "PATH=$Env:PATH"
          Write-Output "PATHEXT=$Env:PATHEXT"
          Get-ChildItem "${{ github.workspace }}"
          Get-Command "${{ github.workspace }}\atmos.exe"
          atmos version

      - name: Set up Go
        uses: actions/setup-go@v5
        with:
          go-version-file: "go.mod"
        id: go

      - name: Get dependencies
        run: |
          make deps

      # Enable this after merging test-cases
      # Only seems to work with remote schema files
      #- name: Validate YAML Schema for Test Cases
      #  uses: InoUno/yaml-ls-check@v1.4.0
      #  with:
      #    root: "tests/test-cases"
      #    schemaMapping: |
      #      {
      #        "schema.json": [
      #          "**/*.yaml"
      #        ]
      #       }

      - name: Acceptance tests
        timeout-minutes: 30
        env:
          GITHUB_TOKEN: ${{ secrets.GITHUB_TOKEN }}
        run: make testacc-cover

      - name: Upload coverage report to Codecov
        if: matrix.flavor.target == 'linux'
        uses: codecov/codecov-action@v5
        with:
          token: ${{ secrets.CODECOV_TOKEN }}
          slug: ${{ github.repository }}
          files: coverage.out
          fail_ci_if_error: true
          flags: unittests
          verbose: true

  docker:
    name: "[lint] Dockerfile"
    needs: build
    runs-on: ubuntu-latest
    steps:
      - name: Check out code
        uses: actions/checkout@v4

      - uses: hadolint/hadolint-action@v3.1.0
        id: hadolint
        with:
          dockerfile: Dockerfile
          failure-threshold: warning
          format: sarif
          output-file: hadolint.sarif
          # https://github.com/hadolint/hadolint?tab=readme-ov-file#rules
          # DL3008 Pin versions in apt-get install
          ignore: DL3008

      - name: Upload SARIF file
        uses: github/codeql-action/upload-sarif@v3
        if: always()
        with:
          # Path to SARIF file relative to the root of the repository
          sarif_file: hadolint.sarif
          # Optional category for the results (used to differentiate multiple results for one commit)
          category: hadolint
          wait-for-processing: true

  # run localstack demo tests
  localstack:
    name: "[localstack] ${{ matrix.demo-folder }}"
    needs: build
    runs-on: ubuntu-latest

    services:
      localstack:
        image: localstack/localstack:1.4.0
        ports:
          - 4566:4566
          - 4510-4559:4510-4559
        env:
          SERVICES: s3, iam, lambda, dynamodb, sts, account, ec2
          DEBUG: 0
          DOCKER_HOST: unix:///var/run/docker.sock
          AWS_ACCESS_KEY_ID: test
          AWS_SECRET_ACCESS_KEY: test
          AWS_DEFAULT_REGION: us-east-1
          AWS_REGION: us-east-1
        volumes:
          - /var/run/docker.sock:/var/run/docker.sock

    strategy:
      fail-fast: false
      matrix:
        demo-folder:
          - demo-localstack

    timeout-minutes: 20
    steps:
      - name: Download build artifacts
        uses: actions/download-artifact@v4
        with:
          name: build-artifacts-linux
          path: /usr/local/bin

      - name: Set execute permissions on atmos
        run: chmod +x /usr/local/bin/atmos

      - name: Check out code into the Go module directory
        uses: actions/checkout@v4

      - uses: hashicorp/setup-terraform@v3
        with:
          terraform_version: ${{ env.TERRAFORM_VERSION }}
          terraform_wrapper: false

      - name: Run tests for ${{ matrix.demo-folder }}
        run: |
          cd examples/${{ matrix.demo-folder }}
          atmos test

  # run k3s demo tests
  k3s:
    name: "[k3s] ${{ matrix.demo-folder }}"
    needs: build
    runs-on: ubuntu-latest
    env:
      KUBECONFIG: ${{github.workspace}}/examples/${{ matrix.demo-folder }}/kubeconfig.yaml
      ATMOS_LOGS_LEVEL: Debug
    strategy:
      matrix:
        demo-folder:
          - demo-helmfile

    timeout-minutes: 20
    steps:
      - name: Check out code into the Go module directory
        uses: actions/checkout@v4

      - name: Start Docker Compose
        working-directory: examples/${{ matrix.demo-folder }}
        run: docker compose up -d --wait

      - name: Wait for k3s to start
        working-directory: examples/${{ matrix.demo-folder }}
        run: |
          until kubectl get pods --all-namespaces >/dev/null 2>&1; do
            echo "Retrying..."
            sleep 1
          done
          kubectl get pods --all-namespaces

      - name: Download build artifacts
        uses: actions/download-artifact@v4
        with:
          name: build-artifacts-linux
          path: /usr/local/bin

      - name: Set execute permissions on atmos
        run: chmod +x /usr/local/bin/atmos

      - name: Install the Cloud Posse package repository
        run: curl -1sLf 'https://dl.cloudsmith.io/public/cloudposse/packages/cfg/setup/bash.deb.sh' | sudo bash

      - name: Install kubectl, helmfile, and helm
        run: sudo apt-get -y install kubectl helmfile helm

      - name: Install helm-diff plugin
        run: helm plugin install https://github.com/databus23/helm-diff

      - name: Write a default AWS profile to the AWS config file
        run: |
          mkdir -p ~/.aws
          echo '[default]' > ~/.aws/config

      - name: Run tests for ${{ matrix.demo-folder }}
        run: |
          cd examples/${{ matrix.demo-folder }}
          atmos test

  # run other demo tests
  mock:
    name: "[mock-${{ matrix.flavor.target}}] ${{ matrix.demo-folder }}"
    needs: build
    runs-on: ${{ matrix.flavor.os }}
    strategy:
      fail-fast: false
      matrix:
        flavor:
          - { os: ubuntu-latest, target: linux }
          - { os: windows-latest, target: windows }
          - { os: macos-latest, target: macos }
        demo-folder:
          - examples/demo-atlantis
          # - examples/demo-component-manifest
          - examples/demo-component-versions
          - examples/demo-context
          # - examples/demo-custom-command
          # - examples/demo-json-validation
          # - examples/demo-opa-validation
          # - examples/demo-opentofu
          # - examples/demo-project
          # - examples/demo-stacks
          # - examples/demo-terraform
          # - examples/demo-terraform-overrides
          # - examples/demo-workflows
          # - examples/demo-yaml-anchors
          # - examples/demo-mock-architecture
          # - examples/demo-stack-templating
          # - examples/demo-multi-cloud
          - examples/demo-vendoring
          - tests/fixtures/scenarios/complete

    timeout-minutes: 20
    steps:
      - name: Check out code into the Go module directory
        uses: actions/checkout@v4

      - name: Add GNU tar to PATH (significantly faster than windows tar)
        if: matrix.flavor.target == 'windows'
        run: echo "C:\Program Files\Git\usr\bin" >> $Env:GITHUB_PATH

      - name: Download build artifacts for ${{ matrix.flavor.target }}
        uses: actions/download-artifact@v4
        with:
          name: build-artifacts-${{ matrix.flavor.target }}
          path: ${{ github.workspace }}

      - name: Add build artifacts directory to PATH for linux or macos
        if: matrix.flavor.target == 'linux' || matrix.flavor.target == 'macos'
        run: |
          echo "${{ github.workspace }}" >> $GITHUB_PATH
          chmod +x "${{ github.workspace }}/atmos"

      - name: Add build artifacts directory to PATH for windows
        if: matrix.flavor.target == 'windows'
        run: |
          echo "${{ github.workspace }}" >> $Env:GITHUB_PATH

      - uses: hashicorp/setup-terraform@v3
        with:
          terraform_version: ${{ env.TERRAFORM_VERSION }}
          terraform_wrapper: false

      - name: Run tests in ${{ matrix.demo-folder }} for ${{ matrix.flavor.target }}
        working-directory: ${{ matrix.demo-folder }}
        if: matrix.flavor.target == 'linux' || matrix.flavor.target == 'macos'
        env:
          GITHUB_TOKEN: ${{ secrets.GITHUB_TOKEN }}
        run: |
          atmos test

      - name: Check atmos.exe integrity
        if: matrix.flavor.target == 'windows'
        shell: pwsh
        run: |
          Write-Output "PATH=$Env:PATH"
          Write-Output "PATHEXT=$Env:PATHEXT"
          Get-ChildItem "${{ github.workspace }}"
          Get-Command "${{ github.workspace }}\atmos.exe"
          atmos version

      - name: Run tests in ${{ matrix.demo-folder }} for ${{ matrix.flavor.target }}
        working-directory: ${{ matrix.demo-folder }}
        if: matrix.flavor.target == 'windows'
        shell: pwsh
        env:
          GITHUB_TOKEN: ${{ secrets.GITHUB_TOKEN }}
        run: |
          atmos test

  # run other demo tests
  lint:
    name: "[lint] ${{ matrix.demo-folder }}"
    needs: build
    runs-on: ubuntu-latest
    strategy:
      fail-fast: false
      matrix:
        demo-folder:
          # - demo-component-manifest
          - demo-context
          # - demo-custom-command
          # - demo-json-validation
          # - demo-library
          # - demo-localstack
          # - demo-opa-validation
          # - demo-opentofu
          # - demo-project
          # - demo-stacks
          # - demo-terraform
          # - demo-terraform-overrides
          # - demo-workflows
          # - demo-yaml-anchors
          # - demo-mock-architecture
          # - demo-stack-templating
          # - demo-multi-cloud
          - quick-start-advanced
          #- quick-start-simple

    timeout-minutes: 20
    steps:
      - name: Check out code into the Go module directory
        uses: actions/checkout@v4

      - name: Install Terraform
        uses: hashicorp/setup-terraform@v3
        with:
          terraform_version: ${{ env.TERRAFORM_VERSION }}
          terraform_wrapper: false

      - name: Lint examples/${{ matrix.demo-folder }}/components/terraform
        uses: reviewdog/action-tflint@v1
        with:
          github_token: ${{ secrets.github_token }}
          working_directory: examples/${{ matrix.demo-folder }}/components/terraform
          flags: >-
            --enable-rule=terraform_unused_declarations
            --disable-rule=terraform_typed_variables
            --minimum-failure-severity=warning
            --recursive
            --config=${{ github.workspace }}/examples/.tflint.hcl
          fail_level: error

  # run other demo tests
  validate:
    name: "[validate] ${{ matrix.demo-folder }}"
    needs: build
    runs-on: ubuntu-latest
    strategy:
      fail-fast: false
      matrix:
        demo-folder:
          - demo-context
          - demo-localstack
          - demo-stacks
          - demo-helmfile
          - quick-start-advanced
          - quick-start-simple

    timeout-minutes: 20
    steps:
      - name: Check out code
        uses: actions/checkout@v4

      - name: Validate YAML Schema for Stacks
        uses: InoUno/yaml-ls-check@v1.4.0
        with:
          root: "examples/${{ matrix.demo-folder }}/stacks"
          schemaMapping: |
            {
              "https://atmos.tools/schemas/atmos/atmos-manifest/1.0/atmos-manifest.json": [
                "examples/${{ matrix.demo-folder }}/stacks/**/*.yaml",
                "examples/${{ matrix.demo-folder }}/stacks/**/*.yml"
              ]
            }

<<<<<<< HEAD
  lint-golangci:
    name: "[lint] golangci"
    runs-on: ubuntu-latest
    steps:
      - name: Check out code into the Go module directory
        uses: actions/checkout@v4
        with:
          fetch-depth: 0

      - name: Lint with golangci-lint
        uses: reviewdog/action-golangci-lint@v2
        with:
          filter_mode: "added"
          github_token: ${{ secrets.GITHUB_TOKEN }}

  verify-schema-checksums:
    name: Check Atmos Schema Checksums Match
    runs-on: ubuntu-latest
    steps:
      - name: Checkout repository
        uses: actions/checkout@v4

      - name: Compute checksums of Atmos schema files
        run: |
          git ls-files '*/atmos-manifest.json' 'website/static/schemas/atmos/1.0/stack.json' | sort | xargs md5sum > checksums.txt
          cat checksums.txt

      - name: Verify all schema checksums are identical
        run: |
          if [ "$(cut -d ' ' -f1 < checksums.txt | sort -u | wc -l)" -ne 1 ]; then
            echo "❌ Atmos schema checksum mismatch detected!"
            cat checksums.txt
            exit 1
          fi
          echo "✅ All Atmos schema files have matching checksums."

=======
>>>>>>> 5b58700c
  release:
    needs: [test, lint, mock, k3s, localstack, docker, validate]
    if: github.event_name == 'push'
    uses: cloudposse/.github/.github/workflows/shared-go-auto-release.yml@main
    with:
      publish: false
      format: binary
    secrets: inherit<|MERGE_RESOLUTION|>--- conflicted
+++ resolved
@@ -488,22 +488,6 @@
               ]
             }
 
-<<<<<<< HEAD
-  lint-golangci:
-    name: "[lint] golangci"
-    runs-on: ubuntu-latest
-    steps:
-      - name: Check out code into the Go module directory
-        uses: actions/checkout@v4
-        with:
-          fetch-depth: 0
-
-      - name: Lint with golangci-lint
-        uses: reviewdog/action-golangci-lint@v2
-        with:
-          filter_mode: "added"
-          github_token: ${{ secrets.GITHUB_TOKEN }}
-
   verify-schema-checksums:
     name: Check Atmos Schema Checksums Match
     runs-on: ubuntu-latest
@@ -525,8 +509,6 @@
           fi
           echo "✅ All Atmos schema files have matching checksums."
 
-=======
->>>>>>> 5b58700c
   release:
     needs: [test, lint, mock, k3s, localstack, docker, validate]
     if: github.event_name == 'push'
