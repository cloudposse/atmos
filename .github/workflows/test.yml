name: Tests
on:
  pull_request:
    types: [opened, synchronize, reopened]
    paths-ignore:
      - "README.md"

  push:
    branches:
      - main
      - release/v*
    paths-ignore:
      - ".github/**"
      - "docs/**"
      - "examples/**"
      - "test/**"

  workflow_dispatch:

env:
  TERRAFORM_VERSION: "1.9.7"

jobs:
  # ensure the code builds...
  build:
    name: Build
    timeout-minutes: 15
    strategy:
      fail-fast: false
      matrix:
        include:
          - os: ubuntu-latest
            target: linux
          - os: windows-latest
            target: windows
          - os: macos-latest
            target: macos
    runs-on: ${{ matrix.os }}
    steps:
      - name: Build
        run: echo "Building on ${{ matrix.os }}"

      - name: Add GNU tar to PATH (significantly faster than windows tar)
        if: matrix.target == 'windows'
        run: echo "C:\Program Files\Git\usr\bin" >> $Env:GITHUB_PATH

      - name: Check out code into the Go module directory
        uses: actions/checkout@v4

      - name: Set up Go
        uses: actions/setup-go@v5
        with:
          go-version-file: "go.mod"
        id: go

      - name: Get dependencies
        run: |
          make deps

      - name: Build
        run: |
          make build-${{ matrix.target }}

      - name: Version
        run: |
          make version-${{ matrix.target }}

      - name: Upload build artifacts
        uses: actions/upload-artifact@v4
        with:
          name: build-artifacts-${{ matrix.target }}
          path: |
            ./build/

  tidy:
    name: Tidy Go Modules
    runs-on: ubuntu-latest
    steps:
      - name: Check out code into the Go module directory
        uses: actions/checkout@v4

      - name: Set up Go
        uses: actions/setup-go@v5
        with:
          go-version-file: "go.mod"
        id: go

      - uses: j0hnsmith/go-mod-check@v1
        with:
          working-directory: ${{ github.workspace }}
          # optional, only if you're happy to have `replace ` lines in your go.mod file
          skip-replace-check: true

  # run acceptance tests
  test:
    name: Acceptance Tests
    needs: build
    strategy:
      fail-fast: false
      matrix:
        flavor:
          - { os: ubuntu-latest, target: linux }
          - { os: windows-latest, target: windows }
          - { os: macos-latest, target: macos }
    timeout-minutes: 15
    runs-on: ${{ matrix.flavor.os }}
    steps:
      - name: Check out code into the Go module directory
        uses: actions/checkout@v4

      - name: Add GNU tar to PATH (significantly faster than windows tar)
        if: matrix.flavor.target == 'windows'
        run: echo "C:\Program Files\Git\usr\bin" >> $Env:GITHUB_PATH

      - name: Download build artifacts for ${{ matrix.flavor.target }}
        uses: actions/download-artifact@v4
        with:
          name: build-artifacts-${{ matrix.flavor.target }}
          path: ${{ github.workspace }}

      - name: Add build artifacts directory to PATH for linux or macos
        if: matrix.flavor.target == 'linux' || matrix.flavor.target == 'macos'
        run: |
          echo "${{ github.workspace }}" >> $GITHUB_PATH
          chmod +x "${{ github.workspace }}/atmos"

      - name: Add build artifacts directory to PATH for windows
        if: matrix.flavor.target == 'windows'
        shell: pwsh
        run: |
          $atmosPath = Join-Path ${{ github.workspace }} "atmos.exe"
          if (-not (Test-Path $atmosPath)) {
            throw "atmos.exe not found at: $atmosPath"
          }
          echo "${{ github.workspace }}" >> $Env:GITHUB_PATH

      - uses: hashicorp/setup-terraform@v3
        with:
          terraform_version: ${{ env.TERRAFORM_VERSION }}
          terraform_wrapper: false

      - name: Check atmos.exe integrity
        if: matrix.flavor.target == 'windows'
        shell: pwsh
        run: |
          Write-Output "PATH=$Env:PATH"
          Write-Output "PATHEXT=$Env:PATHEXT"
          Get-ChildItem "${{ github.workspace }}"
          Get-Command "${{ github.workspace }}\atmos.exe"
          atmos version

      - name: Set up Go
        uses: actions/setup-go@v5
        with:
          go-version-file: "go.mod"
        id: go

      - name: Get dependencies
        run: |
          make deps

      # Enable this after merging test-cases
      # Only seems to work with remote schema files
      #- name: Validate YAML Schema for Test Cases
      #  uses: InoUno/yaml-ls-check@v1.4.0
      #  with:
      #    root: "tests/test-cases"
      #    schemaMapping: |
      #      {
      #        "schema.json": [
      #          "**/*.yaml"
      #        ]
      #       }

      - name: Acceptance tests
        timeout-minutes: 10
<<<<<<< HEAD
        run: make testacc ATMOS_TEST_VERBOSITY=quiet
=======
        env:
          GITHUB_TOKEN: ${{ secrets.GITHUB_TOKEN }}
        run: make testacc
>>>>>>> 6750c433

  docker:
    name: "Docker Lint"
    needs: build
    runs-on: ubuntu-latest
    steps:
      - name: Check out code
        uses: actions/checkout@v4

      - uses: hadolint/hadolint-action@v3.1.0
        id: hadolint
        with:
          dockerfile: Dockerfile
          failure-threshold: warning
          format: sarif
          output-file: hadolint.sarif
          # https://github.com/hadolint/hadolint?tab=readme-ov-file#rules
          # DL3008 Pin versions in apt-get install
          ignore: DL3008

      - name: Upload SARIF file
        uses: github/codeql-action/upload-sarif@v3
        if: always()
        with:
          # Path to SARIF file relative to the root of the repository
          sarif_file: hadolint.sarif
          # Optional category for the results (used to differentiate multiple results for one commit)
          category: hadolint
          wait-for-processing: true

  # run localstack demo tests
  localstack:
    name: "[localstack] ${{ matrix.demo-folder }}"
    needs: build
    runs-on: ubuntu-latest

    services:
      localstack:
        image: localstack/localstack:1.4.0
        ports:
          - 4566:4566
          - 4510-4559:4510-4559
        env:
          SERVICES: s3, iam, lambda, dynamodb, sts, account, ec2
          DEBUG: 0
          DOCKER_HOST: unix:///var/run/docker.sock
          AWS_ACCESS_KEY_ID: test
          AWS_SECRET_ACCESS_KEY: test
          AWS_DEFAULT_REGION: us-east-1
          AWS_REGION: us-east-1
        volumes:
          - /var/run/docker.sock:/var/run/docker.sock

    strategy:
      fail-fast: false
      matrix:
        demo-folder:
          - demo-localstack

    timeout-minutes: 20
    steps:
      - name: Download build artifacts
        uses: actions/download-artifact@v4
        with:
          name: build-artifacts-linux
          path: /usr/local/bin

      - name: Set execute permissions on atmos
        run: chmod +x /usr/local/bin/atmos

      - name: Check out code into the Go module directory
        uses: actions/checkout@v4

      - uses: hashicorp/setup-terraform@v3
        with:
          terraform_version: ${{ env.TERRAFORM_VERSION }}
          terraform_wrapper: false

      - name: Run tests for ${{ matrix.demo-folder }}
        run: |
          cd examples/${{ matrix.demo-folder }}
          atmos test

  # run k3s demo tests
  k3s:
    name: "[k3s] ${{ matrix.demo-folder }}"
    needs: build
    runs-on: ubuntu-latest
    env:
      KUBECONFIG: ${{github.workspace}}/examples/${{ matrix.demo-folder }}/kubeconfig.yaml
      ATMOS_LOGS_LEVEL: Debug
    strategy:
      matrix:
        demo-folder:
          - demo-helmfile

    timeout-minutes: 20
    steps:
      - name: Check out code into the Go module directory
        uses: actions/checkout@v4

      - name: Start Docker Compose
        working-directory: examples/${{ matrix.demo-folder }}
        run: docker compose up -d --wait

      - name: Wait for k3s to start
        working-directory: examples/${{ matrix.demo-folder }}
        run: |
          until kubectl get pods --all-namespaces >/dev/null 2>&1; do
            echo "Retrying..."
            sleep 1
          done
          kubectl get pods --all-namespaces

      - name: Download build artifacts
        uses: actions/download-artifact@v4
        with:
          name: build-artifacts-linux
          path: /usr/local/bin

      - name: Set execute permissions on atmos
        run: chmod +x /usr/local/bin/atmos

      - name: Install the Cloud Posse package repository
        run: curl -1sLf 'https://dl.cloudsmith.io/public/cloudposse/packages/cfg/setup/bash.deb.sh' | sudo bash

      - name: Install kubectl, helmfile, and helm
        run: sudo apt-get -y install kubectl helmfile helm

      - name: Install helm-diff plugin
        run: helm plugin install https://github.com/databus23/helm-diff

      - name: Write a default AWS profile to the AWS config file
        run: |
          mkdir -p ~/.aws
          echo '[default]' > ~/.aws/config

      - name: Run tests for ${{ matrix.demo-folder }}
        run: |
          cd examples/${{ matrix.demo-folder }}
          atmos test

  # run other demo tests
  mock:
    name: "[mock-${{ matrix.flavor.target}}] ${{ matrix.demo-folder }}"
    needs: build
    runs-on: ${{ matrix.flavor.os }}
    strategy:
      fail-fast: false
      matrix:
        flavor:
          - { os: ubuntu-latest, target: linux }
          - { os: windows-latest, target: windows }
          - { os: macos-latest, target: macos }
        demo-folder:
          - examples/demo-atlantis
          # - examples/demo-component-manifest
          - examples/demo-component-versions
          - examples/demo-context
          # - examples/demo-custom-command
          # - examples/demo-json-validation
          # - examples/demo-opa-validation
          # - examples/demo-opentofu
          # - examples/demo-project
          # - examples/demo-stacks
          # - examples/demo-terraform
          # - examples/demo-terraform-overrides
          # - examples/demo-workflows
          # - examples/demo-yaml-anchors
          # - examples/demo-mock-architecture
          # - examples/demo-stack-templating
          # - examples/demo-multi-cloud
          - examples/demo-vendoring
          - tests/fixtures/scenarios/complete

    timeout-minutes: 20
    steps:
      - name: Check out code into the Go module directory
        uses: actions/checkout@v4

      - name: Add GNU tar to PATH (significantly faster than windows tar)
        if: matrix.flavor.target == 'windows'
        run: echo "C:\Program Files\Git\usr\bin" >> $Env:GITHUB_PATH

      - name: Download build artifacts for ${{ matrix.flavor.target }}
        uses: actions/download-artifact@v4
        with:
          name: build-artifacts-${{ matrix.flavor.target }}
          path: ${{ github.workspace }}

      - name: Add build artifacts directory to PATH for linux or macos
        if: matrix.flavor.target == 'linux' || matrix.flavor.target == 'macos'
        run: |
          echo "${{ github.workspace }}" >> $GITHUB_PATH
          chmod +x "${{ github.workspace }}/atmos"

      - name: Add build artifacts directory to PATH for windows
        if: matrix.flavor.target == 'windows'
        run: |
          echo "${{ github.workspace }}" >> $Env:GITHUB_PATH

      - uses: hashicorp/setup-terraform@v3
        with:
          terraform_version: ${{ env.TERRAFORM_VERSION }}
          terraform_wrapper: false

      - name: Run tests in ${{ matrix.demo-folder }} for ${{ matrix.flavor.target }}
        working-directory: ${{ matrix.demo-folder }}
        if: matrix.flavor.target == 'linux' || matrix.flavor.target == 'macos'
        env:
          GITHUB_TOKEN: ${{ secrets.GITHUB_TOKEN }}
        run: |
          atmos test

      - name: Check atmos.exe integrity
        if: matrix.flavor.target == 'windows'
        shell: pwsh
        run: |
          Write-Output "PATH=$Env:PATH"
          Write-Output "PATHEXT=$Env:PATHEXT"
          Get-ChildItem "${{ github.workspace }}"
          Get-Command "${{ github.workspace }}\atmos.exe"
          atmos version

      - name: Run tests in ${{ matrix.demo-folder }} for ${{ matrix.flavor.target }}
        working-directory: ${{ matrix.demo-folder }}
        if: matrix.flavor.target == 'windows'
        shell: pwsh
        env:
          GITHUB_TOKEN: ${{ secrets.GITHUB_TOKEN }}
        run: |
          atmos test

  # run other demo tests
  lint:
    name: "[lint] ${{ matrix.demo-folder }}"
    needs: build
    runs-on: ubuntu-latest
    strategy:
      fail-fast: false
      matrix:
        demo-folder:
          # - demo-component-manifest
          - demo-context
          # - demo-custom-command
          # - demo-json-validation
          # - demo-library
          # - demo-localstack
          # - demo-opa-validation
          # - demo-opentofu
          # - demo-project
          # - demo-stacks
          # - demo-terraform
          # - demo-terraform-overrides
          # - demo-workflows
          # - demo-yaml-anchors
          # - demo-mock-architecture
          # - demo-stack-templating
          # - demo-multi-cloud
          - quick-start-advanced
          #- quick-start-simple

    timeout-minutes: 20
    steps:
      - name: Check out code into the Go module directory
        uses: actions/checkout@v4

      - name: Install Terraform
        uses: hashicorp/setup-terraform@v3
        with:
          terraform_version: ${{ env.TERRAFORM_VERSION }}
          terraform_wrapper: false

      - name: Lint examples/${{ matrix.demo-folder }}/components/terraform
        uses: reviewdog/action-tflint@v1
        with:
          github_token: ${{ secrets.github_token }}
          working_directory: examples/${{ matrix.demo-folder }}/components/terraform
          flags: >-
            --enable-rule=terraform_unused_declarations
            --disable-rule=terraform_typed_variables
            --minimum-failure-severity=warning
            --recursive
            --config=${{ github.workspace }}/examples/.tflint.hcl
          fail_level: error

  # run other demo tests
  validate:
    name: "[validate] ${{ matrix.demo-folder }}"
    needs: build
    runs-on: ubuntu-latest
    strategy:
      fail-fast: false
      matrix:
        demo-folder:
          - demo-context
          - demo-localstack
          - demo-stacks
          - demo-helmfile
          - quick-start-advanced
          - quick-start-simple

    timeout-minutes: 20
    steps:
      - name: Check out code
        uses: actions/checkout@v4

      - name: Validate YAML Schema for Stacks
        uses: InoUno/yaml-ls-check@v1.4.0
        with:
          root: "examples/${{ matrix.demo-folder }}/stacks"
          schemaMapping: |
            {
              "https://atmos.tools/schemas/atmos/atmos-manifest/1.0/atmos-manifest.json": [
                "examples/${{ matrix.demo-folder }}/stacks/**/*.yaml",
                "examples/${{ matrix.demo-folder }}/stacks/**/*.yml"
              ]
            }

  release:
    needs: [test, lint, mock, k3s, localstack, docker, validate]
    if: github.event_name == 'push'
    uses: cloudposse/.github/.github/workflows/shared-go-auto-release.yml@main
    with:
      publish: false
      format: binary
    secrets: inherit<|MERGE_RESOLUTION|>--- conflicted
+++ resolved
@@ -174,13 +174,9 @@
 
       - name: Acceptance tests
         timeout-minutes: 10
-<<<<<<< HEAD
-        run: make testacc ATMOS_TEST_VERBOSITY=quiet
-=======
         env:
           GITHUB_TOKEN: ${{ secrets.GITHUB_TOKEN }}
-        run: make testacc
->>>>>>> 6750c433
+        run: make testacc ATMOS_TEST_VERBOSITY=quiet
 
   docker:
     name: "Docker Lint"
