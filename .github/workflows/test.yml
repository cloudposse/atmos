name: Tests
on:
  pull_request:
    types: [opened, synchronize, reopened]
    paths-ignore:
      - "README.md"

  push:
    branches:
      - main
      - release/v*
    paths-ignore:
      - ".github/**"
      - "docs/**"
      - "examples/**"
      - "test/**"

  workflow_dispatch:

env:
  TERRAFORM_VERSION: "1.9.7"

jobs:
  # ensure the code builds...
  build:
    name: Build
    timeout-minutes: 15
    strategy:
      fail-fast: false
      matrix:
        include:
          - os: ubuntu-latest
            target: linux
          - os: windows-latest
            target: windows
          - os: macos-latest
            target: macos
    runs-on: ${{ matrix.os }}
    steps:
      - name: Build
        run: echo "Building on ${{ matrix.os }}"

      - name: Add GNU tar to PATH (significantly faster than windows tar)
        if: matrix.target == 'windows'
        run: echo "C:\Program Files\Git\usr\bin" >> $Env:GITHUB_PATH

      - name: Check out code into the Go module directory
        uses: actions/checkout@v4

      - name: Set up Go
        uses: actions/setup-go@v5
        with:
          go-version-file: "go.mod"
        id: go

      - name: Get dependencies
        run: |
          make deps

      - name: Build
        run: |
          make build-${{ matrix.target }}

      - name: Version
        run: |
          make version-${{ matrix.target }}

      - name: Upload build artifacts
        uses: actions/upload-artifact@v4
        with:
          name: build-artifacts-${{ matrix.target }}
          path: |
            ./build/

<<<<<<< HEAD
  tidy:
    name: "[lint] Validate Go Modules"
    runs-on: ubuntu-latest
    steps:
      - name: Check out code into the Go module directory
        uses: actions/checkout@v4

      - name: Set up Go
        uses: actions/setup-go@v5
        with:
          go-version-file: "go.mod"

      - uses: j0hnsmith/go-mod-check@v1
        with:
          working-directory: ${{ github.workspace }}
          # optional, only if you're happy to have `replace ` lines in your go.mod file
          skip-replace-check: true

=======
>>>>>>> a6fb9e63
  # run acceptance tests
  test:
    name: Acceptance Tests
    needs: build
    strategy:
      fail-fast: false
      matrix:
        flavor:
          - { os: ubuntu-latest, target: linux }
          - { os: windows-latest, target: windows }
          - { os: macos-latest, target: macos }
    timeout-minutes: 25
    runs-on: ${{ matrix.flavor.os }}
    steps:
      - name: Check out code into the Go module directory
        uses: actions/checkout@v4

      - name: Add GNU tar to PATH (significantly faster than windows tar)
        if: matrix.flavor.target == 'windows'
        run: echo "C:\Program Files\Git\usr\bin" >> $Env:GITHUB_PATH

      - name: Download build artifacts for ${{ matrix.flavor.target }}
        uses: actions/download-artifact@v4
        with:
          name: build-artifacts-${{ matrix.flavor.target }}
          path: ${{ github.workspace }}

      - name: Add build artifacts directory to PATH for linux or macos
        if: matrix.flavor.target == 'linux' || matrix.flavor.target == 'macos'
        run: |
          echo "${{ github.workspace }}" >> $GITHUB_PATH
          chmod +x "${{ github.workspace }}/atmos"

      - name: Add build artifacts directory to PATH for windows
        if: matrix.flavor.target == 'windows'
        shell: pwsh
        run: |
          $atmosPath = Join-Path ${{ github.workspace }} "atmos.exe"
          if (-not (Test-Path $atmosPath)) {
            throw "atmos.exe not found at: $atmosPath"
          }
          echo "${{ github.workspace }}" >> $Env:GITHUB_PATH

      - uses: hashicorp/setup-terraform@v3
        with:
          terraform_version: ${{ env.TERRAFORM_VERSION }}
          terraform_wrapper: false

      - name: Check atmos.exe integrity
        if: matrix.flavor.target == 'windows'
        shell: pwsh
        run: |
          Write-Output "PATH=$Env:PATH"
          Write-Output "PATHEXT=$Env:PATHEXT"
          Get-ChildItem "${{ github.workspace }}"
          Get-Command "${{ github.workspace }}\atmos.exe"
          atmos version

      - name: Set up Go
        uses: actions/setup-go@v5
        with:
          go-version-file: "go.mod"
        id: go

      - name: Get dependencies
        run: |
          make deps

      # Enable this after merging test-cases
      # Only seems to work with remote schema files
      #- name: Validate YAML Schema for Test Cases
      #  uses: InoUno/yaml-ls-check@v1.4.0
      #  with:
      #    root: "tests/test-cases"
      #    schemaMapping: |
      #      {
      #        "schema.json": [
      #          "**/*.yaml"
      #        ]
      #       }
      - name: List home
        if: matrix.flavor.target == 'linux' || matrix.flavor.target == 'macos'
        run: ls -alR ~

      - name: Acceptance tests
        timeout-minutes: 20
        env:
          GITHUB_TOKEN: ${{ secrets.GITHUB_TOKEN }}
        run: make testacc

  docker:
    name: "Docker Lint"
    needs: build
    runs-on: ubuntu-latest
    steps:
      - name: Check out code
        uses: actions/checkout@v4

      - uses: hadolint/hadolint-action@v3.1.0
        id: hadolint
        with:
          dockerfile: Dockerfile
          failure-threshold: warning
          format: sarif
          output-file: hadolint.sarif
          # https://github.com/hadolint/hadolint?tab=readme-ov-file#rules
          # DL3008 Pin versions in apt-get install
          ignore: DL3008

      - name: Upload SARIF file
        uses: github/codeql-action/upload-sarif@v3
        if: always()
        with:
          # Path to SARIF file relative to the root of the repository
          sarif_file: hadolint.sarif
          # Optional category for the results (used to differentiate multiple results for one commit)
          category: hadolint
          wait-for-processing: true

  # run localstack demo tests
  localstack:
    name: "[localstack] ${{ matrix.demo-folder }}"
    needs: build
    runs-on: ubuntu-latest

    services:
      localstack:
        image: localstack/localstack:1.4.0
        ports:
          - 4566:4566
          - 4510-4559:4510-4559
        env:
          SERVICES: s3, iam, lambda, dynamodb, sts, account, ec2
          DEBUG: 0
          DOCKER_HOST: unix:///var/run/docker.sock
          AWS_ACCESS_KEY_ID: test
          AWS_SECRET_ACCESS_KEY: test
          AWS_DEFAULT_REGION: us-east-1
          AWS_REGION: us-east-1
        volumes:
          - /var/run/docker.sock:/var/run/docker.sock

    strategy:
      fail-fast: false
      matrix:
        demo-folder:
          - demo-localstack

    timeout-minutes: 20
    steps:
      - name: Download build artifacts
        uses: actions/download-artifact@v4
        with:
          name: build-artifacts-linux
          path: /usr/local/bin

      - name: Set execute permissions on atmos
        run: chmod +x /usr/local/bin/atmos

      - name: Check out code into the Go module directory
        uses: actions/checkout@v4

      - uses: hashicorp/setup-terraform@v3
        with:
          terraform_version: ${{ env.TERRAFORM_VERSION }}
          terraform_wrapper: false

      - name: Run tests for ${{ matrix.demo-folder }}
        run: |
          cd examples/${{ matrix.demo-folder }}
          atmos test

  # run k3s demo tests
  k3s:
    name: "[k3s] ${{ matrix.demo-folder }}"
    needs: build
    runs-on: ubuntu-latest
    env:
      KUBECONFIG: ${{github.workspace}}/examples/${{ matrix.demo-folder }}/kubeconfig.yaml
      ATMOS_LOGS_LEVEL: Debug
    strategy:
      matrix:
        demo-folder:
          - demo-helmfile

    timeout-minutes: 20
    steps:
      - name: Check out code into the Go module directory
        uses: actions/checkout@v4

      - name: Start Docker Compose
        working-directory: examples/${{ matrix.demo-folder }}
        run: docker compose up -d --wait

      - name: Wait for k3s to start
        working-directory: examples/${{ matrix.demo-folder }}
        run: |
          until kubectl get pods --all-namespaces >/dev/null 2>&1; do
            echo "Retrying..."
            sleep 1
          done
          kubectl get pods --all-namespaces

      - name: Download build artifacts
        uses: actions/download-artifact@v4
        with:
          name: build-artifacts-linux
          path: /usr/local/bin

      - name: Set execute permissions on atmos
        run: chmod +x /usr/local/bin/atmos

      - name: Install the Cloud Posse package repository
        run: curl -1sLf 'https://dl.cloudsmith.io/public/cloudposse/packages/cfg/setup/bash.deb.sh' | sudo bash

      - name: Install kubectl, helmfile, and helm
        run: sudo apt-get -y install kubectl helmfile helm

      - name: Install helm-diff plugin
        run: helm plugin install https://github.com/databus23/helm-diff

      - name: Write a default AWS profile to the AWS config file
        run: |
          mkdir -p ~/.aws
          echo '[default]' > ~/.aws/config

      - name: Run tests for ${{ matrix.demo-folder }}
        run: |
          cd examples/${{ matrix.demo-folder }}
          atmos test

  # run other demo tests
  mock:
    name: "[mock-${{ matrix.flavor.target}}] ${{ matrix.demo-folder }}"
    needs: build
    runs-on: ${{ matrix.flavor.os }}
    strategy:
      fail-fast: false
      matrix:
        flavor:
          - { os: ubuntu-latest, target: linux }
          - { os: windows-latest, target: windows }
          - { os: macos-latest, target: macos }
        demo-folder:
          - examples/demo-atlantis
          # - examples/demo-component-manifest
          - examples/demo-component-versions
          - examples/demo-context
          # - examples/demo-custom-command
          # - examples/demo-json-validation
          # - examples/demo-opa-validation
          # - examples/demo-opentofu
          # - examples/demo-project
          # - examples/demo-stacks
          # - examples/demo-terraform
          # - examples/demo-terraform-overrides
          # - examples/demo-workflows
          # - examples/demo-yaml-anchors
          # - examples/demo-mock-architecture
          # - examples/demo-stack-templating
          # - examples/demo-multi-cloud
          - examples/demo-vendoring
          - tests/fixtures/scenarios/complete

    timeout-minutes: 20
    steps:
      - name: Check out code into the Go module directory
        uses: actions/checkout@v4

      - name: Add GNU tar to PATH (significantly faster than windows tar)
        if: matrix.flavor.target == 'windows'
        run: echo "C:\Program Files\Git\usr\bin" >> $Env:GITHUB_PATH

      - name: Download build artifacts for ${{ matrix.flavor.target }}
        uses: actions/download-artifact@v4
        with:
          name: build-artifacts-${{ matrix.flavor.target }}
          path: ${{ github.workspace }}

      - name: Add build artifacts directory to PATH for linux or macos
        if: matrix.flavor.target == 'linux' || matrix.flavor.target == 'macos'
        run: |
          echo "${{ github.workspace }}" >> $GITHUB_PATH
          chmod +x "${{ github.workspace }}/atmos"

      - name: Add build artifacts directory to PATH for windows
        if: matrix.flavor.target == 'windows'
        run: |
          echo "${{ github.workspace }}" >> $Env:GITHUB_PATH

      - uses: hashicorp/setup-terraform@v3
        with:
          terraform_version: ${{ env.TERRAFORM_VERSION }}
          terraform_wrapper: false

      - name: Run tests in ${{ matrix.demo-folder }} for ${{ matrix.flavor.target }}
        working-directory: ${{ matrix.demo-folder }}
        if: matrix.flavor.target == 'linux' || matrix.flavor.target == 'macos'
        env:
          GITHUB_TOKEN: ${{ secrets.GITHUB_TOKEN }}
        run: |
          atmos test

      - name: Check atmos.exe integrity
        if: matrix.flavor.target == 'windows'
        shell: pwsh
        run: |
          Write-Output "PATH=$Env:PATH"
          Write-Output "PATHEXT=$Env:PATHEXT"
          Get-ChildItem "${{ github.workspace }}"
          Get-Command "${{ github.workspace }}\atmos.exe"
          atmos version

      - name: Run tests in ${{ matrix.demo-folder }} for ${{ matrix.flavor.target }}
        working-directory: ${{ matrix.demo-folder }}
        if: matrix.flavor.target == 'windows'
        shell: pwsh
        env:
          GITHUB_TOKEN: ${{ secrets.GITHUB_TOKEN }}
        run: |
          atmos test

  # run other demo tests
  lint:
    name: "[lint] ${{ matrix.demo-folder }}"
    needs: build
    runs-on: ubuntu-latest
    strategy:
      fail-fast: false
      matrix:
        demo-folder:
          # - demo-component-manifest
          - demo-context
          # - demo-custom-command
          # - demo-json-validation
          # - demo-library
          # - demo-localstack
          # - demo-opa-validation
          # - demo-opentofu
          # - demo-project
          # - demo-stacks
          # - demo-terraform
          # - demo-terraform-overrides
          # - demo-workflows
          # - demo-yaml-anchors
          # - demo-mock-architecture
          # - demo-stack-templating
          # - demo-multi-cloud
          - quick-start-advanced
          #- quick-start-simple

    timeout-minutes: 20
    steps:
      - name: Check out code into the Go module directory
        uses: actions/checkout@v4

      - name: Install Terraform
        uses: hashicorp/setup-terraform@v3
        with:
          terraform_version: ${{ env.TERRAFORM_VERSION }}
          terraform_wrapper: false

      - name: Lint examples/${{ matrix.demo-folder }}/components/terraform
        uses: reviewdog/action-tflint@v1
        with:
          github_token: ${{ secrets.github_token }}
          working_directory: examples/${{ matrix.demo-folder }}/components/terraform
          flags: >-
            --enable-rule=terraform_unused_declarations
            --disable-rule=terraform_typed_variables
            --minimum-failure-severity=warning
            --recursive
            --config=${{ github.workspace }}/examples/.tflint.hcl
          fail_level: error

  # run other demo tests
  validate:
    name: "[validate] ${{ matrix.demo-folder }}"
    needs: build
    runs-on: ubuntu-latest
    strategy:
      fail-fast: false
      matrix:
        demo-folder:
          - demo-context
          - demo-localstack
          - demo-stacks
          - demo-helmfile
          - quick-start-advanced
          - quick-start-simple

    timeout-minutes: 5
    steps:
      - name: Check out code
        uses: actions/checkout@v4

      - name: Validate YAML Schema for Stacks
        uses: InoUno/yaml-ls-check@v1.4.0
        with:
          root: "examples/${{ matrix.demo-folder }}/stacks"
          schemaMapping: |
            {
              "https://atmos.tools/schemas/atmos/atmos-manifest/1.0/atmos-manifest.json": [
                "examples/${{ matrix.demo-folder }}/stacks/**/*.yaml",
                "examples/${{ matrix.demo-folder }}/stacks/**/*.yml"
              ]
            }

  release:
    needs: [test, lint, mock, k3s, localstack, docker, validate]
    if: github.event_name == 'push'
    uses: cloudposse/.github/.github/workflows/shared-go-auto-release.yml@main
    with:
      publish: false
      format: binary
    secrets: inherit<|MERGE_RESOLUTION|>--- conflicted
+++ resolved
@@ -72,27 +72,6 @@
           path: |
             ./build/
 
-<<<<<<< HEAD
-  tidy:
-    name: "[lint] Validate Go Modules"
-    runs-on: ubuntu-latest
-    steps:
-      - name: Check out code into the Go module directory
-        uses: actions/checkout@v4
-
-      - name: Set up Go
-        uses: actions/setup-go@v5
-        with:
-          go-version-file: "go.mod"
-
-      - uses: j0hnsmith/go-mod-check@v1
-        with:
-          working-directory: ${{ github.workspace }}
-          # optional, only if you're happy to have `replace ` lines in your go.mod file
-          skip-replace-check: true
-
-=======
->>>>>>> a6fb9e63
   # run acceptance tests
   test:
     name: Acceptance Tests
