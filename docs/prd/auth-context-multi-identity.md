--- conflicted
+++ resolved
@@ -522,61 +522,6 @@
     assumeRoleDuration time.Duration,
     authContext *schema.AWSAuthContext,
 ) (aws.Config, error) {
-<<<<<<< HEAD
-	defer perf.Track(nil, "aws_utils.LoadAWSConfigWithAuth")()
-
-	var cfgOpts []func(*config.LoadOptions) error
-
-	// If auth context is provided, use Atmos-managed credentials.
-	if authContext != nil {
-		log.Debug("Using Atmos auth context for AWS SDK",
-			"profile", authContext.Profile,
-			"credentials", authContext.CredentialsFile,
-			"config", authContext.ConfigFile,
-		)
-
-		// Set custom credential and config file paths.
-		// This overrides the default ~/.aws/credentials and ~/.aws/config.
-		cfgOpts = append(cfgOpts,
-			config.WithSharedCredentialsFiles([]string{authContext.CredentialsFile}),
-			config.WithSharedConfigFiles([]string{authContext.ConfigFile}),
-			config.WithSharedConfigProfile(authContext.Profile),
-		)
-
-		// Use region from auth context if not explicitly provided.
-		if region == "" && authContext.Region != "" {
-			region = authContext.Region
-		}
-	}
-
-	// Set region if provided.
-	if region != "" {
-		cfgOpts = append(cfgOpts, config.WithRegion(region))
-	}
-
-	// Load base config.
-	baseCfg, err := config.LoadDefaultConfig(ctx, cfgOpts...)
-	if err != nil {
-    return aws.Config{}, fmt.Errorf("%w: %v", errUtils.ErrLoadAWSConfig, err)
-	}
-
-	// Conditionally assume role if specified.
-	if roleArn != "" {
-		log.Debug("Assuming role", "ARN", roleArn)
-		stsClient := sts.NewFromConfig(baseCfg)
-
-		creds := stscreds.NewAssumeRoleProvider(stsClient, roleArn, func(o *stscreds.AssumeRoleOptions) {
-			o.Duration = assumeRoleDuration
-		})
-
-		cfgOpts = append(cfgOpts, config.WithCredentialsProvider(aws.NewCredentialsCache(creds)))
-
-		// Reload full config with assumed role credentials.
-		return config.LoadDefaultConfig(ctx, cfgOpts...)
-	}
-
-	return baseCfg, nil
-=======
     defer perf.Track(nil, "aws_utils.LoadAWSConfigWithAuth")()
 
     var cfgOpts []func(*config.LoadOptions) error
@@ -630,7 +575,6 @@
     }
 
     return baseCfg, nil
->>>>>>> 448d4055
 }
 
 // LoadAWSConfig is kept for backward compatibility.
