--- conflicted
+++ resolved
@@ -96,8 +96,6 @@
 ui.Toastf("🔧", "Tool %s is not installed", toolName)
 ui.Toastf("✓", "Set %s@%s in %s", tool, version, file)
 
-<<<<<<< HEAD
-=======
 // Multiline toasts - automatically indented
 ui.Toast("✓", "Installation complete\nVersion: 1.2.3\nLocation: /usr/local/bin")
 // Output:
@@ -111,7 +109,7 @@
 //   Version: 1.2.3
 //   Size: 42MB
 
->>>>>>> 81253091
+
 // Themed icons - convenience wrappers for common status types
 ui.Success("Done!")                   // ✓ Done! (green)
 ui.Successf("Loaded %d items", n)     // ✓ Loaded 5 items (green)
