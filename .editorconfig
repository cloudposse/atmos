[*]
insert_final_newline = true
end_of_line = lf

# Binary files (override to ensure no text-related rules are applied)
[*.{png,jpg,gif,svg,pdf,ai,eps,mp4}]
insert_final_newline = false
end_of_line = unset
indent_style = unset
indent_size = unset

<<<<<<< HEAD
# Override for machine generated binary files in Screengrabs directory
=======
# Override for machine generated binary HTML files in Screengrabs directory
>>>>>>> 15bad9a7
[website/src/components/Screengrabs/**/*.html]
insert_final_newline = false
end_of_line = unset
indent_style = unset
indent_size = unset

<<<<<<< HEAD
=======
# Override for machine generated binary files in tests/snapshots directory for golden snapshots
[test/snapshots/**/*.golden]
insert_final_newline = false
end_of_line = unset
indent_style = unset
indent_size = unset

>>>>>>> 15bad9a7
# Override for Makefile
[{Makefile,makefile,GNUmakefile}]
indent_style = tab
indent_size = 4

[Makefile.*]
indent_style = tab
indent_size = 4

[*.md]
indent_style = space
indent_size = 2

[*.yaml]
indent_style = space
indent_size = 2

[*.sh]
indent_style = tab
indent_size = 2

[*.{tf,tfvars,tpl}]
indent_style = space
indent_size = 2<|MERGE_RESOLUTION|>--- conflicted
+++ resolved
@@ -9,19 +9,13 @@
 indent_style = unset
 indent_size = unset
 
-<<<<<<< HEAD
-# Override for machine generated binary files in Screengrabs directory
-=======
 # Override for machine generated binary HTML files in Screengrabs directory
->>>>>>> 15bad9a7
 [website/src/components/Screengrabs/**/*.html]
 insert_final_newline = false
 end_of_line = unset
 indent_style = unset
 indent_size = unset
 
-<<<<<<< HEAD
-=======
 # Override for machine generated binary files in tests/snapshots directory for golden snapshots
 [test/snapshots/**/*.golden]
 insert_final_newline = false
@@ -29,7 +23,6 @@
 indent_style = unset
 indent_size = unset
 
->>>>>>> 15bad9a7
 # Override for Makefile
 [{Makefile,makefile,GNUmakefile}]
 indent_style = tab
