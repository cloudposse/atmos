--- conflicted
+++ resolved
@@ -11,12 +11,8 @@
     expect:
       diff: []
       stdout:
-<<<<<<< HEAD
-        - "AVAILABLE COMMANDS"
-=======
         - "Available Commands:"
         - "\\bauth\\b"
->>>>>>> 9e4489c9
         - "\\batlantis\\b"
         - "\\baws\\b"
         - "\\bcompletion\\b"
@@ -29,12 +25,11 @@
         - "\\bpro\\b"
         - "\\bsupport\\b"
         - "\\bterraform\\b"
-        - "\\btheme\\b"
         - "\\bvalidate\\b"
         - "\\bvendor\\b"
         - "\\bversion\\b"
         - "\\bworkflow\\b"
-        - "FLAGS"
+        - "Flags:"
         - "for more information about a command"
       exit_code: 0
 
