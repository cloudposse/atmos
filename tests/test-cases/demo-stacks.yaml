--- conflicted
+++ resolved
@@ -164,15 +164,12 @@
         - "./components/terraform/github/stargazers/main/providers.tf"
         - "./components/terraform/github/stargazers/main/variables.tf"
         - "./components/terraform/github/stargazers/main/versions.tf"
-<<<<<<< HEAD
-=======
         # TODO: Fix OCI test repository then re-enable these my-vpc1 file checks
         # - "./components/terraform/infra/my-vpc1/main.tf"
         # - "./components/terraform/infra/my-vpc1/outputs.tf"
         # - "./components/terraform/infra/my-vpc1/providers.tf"
         # - "./components/terraform/infra/my-vpc1/variables.tf"
         # - "./components/terraform/infra/my-vpc1/versions.tf"
->>>>>>> 31c811d7
         - "./components/terraform/test-components/main/main.tf"
         - "./components/terraform/test-components/main/outputs.tf"
         - "./components/terraform/test-components/main/providers.tf"
