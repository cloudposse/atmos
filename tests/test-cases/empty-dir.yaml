tests:
  - name: check atmos version in empty-dir
    enabled: true
    snapshot: false
    description: "Check that atmos version command outputs version details."
    workdir: "fixtures/scenarios/empty-dir"
    command: "atmos"
    args:
      - "version"
    expect:
      stdout:
        - '👽 Atmos (\d+\.\d+\.\d+|test) on [a-z]+/[a-z0-9]+'
      stderr:
        - "^$"
      exit_code: 0

  - name: check atmos in empty-dir
    enabled: true
    snapshot: true
    description: "Check that atmos command outputs helpful information to get started"
    workdir: "fixtures/scenarios/empty-dir"
    command: "atmos"
    args: []
    expect:
      diff: []
      stdout:
        - "atmos.yaml CLI config file was not found."
        - "https://atmos.tools/cli/configuration"
      stderr:
        - "^$"
      exit_code: 1

  - name: check atmos --help in empty-dir
    enabled: true
    # Snapshots are temporarily disabled until PR #957 is merged which cleans workdirs
    # of files which are not part of the git repo
    snapshot: false
    description: "Check that atmos command outputs help even with no configuration"
    workdir: "fixtures/scenarios/empty-dir"
    command: "atmos"
    args: [--help]
    expect:
      diff: []
<<<<<<< HEAD
      stdout:
        - "Available Commands:"
        - "Flags:"
        - 'Use "atmos \[subcommand\] --help" for more information about a command\.'
      stderr:
        - "^$"
      exit_code: 0

  - name: atmos warns if not in git repo
    enabled: true
    snapshot: true
    description: "Test that atmos warns if not run inside of a git repo"
    workdir: "fixtures/scenarios/empty-dir"
    command: "atmos"
    args:
      - version
    env:
      ATMOS_LOGS_LEVEL: Warning
    expect:
      diff: []
      stdout:
        - "You're not inside a git repository. Atmos feels lonely outside - bring it home!"
      stderr:
        - "^$"
=======
>>>>>>> 5a55781b
      exit_code: 0<|MERGE_RESOLUTION|>--- conflicted
+++ resolved
@@ -41,13 +41,6 @@
     args: [--help]
     expect:
       diff: []
-<<<<<<< HEAD
-      stdout:
-        - "Available Commands:"
-        - "Flags:"
-        - 'Use "atmos \[subcommand\] --help" for more information about a command\.'
-      stderr:
-        - "^$"
       exit_code: 0
 
   - name: atmos warns if not in git repo
@@ -66,6 +59,4 @@
         - "You're not inside a git repository. Atmos feels lonely outside - bring it home!"
       stderr:
         - "^$"
-=======
->>>>>>> 5a55781b
       exit_code: 0