tests:
  - name: check atmos version in empty-dir
    enabled: true
    snapshot: false
    description: "Check that atmos version command outputs version details."
    workdir: "fixtures/scenarios/empty-dir"
    command: "atmos"
    args:
      - "version"
    expect:
      stdout:
        - '👽 Atmos (\d+\.\d+\.\d+|test) on [a-z]+/[a-z0-9]+'
      stderr:
        - "Telemetry Enabled"
      exit_code: 0

  - name: atmos support
    enabled: true
    snapshot: true
    description: "Check that atmos support command outputs support details."
    workdir: "fixtures/scenarios/empty-dir"
    command: "atmos"
    args:
      - "support"
    expect:
      exit_code: 0

  - name: check atmos in empty-dir
    enabled: true
    snapshot: true
    description: "Check that atmos command outputs helpful information to get started"
    workdir: "fixtures/scenarios/empty-dir"
    command: "atmos"
    args: []
    expect:
      diff: []
      stdout:
        - "atmos.yaml CLI config file was not found."
      stderr:
        - "Telemetry Enabled"
        - "https://atmos.tools/cli/configuration"
      exit_code: 1

  - name: check atmos --help in empty-dir
    enabled: true
    # Snapshots are temporarily disabled until PR #957 is merged which cleans workdirs
    # of files which are not part of the git repo
    snapshot: false
    description: "Check that atmos command outputs help even with no configuration"
    workdir: "fixtures/scenarios/empty-dir"
    command: "atmos"
    args: [--help]
    expect:
      diff: []
      exit_code: 0

<<<<<<< HEAD
  - name: atmos warns if not in git repo with no atmos config
    enabled: true
    snapshot: true
    description: "Test that atmos warns if not run inside of a git repo without an atmos config"
    workdir: "/"
    command: "atmos"
    args:
      - list
      - stacks
    env:
      ATMOS_LOGS_LEVEL: Warning
    # Atmos should fail and include the git repo warning
    expect:
      diff: []
      stderr:
        - ".*You're not inside a git repository. Atmos feels lonely outside - bring it home!.*"
      exit_code: 1 # We expect a non-zero exit code because the dir doesnt have an atmos config

  # We need to test from outside a git repo. 
  # We also need to provide a static path to the atmos config that can we used both in GHA and locally.
  # To do so, we can change up 1 directory outside that atmos project and assume the project is named "atmos".
  - name: atmos doesnt warn if not in git repo with atmos config
    enabled: true
    snapshot: true
    description: "Test that atmos doesnt warn if not run inside of a git repo but has an atmos config"
    workdir: "../../"
    command: "atmos"
    args:
      - list
      - stacks
    env:
      ATMOS_LOGS_LEVEL: Warning
      ATMOS_BASE_PATH: "./atmos/tests/fixtures/scenarios/complete"
    # Atmos should pass and not include the git repo warning
    expect:
      diff: []
      stdout:
        - !not ".*You're not inside a git repository\\. Atmos feels lonely outside - bring it home!.*"
      stderr:
        - "Telemetry Enabled"
      exit_code: 0

  - name: atmos doesnt warn if in git repo with atmos config
    enabled: true
    snapshot: true
    description: "Test that atmos doesnt warn if run inside of a git repo with an atmos config"
    workdir: "fixtures/scenarios/complete"
    command: "atmos"
    args:
      - list
      - stacks
    env:
      ATMOS_LOGS_LEVEL: Warning
    # Atmos should pass and not include the git repo warning
    expect:
      diff: []
      stdout:
        - !not ".*You're not inside a git repository\\. Atmos feels lonely outside - bring it home!.*"
      stderr:
        - "Telemetry Enabled"
      exit_code: 0

  - name: atmos doesnt warn if in git repo with no atmos config
    enabled: true
    snapshot: true
    description: "Test that atmos doesnt warn if run inside of a git repo with no atmos config"
    workdir: "fixtures/scenarios/empty-dir"
    command: "atmos"
    args: []
    env:
      ATMOS_LOGS_LEVEL: Warning
    # Atmos should fail but not include the git repo warning
    expect:
      diff: []
      stderr:
        - !not ".*You're not inside a git repository\\. Atmos feels lonely outside - bring it home!.*"
      exit_code: 1
=======
>>>>>>> 6decdbce
<|MERGE_RESOLUTION|>--- conflicted
+++ resolved
@@ -52,85 +52,4 @@
     args: [--help]
     expect:
       diff: []
-      exit_code: 0
-
-<<<<<<< HEAD
-  - name: atmos warns if not in git repo with no atmos config
-    enabled: true
-    snapshot: true
-    description: "Test that atmos warns if not run inside of a git repo without an atmos config"
-    workdir: "/"
-    command: "atmos"
-    args:
-      - list
-      - stacks
-    env:
-      ATMOS_LOGS_LEVEL: Warning
-    # Atmos should fail and include the git repo warning
-    expect:
-      diff: []
-      stderr:
-        - ".*You're not inside a git repository. Atmos feels lonely outside - bring it home!.*"
-      exit_code: 1 # We expect a non-zero exit code because the dir doesnt have an atmos config
-
-  # We need to test from outside a git repo. 
-  # We also need to provide a static path to the atmos config that can we used both in GHA and locally.
-  # To do so, we can change up 1 directory outside that atmos project and assume the project is named "atmos".
-  - name: atmos doesnt warn if not in git repo with atmos config
-    enabled: true
-    snapshot: true
-    description: "Test that atmos doesnt warn if not run inside of a git repo but has an atmos config"
-    workdir: "../../"
-    command: "atmos"
-    args:
-      - list
-      - stacks
-    env:
-      ATMOS_LOGS_LEVEL: Warning
-      ATMOS_BASE_PATH: "./atmos/tests/fixtures/scenarios/complete"
-    # Atmos should pass and not include the git repo warning
-    expect:
-      diff: []
-      stdout:
-        - !not ".*You're not inside a git repository\\. Atmos feels lonely outside - bring it home!.*"
-      stderr:
-        - "Telemetry Enabled"
-      exit_code: 0
-
-  - name: atmos doesnt warn if in git repo with atmos config
-    enabled: true
-    snapshot: true
-    description: "Test that atmos doesnt warn if run inside of a git repo with an atmos config"
-    workdir: "fixtures/scenarios/complete"
-    command: "atmos"
-    args:
-      - list
-      - stacks
-    env:
-      ATMOS_LOGS_LEVEL: Warning
-    # Atmos should pass and not include the git repo warning
-    expect:
-      diff: []
-      stdout:
-        - !not ".*You're not inside a git repository\\. Atmos feels lonely outside - bring it home!.*"
-      stderr:
-        - "Telemetry Enabled"
-      exit_code: 0
-
-  - name: atmos doesnt warn if in git repo with no atmos config
-    enabled: true
-    snapshot: true
-    description: "Test that atmos doesnt warn if run inside of a git repo with no atmos config"
-    workdir: "fixtures/scenarios/empty-dir"
-    command: "atmos"
-    args: []
-    env:
-      ATMOS_LOGS_LEVEL: Warning
-    # Atmos should fail but not include the git repo warning
-    expect:
-      diff: []
-      stderr:
-        - !not ".*You're not inside a git repository\\. Atmos feels lonely outside - bring it home!.*"
-      exit_code: 1
-=======
->>>>>>> 6decdbce
+      exit_code: 0