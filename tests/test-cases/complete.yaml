tests:
<<<<<<< HEAD
  - name: "which atmos"
    enabled: true
    description: "Ensure atmos CLI is installed and we're using the one that was built."
    workdir: "../"
    command: "which"
    args:
      - "atmos"
    expect:
      stdout:
        - '(build[/\\]atmos|atmos[/\\]atmos)'
      stderr:
        - "^$"
      exit_code: 0

  - name: "atmos"
    enabled: true
    description: "Verify atmos CLI reports missing stacks directory."
    workdir: "../"
    command: "atmos"
    expect:
      stdout:
        - "atmos.yaml CLI config file specifies the directory for Atmos stacks as stacks,"
        - "but the directory does not exist."
      stderr:
        - "^$"
      exit_code: 0

  - name: atmos --help
    enabled: true
    description: "Ensure atmos CLI help command lists available commands."
    workdir: "../examples/demo-stacks"
    command: "atmos"
    args:
      - "--help"
    expect:
      stdout:
        - "Available Commands:"
        - "\\batlantis\\b"
        - "\\baws\\b"
        - "\\bcompletion\\b"
        - "\\bdescribe\\b"
        - "\\bdocs\\b"
        - "\\bhelmfile\\b"
        - "\\bhelp\\b"
        - "\\blist\\b"
        - "\\bpro\\b"
        - "\\bterraform\\b"
        - "\\bvalidate\\b"
        - "\\bvendor\\b"
        - "\\bversion\\b"
        - "\\bworkflow\\b"
        - "Flags:"
        - "for more information about a command"
      stderr:
        - "^$"
      exit_code: 0

  - name: atmos version
    enabled: true
    description: "Check that atmos version command outputs version details."
    workdir: "../examples/demo-stacks"
    command: "atmos"
    args:
      - "version"
    expect:
      stdout:
        - '👽 Atmos (\d+\.\d+\.\d+|test) on [a-z]+/[a-z0-9]+'
      stderr:
        - "^$"
      exit_code: 0

  - name: atmos version --check
    enabled: true
    description: "Verify atmos version --check command functions correctly."
    workdir: "../examples/demo-stacks"
    command: "atmos"
    args:
      - "version"
      - "--check"
    expect:
      stdout:
        - '👽 Atmos (\d+\.\d+\.\d+|test) on [a-z]+/[a-z0-9]+'
      stderr:
        - "^$"
      exit_code: 0

  - name: atmos docs
    enabled: false
    description: "Ensure atmos docs command executes without errors."
    workdir: "../"
    command: "atmos"
    args:
      - "docs"
    expect:
      exit_code: 0
      stderr:
        - "^$"

  - name: atmos docs myapp
    enabled: true
    description: "Validate atmos docs command outputs documentation for a specific component."
    workdir: "../examples/demo-stacks/"
    command: "atmos"
    args:
      - "docs"
      - "myapp"
    expect:
      stdout:
        - "Example Terraform Weather Component"
      stderr:
        - "^$"
      exit_code: 0

  - name: atmos non-existent
    enabled: true
    description: "Ensure atmos CLI returns an error for a non-existent command."
    workdir: "../"
    command: "atmos"
    args:
      - "non-existent"
    expect:
      stderr:
        - 'unknown command "non-existent" for "atmos"'
      exit_code: 1

  - name: atmos terraform non-existent
    enabled: false
    description: "Ensure atmos CLI returns an error for a non-existent command."
    workdir: "../"
    command: "atmos"
    args:
      - "terraform"
      - "non-existent"
    expect:
      stderr:
        - 'unknown command "non-existent" for "atmos"'
      exit_code: 1
  - name: atmos validate editorconfig
    enabled: true
    description: "Ensure atmos CLI validates success case"
    workdir: "../examples/quick-start-simple/"
    command: "atmos"
    args:
      - "validate"
      - "editorconfig"
    expect:
      stdout:
        - "No errors found"
      stderr:
        - "^$"
      exit_code: 0
  - name: atmos validate editorconfig error
    enabled: true
    description: "Ensure atmos CLI gives error during validation based on editorconfig"
    workdir: "../tests/fixtures"
    command: "atmos"
    args:
      - "validate"
      - "editorconfig"
    expect:
      stderr:
        - "18 errors found"
      exit_code: 1

  - name: atmos describe config -f yaml
    enabled: true
    description: "Ensure atmos CLI outputs the Atmos configuration in YAML."
    workdir: "../examples/demo-stacks/"
    command: "atmos"
    args:
      - "describe"
      - "config"
      - "-f"
      - "yaml"
    expect:
      stdout:
        - 'append_user_agent: Atmos/(\d+\.\d+\.\d+|test) \(Cloud Posse; \+https:\/\/atmos\.tools\)'
      stderr:
        - "^$"
      exit_code: 0

  - name: atmos describe config
    enabled: true
    description: "Ensure atmos CLI outputs the Atmos configuration in JSON."
    workdir: "../examples/demo-stacks/"
    command: "atmos"
    args:
      - "describe"
      - "config"
    expect:
      stdout:
        - '"append_user_agent": "Atmos/(\d+\.\d+\.\d+|test) \(Cloud Posse; \+https:\/\/atmos\.tools\)"'
      stderr:
        - "^$"
      exit_code: 0

  - name: atmos greet with args
    enabled: true
    description: "Validate atmos custom command greet runs with argument provided."
    workdir: "../examples/demo-custom-command/"
    command: "atmos"
    args:
      - "greet"
      - "Andrey"
    expect:
      stdout:
        - "Hello, Andrey\n"
      stderr:
        - "^$"
      exit_code: 0

  - name: atmos greet without args
    enabled: true
    description: "Validate atmos custom command greet runs without argument provided."
    workdir: "../examples/demo-custom-command/"
    command: "atmos"
    args:
      - "greet"
    expect:
      stdout:
        - "Hello, John Doe\n"
      stderr:
        - "^$"
      exit_code: 0

=======
>>>>>>> 995e4604
  - name: atmos circuit-breaker
    enabled: true
    description: "Ensure atmos breaks the infinite loop when shell depth exceeds maximum (10)."
    workdir: "fixtures/scenarios/complete/"
    command: "atmos"
    args:
      - "loop"
    expect:
      stderr:
        - "ATMOS_SHLVL.*exceeds maximum allowed depth.*(\r?\n)+exit status 1(\r?\n)+exit status 1.*"
      exit_code: 1<|MERGE_RESOLUTION|>--- conflicted
+++ resolved
@@ -1,232 +1,4 @@
 tests:
-<<<<<<< HEAD
-  - name: "which atmos"
-    enabled: true
-    description: "Ensure atmos CLI is installed and we're using the one that was built."
-    workdir: "../"
-    command: "which"
-    args:
-      - "atmos"
-    expect:
-      stdout:
-        - '(build[/\\]atmos|atmos[/\\]atmos)'
-      stderr:
-        - "^$"
-      exit_code: 0
-
-  - name: "atmos"
-    enabled: true
-    description: "Verify atmos CLI reports missing stacks directory."
-    workdir: "../"
-    command: "atmos"
-    expect:
-      stdout:
-        - "atmos.yaml CLI config file specifies the directory for Atmos stacks as stacks,"
-        - "but the directory does not exist."
-      stderr:
-        - "^$"
-      exit_code: 0
-
-  - name: atmos --help
-    enabled: true
-    description: "Ensure atmos CLI help command lists available commands."
-    workdir: "../examples/demo-stacks"
-    command: "atmos"
-    args:
-      - "--help"
-    expect:
-      stdout:
-        - "Available Commands:"
-        - "\\batlantis\\b"
-        - "\\baws\\b"
-        - "\\bcompletion\\b"
-        - "\\bdescribe\\b"
-        - "\\bdocs\\b"
-        - "\\bhelmfile\\b"
-        - "\\bhelp\\b"
-        - "\\blist\\b"
-        - "\\bpro\\b"
-        - "\\bterraform\\b"
-        - "\\bvalidate\\b"
-        - "\\bvendor\\b"
-        - "\\bversion\\b"
-        - "\\bworkflow\\b"
-        - "Flags:"
-        - "for more information about a command"
-      stderr:
-        - "^$"
-      exit_code: 0
-
-  - name: atmos version
-    enabled: true
-    description: "Check that atmos version command outputs version details."
-    workdir: "../examples/demo-stacks"
-    command: "atmos"
-    args:
-      - "version"
-    expect:
-      stdout:
-        - '👽 Atmos (\d+\.\d+\.\d+|test) on [a-z]+/[a-z0-9]+'
-      stderr:
-        - "^$"
-      exit_code: 0
-
-  - name: atmos version --check
-    enabled: true
-    description: "Verify atmos version --check command functions correctly."
-    workdir: "../examples/demo-stacks"
-    command: "atmos"
-    args:
-      - "version"
-      - "--check"
-    expect:
-      stdout:
-        - '👽 Atmos (\d+\.\d+\.\d+|test) on [a-z]+/[a-z0-9]+'
-      stderr:
-        - "^$"
-      exit_code: 0
-
-  - name: atmos docs
-    enabled: false
-    description: "Ensure atmos docs command executes without errors."
-    workdir: "../"
-    command: "atmos"
-    args:
-      - "docs"
-    expect:
-      exit_code: 0
-      stderr:
-        - "^$"
-
-  - name: atmos docs myapp
-    enabled: true
-    description: "Validate atmos docs command outputs documentation for a specific component."
-    workdir: "../examples/demo-stacks/"
-    command: "atmos"
-    args:
-      - "docs"
-      - "myapp"
-    expect:
-      stdout:
-        - "Example Terraform Weather Component"
-      stderr:
-        - "^$"
-      exit_code: 0
-
-  - name: atmos non-existent
-    enabled: true
-    description: "Ensure atmos CLI returns an error for a non-existent command."
-    workdir: "../"
-    command: "atmos"
-    args:
-      - "non-existent"
-    expect:
-      stderr:
-        - 'unknown command "non-existent" for "atmos"'
-      exit_code: 1
-
-  - name: atmos terraform non-existent
-    enabled: false
-    description: "Ensure atmos CLI returns an error for a non-existent command."
-    workdir: "../"
-    command: "atmos"
-    args:
-      - "terraform"
-      - "non-existent"
-    expect:
-      stderr:
-        - 'unknown command "non-existent" for "atmos"'
-      exit_code: 1
-  - name: atmos validate editorconfig
-    enabled: true
-    description: "Ensure atmos CLI validates success case"
-    workdir: "../examples/quick-start-simple/"
-    command: "atmos"
-    args:
-      - "validate"
-      - "editorconfig"
-    expect:
-      stdout:
-        - "No errors found"
-      stderr:
-        - "^$"
-      exit_code: 0
-  - name: atmos validate editorconfig error
-    enabled: true
-    description: "Ensure atmos CLI gives error during validation based on editorconfig"
-    workdir: "../tests/fixtures"
-    command: "atmos"
-    args:
-      - "validate"
-      - "editorconfig"
-    expect:
-      stderr:
-        - "18 errors found"
-      exit_code: 1
-
-  - name: atmos describe config -f yaml
-    enabled: true
-    description: "Ensure atmos CLI outputs the Atmos configuration in YAML."
-    workdir: "../examples/demo-stacks/"
-    command: "atmos"
-    args:
-      - "describe"
-      - "config"
-      - "-f"
-      - "yaml"
-    expect:
-      stdout:
-        - 'append_user_agent: Atmos/(\d+\.\d+\.\d+|test) \(Cloud Posse; \+https:\/\/atmos\.tools\)'
-      stderr:
-        - "^$"
-      exit_code: 0
-
-  - name: atmos describe config
-    enabled: true
-    description: "Ensure atmos CLI outputs the Atmos configuration in JSON."
-    workdir: "../examples/demo-stacks/"
-    command: "atmos"
-    args:
-      - "describe"
-      - "config"
-    expect:
-      stdout:
-        - '"append_user_agent": "Atmos/(\d+\.\d+\.\d+|test) \(Cloud Posse; \+https:\/\/atmos\.tools\)"'
-      stderr:
-        - "^$"
-      exit_code: 0
-
-  - name: atmos greet with args
-    enabled: true
-    description: "Validate atmos custom command greet runs with argument provided."
-    workdir: "../examples/demo-custom-command/"
-    command: "atmos"
-    args:
-      - "greet"
-      - "Andrey"
-    expect:
-      stdout:
-        - "Hello, Andrey\n"
-      stderr:
-        - "^$"
-      exit_code: 0
-
-  - name: atmos greet without args
-    enabled: true
-    description: "Validate atmos custom command greet runs without argument provided."
-    workdir: "../examples/demo-custom-command/"
-    command: "atmos"
-    args:
-      - "greet"
-    expect:
-      stdout:
-        - "Hello, John Doe\n"
-      stderr:
-        - "^$"
-      exit_code: 0
-
-=======
->>>>>>> 995e4604
   - name: atmos circuit-breaker
     enabled: true
     description: "Ensure atmos breaks the infinite loop when shell depth exceeds maximum (10)."
