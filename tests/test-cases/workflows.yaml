tests:
  - name: atmos workflow success
    enabled: true
    snapshot: false
    description: "Ensure atmos workflow passes"
    workdir: "fixtures/scenarios/workflows/"
    command: "atmos"
    args:
      - "workflow"
      - "pass"
      - "--file"
      - "test"
    expect:
      diff: []
      exit_code: 0

  - name: atmos workflow shell pass
    enabled: true
    snapshot: true
    description: "Ensure atmos workflow passes with shell command"
    workdir: "fixtures/scenarios/workflows/"
    command: "atmos"
    args:
      - "workflow"
      - "shell-pass"
      - "--file"
      - "test"
    expect:
      diff: []
      stdout:
        - "This should pass"
      exit_code: 0

  - name: atmos workflow shell command not found
    enabled: true
    snapshot: true
    description: "Ensure atmos workflow returns error when shell command is not found"
    workdir: "fixtures/scenarios/workflows/"
    command: "atmos"
    args:
      - "workflow"
      - "shell-command-not-found"
      - "--file"
      - "test"
    expect:
      diff: []
      stderr:
        - "Workflow Error"
        - "workflow step execution failed"
        - "## Explanation"
        - "The following command failed to execute:"
        - "nonexistentcommand"
        - "To resume the workflow from this step, run:"
        - "atmos workflow shell-command-not-found -f test --from-step step1"
      exit_code: 1

  - name: atmos workflow failure
    enabled: true
    snapshot: true
    description: "Ensure atmos workflow returns command on failure"
    workdir: "fixtures/scenarios/workflows/"
    command: "atmos"
    args:
      - "workflow"
      - "fail"
      - "--file"
      - "test"
    expect:
      diff: []
      stderr:
        - "Workflow Error"
        - "workflow step execution failed"
        - "## Explanation"
        - "The following command failed to execute:"
        - "atmos terraform plan mock -s idontexist"
        - "To resume the workflow from this step, run:"
        - "atmos workflow fail -f test --from-step step1"
      exit_code: 1

  - name: atmos workflow failure on shell command
    enabled: true
    snapshot: true
    description: "Ensure atmos workflow returns command on failure"
    workdir: "fixtures/scenarios/workflows/"
    command: "atmos"
    args:
      - "workflow"
      - "shell-failure"
      - "--file"
      - "test"
    expect:
      diff: []
      stderr:
        - "This should fail"
        - "Workflow Error"
        - "workflow step execution failed"
        - "## Explanation"
        - "The following command failed to execute:"
        - "echo \"This should fail\""
        - "exit 1"
        - "To resume the workflow from this step, run:"
        - "atmos workflow shell-failure -f test --from-step step1"
      exit_code: 1

  - name: atmos workflow no steps
    enabled: true
    snapshot: true
    description: "Ensure atmos workflow returns error when workflow has no steps"
    workdir: "fixtures/scenarios/workflows/"
    command: "atmos"
    args:
      - "workflow"
      - "no-steps"
      - "--file"
      - "test"
    expect:
      diff: []
      stderr:
        - "Workflow Error"
        - "workflow has no steps defined"
        - "## Explanation"
        - "Workflow no-steps is empty and requires at least one step to execute."
      exit_code: 1

  - name: atmos workflow invalid step type
    enabled: true
    snapshot: true
    description: "Ensure atmos workflow returns error when step type is invalid"
    workdir: "fixtures/scenarios/workflows/"
    command: "atmos"
    args:
      - "workflow"
      - "invalid-step-type"
      - "--file"
      - "test"
    expect:
      diff: []
      stderr:
        - "Workflow Error"
        - "invalid workflow step type"
        - "## Explanation"
        - "Step type invalid is not supported. Each step must specify a valid type."
        - "## Hints"
        - "💡 Available types:"
        - "• atmos"
        - "• shell"
      exit_code: 1

  - name: atmos workflow invalid from step
    enabled: true
    snapshot: true
    description: "Ensure atmos workflow returns error when from-step is invalid"
    workdir: "fixtures/scenarios/workflows/"
    command: "atmos"
    args:
      - "workflow"
      - "pass"
      - "--file"
      - "test"
      - "--from-step"
      - "dne"
    expect:
      diff: []
      stderr:
        - "Workflow Error"
        - "invalid from-step flag"
        - "## Explanation"
        - "The --from-step flag was set to dne, but this step does not exist in workflow pass."
        - "## Hints"
        - "💡 Available steps:"
        - "• step1"
      exit_code: 1

  - name: atmos workflow not found
    enabled: true
    snapshot: true
    description: "Ensure atmos workflow returns error when workflow doesn't exist"
    workdir: "fixtures/scenarios/workflows/"
    command: "atmos"
    args:
      - "workflow"
      - "no-workflow-exists"
      - "--file"
      - "test"
    expect:
      diff: []
      stderr:
        - "# Error"
        - "no workflow found"
        - "## Explanation"
<<<<<<< HEAD
        - "No workflow exists with the name"
=======
        - "The workflow"
        - "does not exist"
        - "## Available workflows:"
        - "fail"
        - "invalid-step-type"
        - "no-steps"
        - "pass"
        - "shell-command-not-found"
        - "shell-failure"
        - "shell-pass"
        - "## Example"
>>>>>>> 8be53632
        - "## Hints"
        - "💡 Available workflows:"
        - "• fail"
        - "• fail-with-stack"
        - "• invalid-step-type"
        - "• no-steps"
        - "• pass"
        - "• shell-command-not-found"
        - "• shell-failure"
        - "• shell-pass"
        - "## Example"
      exit_code: 2

  - name: atmos workflow invalid manifest
    enabled: true
    snapshot: true
    description: "Ensure atmos workflow returns error when workflow manifest is invalid"
    workdir: "fixtures/scenarios/workflows/"
    command: "atmos"
    args:
      - "workflow"
      - "pass"
      - "--file"
      - "test-invalid"
    expect:
      diff: []
      stderr:
        - "# Error"
        - "invalid workflow manifest"
        - "## Explanation"
        - "The workflow manifest"
        - "must be a map with the top-level"
        - "## Example"
        - "## Hints"
      exit_code: 2

  - name: atmos workflow file not found
    enabled: true
    snapshot: true
    description: "Ensure atmos workflow returns error when workflow file doesn't exist"
    workdir: "fixtures/scenarios/workflows/"
    command: "atmos"
    args:
      - "workflow"
      - "pass"
      - "--file"
      - "dne"
    expect:
      diff: []
      stderr:
        - "# Error"
        - "workflow file not found"
        - "## Explanation"
        - "The workflow manifest file"
        - "does not exist"
        - "## Example"
        - "## Hints"
      exit_code: 2

  - name: atmos workflow failure with stack
    enabled: true
    snapshot: true
    description: "Ensure atmos workflow returns command with stack parameter on failure"
    workdir: "fixtures/scenarios/workflows/"
    command: "atmos"
    args:
      - "workflow"
      - "fail-with-stack"
      - "--file"
      - "test"
      - "--stack"
      - "prod"
    expect:
      diff: []
      stderr:
        - "Workflow Error"
        - "workflow step execution failed"
        - "## Explanation"
        - "The following command failed to execute:"
        - "atmos terraform plan idontexist -s prod"
        - "To resume the workflow from this step, run:"
        - "atmos workflow fail-with-stack -f test --from-step step1 -s prod"
      exit_code: 1

  - name: atmos workflow failure with filepath
    enabled: true
    snapshot: true
    description: "Ensure atmos workflow returns command with filepath on failure"
    workdir: "fixtures/scenarios/workflows/"
    command: "atmos"
    args:
      - "workflow"
      - "fail"
      - "--file"
      - "subdir/test"
    expect:
      diff: []
      stderr:
        - "Workflow Error"
        - "workflow step execution failed"
        - "## Explanation"
        - "The following command failed to execute:"
        - "atmos terraform plan mock -s idontexist"
        - "To resume the workflow from this step, run:"
        - "atmos workflow fail -f subdir/test --from-step step1"
      exit_code: 1<|MERGE_RESOLUTION|>--- conflicted
+++ resolved
@@ -140,10 +140,9 @@
         - "invalid workflow step type"
         - "## Explanation"
         - "Step type invalid is not supported. Each step must specify a valid type."
-        - "## Hints"
-        - "💡 Available types:"
-        - "• atmos"
-        - "• shell"
+        - "### Available types:"
+        - "atmos"
+        - "shell"
       exit_code: 1
 
   - name: atmos workflow invalid from step
@@ -166,9 +165,8 @@
         - "invalid from-step flag"
         - "## Explanation"
         - "The --from-step flag was set to dne, but this step does not exist in workflow pass."
-        - "## Hints"
-        - "💡 Available steps:"
-        - "• step1"
+        - "### Available steps:"
+        - "step1"
       exit_code: 1
 
   - name: atmos workflow not found
@@ -188,9 +186,6 @@
         - "# Error"
         - "no workflow found"
         - "## Explanation"
-<<<<<<< HEAD
-        - "No workflow exists with the name"
-=======
         - "The workflow"
         - "does not exist"
         - "## Available workflows:"
@@ -202,18 +197,7 @@
         - "shell-failure"
         - "shell-pass"
         - "## Example"
->>>>>>> 8be53632
         - "## Hints"
-        - "💡 Available workflows:"
-        - "• fail"
-        - "• fail-with-stack"
-        - "• invalid-step-type"
-        - "• no-steps"
-        - "• pass"
-        - "• shell-command-not-found"
-        - "• shell-failure"
-        - "• shell-pass"
-        - "## Example"
       exit_code: 2
 
   - name: atmos workflow invalid manifest
