tests:
  - name: "Invalid Log Level in Config File"
    enabled: true
    snapshot: true
    description: "Test validation of invalid log level in atmos.yaml config file"
    workdir: "fixtures/scenarios/invalid-log-level"
    command: "atmos"
    args:
      - terraform
      - plan
      - test
      - -s
      - test
    expect:
      diff: []
      exit_code: 1
      stderr:
        - "Error: Invalid log level 'XTrace'\\. Valid options are: \\[Trace, Debug, Info, Warning, Off\\]\n"

  - name: "Invalid Log Level in Environment Variable"
    enabled: true
    snapshot: true
    description: "Test validation of invalid log level in ATMOS_LOGS_LEVEL env var"
    workdir: "../"
    command: "atmos"
    args:
      - terraform
      - plan
      - test
      - -s
      - test
    env:
      ATMOS_LOGS_LEVEL: XTrace
    expect:
      diff: []
      exit_code: 1
      stderr:
        - "Error: Invalid log level 'XTrace' set in the ATMOS_LOGS_LEVEL environment variable\\. Valid options are: \\[Trace, Debug, Info, Warning, Off\\]\n"

  - name: "Valid Log Level in Config File"
    enabled: true
    snapshot: true
    description: "Test validation of valid log level in atmos.yaml config file"
    workdir: "fixtures/scenarios/valid-log-level"
    command: "atmos"
    args:
      - version
    expect:
      diff:
        - '👽 Atmos (\d+\.\d+\.\d+|test) on [a-z]+/[a-z0-9]+'
      stdout:
        - '^\n👽 Atmos (\d+\.\d+\.\d+|test) on [a-z]+/[a-z0-9_]+\n\n$'
      stderr:
        - "^$"
      exit_code: 0

  - name: "Valid Log Level in Environment Variable"
    enabled: true
    snapshot: true
    description: "Test validation of valid log level in ATMOS_LOGS_LEVEL env var"
    workdir: "../"
    command: "atmos"
    args:
      - version
    env:
      ATMOS_LOGS_LEVEL: Debug
    expect:
      diff:
        - '👽 Atmos (\d+\.\d+\.\d+|test) on [a-z]+/[a-z0-9]+'
      stdout:
        - '^\n👽 Atmos (\d+\.\d+\.\d+|test) on [a-z]+/[a-z0-9_]+\n\n'
      stderr:
        - "^$"
      exit_code: 0

  - name: "Valid Log Level in Command Line Flag"
    enabled: true
    snapshot: true
    description: "Test validation of valid log level in --logs-level flag"
    workdir: "../"
    command: "atmos"
    args:
      - --logs-level
      - Info
      - version
    expect:
<<<<<<< HEAD
      exit_code: 1

  - name: "Invalid Log Level in Command Line Flag"
    enabled: true
    description: "Test validation of invalid log level in --logs-level flag"
    workdir: "../"
    command: "atmos"
    args:
      - --logs-level
      - XTrace
      - terraform
      - plan
      - test
      - -s
      - test
    expect:
      exit_code: 1
      stderr:
        - "Error: Invalid log level 'XTrace' specified with the --logs-level flag\\. Valid options are: \\[Trace, Debug, Info, Warning, Off\\]\n"
=======
      diff:
        - '👽 Atmos (\d+\.\d+\.\d+|test) on [a-z]+/[a-z0-9]+'
      stdout:
        - '^\n👽 Atmos (\d+\.\d+\.\d+|test) on [a-z]+/[a-z0-9_]+\n\n'
      stderr:
        - "^$"
      exit_code: 0
>>>>>>> 4cd79f16
<|MERGE_RESOLUTION|>--- conflicted
+++ resolved
@@ -84,7 +84,6 @@
       - Info
       - version
     expect:
-<<<<<<< HEAD
       exit_code: 1
 
   - name: "Invalid Log Level in Command Line Flag"
@@ -104,12 +103,7 @@
       exit_code: 1
       stderr:
         - "Error: Invalid log level 'XTrace' specified with the --logs-level flag\\. Valid options are: \\[Trace, Debug, Info, Warning, Off\\]\n"
-=======
       diff:
         - '👽 Atmos (\d+\.\d+\.\d+|test) on [a-z]+/[a-z0-9]+'
       stdout:
-        - '^\n👽 Atmos (\d+\.\d+\.\d+|test) on [a-z]+/[a-z0-9_]+\n\n'
-      stderr:
-        - "^$"
-      exit_code: 0
->>>>>>> 4cd79f16
+        - '^\n👽 Atmos (\d+\.\d+\.\d+|test) on [a-z]+/[a-z0-9_]+\n\n'