tests:
  - name: terraform output function
    enabled: true
<<<<<<< HEAD
    tty: false  # Changed from true - PTY causes hanging with terraform commands
=======
    tty: true
    sandbox: true
>>>>>>> e0d7cd7d
    description: "Ensure the !terraform.output function works."
    workdir: "fixtures/scenarios/atmos-functions/"
    command: "atmos"
    args:
       - "terraform"
       - "deploy"
       - "component-4"
       - "-s"
       - "nonprod"
    env:
      ATMOS_LOGS_LEVEL: Debug
    skip:
      # PTY not supported on windows
      os: !not windows
    expect:
      exit_code: 0
      stderr:
        - "Telemetry Enabled"
        - "Fetching baz output from component-3 in nonprod"
        - "Fetching foo output from component-1 in nonprod"
        - "Fetching bar output from component-2 in nonprod"

  - name: terraform output function (no tty)
    enabled: true
    tty: false
    sandbox: true
    description: "Ensure the !terraform.output function works."
    workdir: "fixtures/scenarios/atmos-functions/"
    command: "atmos"
    args:
       - "terraform"
       - "deploy"
       - "component-4"
       - "-s"
       - "nonprod"
    env:
      ATMOS_LOGS_LEVEL: Debug
    expect:
      exit_code: 0
      stderr:
        - "Telemetry Enabled"
        - "Fetching baz output from component-3 in nonprod"
        - "Fetching foo output from component-1 in nonprod"
        - "Fetching bar output from component-2 in nonprod"

  - name: "!env function test"
    enabled: true
    tty: false
    description: "Ensure the !env function works."
    workdir: "fixtures/scenarios/atmos-functions/"
    command: "atmos"
    args:
      - "terraform"
      - "deploy"
      - "component-5"
      - "-s"
      - "nonprod"
    env:
      ATMOS_TEST_1: "test-env-and-terraform-output-functions"
    expect:
      exit_code: 0
      stdout:
        - "test-env-and-terraform-output-functions"

  - name: "!terraform.output from component with !env function test"
    enabled: true
    tty: false
    description: "Ensure !terraform.output from component with !env function works."
    workdir: "fixtures/scenarios/atmos-functions/"
    command: "atmos"
    args:
      - "describe"
      - "component"
      - "component-6"
      - "-s"
      - "nonprod"
    env:
      # The ENV variables will not be set in the child process (that executes the functions from `terraform-exec`)
      # (because they are prohibited in the `terraform-exec` library)
      TF_VAR_spacelift_stack: "test"
      TF_CLI_ARGS_plan: "-refresh=false"
      TF_IN_AUTOMATION: true
      TF_APPEND_USER_AGENT: false
    expect:
      exit_code: 0
      stdout:
        - "test-env-and-terraform-output-functions"<|MERGE_RESOLUTION|>--- conflicted
+++ resolved
@@ -1,12 +1,8 @@
 tests:
   - name: terraform output function
     enabled: true
-<<<<<<< HEAD
     tty: false  # Changed from true - PTY causes hanging with terraform commands
-=======
-    tty: true
     sandbox: true
->>>>>>> e0d7cd7d
     description: "Ensure the !terraform.output function works."
     workdir: "fixtures/scenarios/atmos-functions/"
     command: "atmos"
