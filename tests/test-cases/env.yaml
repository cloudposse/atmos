--- conflicted
+++ resolved
@@ -15,15 +15,10 @@
     expect:
       diff: []
       stdout:
-<<<<<<< HEAD
-        - 'atmos_base_path = "./"'
-        - 'atmos_cli_config_path = ".*tests.*fixtures.*scenarios.*env.*atmos.yaml"'
-=======
         # Ensure the path matches "absolute/tests/fixtures/scenarios/env"
         - 'atmos_base_path = ".*tests.*fixtures.*scenarios.*env"'
         # Ensure the path matches "absolute/tests/fixtures/scenarios/env"
         - 'atmos_cli_config_path = ".*tests.*fixtures.*scenarios.*env"'
->>>>>>> 2c7a9963
       stderr:
         - "^$"
       exit_code: 0