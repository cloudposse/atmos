tests:
  - name: atmos non-existent
    enabled: true
    snapshot: true
    description: "Ensure atmos CLI returns an error for a non-existent command."
    workdir: "../"
    command: "atmos"
    args:
      - "non-existent"
    expect:
      exit_code: 1
  - name: atmos terraform
    enabled: true
    snapshot: true
    description: "Ensure atmos terraform cli shows usage command"
    workdir: "./"
    command: "atmos"
    args:
      - "terraform"
    expect:
<<<<<<< HEAD
=======
      stdout:
        - "Valid subcommands are:"
        - "apply"
        - "clean"
        - "console"
      stderr:
        - 'Error: Unknown command: "atmos terraform"'
>>>>>>> d6fc8fe8
      exit_code: 1
  - name: atmos terraform help
    enabled: true
    snapshot: true
    description: "Ensure 'atmos terraform help' shows help output"
    workdir: "./"
    command: "atmos"
    args:
      - "terraform"
      - "help"
    expect:
      diff:
        - "──────────────────────────────────────────────────────────────"
        - "Update available!"
        - "Atmos Releases:"
        - "Install Atmos:"
      exit_code: 0
  - name: atmos terraform --help
    enabled: true
    snapshot: true
    description: "Ensure atmos terraform --help shows help output"
    workdir: "./"
    command: "atmos"
    args:
      - "terraform"
      - "--help"
    expect:
      exit_code: 0
  - name: atmos terraform apply --help
    enabled: true
    snapshot: true
    description: "Ensure atmos terraform apply --help shows help output"
    workdir: "./"
    command: "atmos"
    args:
      - "terraform"
      - "apply"
      - "--help"
    expect:
      diff:
        - "──────────────────────────────────────────────────────────────"
        - "Update available!"
        - "Atmos Releases:"
        - "Install Atmos:"
      exit_code: 0
  - name: atmos terraform apply help
    enabled: true
    snapshot: true
    description: "Ensure atmos terraform help shows help output"
    workdir: "./"
    command: "atmos"
    args:
      - "terraform"
      - "apply"
      - "--help"
    expect:
      diff:
        - "──────────────────────────────────────────────────────────────"
        - "Update available!"
        - "Atmos Releases:"
        - "Install Atmos:"
      exit_code: 0
  - name: atmos terraform non-existent
    enabled: true
    snapshot: true
    description: "Ensure atmos terraform CLI returns an error for a non-existent command."
    workdir: "../"
    command: "atmos"
    args:
      - "terraform"
      - "non-existent"
    expect:
      exit_code: 1
  - name: atmos terraform plan non-existent in non workspace
    enabled: true
    snapshot: true
    description: "Ensure atmos terraform CLI returns an error for a non-existent command in non existing workspace."
    workdir: "../"
    command: "atmos"
    args:
      - "terraform"
      - "plan"
      - "non-existent"
    expect:
      exit_code: 1
  - name: atmos terraform plan non-existent in workspace
    enabled: true
    snapshot: true
    description: "Ensure atmos terraform CLI returns an error for a non-existent command in existing workspace."
    workdir: "../examples/quick-start-simple"
    command: "atmos"
    args:
      - "terraform"
      - "plan"
      - "non-existent"
    expect:
      exit_code: 1
  - name: atmos helmfile
    enabled: true
    snapshot: true
    description: "Should show usage for helmfile"
    workdir: "../"
    command: "atmos"
    args:
      - "helmfile"
    expect:
<<<<<<< HEAD
=======
      stderr:
        - 'Error: Unknown command: "atmos helmfile"'
      stdout:
        - "Valid subcommands are:"
        - "apply"
        - "destroy"
>>>>>>> d6fc8fe8
      exit_code: 1
  - name: atmos helmfile non-existant
    enabled: true
    snapshot: true
    description: "Should show usage for helmfile and non-existant subcommand"
    workdir: "../"
    command: "atmos"
    args:
      - "helmfile"
      - "non-existant"
    expect:
<<<<<<< HEAD
=======
      stderr:
        - 'Error: Unknown command "non-existant" for "atmos helmfile"'
      stdout:
        - "Valid subcommands are:"
        - "apply"
        - "destroy"
>>>>>>> d6fc8fe8
      exit_code: 1
  - name: atmos helmfile help
    enabled: true
    snapshot: true
    description: "Should show help for helmfile"
    workdir: "../"
    command: "atmos"
    args:
      - "helmfile"
      - "help"
    expect:
      diff:
        - "──────────────────────────────────────────────────────────────"
        - "Update available!"
        - "Atmos Releases:"
        - "Install Atmos:"
      exit_code: 0
  - name: atmos helmfile --help
    enabled: true
    snapshot: true
    description: "Should show help for helmfile when using help flag"
    workdir: "../"
    command: "atmos"
    args:
      - "helmfile"
      - "help"
    expect:
      diff:
        - "──────────────────────────────────────────────────────────────"
        - "Update available!"
        - "Atmos Releases:"
        - "Install Atmos:"
      exit_code: 0
  - name: atmos helmfile apply non-existant
    enabled: true
    snapshot: true
    description: "Should show error in non atmos workspace"
    workdir: "../"
    command: "atmos"
    args:
      - "helmfile"
      - "apply"
      - "non-existent"
    expect:
      exit_code: 1
  - name: atmos helmfile apply
    enabled: true
    snapshot: true
    description: "Should show error in atmos workspace"
    workdir: "../examples/demo-helmfile"
    command: "atmos"
    args:
      - "helmfile"
      - "apply"
    expect:
      exit_code: 1
  - name: atmos helmfile apply help
    enabled: true
    snapshot: true
    description: "Should show help for atmos helmfile apply"
    workdir: "../"
    command: "atmos"
    args:
      - "helmfile"
      - "apply"
      - "help"
    expect:
      diff:
        - "──────────────────────────────────────────────────────────────"
        - "Update available!"
        - "Atmos Releases:"
        - "Install Atmos:"
      exit_code: 0
  - name: atmos helmfile apply --help
    enabled: true
    snapshot: true
    description: "Should show help for atmos helmfile apply --help"
    workdir: "../"
    command: "atmos"
    args:
      - "helmfile"
      - "apply"
      - "--help"
    expect:
      diff:
        - "──────────────────────────────────────────────────────────────"
        - "Update available!"
        - "Atmos Releases:"
        - "Install Atmos:"
      exit_code: 0
  - name: atmos atlantis
    enabled: true
    snapshot: true
    description: "Should show usage atmos atlantis"
    workdir: "../"
    command: "atmos"
    args:
      - "atlantis"
    expect:
<<<<<<< HEAD
=======
      stderr:
        - 'Error: Unknown command: "atmos atlantis"'
>>>>>>> d6fc8fe8
      exit_code: 1
  - name: atmos atlantis help
    enabled: true
    snapshot: true
    description: "Should show help 'atmos atlantis help'"
    workdir: "../"
    command: "atmos"
    args:
      - "atlantis"
      - "help"
    expect:
      diff:
        - "──────────────────────────────────────────────────────────────"
        - "Update available!"
        - "Atmos Releases:"
        - "Install Atmos:"
      exit_code: 0
  - name: atmos atlantis --help
    enabled: true
    snapshot: true
    description: "Should show help 'atmos atlantis --help'"
    workdir: "../"
    command: "atmos"
    args:
      - "atlantis"
      - "--help"
    expect:
      diff:
        - "──────────────────────────────────────────────────────────────"
        - "Update available!"
        - "Atmos Releases:"
        - "Install Atmos:"
      exit_code: 0

  - name: atmos atlantis generate
    enabled: true
    snapshot: true
    description: "Should show usage atmos atlantis"
    workdir: "../"
    command: "atmos"
    args:
      - "atlantis"
      - "generate"
    expect:
<<<<<<< HEAD
=======
      stderr:
        - 'Error: Unknown command: "atmos atlantis generate"'
>>>>>>> d6fc8fe8
      exit_code: 1
  - name: atmos atlantis generate help
    enabled: true
    snapshot: true
    description: "Should show help 'atmos atlantis generate help'"
    workdir: "../"
    command: "atmos"
    args:
      - "atlantis"
      - "generate"
      - "help"
    expect:
      diff:
        - "──────────────────────────────────────────────────────────────"
        - "Update available!"
        - "Atmos Releases:"
        - "Install Atmos:"
      exit_code: 0
  - name: atmos atlantis generate --help
    enabled: true
    snapshot: true
    description: "Should show help 'atmos atlantis --help'"
    workdir: "../"
    command: "atmos"
    args:
      - "atlantis"
      - "generate"
      - "--help"
    expect:
      diff:
        - "──────────────────────────────────────────────────────────────"
        - "Update available!"
        - "Atmos Releases:"
        - "Install Atmos:"
      exit_code: 0
  - name: atmos atlantis generate repo-config
    enabled: true
    snapshot: true
    description: "Should show config missing in non atmos workspace 'atmos atlantis generate repo-config'"
    workdir: "../"
    command: "atmos"
    args:
      - "atlantis"
      - "generate"
      - "repo-config"
    expect:
      diff:
        - "──────────────────────────────────────────────────────────────"
        - "Update available!"
        - "Atmos Releases:"
        - "Install Atmos:"
      exit_code: 1
  - name: atmos atlantis generate repo-config help
    enabled: true
    snapshot: true
    description: "Should show help for 'atmos atlantis generate repo-config help'"
    workdir: "../"
    command: "atmos"
    args:
      - "atlantis"
      - "generate"
      - "repo-config"
      - "help"
    expect:
      diff:
        - "──────────────────────────────────────────────────────────────"
        - "Update available!"
        - "Atmos Releases:"
        - "Install Atmos:"
      exit_code: 0
  - name: atmos atlantis generate repo-config --help
    enabled: true
    snapshot: true
    description: "Should show help for 'atmos atlantis generate repo-config --help'"
    workdir: "../"
    command: "atmos"
    args:
      - "atlantis"
      - "generate"
      - "repo-config"
      - "--help"
    expect:
      diff:
        - "──────────────────────────────────────────────────────────────"
        - "Update available!"
        - "Atmos Releases:"
        - "Install Atmos:"
      stdout:
        - "Flags:"
        - "--affected-only"
        - "--config-template"
      stderr:
        - "^$"
      exit_code: 0
  - name: atmos atlantis generate repo-config non-existant
    enabled: true
    snapshot: true
    description: "Should show usage for 'atmos atlantis generate repo-config non-existant'"
    workdir: "../"
    command: "atmos"
    args:
      - "atlantis"
      - "generate"
      - "repo-config"
      - "non-existant"
    expect:
<<<<<<< HEAD
=======
      stderr:
        - 'Error: Unknown command "non-existant" for "atmos atlantis generate repo-config"'
>>>>>>> d6fc8fe8
      exit_code: 1
  - name: atmos validate editorconfig help
    enabled: true
    description: "Should show help for 'atmos validate editorconfig help'"
    snapshot: true
    workdir: "../"
    env:
      ATMOS_VERSION_CHECK_ENABLED: "false"
    command: atmos
    args:
      - "validate"
      - "editorconfig"
      - "help"
    expect:
      diff:
        - "──────────────────────────────────────────────────────────────"
        - "Update available!"
        - "Atmos Releases:"
        - "Install Atmos:"
      exit_code: 0
  - name: atmos validate editorconfig --help
    enabled: true
    description: "Should show help for 'atmos validate editorconfig --help'"
    snapshot: true
    workdir: "../"
    env:
      ATMOS_VERSION_CHECK_ENABLED: "false"
    command: atmos
    args:
      - "validate"
      - "editorconfig"
      - "--help"
    expect:
      diff:
        - "──────────────────────────────────────────────────────────────"
        - "Update available!"
        - "Atmos Releases:"
        - "Install Atmos:"
      exit_code: 0
  - name: atmos validate editorconfig non-existant
    enabled: true
    description: "Should show usage for 'atmos validate editorconfig non-existant'"
    snapshot: true
    workdir: "../"
    command: atmos
    args:
      - "validate"
      - "editorconfig"
      - "non-existant"
    expect:
<<<<<<< HEAD
      exit_code: 1
  - name: atmos about non-existent
    enabled: true
    snapshot: true
    description: "'atmos about non-existent' should show expected message"
    workdir: "../"
    command: atmos
    args:
      - "about"
      - "non-existent"
    expect:
      exit_code: 1
  - name: atmos about --help
    enabled: true
    snapshot: true
    description: "'atmos about --help' should show help"
    workdir: "../"
    command: atmos
    args:
      - "about"
      - "--help"
    expect:
      diff:
        - "──────────────────────────────────────────────────────────────"
        - "Update available!"
        - "Atmos Releases:"
        - "Install Atmos:"
      exit_code: 0
  - name: atmos version --check --non-existent
    enabled: true
    snapshot: true
    description: "'atmos version --check --non-existent' should show invalid flag usage"
    workdir: "../"
    command: atmos
    args:
      - "version"
      - "--check"
      - "--non-existent"
    expect:
      exit_code: 1
  - name: atmos terraform --help alias subcommand check
    enabled: true
    snapshot: true
    description: "'atmos terraform --help' should show help"
    workdir: "fixtures/scenarios/subcommand-alias"
    command: atmos
    args:
      - "terraform"
      - "--help"
    expect:
      exit_code: 0
=======
      exit_code: 1
>>>>>>> d6fc8fe8
<|MERGE_RESOLUTION|>--- conflicted
+++ resolved
@@ -18,16 +18,6 @@
     args:
       - "terraform"
     expect:
-<<<<<<< HEAD
-=======
-      stdout:
-        - "Valid subcommands are:"
-        - "apply"
-        - "clean"
-        - "console"
-      stderr:
-        - 'Error: Unknown command: "atmos terraform"'
->>>>>>> d6fc8fe8
       exit_code: 1
   - name: atmos terraform help
     enabled: true
@@ -134,15 +124,6 @@
     args:
       - "helmfile"
     expect:
-<<<<<<< HEAD
-=======
-      stderr:
-        - 'Error: Unknown command: "atmos helmfile"'
-      stdout:
-        - "Valid subcommands are:"
-        - "apply"
-        - "destroy"
->>>>>>> d6fc8fe8
       exit_code: 1
   - name: atmos helmfile non-existant
     enabled: true
@@ -154,15 +135,6 @@
       - "helmfile"
       - "non-existant"
     expect:
-<<<<<<< HEAD
-=======
-      stderr:
-        - 'Error: Unknown command "non-existant" for "atmos helmfile"'
-      stdout:
-        - "Valid subcommands are:"
-        - "apply"
-        - "destroy"
->>>>>>> d6fc8fe8
       exit_code: 1
   - name: atmos helmfile help
     enabled: true
@@ -262,11 +234,6 @@
     args:
       - "atlantis"
     expect:
-<<<<<<< HEAD
-=======
-      stderr:
-        - 'Error: Unknown command: "atmos atlantis"'
->>>>>>> d6fc8fe8
       exit_code: 1
   - name: atmos atlantis help
     enabled: true
@@ -311,11 +278,6 @@
       - "atlantis"
       - "generate"
     expect:
-<<<<<<< HEAD
-=======
-      stderr:
-        - 'Error: Unknown command: "atmos atlantis generate"'
->>>>>>> d6fc8fe8
       exit_code: 1
   - name: atmos atlantis generate help
     enabled: true
@@ -422,11 +384,6 @@
       - "repo-config"
       - "non-existant"
     expect:
-<<<<<<< HEAD
-=======
-      stderr:
-        - 'Error: Unknown command "non-existant" for "atmos atlantis generate repo-config"'
->>>>>>> d6fc8fe8
       exit_code: 1
   - name: atmos validate editorconfig help
     enabled: true
@@ -477,7 +434,6 @@
       - "editorconfig"
       - "non-existant"
     expect:
-<<<<<<< HEAD
       exit_code: 1
   - name: atmos about non-existent
     enabled: true
@@ -528,7 +484,4 @@
       - "terraform"
       - "--help"
     expect:
-      exit_code: 0
-=======
-      exit_code: 1
->>>>>>> d6fc8fe8
+      exit_code: 0