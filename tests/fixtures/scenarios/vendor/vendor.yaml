apiVersion: atmos/v1
kind: AtmosVendorConfig
metadata:
  name: demo-vendoring
  description: Atmos vendoring manifest for Atmos demo component library
spec:
  # Import other vendor manifests, if necessary
  imports: []

  sources:
    - component: "github/stargazers"
      source: "github.com/cloudposse/atmos.git//examples/demo-library/{{ .Component }}?ref={{.Version}}"
      version: "main"
      targets:
        - "components/terraform/{{ .Component }}/{{.Version}}"
      included_paths:
        - "**/*.tf"
        - "**/*.tfvars"
        - "**/*.md"
      tags:
        - demo
        - github

    - component: "test-components"
      source: "file:///./test-components"
      version: "main"
      targets:
        - "components/terraform/{{ .Component }}/{{.Version}}"
      tags:
        - demo

    - component: "weather"
      source: "git::https://github.com/cloudposse/atmos.git//examples/demo-library/{{ .Component }}?ref={{.Version}}"
      version: "main"
      targets:
        - "components/terraform/{{ .Component }}/{{.Version}}"
      tags:
        - demo
<<<<<<< HEAD
    # We have some issue with oci. So, we are commenting this out.
=======
    # TODO: Fix OCI test repository then re-enable this vendoring configuration
>>>>>>> 31c811d7
    # - component: "my-vpc1"
    #   source: "oci://public.ecr.aws/cloudposse/components/terraform/stable/aws/vpc:{{.Version}}"
    #   version: "latest"
    #   targets:
    #     - "components/terraform/infra/my-vpc1"
    - component: "vpc-src"
      source: "../../../fixtures/components/terraform/myapp" # required for test URI contain path traversal
      targets:
        - "components/terraform/vpc-src"
      included_paths:
        - "**/*.tf"
        - "**/*.md"
        - "**/*.tftmpl"
        - "**/modules/**"
      excluded_paths: []<|MERGE_RESOLUTION|>--- conflicted
+++ resolved
@@ -36,11 +36,7 @@
         - "components/terraform/{{ .Component }}/{{.Version}}"
       tags:
         - demo
-<<<<<<< HEAD
-    # We have some issue with oci. So, we are commenting this out.
-=======
     # TODO: Fix OCI test repository then re-enable this vendoring configuration
->>>>>>> 31c811d7
     # - component: "my-vpc1"
     #   source: "oci://public.ecr.aws/cloudposse/components/terraform/stable/aws/vpc:{{.Version}}"
     #   version: "latest"
