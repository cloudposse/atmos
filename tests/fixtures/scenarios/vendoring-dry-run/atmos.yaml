base_path: "./"
settings:
  inject_github_token: true
components:
  terraform:
    base_path: "components/terraform"
    apply_auto_approve: false
    deploy_run_init: true
    init_run_reconfigure: true
    auto_generate_backend_file: false
stacks:
  base_path: "stacks"
  included_paths:
    - "deploy/**/*"
  excluded_paths:
    - "**/_defaults.yaml"
<<<<<<< HEAD
  name_template: "{stage}"
  
=======
  name_pattern: "{stage}"
>>>>>>> 08a44dd1
<|MERGE_RESOLUTION|>--- conflicted
+++ resolved
@@ -14,9 +14,4 @@
     - "deploy/**/*"
   excluded_paths:
     - "**/_defaults.yaml"
-<<<<<<< HEAD
-  name_template: "{stage}"
-  
-=======
-  name_pattern: "{stage}"
->>>>>>> 08a44dd1
+  name_template: "{stage}"