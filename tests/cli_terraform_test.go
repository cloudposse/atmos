--- conflicted
+++ resolved
@@ -34,8 +34,6 @@
 	if err := os.Chdir(workDir); err != nil {
 		t.Fatalf("Failed to change directory to %q: %v", workDir, err)
 	}
-<<<<<<< HEAD
-=======
 
 	// Find the binary path for "atmos"
 	binaryPath, err := exec.LookPath("atmos")
@@ -73,7 +71,6 @@
 
 	// Verify if state files have been deleted after clean
 	verifyStateFilesDeleted(t, stateFiles)
->>>>>>> 7c5d11d8
 }
 
 // runTerraformApply runs the terraform apply command for a given environment.
