--- conflicted
+++ resolved
@@ -393,33 +393,31 @@
 	debugTimestampRegex := regexp.MustCompile(`expiration="[^"]+\s+[+-]\d{4}\s+[A-Z]{3,4}\s+m=[+-][\d.]+`)
 	result = debugTimestampRegex.ReplaceAllString(result, `expiration="2025-01-01 12:00:00.000000 +0000 UTC m=+3600.000000000`)
 
-<<<<<<< HEAD
 	// 11. Normalize external absolute paths to avoid environment-specific paths in snapshots.
 	// Replace common absolute path prefixes with generic placeholders.
 	// This handles paths outside the repo (e.g., /Users/username/other-projects/).
 	// Match Unix-style absolute paths (/Users/, /home/, /opt/, etc.) and Windows paths (C:\Users\, etc.).
 	externalPathRegex := regexp.MustCompile(`(/Users/[^/]+/[^/]+/[^/]+/[^/\s":]+|/home/[^/]+/[^/]+/[^/]+/[^/\s":]+|C:\\Users\\[^\\]+\\[^\\]+\\[^\\]+\\[^\\\s":]+)`)
 	result = externalPathRegex.ReplaceAllString(result, "/absolute/path/to/external")
-=======
-	// 11. Normalize "Last Updated" timestamps in auth whoami output.
+
+	// 12. Normalize "Last Updated" timestamps in auth whoami output.
 	// These appear as "Last Updated  2025-10-28 13:10:27 CDT" in table output.
 	// Replace with a fixed timestamp to avoid snapshot mismatches.
 	lastUpdatedRegex := regexp.MustCompile(`Last Updated\s+\d{4}-\d{2}-\d{2}\s+\d{2}:\d{2}:\d{2}\s+[A-Z]{3,4}`)
 	result = lastUpdatedRegex.ReplaceAllString(result, "Last Updated  2025-01-01 12:00:00 UTC")
 
-	// 12. Normalize credential expiration durations in auth list output.
+	// 13. Normalize credential expiration durations in auth list output.
 	// These appear as "● mock-identity (mock) [DEFAULT] 650202h14m" in tree output.
 	// The duration changes every minute, so normalize to "1h 0m" like other duration normalizations.
 	// Matches patterns like "650202h14m", "650194h", "1h30m", "45m", etc. at the end of identity lines.
 	expirationDurationRegex := regexp.MustCompile(`(\(mock\)(?:\s+\[DEFAULT\])?)\s+\d+h(?:\d+m)?\b`)
 	result = expirationDurationRegex.ReplaceAllString(result, "$1 1h 0m")
 
-	// 13. Normalize credential_store values in error messages.
+	// 14. Normalize credential_store values in error messages.
 	// The keyring backend varies by platform: "system-keyring" (Mac/Windows) vs "noop" (Linux CI).
 	// Replace with a stable placeholder to avoid platform-specific snapshot differences.
 	credentialStoreRegex := regexp.MustCompile(`credential_store=(system-keyring|noop|file)`)
 	result = credentialStoreRegex.ReplaceAllString(result, "credential_store=keyring-placeholder")
->>>>>>> 27a91089
 
 	return result, nil
 }
