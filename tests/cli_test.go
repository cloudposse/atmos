--- conflicted
+++ resolved
@@ -72,7 +72,6 @@
 	Valid         []string                  `yaml:"valid"`           // Format validations: "yaml", "json"
 }
 type TestCase struct {
-<<<<<<< HEAD
 	Name          string            `yaml:"name"`          // Name of the test
 	Description   string            `yaml:"description"`   // Description of the test
 	Enabled       bool              `yaml:"enabled"`       // Enable or disable the test
@@ -84,24 +83,9 @@
 	Tty           bool              `yaml:"tty"`           // Enable TTY simulation
 	Snapshot      bool              `yaml:"snapshot"`      // Enable snapshot comparison
 	Clean         bool              `yaml:"clean"`         // Removes untracked files in work directory
-	Sandbox       bool              `yaml:"sandbox"`       // Run in sandboxed environment with isolated components
+	Sandbox       interface{}       `yaml:"sandbox"`       // bool (true=random) or string (named) or false (no sandbox)
 	Preconditions []string          `yaml:"preconditions"` // Required preconditions for test execution
 	Skip          struct {
-=======
-	Name        string            `yaml:"name"`        // Name of the test
-	Description string            `yaml:"description"` // Description of the test
-	Enabled     bool              `yaml:"enabled"`     // Enable or disable the test
-	Workdir     string            `yaml:"workdir"`     // Working directory for the command
-	Command     string            `yaml:"command"`     // Command to run
-	Args        []string          `yaml:"args"`        // Command arguments
-	Env         map[string]string `yaml:"env"`         // Environment variables
-	Expect      Expectation       `yaml:"expect"`      // Expected output
-	Tty         bool              `yaml:"tty"`         // Enable TTY simulation
-	Snapshot    bool              `yaml:"snapshot"`    // Enable snapshot comparison
-	Clean       bool              `yaml:"clean"`       // Removes untracked files in work directory
-	Sandbox     interface{}       `yaml:"sandbox"`     // bool (true=random) or string (named) or false (no sandbox)
-	Skip        struct {
->>>>>>> f18acc0e
 		OS MatchPattern `yaml:"os"`
 	} `yaml:"skip"`
 }
