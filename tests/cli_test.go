--- conflicted
+++ resolved
@@ -441,43 +441,10 @@
 		logger.Fatal("failed to locate git repository", "dir", startingDir)
 	}
 
-<<<<<<< HEAD
-	// Check for the atmos binary
-	binaryPath, err := exec.LookPath("atmos")
-	if err != nil {
-		skipReason = fmt.Sprintf("Atmos binary not found in PATH: %s. Run 'make build' to build the binary.", os.Getenv("PATH"))
-		logger.Info("Tests will be skipped", "reason", skipReason)
-	}
-
-	// Check if binary is outside repository
-	if skipReason == "" {
-		rel, err := filepath.Rel(repoRoot, binaryPath)
-		if err == nil && strings.HasPrefix(rel, "..") {
-			skipReason = fmt.Sprintf("Atmos binary found outside repository at %s", binaryPath)
-			logger.Info("Tests will be skipped", "reason", skipReason)
-		}
-	}
-
-	// Check if rebuild is needed
-	if skipReason == "" {
-		stale, err := checkIfRebuildNeeded(binaryPath, repoRoot)
-		if err != nil {
-			skipReason = fmt.Sprintf("Failed to check if rebuild needed: %v", err)
-			logger.Info("Tests will be skipped", "reason", skipReason)
-		} else if stale {
-			skipReason = fmt.Sprintf("Atmos binary at %s needs rebuild. Run 'make build' to rebuild.", binaryPath)
-			logger.Info("Tests will be skipped", "reason", skipReason)
-		}
-	}
-
-	if skipReason == "" {
-		logger.Info("Atmos binary for tests", "binary", binaryPath)
-=======
 	// Check if we should collect coverage
 	coverDir = os.Getenv("GOCOVERDIR")
 	if coverDir != "" {
 		logger.Info("Coverage collection enabled", "GOCOVERDIR", coverDir)
->>>>>>> d5860601
 	}
 
 	logger.Info("Starting directory", "dir", startingDir)
