--- conflicted
+++ resolved
@@ -482,7 +482,7 @@
 	snapshotBaseDir = filepath.Join(startingDir, "snapshots")
 
 	flag.Parse() // Parse command-line flags
-	errUtils.Exit(m.Run())
+	os.Exit(m.Run())
 }
 
 func runCLICommandTest(t *testing.T, tc TestCase) {
@@ -569,9 +569,6 @@
 
 	tc.Env["PATH"] = os.Getenv("PATH")
 
-<<<<<<< HEAD
-	var stdoutStr, stderrStr string
-=======
 	// Remove the cache file before running the test.
 	// This is to ensure that the test is not affected by the cache file.
 	err = removeCacheFile()
@@ -582,20 +579,7 @@
 	currentEnvVars := telemetry.PreserveCIEnvVars()
 	defer telemetry.RestoreCIEnvVars(currentEnvVars)
 
-	// Prepare the command using the context
-	cmd := exec.CommandContext(ctx, binaryPath, tc.Args...)
-
-	// Set environment variables without inheriting from the current environment.
-	// This ensures an isolated test environment, preventing unintended side effects
-	// and improving reproducibility across different systems.
-	var envVars []string
-	for key, value := range tc.Env {
-		envVars = append(envVars, fmt.Sprintf("%s=%s", key, value))
-	}
-	cmd.Env = envVars
-
-	var stdout, stderr bytes.Buffer
->>>>>>> 7a4abbc3
+	var stdoutStr, stderrStr string
 	var exitCode int
 
 	if tc.Command == "atmos" {
