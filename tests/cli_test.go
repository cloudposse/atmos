package tests

import (
	"bytes"
	"context"
	"encoding/json"
	"errors"
	"flag"
	"fmt"
	"os"
	"os/exec"
	"path/filepath" // For resolving absolute paths
	"regexp"
	"runtime"
	"strconv"
	"strings"
	"sync"
	"syscall"
	"testing"
	"time"

	"github.com/charmbracelet/lipgloss"
	"github.com/creack/pty"
	"github.com/go-git/go-git/v5"
	"github.com/hexops/gotextdiff"
	"github.com/hexops/gotextdiff/myers"
	"github.com/hexops/gotextdiff/span"
	"github.com/muesli/termenv"
	"github.com/otiai10/copy"
	"github.com/sergi/go-diff/diffmatchpatch"
	"github.com/stretchr/testify/assert"
	"go.yaml.in/yaml/v3"
	"golang.org/x/term"

	"github.com/adrg/xdg"
	errUtils "github.com/cloudposse/atmos/errors"
	"github.com/cloudposse/atmos/pkg/config"
	log "github.com/cloudposse/atmos/pkg/logger"
	"github.com/cloudposse/atmos/pkg/telemetry"
	"github.com/cloudposse/atmos/tests/testhelpers"
)

// Command-line flag for regenerating snapshots.
var (
	regenerateSnapshots = flag.Bool("regenerate-snapshots", false, "Regenerate all golden snapshots")
	startingDir         string
	snapshotBaseDir     string
	repoRoot            string                   // Repository root directory for path normalization
	skipReason          string                   // Package-level variable to track why tests should be skipped
	atmosRunner         *testhelpers.AtmosRunner // Global runner for executing Atmos with coverage support (lazy initialized)
	coverDir            string                   // GOCOVERDIR environment variable value
	sandboxRegistry     = make(map[string]*testhelpers.SandboxEnvironment)
	sandboxMutex        sync.RWMutex
)

// Define styles using lipgloss.
var (
	addedStyle   = lipgloss.NewStyle().Foreground(lipgloss.Color("42"))  // Green
	removedStyle = lipgloss.NewStyle().Foreground(lipgloss.Color("160")) // Red
)
var logger *log.AtmosLogger

type Expectation struct {
	Stdout                   []MatchPattern            `yaml:"stdout"`                     // Expected stdout output (non-TTY mode)
	Stderr                   []MatchPattern            `yaml:"stderr"`                     // Expected stderr output (non-TTY mode)
	Tty                      []MatchPattern            `yaml:"tty"`                        // Expected TTY output (TTY mode - combined stdout+stderr)
	ExitCode                 int                       `yaml:"exit_code"`                  // Expected exit code
	FileExists               []string                  `yaml:"file_exists"`                // Files to validate
	FileNotExists            []string                  `yaml:"file_not_exists"`            // Files that should not exist
	FileContains             map[string][]MatchPattern `yaml:"file_contains"`              // File contents to validate (file to patterns map)
	Diff                     []string                  `yaml:"diff"`                       // Acceptable differences in snapshot
	Timeout                  string                    `yaml:"timeout"`                    // Maximum execution time as a string, e.g., "1s", "1m", "1h", or a number (seconds)
	Valid                    []string                  `yaml:"valid"`                      // Format validations: "yaml", "json"
	IgnoreTrailingWhitespace bool                      `yaml:"ignore_trailing_whitespace"` // Strip trailing whitespace before snapshot comparison
}
type TestCase struct {
	Name          string            `yaml:"name"`          // Name of the test
	Description   string            `yaml:"description"`   // Description of the test
	Enabled       bool              `yaml:"enabled"`       // Enable or disable the test
	Workdir       string            `yaml:"workdir"`       // Working directory for the command
	Command       string            `yaml:"command"`       // Command to run
	Args          []string          `yaml:"args"`          // Command arguments
	Env           map[string]string `yaml:"env"`           // Environment variables
	Expect        Expectation       `yaml:"expect"`        // Expected output
	Tty           bool              `yaml:"tty"`           // Enable TTY simulation
	Snapshot      bool              `yaml:"snapshot"`      // Enable snapshot comparison
	Clean         bool              `yaml:"clean"`         // Removes untracked files in work directory
	Sandbox       interface{}       `yaml:"sandbox"`       // bool (true=random) or string (named) or false (no sandbox)
	Short         *bool             `yaml:"short"`         // If false, skip when -short flag is passed (defaults to true)
	Preconditions []string          `yaml:"preconditions"` // Required preconditions for test execution
	Skip          struct {
		OS MatchPattern `yaml:"os"`
	} `yaml:"skip"`
}

type TestSuite struct {
	Tests []TestCase `yaml:"tests"`
}

type MatchPattern struct {
	Pattern string
	Negate  bool
}

// GetOrCreateNamedSandbox returns an existing named sandbox or creates a new one.
// Named sandboxes are shared across tests and cleaned up by TestMain.
// Workdir must be an absolute path.
func getOrCreateNamedSandbox(t *testing.T, name string, workdir string) *testhelpers.SandboxEnvironment {
	sandboxMutex.Lock()
	defer sandboxMutex.Unlock()

	if env, exists := sandboxRegistry[name]; exists {
		t.Logf("Reusing existing sandbox %q", name)
		return env
	}

	t.Logf("Creating new sandbox %q", name)
	env, err := testhelpers.SetupSandbox(t, workdir)
	if err != nil {
		t.Fatalf("Failed to setup sandbox %q: %v", name, err)
	}
	sandboxRegistry[name] = env
	return env
}

// CreateIsolatedSandbox creates a new isolated sandbox for a single test.
// Not added to registry, caller must clean up.
// Workdir must be an absolute path.
func createIsolatedSandbox(t *testing.T, workdir string) *testhelpers.SandboxEnvironment {
	t.Logf("Creating isolated sandbox")
	env, err := testhelpers.SetupSandbox(t, workdir)
	if err != nil {
		t.Fatalf("Failed to setup isolated sandbox: %v", err)
	}
	return env
}

// cleanupSandboxes cleans up all registered sandboxes.
func cleanupSandboxes() {
	sandboxMutex.Lock()
	defer sandboxMutex.Unlock()

	for name, env := range sandboxRegistry {
		env.Cleanup()
		delete(sandboxRegistry, name)
	}
}

func (m *MatchPattern) UnmarshalYAML(value *yaml.Node) error {
	switch value.Tag {
	case "!!str": // Regular string
		m.Pattern = value.Value
		m.Negate = false
	case "!not": // Negated pattern
		m.Pattern = value.Value
		m.Negate = true
	default:
		return fmt.Errorf("unsupported tag %q", value.Tag)
	}
	return nil
}

func parseTimeout(timeoutStr string) (time.Duration, error) {
	if timeoutStr == "" {
		return 0, nil // No timeout specified
	}

	// Try parsing as a duration string
	duration, err := time.ParseDuration(timeoutStr)
	if err == nil {
		return duration, nil
	}

	// If parsing failed, try interpreting as a number (seconds)
	seconds, err := strconv.Atoi(timeoutStr)
	if err != nil {
		return 0, fmt.Errorf("invalid timeout format: %s", timeoutStr)
	}

	return time.Duration(seconds) * time.Second, nil
}

func loadTestSuite(filePath string) (*TestSuite, error) {
	data, err := os.ReadFile(filePath)
	if err != nil {
		return nil, err
	}

	var suite TestSuite
	err = yaml.Unmarshal(data, &suite)
	if err != nil {
		return nil, err
	}

	// Default `diff` and `snapshot` if not present
	for i := range suite.Tests {
		testCase := &suite.Tests[i]

		// Ensure defaults for optional fields
		if testCase.Expect.Diff == nil {
			testCase.Expect.Diff = []string{}
		}
		if !testCase.Snapshot {
			testCase.Snapshot = false
		}

		// Default short to true if not specified
		if testCase.Short == nil {
			defaultShort := true
			testCase.Short = &defaultShort
		}

		if testCase.Env == nil {
			testCase.Env = make(map[string]string)
		}

		// Convey to atmos that it's running in a test environment
		testCase.Env["GO_TEST"] = "1"

		// Dynamically set GITHUB_TOKEN if not already set, to avoid rate limits
		if token, exists := os.LookupEnv("GITHUB_TOKEN"); exists {
			if _, alreadySet := testCase.Env["GITHUB_TOKEN"]; !alreadySet {
				testCase.Env["GITHUB_TOKEN"] = token
			}
		}

		// Dynamically set TTY-related environment variables if `Tty` is true
		if testCase.Tty {
			// Set TTY-specific environment variables
			testCase.Env["TERM"] = "xterm-256color" // Simulates terminal support
		}
	}

	return &suite, nil
}

func init() {
	// Initialize logger with default settings.
	// Verbosity level will be configured in TestMain based on -v flag.
	logger = log.New()
	logger.SetOutput(os.Stderr)

	// Ensure that Lipgloss uses terminal colors for tests
	lipgloss.SetColorProfile(termenv.TrueColor)

	styles := log.DefaultStyles()
	styles.Levels[log.ErrorLevel] = lipgloss.NewStyle().
		SetString("ERROR").
		Padding(0, 0, 0, 0).
		Background(lipgloss.Color("204")).
		Foreground(lipgloss.Color("0"))
	styles.Levels[log.FatalLevel] = lipgloss.NewStyle().
		SetString("FATAL").
		Padding(0, 0, 0, 0).
		Background(lipgloss.Color("204")).
		Foreground(lipgloss.Color("0"))
	// Add a custom style for key `err`
	styles.Keys["err"] = lipgloss.NewStyle().Foreground(lipgloss.Color("204"))
	styles.Values["err"] = lipgloss.NewStyle().Bold(true)
	logger.SetStyles(styles)
	logger.SetColorProfile(termenv.TrueColor)
}

// Determine if running in a CI environment.
func isCIEnvironment() bool {
	// Check for common CI environment variables
	// Note, that the CI variable has many possible truthy values, so we check for any non-empty value that is not "false".
	return (os.Getenv("CI") != "" && os.Getenv("CI") != "false") || os.Getenv("GITHUB_ACTIONS") == "true"
}

// collapseExtraSlashes replaces multiple consecutive slashes with a single slash.
func collapseExtraSlashes(s string) string {
	// Normalize the protocol to have exactly two slashes after http: or https:
	protocolRegex := regexp.MustCompile(`(?i)(https?):/*`)
	s = protocolRegex.ReplaceAllString(s, "$1://")

	// Split into protocol and the rest of the URL
	parts := regexp.MustCompile(`(?i)^(https?://)(.*)$`).FindStringSubmatch(s)
	if len(parts) == 3 {
		protocol := parts[1]
		rest := parts[2]
		// Collapse multiple slashes in the rest part
		rest = regexp.MustCompile(`/+`).ReplaceAllString(rest, "/")
		// Remove any leading slashes after the protocol to avoid triple slashes
		rest = strings.TrimLeft(rest, "/")
		return protocol + rest
	}

	// If no protocol, collapse all slashes
	return regexp.MustCompile(`/+`).ReplaceAllString(s, "/")
}

// sanitizeOutput replaces occurrences of the repository's absolute path in the output
// with the placeholder "/absolute/path/to/repo". It first normalizes both the repository root
// and the output to use forward slashes, ensuring that the replacement works reliably.
// An error is returned if the repository root cannot be determined.
// Convert something like:
//
//	D:\\a\atmos\atmos\examples\demo-stacks\stacks\deploy\**\*
//	   --> /absolute/path/to/repo/examples/demo-stacks/stacks/deploy/**/*
//	/home/runner/work/atmos/atmos/examples/demo-stacks/stacks/deploy/**/*
//	   --> /absolute/path/to/repo/examples/demo-stacks/stacks/deploy/**/*
func sanitizeOutput(output string) (string, error) {
	// 1. Get the repository root.
	repoRoot, err := findGitRepoRoot(startingDir)
	if err != nil {
		return "", err
	}

	if repoRoot == "" {
		return "", errors.New("failed to determine repository root")
	}

	return sanitizeOutputWithRepoRoot(output, repoRoot)
}

// sanitizeOutputWithRepoRoot is the internal implementation that accepts a custom repo root.
// This allows tests to verify behavior with different repo roots (e.g., Windows CI paths on Mac).
func sanitizeOutputWithRepoRoot(output string, customRepoRoot string) (string, error) {
	if customRepoRoot == "" {
		return "", errors.New("repo root cannot be empty")
	}

	// 2. Normalize the repository root:
	//    - Clean the path (which may not collapse all extra slashes after the drive letter, etc.)
	//    - Convert to forward slashes,
	//    - And explicitly collapse extra slashes.
	normalizedRepoRoot := collapseExtraSlashes(filepath.ToSlash(filepath.Clean(customRepoRoot)))
	// Also normalize the output to use forward slashes.
	// Note: filepath.ToSlash() on Windows converts path separators; on Unix it does nothing.
	// We also need to handle Windows-style paths that may appear in test output even on Unix (for testing).
	// Replace backslashes with forward slashes, EXCEPT those that are escape sequences (\n, \t, \r, etc.).
	// Since actual CLI output has escape sequences already processed (they appear as actual newlines/tabs),
	// we can safely replace backslashes that are followed by path-like characters.
	normalizedOutput := filepath.ToSlash(output)
	// Replace backslashes that look like path separators (followed by alphanumeric, ., -, _, *, etc.)
	// This regex matches backslash followed by path-like characters, not escape sequences.
	normalizedOutput = regexp.MustCompile(`\\([a-zA-Z0-9._*\-/])`).ReplaceAllString(normalizedOutput, "/$1")

	// 3. Build a regex that matches the repository root even if extra slashes appear.
	//    First, escape any regex metacharacters in the normalized repository root.
	quoted := regexp.QuoteMeta(normalizedRepoRoot)
	// Replace each literal "/" with the regex token "/+" so that e.g. "a/b/c" becomes "a/+b/+c".
	patternBody := strings.ReplaceAll(quoted, "/", "/+")
	// Allow for extra trailing slashes.
	// Use case-insensitive matching to handle Windows drive letters (D: vs d:) and path differences.
	pattern := "(?i)" + patternBody + "/*"
	repoRootRegex, err := regexp.Compile(pattern)
	if err != nil {
		return "", err
	}

	// 4. Replace any occurrence of the repository root (with extra slashes) with a fixed placeholder.
	//    The placeholder will end with exactly one slash.
	placeholder := "/absolute/path/to/repo/"
	replaced := repoRootRegex.ReplaceAllString(normalizedOutput, placeholder)

	// 5. Now collapse extra slashes in the remainder of file paths that start with the placeholder.
	//    We use a regex to find segments that start with the placeholder followed by some path characters.
	//    (We assume that file paths appear in quotes or other delimited contexts, and that URLs won't match.)
	fixRegex := regexp.MustCompile(`(/absolute/path/to/repo)([^",]+)`)
	result := fixRegex.ReplaceAllStringFunc(replaced, func(match string) string {
		// The regex has two groups: group 1 is the placeholder, group 2 is the remainder.
		groups := fixRegex.FindStringSubmatch(match)
		if len(groups) < 3 {
			return match
		}
		// Collapse extra slashes in the remainder.
		fixedRemainder := collapseExtraSlashes(groups[2])
		return groups[1] + fixedRemainder
	})

	// 6. Handle URLs in the output to ensure they are normalized.
	//    Use a regex to find URLs and collapse extra slashes while preserving the protocol.
	urlRegex := regexp.MustCompile(`(https?:/+[^\s]+)`)
	result = urlRegex.ReplaceAllStringFunc(result, collapseExtraSlashes)

	// 6b. Redact volatile request IDs to avoid snapshot flakiness.
	requestIDRegex1 := regexp.MustCompile(`(?i)\bRequestI[Dd]\s*:\s*[A-Za-z0-9-]+`)
	requestIDRegex2 := regexp.MustCompile(`(?i)\bX-Amzn-RequestId\s*:\s*[A-Za-z0-9-]+`)
	result = requestIDRegex1.ReplaceAllString(result, "RequestID: <REDACTED>")
	result = requestIDRegex2.ReplaceAllString(result, "RequestID: <REDACTED>")

	// 7. Remove the random number added to file name like `atmos-import-454656846`
	filePathRegex := regexp.MustCompile(`file_path=[^ ]+/atmos-import-\d+/atmos-import-\d+\.yaml`)
	result = filePathRegex.ReplaceAllString(result, "file_path=/atmos-import/atmos-import.yaml")

	// 8. Mask PostHog tokens to prevent real tokens from appearing in snapshots.
	// Match any token starting with phc_ followed by alphanumeric characters and underscores.
	posthogTokenRegex := regexp.MustCompile(`phc_[a-zA-Z0-9_]+`)
	result = posthogTokenRegex.ReplaceAllString(result, "phc_TEST_TOKEN_PLACEHOLDER")

<<<<<<< HEAD
	// 9. Normalize Windows drive letters ONLY in specific error output contexts.
	// We need to be very conservative to avoid breaking executable paths or Go error messages.
	// Only normalize when the path appears as an indented value (1+ spaces) which is how
	// our error formatter outputs paths.
	// This handles error output like " D:/stacks" → " /stacks"
	// But preserves executable paths like "C:\Users\..." which don't start with whitespace.
	windowsDriveRegex := regexp.MustCompile(`(?im)^(\s+)([A-Z]):/`)
	result = windowsDriveRegex.ReplaceAllString(result, "${1}/")
=======
	// 9. Normalize expiration timestamps to avoid snapshot mismatches.
	// Replace the relative duration part (e.g., "(59m 59s)", "expired") with a deterministic placeholder.
	// This preserves the actual timestamp while normalizing the time-sensitive duration.
	// Use "1h 0m" format which matches the actual formatDuration output for hour-based durations.
	expiresRegex := regexp.MustCompile(`(\d{4}-\d{2}-\d{2}\s+\d{2}:\d{2}:\d{2}\s+[A-Z]{3,4})\s+\([^)]+\)`)
	result = expiresRegex.ReplaceAllString(result, "$1 (1h 0m)")
>>>>>>> d99ad687

	return result, nil
}

// sanitizeTestName converts t.Name() into a valid filename.
func sanitizeTestName(name string) string {
	// Replace slashes with underscores
	name = strings.ReplaceAll(name, "/", "_")

	// Remove or replace other problematic characters
	invalidChars := regexp.MustCompile(`[<>:"/\\|?*\x00-\x1F]`) // Matches invalid filename characters
	name = invalidChars.ReplaceAllString(name, "_")

	// Trim trailing periods and spaces (Windows-specific issue)
	name = strings.TrimRight(name, " .")

	return name
}

// Drop any lines matched by the ignore patterns so they do not affect the comparison.
// stripTrailingWhitespace removes trailing whitespace from each line.
func stripTrailingWhitespace(input string) string {
	lines := strings.Split(input, "\n")
	for i, line := range lines {
		lines[i] = strings.TrimRight(line, " \t")
	}
	return strings.Join(lines, "\n")
}

func applyIgnorePatterns(input string, patterns []string) string {
	lines := strings.Split(input, "\n") // Split input into lines
	var filteredLines []string          // Store lines that don't match the patterns

	for _, line := range lines {
		shouldIgnore := false
		for _, pattern := range patterns {
			re := regexp.MustCompile(pattern)
			if re.MatchString(line) { // Check if the line matches the pattern
				shouldIgnore = true
				break // No need to check further patterns for this line
			}
		}
		if !shouldIgnore {
			filteredLines = append(filteredLines, line) // Add non-matching lines
		}
	}

	return strings.Join(filteredLines, "\n") // Join the filtered lines back into a string
}

// simulateTtyCommand executes a command in a pseudo-terminal (PTY) environment.
//
// IMPORTANT: PTY behavior merges stderr and stdout into a single stream!
// This is not a bug - it's how terminals work. A terminal display shows all output
// in one place; there's no separate "stderr screen" and "stdout screen".
//
// This means:
// - All output (stdout + stderr) will be captured together.
// - The returned string contains both streams merged.
// - This matches real terminal behavior where users see everything in one stream.
//
// For tests that need separate stderr/stdout streams, use non-TTY execution instead.
func simulateTtyCommand(t *testing.T, cmd *exec.Cmd, input string) (string, error) {
	ptmx, err := pty.Start(cmd)
	if err != nil {
		return "", fmt.Errorf("failed to start TTY: %v", err)
	}
	defer func() { _ = ptmx.Close() }()

	// t.Logf("PTY Fd: %d, IsTerminal: %v", ptmx.Fd(), term.IsTerminal(int(ptmx.Fd())))

	if input != "" {
		go func() {
			_, _ = ptmx.Write([]byte(input))
			_ = ptmx.Close() // Ensure we close the input after writing
		}()
	}

	var buffer bytes.Buffer
	done := make(chan error, 1)
	go func() {
		// Use ReadFrom which properly handles EOF.
		_, err := buffer.ReadFrom(ptmx)
		done <- ptyError(err) // Wrap the error handling
	}()

	err = cmd.Wait()
	if err != nil {
		logger.Info("Command execution error", "err", err)
	}

	if readErr := <-done; readErr != nil {
		return "", fmt.Errorf("failed to read PTY output: %v", readErr)
	}

	output := buffer.String()
	// t.Logf("Captured Output:\n%s", output)

	return output, nil
}

// Linux kernel return EIO when attempting to read from a master pseudo
// terminal which no longer has an open slave. So ignore error here.
// See https://github.com/creack/pty/issues/21
// See https://github.com/owenthereal/upterm/pull/11
func ptyError(err error) error {
	if pathErr, ok := err.(*os.PathError); !ok || pathErr.Err != syscall.EIO {
		return err
	}
	return nil
}

// loadTestSuites loads and merges all .yaml files from the test-cases directory.
func loadTestSuites(testCasesDir string) (*TestSuite, error) {
	var mergedSuite TestSuite

	entries, err := os.ReadDir(testCasesDir)
	if err != nil {
		return nil, fmt.Errorf("failed to read test-cases directory: %v", err)
	}

	for _, entry := range entries {
		if !entry.IsDir() && strings.HasSuffix(entry.Name(), ".yaml") {
			filePath := filepath.Join(testCasesDir, entry.Name())
			suite, err := loadTestSuite(filePath)
			if err != nil {
				return nil, fmt.Errorf("failed to load %s: %v", filePath, err)
			}
			mergedSuite.Tests = append(mergedSuite.Tests, suite.Tests...)
		}
	}

	return &mergedSuite, nil
}

// Entry point for tests to parse flags and handle setup/teardown.
func TestMain(m *testing.M) {
	// Parse flags first to get -v status
	flag.Parse()

	// Configure logger verbosity based on test flags
	switch {
	case os.Getenv("ATMOS_TEST_DEBUG") != "":
		logger.SetLevel(log.DebugLevel) // Show everything including debug
	case testing.Verbose():
		logger.SetLevel(log.InfoLevel) // Show info, warnings, and errors with -v flag
	default:
		logger.SetLevel(log.WarnLevel) // Only show warnings and errors by default
	}

	logger.Info("Smoke tests for atmos CLI starting")

	// Declare err in the function's scope
	var err error

	// Capture the starting working directory
	startingDir, err = os.Getwd()
	if err != nil {
		logger.Fatal("failed to get the current working directory", err)
	}

	// Find the root of the Git repository
	repoRoot, err = findGitRepoRoot(startingDir)
	if err != nil {
		logger.Fatal("failed to locate git repository", "dir", startingDir)
	}

	// Check if we should collect coverage
	coverDir = os.Getenv("GOCOVERDIR")
	if coverDir != "" {
		logger.Info("Coverage collection enabled", "GOCOVERDIR", coverDir)
	}

	logger.Info("Starting directory", "dir", startingDir)
	// Define the base directory for snapshots relative to startingDir
	snapshotBaseDir = filepath.Join(startingDir, "snapshots")

	exitCode := m.Run() // ALWAYS run tests so they can skip properly

	// Clean up sandboxes.
	cleanupSandboxes()

	// Clean up the temporary binary if we built one
	if atmosRunner != nil {
		atmosRunner.Cleanup()
	}

	errUtils.Exit(exitCode)
}

// checkPreconditions checks if all required preconditions for a test are met.
// If any precondition is not met, the test is skipped with an appropriate message.
func checkPreconditions(t *testing.T, preconditions []string) {
	t.Helper()

	// Map of precondition names to their check functions
	preconditionChecks := map[string]func(*testing.T){
		"github_token": RequireOCIAuthentication,
	}

	// Check each precondition
	for _, precondition := range preconditions {
		checkFunc, exists := preconditionChecks[precondition]
		if !exists {
			t.Fatalf("Unknown precondition: %s", precondition)
		}
		checkFunc(t)
	}
}

// prepareAtmosCommand prepares an atmos command with coverage support if enabled.
func prepareAtmosCommand(t *testing.T, ctx context.Context, args ...string) *exec.Cmd {
	// AtmosRunner should be initialized early in runCLICommandTest before directory changes
	if atmosRunner == nil {
		t.Fatalf("AtmosRunner should have been initialized before directory changes")
	}
	return atmosRunner.CommandContext(ctx, args...)
}

func runCLICommandTest(t *testing.T, tc TestCase) {
	// Skip long tests in short mode
	if testing.Short() && tc.Short != nil && !*tc.Short {
		t.Skipf("Skipping long-running test in short mode (use 'go test' without -short to run)")
	}

	// Check preconditions before running the test
	checkPreconditions(t, tc.Preconditions)

	// Initialize AtmosRunner early, before any directory changes, so it can build from the git repo
	if tc.Command == "atmos" && atmosRunner == nil {
		atmosRunner = testhelpers.NewAtmosRunner(coverDir)
		if err := atmosRunner.Build(); err != nil {
			t.Skipf("Failed to initialize Atmos: %v", err)
		}
		logger.Info("Atmos runner initialized for test", "coverageEnabled", coverDir != "")
	}

	// Create a context with timeout if specified
	var ctx context.Context
	var cancel context.CancelFunc

	if tc.Expect.Timeout != "" {
		// Parse the timeout from the Expectation
		timeout, err := parseTimeout(tc.Expect.Timeout)
		if err != nil {
			t.Fatalf("Failed to parse timeout for test %s: %v", tc.Name, err)
		}
		if timeout > 0 {
			ctx, cancel = context.WithTimeout(context.Background(), timeout)
		} else {
			ctx, cancel = context.WithCancel(context.Background()) // No timeout, but cancelable
		}
	} else {
		ctx, cancel = context.WithCancel(context.Background()) // No timeout, but cancelable
	}
	defer cancel()

	// Create a temporary HOME directory for the test case that's clean
	// Otherwise a test may pass/fail due to existing files in the user's HOME directory
	tempDir := t.TempDir()

	// ALWAYS set XDG_CACHE_HOME to a clean temp directory for test isolation
	// This ensures every test has its own cache and prevents interference
	xdgCacheHome := filepath.Join(tempDir, ".cache")
	tc.Env["XDG_CACHE_HOME"] = xdgCacheHome
	// Also set the process environment so removeCacheFile() uses the test path
	t.Setenv("XDG_CACHE_HOME", xdgCacheHome)
	// Reload XDG to pick up the new environment
	xdg.Reload()

	if runtime.GOOS == "darwin" && isCIEnvironment() {
		// For some reason the empty HOME directory causes issues on macOS in GitHub Actions
		// Copying over the `.gitconfig` was not enough to fix the issue
		logger.Info("skipping empty home dir on macOS in CI", "GOOS", runtime.GOOS)
	} else {
		// Set environment variables for the test case
		tc.Env["HOME"] = tempDir
		tc.Env["XDG_CONFIG_HOME"] = filepath.Join(tempDir, ".config")
		tc.Env["XDG_DATA_HOME"] = filepath.Join(tempDir, ".local", "share")
		// Copy some files to the temporary HOME directory
		originalHome := os.Getenv("HOME")
		filesToCopy := []string{".gitconfig", ".ssh", ".netrc"} // Expand list if needed
		for _, file := range filesToCopy {
			src := filepath.Join(originalHome, file)
			dest := filepath.Join(tempDir, file)

			if _, err := os.Stat(src); err == nil { // Check if the file/directory exists
				// t.Logf("Copying %s to %s\n", src, dest)
				if err := copy.Copy(src, dest); err != nil {
					t.Fatalf("Failed to copy %s to test folder: %v", src, err)
				}
			}
		}
	}

	// Change to the specified working directory
	if tc.Workdir != "" {
		absoluteWorkdir, err := filepath.Abs(tc.Workdir)
		if err != nil {
			t.Fatalf("failed to resolve absolute path of workdir %q: %v", tc.Workdir, err)
		}
		t.Chdir(absoluteWorkdir)

		// Setup sandbox environment if enabled
		var sandboxEnv *testhelpers.SandboxEnvironment
		switch v := tc.Sandbox.(type) {
		case bool:
			if v {
				// Boolean true = isolated sandbox for this test only
				logger.Info("Setting up isolated sandbox", "test", tc.Name, "workdir", absoluteWorkdir)
				sandboxEnv = createIsolatedSandbox(t, absoluteWorkdir)
				// Clean up immediately after test
				defer func() {
					logger.Debug("Cleaning up isolated sandbox", "tempdir", sandboxEnv.TempDir)
					sandboxEnv.Cleanup()
				}()
			}
		case string:
			if v != "" {
				// Named sandbox = shared across related tests
				logger.Info("Using named sandbox", "test", tc.Name, "name", v, "workdir", absoluteWorkdir)
				sandboxEnv = getOrCreateNamedSandbox(t, v, absoluteWorkdir)
				// Cleanup handled by TestMain
			}
		}

		// Add sandbox environment variables to override component paths
		if sandboxEnv != nil {
			if tc.Env == nil {
				tc.Env = make(map[string]string)
			}
			for k, v := range sandboxEnv.GetEnvironmentVariables() {
				logger.Debug("Setting sandbox env var", "key", k, "value", v)
				tc.Env[k] = v
			}
		}

		// Clean the directory if enabled
		if tc.Clean {
			logger.Info("Cleaning directory", "workdir", tc.Workdir)
			if err := cleanDirectory(t, absoluteWorkdir); err != nil {
				t.Fatalf("Failed to clean directory %q: %v", tc.Workdir, err)
			}
		}
	}

	// Include the system PATH in the test environment
	tc.Env["PATH"] = os.Getenv("PATH")

	// Set the test Git root to a clean temporary directory
	// This makes each test scenario act as if it's its own Git repository
	// preventing the actual repository's .atmos.d from being loaded
	// This is especially important for tests that use workdir: "../"
	testGitRoot := filepath.Join(tempDir, "mock-git-root")
	if err := os.MkdirAll(testGitRoot, 0o755); err == nil {
		tc.Env["TEST_GIT_ROOT"] = testGitRoot
	}

	// Also set an environment variable to exclude the repository's .atmos.d
	// This is needed for tests that change to parent directories
	tc.Env["TEST_EXCLUDE_ATMOS_D"] = repoRoot

	// Remove the cache file before running the test.
	// This is to ensure that the test is not affected by the cache file.
	err := removeCacheFile()
	assert.NoError(t, err, "failed to remove cache file")

	// Preserve the CI environment variables.
	// This is to ensure that the test is not affected by the CI environment variables.
	currentEnvVars := telemetry.PreserveCIEnvVars()
	defer telemetry.RestoreCIEnvVars(currentEnvVars)

	// Force consistent color/terminal environment for reproducible ANSI codes across platforms.
	// Test cases can still override these by explicitly setting them.
	if _, exists := tc.Env["TERM"]; !exists {
		tc.Env["TERM"] = "xterm-256color"
	}
	if _, exists := tc.Env["COLORTERM"]; !exists {
		tc.Env["COLORTERM"] = "" // Explicitly empty to prevent truecolor (force 256-color)
	}
	if _, exists := tc.Env["COLUMNS"]; !exists {
		tc.Env["COLUMNS"] = "80" // Force consistent terminal width for table rendering
	}
	// Set any environment variables defined in the test case using t.Setenv for proper isolation.
	for key, value := range tc.Env {
		t.Setenv(key, value)
	}

	// Prepare the command based on what's being tested
	var cmd *exec.Cmd
	if tc.Command == "atmos" {
		cmd = prepareAtmosCommand(t, ctx, tc.Args...)
	} else {
		// For non-atmos commands, use regular exec
		binaryPath, err := exec.LookPath(tc.Command)
		if err != nil {
			t.Fatalf("Binary not found: %s", tc.Command)
		}
		cmd = exec.CommandContext(ctx, binaryPath, tc.Args...)
	}

	// Preserve GOCOVERDIR if it's already set by atmosRunner
	existingEnv := cmd.Env
	if existingEnv == nil {
		existingEnv = []string{}
	}

	// Preserve all environment variables from AtmosRunner (including PATH and GOCOVERDIR)
	// and add/override with test-specific environment variables
	var envVars []string

	// Start with the environment from AtmosRunner if available
	if len(existingEnv) > 0 {
		envVars = append(envVars, existingEnv...)
	}

	// Add/override test-specific environment variables
	for key, value := range tc.Env {
		// NEVER allow test cases to override PATH - AtmosRunner's PATH must be preserved
		if key == "PATH" {
			continue
		}

		// Remove any existing env var with the same key before adding the new one
		for i, env := range envVars {
			if strings.HasPrefix(env, key+"=") {
				envVars = append(envVars[:i], envVars[i+1:]...)
				break
			}
		}
		envVars = append(envVars, fmt.Sprintf("%s=%s", key, value))
	}

	// Ensure NO_COLOR is not inherited unless test explicitly sets it (presence disables color).
	if _, exists := tc.Env["NO_COLOR"]; !exists {
		for i, env := range envVars {
			if strings.HasPrefix(env, "NO_COLOR=") {
				envVars = append(envVars[:i], envVars[i+1:]...)
				break
			}
		}
	}

	cmd.Env = envVars

	var stdout, stderr bytes.Buffer
	var exitCode int

	if tc.Tty {
		// Run the command in TTY mode
		ptyOutput, err := simulateTtyCommand(t, cmd, "")

		// Check if the context timeout was exceeded
		if ctx.Err() == context.DeadlineExceeded {
			t.Errorf("Reason: Test timed out after %s", tc.Expect.Timeout)
			t.Errorf("Captured stdout:\n%s", stdout.String())
			t.Errorf("Captured stderr:\n%s", stderr.String())
			return
		}

		if err != nil {
			// Check if the error is an ExitError
			if exitErr, ok := err.(*exec.ExitError); ok {
				// Capture the actual exit code
				exitCode = exitErr.ExitCode()

				if exitCode < 0 {
					// Negative exit code indicates interruption by a signal
					t.Errorf("TTY Command interrupted by signal: %s, Signal: %d, Error: %v", tc.Command, -exitCode, err)
				}
			} else {
				// Handle other types of errors
				t.Fatalf("Failed to simulate TTY command: %v", err)
			}
		}
		stdout.WriteString(ptyOutput)
	} else {
		// Run the command in non-TTY mode

		// Attach stdout and stderr buffers for non-TTY execution
		cmd.Stdout = &stdout
		cmd.Stderr = &stderr

		err := cmd.Run()
		if ctx.Err() == context.DeadlineExceeded {
			// Handle the timeout case first
			t.Errorf("Reason: Test timed out after %s", tc.Expect.Timeout)
			t.Errorf("Captured stdout:\n%s", stdout.String())
			t.Errorf("Captured stderr:\n%s", stderr.String())
			return
		}

		if err != nil {
			// Handle other command execution errors
			if exitErr, ok := err.(*exec.ExitError); ok {
				// Capture the actual exit code
				exitCode = exitErr.ExitCode()

				if exitCode < 0 {
					// Negative exit code indicates termination by a signal
					t.Errorf("Non-TTY Command terminated by signal: %s, Signal: %d, Error: %v", tc.Command, -exitCode, err)
				}
			} else {
				// Handle other non-exec-related errors
				t.Fatalf("Failed to run command; Error: %v", err)
			}
		} else {
			// Successful command execution
			exitCode = 0
		}
	}

	// Validate outputs
	if !verifyExitCode(t, tc.Expect.ExitCode, exitCode) {
		t.Errorf("Description: %s", tc.Description)
	}

	// Validate output based on TTY mode
	verifyTestOutputs(t, &tc, stdout.String(), stderr.String())

	// Validate format (YAML/JSON)
	if len(tc.Expect.Valid) > 0 {
		if !verifyFormatValidation(t, stdout.String(), tc.Expect.Valid) {
			t.Errorf("Format validation failed for test: %s", tc.Name)
			t.Errorf("Description: %s", tc.Description)
		}
	}

	// Validate file existence
	if !verifyFileExists(t, tc.Expect.FileExists) {
		t.Errorf("Description: %s", tc.Description)
	}

	// Validate file not existence
	if !verifyFileNotExists(t, tc.Expect.FileNotExists) {
		t.Errorf("Description: %s", tc.Description)
	}

	// Validate file contents
	if !verifyFileContains(t, tc.Expect.FileContains) {
		t.Errorf("Description: %s", tc.Description)
	}

	// Validate snapshots
	if !verifySnapshot(t, tc, stdout.String(), stderr.String(), *regenerateSnapshots) {
		t.Errorf("Description: %s", tc.Description)
	}
}

func removeCacheFile() error {
	cacheFilePath, err := config.GetCacheFilePath()
	if err != nil {
		return nil
	}

	if _, err := os.Stat(cacheFilePath); os.IsNotExist(err) {
		return nil
	}
	err = os.Remove(cacheFilePath)
	if err != nil {
		return err
	}
	return nil
}

func TestCLICommands(t *testing.T) {
	if skipReason != "" {
		t.Skipf("%s", skipReason)
	}

	// Load test suite
	testSuite, err := loadTestSuites("test-cases")
	if err != nil {
		t.Fatalf("Failed to load test suites: %v", err)
	}

	for _, tc := range testSuite.Tests {
		if !tc.Enabled {
			logger.Warn("Skipping disabled test", "test", tc.Name)
			continue
		}

		// Check OS condition for skipping
		if !verifyOS(t, []MatchPattern{tc.Skip.OS}) {
			logger.Info("Skipping test due to OS condition", "test", tc.Name)
			continue
		}

		// Run tests
		t.Run(tc.Name, func(t *testing.T) {
			runCLICommandTest(t, tc)
		})
	}
}

func verifyOS(t *testing.T, osPatterns []MatchPattern) bool {
	currentOS := runtime.GOOS // Get the current operating system
	success := true

	for _, pattern := range osPatterns {
		// Compile the regex pattern
		re, err := regexp.Compile(pattern.Pattern)
		if err != nil {
			t.Errorf("Invalid OS regex pattern: %q, error: %v", pattern.Pattern, err)
			success = false
			continue
		}

		// Check if the current OS matches the pattern
		match := re.MatchString(currentOS)
		if pattern.Negate && match {
			logger.Info("Reason: OS matched negated pattern", "os", currentOS, "pattern", pattern.Pattern)
			success = false
		} else if !pattern.Negate && !match {
			logger.Info("Reason: OS did not match pattern", "os", currentOS, "pattern", pattern.Pattern)
			success = false
		}
	}

	return success
}

func verifyExitCode(t *testing.T, expected, actual int) bool {
	success := true
	if expected != actual {
		t.Errorf("Reason: Expected exit code %d, got %d", expected, actual)
		success = false
	}
	return success
}

func verifyOutput(t *testing.T, outputType, output string, patterns []MatchPattern) bool {
	success := true
	for _, pattern := range patterns {
		re, err := regexp.Compile(pattern.Pattern)
		if err != nil {
			t.Errorf("Invalid %s regex: %q, error: %v", outputType, pattern.Pattern, err)
			success = false
			continue
		}

		match := re.MatchString(output)
		if pattern.Negate && match {
			t.Errorf("Reason: %s unexpectedly matched negated pattern %q.", outputType, pattern.Pattern)
			t.Errorf("Output: %q", output)
			success = false
		} else if !pattern.Negate && !match {
			t.Errorf("Reason: %s did not match pattern %q.", outputType, pattern.Pattern)
			t.Errorf("Output: %q", output)
			success = false
		}
	}
	return success
}

func verifyFileExists(t *testing.T, files []string) bool {
	success := true
	for _, file := range files {
		if _, err := os.Stat(file); errors.Is(err, os.ErrNotExist) {
			t.Errorf("Reason: Expected file does not exist: %q", file)
			success = false
		}
	}
	return success
}

func verifyFileNotExists(t *testing.T, files []string) bool {
	success := true
	for _, file := range files {
		if _, err := os.Stat(file); err == nil {
			t.Errorf("Reason: File %q exists but it should not.", file)
			success = false
		} else if !errors.Is(err, os.ErrNotExist) {
			t.Errorf("Reason: Unexpected error checking file %q: %v", file, err)
			success = false
		}
	}
	return success
}

func verifyFileContains(t *testing.T, filePatterns map[string][]MatchPattern) bool {
	success := true
	for file, patterns := range filePatterns {
		content, err := os.ReadFile(file)
		if err != nil {
			t.Errorf("Reason: Failed to read file %q: %v", file, err)
			success = false
			continue
		}
		for _, matchPattern := range patterns {
			re, err := regexp.Compile(matchPattern.Pattern)
			if err != nil {
				t.Errorf("Invalid regex for file %q: %q, error: %v", file, matchPattern.Pattern, err)
				success = false
				continue
			}
			if matchPattern.Negate {
				// Negated pattern: Ensure the pattern does NOT match
				if re.Match(content) {
					t.Errorf("Reason: File %q unexpectedly matched negated pattern %q.", file, matchPattern.Pattern)
					t.Errorf("Content: %q", string(content))
					success = false
				}
			} else {
				// Regular pattern: Ensure the pattern matches
				if !re.Match(content) {
					t.Errorf("Reason: File %q did not match pattern %q.", file, matchPattern.Pattern)
					t.Errorf("Content: %q", string(content))
					success = false
				}
			}
		}
	}
	return success
}

func verifyFormatValidation(t *testing.T, output string, formats []string) bool {
	for _, format := range formats {
		switch format {
		case "json":
			if !verifyJSONFormat(t, output) {
				return false
			}
		case "yaml":
			if !verifyYAMLFormat(t, output) {
				return false
			}
		default:
			t.Logf("Unknown format: %s", format)
			return false
		}
	}
	return true
}

func verifyYAMLFormat(t *testing.T, output string) bool {
	var data interface{}
	err := yaml.Unmarshal([]byte(output), &data)
	if err != nil {
		t.Logf("YAML validation failed: %v", err)
		// Show context around the error if possible.
		lines := strings.Split(output, "\n")
		preview := strings.Join(lines[:min(10, len(lines))], "\n")
		if len(preview) > 500 {
			preview = preview[:500] + "..."
		}
		t.Logf("Output preview:\n%s", preview)
		return false
	}
	return true
}

func verifyJSONFormat(t *testing.T, output string) bool {
	var data interface{}
	err := json.Unmarshal([]byte(output), &data)
	if err != nil {
		t.Logf("JSON validation failed: %v", err)
		// Try to provide context about where the error occurred.
		if syntaxErr, ok := err.(*json.SyntaxError); ok {
			offset := syntaxErr.Offset
			// Show a snippet around the error location.
			start := max(0, int(offset)-50)
			end := min(len(output), int(offset)+50)
			snippet := output[start:end]
			t.Logf("Error at offset %d, context: ...%s...", offset, snippet)
		}
		return false
	}
	return true
}

func min(a, b int) int {
	if a < b {
		return a
	}
	return b
}

func max(a, b int) int {
	if a > b {
		return a
	}
	return b
}

func updateSnapshot(fullPath, output string) {
	err := os.MkdirAll(filepath.Dir(fullPath), 0o755) // Ensure parent directories exist
	if err != nil {
		panic(fmt.Sprintf("Failed to create snapshot directory: %v", err))
	}
	// Normalize line endings to LF for cross-platform consistency.
	// This ensures snapshots work reliably across Windows, macOS, and Linux.
	normalized := normalizeLineEndings(output)
	err = os.WriteFile(fullPath, []byte(normalized), 0o644) // Write snapshot
	if err != nil {
		panic(fmt.Sprintf("Failed to write snapshot file: %v", err))
	}
}

func readSnapshot(t *testing.T, fullPath string) string {
	data, err := os.ReadFile(fullPath)
	if err != nil {
		t.Fatalf("Error reading snapshot file %q: %v", fullPath, err)
	}
	// Normalize line endings when reading to gracefully handle any existing
	// snapshots that were committed with CRLF line endings.
	return normalizeLineEndings(string(data))
}

// normalizeLineEndings converts CRLF line endings to LF for cross-platform consistency.
// This ensures snapshots work reliably across Windows, macOS, and Linux development.
//
// Important: Only CRLF sequences (\r\n) are converted to LF (\n).
// Standalone CR (\r) characters are preserved, as they're used by spinners and
// progress indicators to overwrite terminal lines.
//
// Examples:
//   - "line1\r\nline2\r\n" → "line1\nline2\n" (CRLF normalized)
//   - "line1\nline2\n" → "line1\nline2\n" (LF unchanged)
//   - "Progress\r" → "Progress\r" (spinner CR preserved)
func normalizeLineEndings(s string) string {
	// Only replace CRLF with LF, preserve standalone CR for spinners.
	return strings.ReplaceAll(s, "\r\n", "\n")
}

// Generate a unified diff using gotextdiff.
func generateUnifiedDiff(actual, expected string) string {
	edits := myers.ComputeEdits(span.URIFromPath("actual"), expected, actual)
	unified := gotextdiff.ToUnified("expected", "actual", expected, edits)

	// Use a buffer to construct the colorized diff
	var buf bytes.Buffer
	for _, line := range strings.Split(fmt.Sprintf("%v", unified), "\n") {
		switch {
		case strings.HasPrefix(line, "+"):
			// Apply green style for additions
			fmt.Fprintln(&buf, addedStyle.Render(line))
		case strings.HasPrefix(line, "-"):
			// Apply red style for deletions
			fmt.Fprintln(&buf, removedStyle.Render(line))
		default:
			// Keep other lines as-is
			fmt.Fprintln(&buf, line)
		}
	}
	return buf.String()
}

// Generate a diff using diffmatchpatch.
func DiffStrings(x, y string) string {
	dmp := diffmatchpatch.New()
	diffs := dmp.DiffMain(x, y, false)
	dmp.DiffCleanupSemantic(diffs) // Clean up the diff for readability
	return dmp.DiffPrettyText(diffs)
}

// Colorize diff output based on the threshold.
func colorizeDiffWithThreshold(actual, expected string, threshold int) string {
	dmp := diffmatchpatch.New()
	diffs := dmp.DiffMain(expected, actual, false)
	dmp.DiffCleanupSemantic(diffs)

	var sb strings.Builder
	for _, diff := range diffs {
		text := diff.Text
		switch diff.Type {
		case diffmatchpatch.DiffInsert, diffmatchpatch.DiffDelete:
			if len(text) < threshold {
				// For short diffs, highlight entire line
				sb.WriteString(fmt.Sprintf("\033[1m\033[33m%s\033[0m", text))
			} else {
				// For long diffs, highlight at word/character level
				color := "\033[32m" // Insert: green
				if diff.Type == diffmatchpatch.DiffDelete {
					color = "\033[31m" // Delete: red
				}
				sb.WriteString(fmt.Sprintf("%s%s\033[0m", color, text))
			}
		case diffmatchpatch.DiffEqual:
			sb.WriteString(text)
		}
	}

	return sb.String()
}

// getSnapshotFilenames returns the appropriate snapshot filenames based on whether TTY mode is enabled.
// When isTty is true, returns only the .tty.golden filename.
// When isTty is false, returns .stdout.golden and .stderr.golden filenames.
func getSnapshotFilenames(testName string, isTty bool) (stdout, stderr, tty string) {
	sanitized := sanitizeTestName(testName)
	if isTty {
		return "", "", filepath.Join(snapshotBaseDir, sanitized+".tty.golden")
	}
	return filepath.Join(snapshotBaseDir, sanitized+".stdout.golden"),
		filepath.Join(snapshotBaseDir, sanitized+".stderr.golden"),
		""
}

// verifyTTYSnapshot handles snapshot verification for TTY mode tests.
func verifyTTYSnapshot(t *testing.T, tc *TestCase, ttyPath, combinedOutput string, regenerate bool) bool {
	if regenerate {
		t.Logf("Updating TTY snapshot at %q", ttyPath)
		updateSnapshot(ttyPath, combinedOutput)
		return true
	}

	if _, err := os.Stat(ttyPath); errors.Is(err, os.ErrNotExist) {
		t.Fatalf(`TTY snapshot file not found: %q
Run the following command to create it:
$ go test ./tests -run %q -regenerate-snapshots`, ttyPath, t.Name())
	}

	filteredActual := applyIgnorePatterns(combinedOutput, tc.Expect.Diff)
	filteredExpected := applyIgnorePatterns(readSnapshot(t, ttyPath), tc.Expect.Diff)

	// Strip trailing whitespace if requested.
	if tc.Expect.IgnoreTrailingWhitespace {
		filteredActual = stripTrailingWhitespace(filteredActual)
		filteredExpected = stripTrailingWhitespace(filteredExpected)
	}

	if filteredExpected != filteredActual {
		var diff string
		if isCIEnvironment() || !term.IsTerminal(int(os.Stdout.Fd())) {
			diff = generateUnifiedDiff(filteredActual, filteredExpected)
		} else {
			diff = colorizeDiffWithThreshold(filteredActual, filteredExpected, 10)
		}
		t.Errorf("TTY output mismatch for %q:\n%s", ttyPath, diff)
	}

	return true
}

// verifyTestOutputs validates test outputs based on TTY mode.
func verifyTestOutputs(t *testing.T, tc *TestCase, stdout, stderr string) {
	if tc.Tty {
		// TTY mode: validate combined output against tty expectations
		if !verifyOutput(t, "tty", stdout, tc.Expect.Tty) {
			t.Errorf("TTY output mismatch for test: %s", tc.Name)
		}
		return
	}

	// Non-TTY mode: validate stdout and stderr separately
	if !verifyOutput(t, "stdout", stdout, tc.Expect.Stdout) {
		t.Errorf("Stdout mismatch for test: %s", tc.Name)
	}

	if !verifyOutput(t, "stderr", stderr, tc.Expect.Stderr) {
		t.Errorf("Stderr mismatch for test: %s", tc.Name)
	}
}

func verifySnapshot(t *testing.T, tc TestCase, stdoutOutput, stderrOutput string, regenerate bool) bool {
	if !tc.Snapshot {
		return true
	}

	// Sanitize outputs and fail the test if sanitization fails.
	var err error
	stdoutOutput, err = sanitizeOutput(stdoutOutput)
	if err != nil {
		t.Fatalf("failed to sanitize stdout output: %v", err)
	}
	stderrOutput, err = sanitizeOutput(stderrOutput)
	if err != nil {
		t.Fatalf("failed to sanitize stderr output: %v", err)
	}

	// Normalize line endings in actual output for cross-platform consistency.
	// This handles cases where CLI might output CRLF on Windows but snapshots use LF.
	stdoutOutput = normalizeLineEndings(stdoutOutput)
	stderrOutput = normalizeLineEndings(stderrOutput)

	stdoutPath, stderrPath, ttyPath := getSnapshotFilenames(t.Name(), tc.Tty)

	// TTY mode: combined output in single .tty.golden file
	if tc.Tty {
		// In TTY mode, stdout contains the combined output (from PTY)
		return verifyTTYSnapshot(t, &tc, ttyPath, stdoutOutput, regenerate)
	}

	// Non-TTY mode: separate stdout and stderr snapshots
	if regenerate {
		t.Logf("Updating stdout snapshot at %q", stdoutPath)
		updateSnapshot(stdoutPath, stdoutOutput)
		t.Logf("Updating stderr snapshot at %q", stderrPath)
		updateSnapshot(stderrPath, stderrOutput)
		return true
	}

	// Verify stdout
	if _, err := os.Stat(stdoutPath); errors.Is(err, os.ErrNotExist) {
		t.Fatalf(`Stdout snapshot file not found: %q
Run the following command to create it:
$ go test ./tests -run %q -regenerate-snapshots`, stdoutPath, t.Name())
	}

	filteredStdoutActual := applyIgnorePatterns(stdoutOutput, tc.Expect.Diff)
	filteredStdoutExpected := applyIgnorePatterns(readSnapshot(t, stdoutPath), tc.Expect.Diff)

	// Strip trailing whitespace if requested.
	if tc.Expect.IgnoreTrailingWhitespace {
		filteredStdoutActual = stripTrailingWhitespace(filteredStdoutActual)
		filteredStdoutExpected = stripTrailingWhitespace(filteredStdoutExpected)
	}

	if filteredStdoutExpected != filteredStdoutActual {
		var diff string
		if isCIEnvironment() || !term.IsTerminal(int(os.Stdout.Fd())) {
			// Generate a colorized diff for better readability
			diff = generateUnifiedDiff(filteredStdoutActual, filteredStdoutExpected)
		} else {
			diff = colorizeDiffWithThreshold(filteredStdoutActual, filteredStdoutExpected, 10)
		}

		t.Errorf("Stdout mismatch for %q:\n%s", stdoutPath, diff)
	}

	// Verify stderr
	if _, err := os.Stat(stderrPath); errors.Is(err, os.ErrNotExist) {
		t.Fatalf(`Stderr snapshot file not found: %q
Run the following command to create it:
$ go test -run=%q -regenerate-snapshots`, stderrPath, t.Name())
	}
	filteredStderrActual := applyIgnorePatterns(stderrOutput, tc.Expect.Diff)
	filteredStderrExpected := applyIgnorePatterns(readSnapshot(t, stderrPath), tc.Expect.Diff)

	// Strip trailing whitespace if requested.
	if tc.Expect.IgnoreTrailingWhitespace {
		filteredStderrActual = stripTrailingWhitespace(filteredStderrActual)
		filteredStderrExpected = stripTrailingWhitespace(filteredStderrExpected)
	}

	if filteredStderrExpected != filteredStderrActual {
		var diff string
		if isCIEnvironment() || !term.IsTerminal(int(os.Stdout.Fd())) {
			diff = generateUnifiedDiff(filteredStderrActual, filteredStderrExpected)
		} else {
			// Generate a colorized diff for better readability
			diff = colorizeDiffWithThreshold(filteredStderrActual, filteredStderrExpected, 10)
		}
		t.Errorf("Stderr diff mismatch for %q:\n%s", stdoutPath, diff)
	}

	return true
}

// Clean up untracked files in the working directory.
func cleanDirectory(t *testing.T, workdir string) error {
	// Find the root of the Git repository
	repoRoot, err := findGitRepoRoot(workdir)
	if err != nil {
		return fmt.Errorf("failed to locate git repository from %q: %w", workdir, err)
	}

	// Open the repository
	repo, err := git.PlainOpen(repoRoot)
	if err != nil {
		return fmt.Errorf("failed to open git repository: %w", err)
	}

	// Get the worktree
	worktree, err := repo.Worktree()
	if err != nil {
		return fmt.Errorf("failed to get worktree: %w", err)
	}

	// Get the repository status
	status, err := worktree.Status()
	if err != nil {
		return fmt.Errorf("failed to get git status: %w", err)
	}

	// Clean only files in the provided working directory
	for file, statusEntry := range status {
		if statusEntry.Worktree == git.Untracked {
			fullPath := filepath.Join(repoRoot, file)
			if strings.HasPrefix(fullPath, workdir) {
				t.Logf("Removing untracked file: %q", fullPath)
				if err := os.RemoveAll(fullPath); err != nil {
					return fmt.Errorf("failed to remove %q: %w", fullPath, err)
				}
			}
		}
	}

	return nil
}

// findGitRepo finds the Git repository root.
func findGitRepoRoot(path string) (string, error) {
	// Open the Git repository starting from the given path
	repo, err := git.PlainOpenWithOptions(path, &git.PlainOpenOptions{DetectDotGit: true})
	if err != nil {
		return "", fmt.Errorf("failed to find git repository: %w", err)
	}

	// Get the repository's working tree
	worktree, err := repo.Worktree()
	if err != nil {
		return "", fmt.Errorf("failed to get worktree: %w", err)
	}

	// Return the absolute path to the root of the working tree
	root, err := filepath.Abs(worktree.Filesystem.Root())
	if err != nil {
		return "", fmt.Errorf("failed to get absolute path of repository root: %w", err)
	}

	return root, nil
}

func TestUnmarshalMatchPattern(t *testing.T) {
	yamlData := `
expect:
  stdout:
    - "Normal output"
    - !not "Negated pattern"
`

	type TestCase struct {
		Expect struct {
			Stdout []MatchPattern `yaml:"stdout"`
		} `yaml:"expect"`
	}

	var testCase TestCase
	err := yaml.Unmarshal([]byte(yamlData), &testCase)
	if err != nil {
		t.Fatalf("Failed to unmarshal YAML: %v", err)
	}
}<|MERGE_RESOLUTION|>--- conflicted
+++ resolved
@@ -390,7 +390,6 @@
 	posthogTokenRegex := regexp.MustCompile(`phc_[a-zA-Z0-9_]+`)
 	result = posthogTokenRegex.ReplaceAllString(result, "phc_TEST_TOKEN_PLACEHOLDER")
 
-<<<<<<< HEAD
 	// 9. Normalize Windows drive letters ONLY in specific error output contexts.
 	// We need to be very conservative to avoid breaking executable paths or Go error messages.
 	// Only normalize when the path appears as an indented value (1+ spaces) which is how
@@ -399,14 +398,13 @@
 	// But preserves executable paths like "C:\Users\..." which don't start with whitespace.
 	windowsDriveRegex := regexp.MustCompile(`(?im)^(\s+)([A-Z]):/`)
 	result = windowsDriveRegex.ReplaceAllString(result, "${1}/")
-=======
-	// 9. Normalize expiration timestamps to avoid snapshot mismatches.
+
+	// 10. Normalize expiration timestamps to avoid snapshot mismatches.
 	// Replace the relative duration part (e.g., "(59m 59s)", "expired") with a deterministic placeholder.
 	// This preserves the actual timestamp while normalizing the time-sensitive duration.
 	// Use "1h 0m" format which matches the actual formatDuration output for hour-based durations.
 	expiresRegex := regexp.MustCompile(`(\d{4}-\d{2}-\d{2}\s+\d{2}:\d{2}:\d{2}\s+[A-Z]{3,4})\s+\([^)]+\)`)
 	result = expiresRegex.ReplaceAllString(result, "$1 (1h 0m)")
->>>>>>> d99ad687
 
 	return result, nil
 }
