package tests

import (
	"bytes"
	"context"
	"encoding/json"
	"errors"
	"flag"
	"fmt"
	"os"
	"os/exec"
	"path/filepath" // For resolving absolute paths
	"regexp"
	"runtime"
	"strconv"
	"strings"
	"syscall"
	"testing"
	"time"

	"github.com/charmbracelet/lipgloss"
	log "github.com/charmbracelet/log"
	"github.com/creack/pty"
	"github.com/go-git/go-git/v5"
	"github.com/hexops/gotextdiff"
	"github.com/hexops/gotextdiff/myers"
	"github.com/hexops/gotextdiff/span"
	"github.com/muesli/termenv"
	"github.com/otiai10/copy"
	"github.com/sergi/go-diff/diffmatchpatch"
	"github.com/stretchr/testify/assert"
	"golang.org/x/term"
	"gopkg.in/yaml.v3"

	"github.com/adrg/xdg"
	errUtils "github.com/cloudposse/atmos/errors"
	"github.com/cloudposse/atmos/pkg/config"
	"github.com/cloudposse/atmos/pkg/telemetry"
	"github.com/cloudposse/atmos/tests/testhelpers"
)

// Command-line flag for regenerating snapshots.
var (
	regenerateSnapshots = flag.Bool("regenerate-snapshots", false, "Regenerate all golden snapshots")
	startingDir         string
	snapshotBaseDir     string
	repoRoot            string                   // Repository root directory for path normalization
	skipReason          string                   // Package-level variable to track why tests should be skipped
	atmosRunner         *testhelpers.AtmosRunner // Global runner for executing Atmos with coverage support (lazy initialized)
	coverDir            string                   // GOCOVERDIR environment variable value
)

// Define styles using lipgloss.
var (
	addedStyle   = lipgloss.NewStyle().Foreground(lipgloss.Color("42"))  // Green
	removedStyle = lipgloss.NewStyle().Foreground(lipgloss.Color("160")) // Red
)
var logger *log.Logger

type Expectation struct {
	Stdout        []MatchPattern            `yaml:"stdout"`          // Expected stdout output
	Stderr        []MatchPattern            `yaml:"stderr"`          // Expected stderr output
	ExitCode      int                       `yaml:"exit_code"`       // Expected exit code
	FileExists    []string                  `yaml:"file_exists"`     // Files to validate
	FileNotExists []string                  `yaml:"file_not_exists"` // Files that should not exist
	FileContains  map[string][]MatchPattern `yaml:"file_contains"`   // File contents to validate (file to patterns map)
	Diff          []string                  `yaml:"diff"`            // Acceptable differences in snapshot
	Timeout       string                    `yaml:"timeout"`         // Maximum execution time as a string, e.g., "1s", "1m", "1h", or a number (seconds)
	Valid         []string                  `yaml:"valid"`           // Format validations: "yaml", "json"
}
type TestCase struct {
	Name        string            `yaml:"name"`        // Name of the test
	Description string            `yaml:"description"` // Description of the test
	Enabled     bool              `yaml:"enabled"`     // Enable or disable the test
	Workdir     string            `yaml:"workdir"`     // Working directory for the command
	Command     string            `yaml:"command"`     // Command to run
	Args        []string          `yaml:"args"`        // Command arguments
	Env         map[string]string `yaml:"env"`         // Environment variables
	Expect      Expectation       `yaml:"expect"`      // Expected output
	Tty         bool              `yaml:"tty"`         // Enable TTY simulation
	Snapshot    bool              `yaml:"snapshot"`    // Enable snapshot comparison
	Clean       bool              `yaml:"clean"`       // Removes untracked files in work directory
	Sandbox     bool              `yaml:"sandbox"`     // Run in sandboxed environment with isolated components
	Skip        struct {
		OS MatchPattern `yaml:"os"`
	} `yaml:"skip"`
}

type TestSuite struct {
	Tests []TestCase `yaml:"tests"`
}

type MatchPattern struct {
	Pattern string
	Negate  bool
}

func (m *MatchPattern) UnmarshalYAML(value *yaml.Node) error {
	switch value.Tag {
	case "!!str": // Regular string
		m.Pattern = value.Value
		m.Negate = false
	case "!not": // Negated pattern
		m.Pattern = value.Value
		m.Negate = true
	default:
		return fmt.Errorf("unsupported tag %q", value.Tag)
	}
	return nil
}

func parseTimeout(timeoutStr string) (time.Duration, error) {
	if timeoutStr == "" {
		return 0, nil // No timeout specified
	}

	// Try parsing as a duration string
	duration, err := time.ParseDuration(timeoutStr)
	if err == nil {
		return duration, nil
	}

	// If parsing failed, try interpreting as a number (seconds)
	seconds, err := strconv.Atoi(timeoutStr)
	if err != nil {
		return 0, fmt.Errorf("invalid timeout format: %s", timeoutStr)
	}

	return time.Duration(seconds) * time.Second, nil
}

func loadTestSuite(filePath string) (*TestSuite, error) {
	data, err := os.ReadFile(filePath)
	if err != nil {
		return nil, err
	}

	var suite TestSuite
	err = yaml.Unmarshal(data, &suite)
	if err != nil {
		return nil, err
	}

	// Default `diff` and `snapshot` if not present
	for i := range suite.Tests {
		testCase := &suite.Tests[i]

		// Ensure defaults for optional fields
		if testCase.Expect.Diff == nil {
			testCase.Expect.Diff = []string{}
		}
		if !testCase.Snapshot {
			testCase.Snapshot = false
		}

		if testCase.Env == nil {
			testCase.Env = make(map[string]string)
		}

		// Convey to atmos that it's running in a test environment
		testCase.Env["GO_TEST"] = "1"

		// Dynamically set GITHUB_TOKEN if not already set, to avoid rate limits
		if token, exists := os.LookupEnv("GITHUB_TOKEN"); exists {
			if _, alreadySet := testCase.Env["GITHUB_TOKEN"]; !alreadySet {
				testCase.Env["GITHUB_TOKEN"] = token
			}
		}

		// Dynamically set TTY-related environment variables if `Tty` is true
		if testCase.Tty {
			// Set TTY-specific environment variables
			testCase.Env["TERM"] = "xterm-256color" // Simulates terminal support
		}
	}

	return &suite, nil
}

func init() {
	// Initialize with default settings.
	logger = log.NewWithOptions(os.Stdout, log.Options{
		Level: log.InfoLevel,
	})

	// Ensure that Lipgloss uses terminal colors for tests
	lipgloss.SetColorProfile(termenv.TrueColor)

	styles := log.DefaultStyles()
	styles.Levels[log.ErrorLevel] = lipgloss.NewStyle().
		SetString("ERROR").
		Padding(0, 0, 0, 0).
		Background(lipgloss.Color("204")).
		Foreground(lipgloss.Color("0"))
	styles.Levels[log.FatalLevel] = lipgloss.NewStyle().
		SetString("FATAL").
		Padding(0, 0, 0, 0).
		Background(lipgloss.Color("204")).
		Foreground(lipgloss.Color("0"))
	// Add a custom style for key `err`
	styles.Keys["err"] = lipgloss.NewStyle().Foreground(lipgloss.Color("204"))
	styles.Values["err"] = lipgloss.NewStyle().Bold(true)
	logger = log.New(os.Stderr)
	logger.SetStyles(styles)
	logger.SetColorProfile(termenv.TrueColor)
	logger.Info("Smoke tests for atmos CLI starting")
}

// Determine if running in a CI environment.
func isCIEnvironment() bool {
	// Check for common CI environment variables
	// Note, that the CI variable has many possible truthy values, so we check for any non-empty value that is not "false".
	return (os.Getenv("CI") != "" && os.Getenv("CI") != "false") || os.Getenv("GITHUB_ACTIONS") == "true"
}

// collapseExtraSlashes replaces multiple consecutive slashes with a single slash.
func collapseExtraSlashes(s string) string {
	// Normalize the protocol to have exactly two slashes after http: or https:
	protocolRegex := regexp.MustCompile(`(?i)(https?):/*`)
	s = protocolRegex.ReplaceAllString(s, "$1://")

	// Split into protocol and the rest of the URL
	parts := regexp.MustCompile(`(?i)^(https?://)(.*)$`).FindStringSubmatch(s)
	if len(parts) == 3 {
		protocol := parts[1]
		rest := parts[2]
		// Collapse multiple slashes in the rest part
		rest = regexp.MustCompile(`/+`).ReplaceAllString(rest, "/")
		// Remove any leading slashes after the protocol to avoid triple slashes
		rest = strings.TrimLeft(rest, "/")
		return protocol + rest
	}

	// If no protocol, collapse all slashes
	return regexp.MustCompile(`/+`).ReplaceAllString(s, "/")
}

// sanitizeOutput replaces occurrences of the repository's absolute path in the output
// with the placeholder "/absolute/path/to/repo". It first normalizes both the repository root
// and the output to use forward slashes, ensuring that the replacement works reliably.
// An error is returned if the repository root cannot be determined.
// Convert something like:
//
//	D:\\a\atmos\atmos\examples\demo-stacks\stacks\deploy\**\*
//	   --> /absolute/path/to/repo/examples/demo-stacks/stacks/deploy/**/*
//	/home/runner/work/atmos/atmos/examples/demo-stacks/stacks/deploy/**/*
//	   --> /absolute/path/to/repo/examples/demo-stacks/stacks/deploy/**/*
func sanitizeOutput(output string) (string, error) {
	// 1. Get the repository root.
	repoRoot, err := findGitRepoRoot(startingDir)
	if err != nil {
		return "", err
	}

	if repoRoot == "" {
		return "", errors.New("failed to determine repository root")
	}

	// 2. Normalize the repository root:
	//    - Clean the path (which may not collapse all extra slashes after the drive letter, etc.)
	//    - Convert to forward slashes,
	//    - And explicitly collapse extra slashes.
	normalizedRepoRoot := collapseExtraSlashes(filepath.ToSlash(filepath.Clean(repoRoot)))
	// Also normalize the output to use forward slashes.
	normalizedOutput := filepath.ToSlash(output)

	// 3. Build a regex that matches the repository root even if extra slashes appear.
	//    First, escape any regex metacharacters in the normalized repository root.
	quoted := regexp.QuoteMeta(normalizedRepoRoot)
	// Replace each literal "/" with the regex token "/+" so that e.g. "a/b/c" becomes "a/+b/+c".
	patternBody := strings.ReplaceAll(quoted, "/", "/+")
	// Allow for extra trailing slashes.
	pattern := patternBody + "/*"
	repoRootRegex, err := regexp.Compile(pattern)
	if err != nil {
		return "", err
	}

	// 4. Replace any occurrence of the repository root (with extra slashes) with a fixed placeholder.
	//    The placeholder will end with exactly one slash.
	placeholder := "/absolute/path/to/repo/"
	replaced := repoRootRegex.ReplaceAllString(normalizedOutput, placeholder)

	// 5. Now collapse extra slashes in the remainder of file paths that start with the placeholder.
	//    We use a regex to find segments that start with the placeholder followed by some path characters.
	//    (We assume that file paths appear in quotes or other delimited contexts, and that URLs won't match.)
	fixRegex := regexp.MustCompile(`(/absolute/path/to/repo)([^",]+)`)
	result := fixRegex.ReplaceAllStringFunc(replaced, func(match string) string {
		// The regex has two groups: group 1 is the placeholder, group 2 is the remainder.
		groups := fixRegex.FindStringSubmatch(match)
		if len(groups) < 3 {
			return match
		}
		// Collapse extra slashes in the remainder.
		fixedRemainder := collapseExtraSlashes(groups[2])
		return groups[1] + fixedRemainder
	})

	// 6. Handle URLs in the output to ensure they are normalized.
	//    Use a regex to find URLs and collapse extra slashes while preserving the protocol.
	urlRegex := regexp.MustCompile(`(https?:/+[^\s]+)`)
	result = urlRegex.ReplaceAllStringFunc(result, collapseExtraSlashes)

	// 7. Remove the random number added to file name like `atmos-import-454656846`
	filePathRegex := regexp.MustCompile(`file_path=[^ ]+/atmos-import-\d+/atmos-import-\d+\.yaml`)
	result = filePathRegex.ReplaceAllString(result, "file_path=/atmos-import/atmos-import.yaml")

	// 8. Mask PostHog tokens to prevent real tokens from appearing in snapshots.
	// Match any token starting with phc_ followed by alphanumeric characters and underscores.
	posthogTokenRegex := regexp.MustCompile(`phc_[a-zA-Z0-9_]+`)
	result = posthogTokenRegex.ReplaceAllString(result, "phc_TEST_TOKEN_PLACEHOLDER")

	return result, nil
}

// sanitizeTestName converts t.Name() into a valid filename.
func sanitizeTestName(name string) string {
	// Replace slashes with underscores
	name = strings.ReplaceAll(name, "/", "_")

	// Remove or replace other problematic characters
	invalidChars := regexp.MustCompile(`[<>:"/\\|?*\x00-\x1F]`) // Matches invalid filename characters
	name = invalidChars.ReplaceAllString(name, "_")

	// Trim trailing periods and spaces (Windows-specific issue)
	name = strings.TrimRight(name, " .")

	return name
}

// Drop any lines matched by the ignore patterns so they do not affect the comparison.
func applyIgnorePatterns(input string, patterns []string) string {
	lines := strings.Split(input, "\n") // Split input into lines
	var filteredLines []string          // Store lines that don't match the patterns

	for _, line := range lines {
		shouldIgnore := false
		for _, pattern := range patterns {
			re := regexp.MustCompile(pattern)
			if re.MatchString(line) { // Check if the line matches the pattern
				shouldIgnore = true
				break // No need to check further patterns for this line
			}
		}
		if !shouldIgnore {
			filteredLines = append(filteredLines, line) // Add non-matching lines
		}
	}

	return strings.Join(filteredLines, "\n") // Join the filtered lines back into a string
}

// Simulate TTY command execution with optional stdin and proper stdout redirection.
func simulateTtyCommand(t *testing.T, cmd *exec.Cmd, input string) (string, error) {
	ptmx, err := pty.Start(cmd)
	if err != nil {
		return "", fmt.Errorf("failed to start TTY: %v", err)
	}
	defer func() { _ = ptmx.Close() }()

	// t.Logf("PTY Fd: %d, IsTerminal: %v", ptmx.Fd(), term.IsTerminal(int(ptmx.Fd())))

	if input != "" {
		go func() {
			_, _ = ptmx.Write([]byte(input))
			_ = ptmx.Close() // Ensure we close the input after writing
		}()
	}

	var buffer bytes.Buffer
	done := make(chan error, 1)
	go func() {
		// Use ReadFrom which properly handles EOF
		_, err := buffer.ReadFrom(ptmx)
		done <- ptyError(err) // Wrap the error handling
	}()

	err = cmd.Wait()
	if err != nil {
		logger.Info("Command execution error", "err", err)
	}

	if readErr := <-done; readErr != nil {
		return "", fmt.Errorf("failed to read PTY output: %v", readErr)
	}

	output := buffer.String()
	// t.Logf("Captured Output:\n%s", output)

	return output, nil
}

// Linux kernel return EIO when attempting to read from a master pseudo
// terminal which no longer has an open slave. So ignore error here.
// See https://github.com/creack/pty/issues/21
// See https://github.com/owenthereal/upterm/pull/11
func ptyError(err error) error {
	if pathErr, ok := err.(*os.PathError); !ok || pathErr.Err != syscall.EIO {
		return err
	}
	return nil
}

// loadTestSuites loads and merges all .yaml files from the test-cases directory.
func loadTestSuites(testCasesDir string) (*TestSuite, error) {
	var mergedSuite TestSuite

	entries, err := os.ReadDir(testCasesDir)
	if err != nil {
		return nil, fmt.Errorf("failed to read test-cases directory: %v", err)
	}

	for _, entry := range entries {
		if !entry.IsDir() && strings.HasSuffix(entry.Name(), ".yaml") {
			filePath := filepath.Join(testCasesDir, entry.Name())
			suite, err := loadTestSuite(filePath)
			if err != nil {
				return nil, fmt.Errorf("failed to load %s: %v", filePath, err)
			}
			mergedSuite.Tests = append(mergedSuite.Tests, suite.Tests...)
		}
	}

	return &mergedSuite, nil
}

// Entry point for tests to parse flags and handle setup/teardown.
func TestMain(m *testing.M) {
	// Declare err in the function's scope
	var err error

	// Capture the starting working directory
	startingDir, err = os.Getwd()
	if err != nil {
		logger.Fatal("failed to get the current working directory", err)
	}

	// Find the root of the Git repository
	repoRoot, err = findGitRepoRoot(startingDir)
	if err != nil {
		logger.Fatal("failed to locate git repository", "dir", startingDir)
	}

<<<<<<< HEAD
	// Check for the atmos binary
	binaryPath, err := exec.LookPath("atmos")
	if err != nil {
		skipReason = fmt.Sprintf("Atmos binary not found in PATH: %s. Run 'make build' to build the binary.", os.Getenv("PATH"))
		logger.Info("Tests will be skipped", "reason", skipReason)
	} else {
		skipReason = checkBinaryLocation(binaryPath, repoRoot)
		if skipReason != "" {
			logger.Info("Tests will be skipped", "reason", skipReason)
		}
	}

	if skipReason == "" {
		logger.Info("Atmos binary for tests", "binary", binaryPath)
=======
	// Check if we should collect coverage
	coverDir = os.Getenv("GOCOVERDIR")
	if coverDir != "" {
		logger.Info("Coverage collection enabled", "GOCOVERDIR", coverDir)
>>>>>>> 59e0f8e3
	}

	logger.Info("Starting directory", "dir", startingDir)
	// Define the base directory for snapshots relative to startingDir
	snapshotBaseDir = filepath.Join(startingDir, "snapshots")

	flag.Parse()        // Parse command-line flags
	exitCode := m.Run() // ALWAYS run tests so they can skip properly

	// Clean up the temporary binary if we built one
	if atmosRunner != nil {
		atmosRunner.Cleanup()
	}

	errUtils.Exit(exitCode)
}

// prepareAtmosCommand prepares an atmos command with coverage support if enabled.
func prepareAtmosCommand(t *testing.T, ctx context.Context, args ...string) *exec.Cmd {
	// Lazy initialize atmosRunner only when needed for atmos commands
	if atmosRunner == nil {
		atmosRunner = testhelpers.NewAtmosRunner(coverDir)
		if err := atmosRunner.Build(); err != nil {
			t.Skipf("Failed to initialize Atmos: %v", err)
		}
		logger.Info("Atmos runner initialized for test", "coverageEnabled", coverDir != "")
	}
	return atmosRunner.CommandContext(ctx, args...)
}

func runCLICommandTest(t *testing.T, tc TestCase) {
	defer func() {
		// Change back to the original working directory after the test
		if err := os.Chdir(startingDir); err != nil {
			t.Fatalf("Failed to change back to the starting directory: %v", err)
		}
	}()

	// Create a context with timeout if specified
	var ctx context.Context
	var cancel context.CancelFunc

	if tc.Expect.Timeout != "" {
		// Parse the timeout from the Expectation
		timeout, err := parseTimeout(tc.Expect.Timeout)
		if err != nil {
			t.Fatalf("Failed to parse timeout for test %s: %v", tc.Name, err)
		}
		if timeout > 0 {
			ctx, cancel = context.WithTimeout(context.Background(), timeout)
		} else {
			ctx, cancel = context.WithCancel(context.Background()) // No timeout, but cancelable
		}
	} else {
		ctx, cancel = context.WithCancel(context.Background()) // No timeout, but cancelable
	}
	defer cancel()

	// Create a temporary HOME directory for the test case that's clean
	// Otherwise a test may pass/fail due to existing files in the user's HOME directory
	tempDir, err := os.MkdirTemp("", "test_home")
	if err != nil {
		t.Fatalf("Failed to create temporary directory: %v", err)
	}
	defer os.RemoveAll(tempDir) // Clean up the temporary directory after the test

	// ALWAYS set XDG_CACHE_HOME to a clean temp directory for test isolation
	// This ensures every test has its own cache and prevents interference
	xdgCacheHome := filepath.Join(tempDir, ".cache")
	tc.Env["XDG_CACHE_HOME"] = xdgCacheHome
	// Also set the process environment so removeCacheFile() uses the test path
	os.Setenv("XDG_CACHE_HOME", xdgCacheHome)
	// Reload XDG to pick up the new environment
	xdg.Reload()

	if runtime.GOOS == "darwin" && isCIEnvironment() {
		// For some reason the empty HOME directory causes issues on macOS in GitHub Actions
		// Copying over the `.gitconfig` was not enough to fix the issue
		logger.Info("skipping empty home dir on macOS in CI", "GOOS", runtime.GOOS)
	} else {
		// Set environment variables for the test case
		tc.Env["HOME"] = tempDir
		tc.Env["XDG_CONFIG_HOME"] = filepath.Join(tempDir, ".config")
		tc.Env["XDG_DATA_HOME"] = filepath.Join(tempDir, ".local", "share")
		// Copy some files to the temporary HOME directory
		originalHome := os.Getenv("HOME")
		filesToCopy := []string{".gitconfig", ".ssh", ".netrc"} // Expand list if needed
		for _, file := range filesToCopy {
			src := filepath.Join(originalHome, file)
			dest := filepath.Join(tempDir, file)

			if _, err := os.Stat(src); err == nil { // Check if the file/directory exists
				// t.Logf("Copying %s to %s\n", src, dest)
				if err := copy.Copy(src, dest); err != nil {
					t.Fatalf("Failed to copy %s to test folder: %v", src, err)
				}
			}
		}
	}

	// Change to the specified working directory
	if tc.Workdir != "" {
		absoluteWorkdir, err := filepath.Abs(tc.Workdir)
		if err != nil {
			t.Fatalf("failed to resolve absolute path of workdir %q: %v", tc.Workdir, err)
		}
		err = os.Chdir(absoluteWorkdir)
		if err != nil {
			t.Fatalf("Failed to change directory to %q: %v", tc.Workdir, err)
		}

		// Setup sandbox environment if enabled
		var sandboxEnv *testhelpers.SandboxEnvironment
		if tc.Sandbox {
			logger.Info("Setting up sandbox environment", "workdir", tc.Workdir)

			env, err := testhelpers.SetupSandbox(t, absoluteWorkdir)
			if err != nil {
				t.Fatalf("Failed to setup sandbox for test %q: %v", tc.Name, err)
			}
			sandboxEnv = env

			// Add sandbox environment variables to override component paths
			if tc.Env == nil {
				tc.Env = make(map[string]string)
			}
			for k, v := range sandboxEnv.GetEnvironmentVariables() {
				logger.Debug("Setting sandbox env var", "key", k, "value", v)
				tc.Env[k] = v
			}

			// Ensure sandbox is cleaned up after test
			defer func() {
				logger.Debug("Cleaning up sandbox", "tempdir", sandboxEnv.TempDir)
				sandboxEnv.Cleanup()
			}()
		}

		// Clean the directory if enabled
		if tc.Clean {
			logger.Info("Cleaning directory", "workdir", tc.Workdir)
			if err := cleanDirectory(t, absoluteWorkdir); err != nil {
				t.Fatalf("Failed to clean directory %q: %v", tc.Workdir, err)
			}
		}
	}

	// Include the system PATH in the test environment
	tc.Env["PATH"] = os.Getenv("PATH")

	// Set the test Git root to a clean temporary directory
	// This makes each test scenario act as if it's its own Git repository
	// preventing the actual repository's .atmos.d from being loaded
	// This is especially important for tests that use workdir: "../"
	testGitRoot := filepath.Join(tempDir, "mock-git-root")
	if err := os.MkdirAll(testGitRoot, 0o755); err == nil {
		tc.Env["TEST_GIT_ROOT"] = testGitRoot
	}

	// Also set an environment variable to exclude the repository's .atmos.d
	// This is needed for tests that change to parent directories
	tc.Env["TEST_EXCLUDE_ATMOS_D"] = repoRoot

	// Remove the cache file before running the test.
	// This is to ensure that the test is not affected by the cache file.
	err = removeCacheFile()
	assert.NoError(t, err, "failed to remove cache file")

	// Preserve the CI environment variables.
	// This is to ensure that the test is not affected by the CI environment variables.
	currentEnvVars := telemetry.PreserveCIEnvVars()
	defer telemetry.RestoreCIEnvVars(currentEnvVars)

	// Prepare the command based on what's being tested
	var cmd *exec.Cmd
	if tc.Command == "atmos" {
		cmd = prepareAtmosCommand(t, ctx, tc.Args...)
	} else {
		// For non-atmos commands, use regular exec
		binaryPath, err := exec.LookPath(tc.Command)
		if err != nil {
			t.Fatalf("Binary not found: %s", tc.Command)
		}
		cmd = exec.CommandContext(ctx, binaryPath, tc.Args...)
	}

	// Preserve GOCOVERDIR if it's already set by atmosRunner
	existingEnv := cmd.Env
	if existingEnv == nil {
		existingEnv = []string{}
	}

	// Set environment variables without inheriting from the current environment.
	// This ensures an isolated test environment, preventing unintended side effects
	// and improving reproducibility across different systems.
	var envVars []string

	// First, check if GOCOVERDIR is already set by atmosRunner
	var hasCoverDir bool
	for _, env := range existingEnv {
		if strings.HasPrefix(env, "GOCOVERDIR=") {
			envVars = append(envVars, env)
			hasCoverDir = true
			break
		}
	}

	// Add test-specific environment variables
	for key, value := range tc.Env {
		// Don't override GOCOVERDIR if it was set by atmosRunner
		if key == "GOCOVERDIR" && hasCoverDir {
			continue
		}
		envVars = append(envVars, fmt.Sprintf("%s=%s", key, value))
	}
	cmd.Env = envVars

	var stdout, stderr bytes.Buffer
	var exitCode int

	if tc.Tty {
		// Run the command in TTY mode
		ptyOutput, err := simulateTtyCommand(t, cmd, "")

		// Check if the context timeout was exceeded
		if ctx.Err() == context.DeadlineExceeded {
			t.Errorf("Reason: Test timed out after %s", tc.Expect.Timeout)
			t.Errorf("Captured stdout:\n%s", stdout.String())
			t.Errorf("Captured stderr:\n%s", stderr.String())
			return
		}

		if err != nil {
			// Check if the error is an ExitError
			if exitErr, ok := err.(*exec.ExitError); ok {
				// Capture the actual exit code
				exitCode := exitErr.ExitCode()

				if exitCode < 0 {
					// Negative exit code indicates interruption by a signal
					t.Errorf("TTY Command interrupted by signal: %s, Signal: %d, Error: %v", tc.Command, -exitCode, err)
				}
			} else {
				// Handle other types of errors
				t.Fatalf("Failed to simulate TTY command: %v", err)
			}
		}
		stdout.WriteString(ptyOutput)
	} else {
		// Run the command in non-TTY mode

		// Attach stdout and stderr buffers for non-TTY execution
		cmd.Stdout = &stdout
		cmd.Stderr = &stderr

		err := cmd.Run()
		if ctx.Err() == context.DeadlineExceeded {
			// Handle the timeout case first
			t.Errorf("Reason: Test timed out after %s", tc.Expect.Timeout)
			t.Errorf("Captured stdout:\n%s", stdout.String())
			t.Errorf("Captured stderr:\n%s", stderr.String())
			return
		}

		if err != nil {
			// Handle other command execution errors
			if exitErr, ok := err.(*exec.ExitError); ok {
				// Capture the actual exit code
				exitCode = exitErr.ExitCode()

				if exitCode < 0 {
					// Negative exit code indicates termination by a signal
					t.Errorf("Non-TTY Command terminated by signal: %s, Signal: %d, Error: %v", tc.Command, -exitCode, err)
				}
			} else {
				// Handle other non-exec-related errors
				t.Fatalf("Failed to run command; Error: %v", err)
			}
		} else {
			// Successful command execution
			exitCode = 0
		}
	}

	// Validate outputs
	if !verifyExitCode(t, tc.Expect.ExitCode, exitCode) {
		t.Errorf("Description: %s", tc.Description)
	}

	// Validate stdout
	if !verifyOutput(t, "stdout", stdout.String(), tc.Expect.Stdout) {
		t.Errorf("Stdout mismatch for test: %s", tc.Name)
	}

	// Validate stderr
	if !verifyOutput(t, "stderr", stderr.String(), tc.Expect.Stderr) {
		t.Errorf("Stderr mismatch for test: %s", tc.Name)
	}

	// Validate format (YAML/JSON)
	if len(tc.Expect.Valid) > 0 {
		if !verifyFormatValidation(t, stdout.String(), tc.Expect.Valid) {
			t.Errorf("Format validation failed for test: %s", tc.Name)
			t.Errorf("Description: %s", tc.Description)
		}
	}

	// Validate file existence
	if !verifyFileExists(t, tc.Expect.FileExists) {
		t.Errorf("Description: %s", tc.Description)
	}

	// Validate file not existence
	if !verifyFileNotExists(t, tc.Expect.FileNotExists) {
		t.Errorf("Description: %s", tc.Description)
	}

	// Validate file contents
	if !verifyFileContains(t, tc.Expect.FileContains) {
		t.Errorf("Description: %s", tc.Description)
	}

	// Validate snapshots
	if !verifySnapshot(t, tc, stdout.String(), stderr.String(), *regenerateSnapshots) {
		t.Errorf("Description: %s", tc.Description)
	}
}

func removeCacheFile() error {
	cacheFilePath, err := config.GetCacheFilePath()
	if err != nil {
		return nil
	}

	if _, err := os.Stat(cacheFilePath); os.IsNotExist(err) {
		return nil
	}
	err = os.Remove(cacheFilePath)
	if err != nil {
		return err
	}
	return nil
}

func TestCLICommands(t *testing.T) {
	if skipReason != "" {
		t.Skipf("%s", skipReason)
	}

	// Load test suite
	testSuite, err := loadTestSuites("test-cases")
	if err != nil {
		t.Fatalf("Failed to load test suites: %v", err)
	}

	for _, tc := range testSuite.Tests {
		if !tc.Enabled {
			logger.Warn("Skipping disabled test", "test", tc.Name)
			continue
		}

		// Check OS condition for skipping
		if !verifyOS(t, []MatchPattern{tc.Skip.OS}) {
			logger.Info("Skipping test due to OS condition", "test", tc.Name)
			continue
		}

		// Run tests
		t.Run(tc.Name, func(t *testing.T) {
			runCLICommandTest(t, tc)
		})
	}
}

func verifyOS(t *testing.T, osPatterns []MatchPattern) bool {
	currentOS := runtime.GOOS // Get the current operating system
	success := true

	for _, pattern := range osPatterns {
		// Compile the regex pattern
		re, err := regexp.Compile(pattern.Pattern)
		if err != nil {
			t.Errorf("Invalid OS regex pattern: %q, error: %v", pattern.Pattern, err)
			success = false
			continue
		}

		// Check if the current OS matches the pattern
		match := re.MatchString(currentOS)
		if pattern.Negate && match {
			logger.Info("Reason: OS matched negated pattern", "os", currentOS, "pattern", pattern.Pattern)
			success = false
		} else if !pattern.Negate && !match {
			logger.Info("Reason: OS did not match pattern", "os", currentOS, "pattern", pattern.Pattern)
			success = false
		}
	}

	return success
}

func verifyExitCode(t *testing.T, expected, actual int) bool {
	success := true
	if expected != actual {
		t.Errorf("Reason: Expected exit code %d, got %d", expected, actual)
		success = false
	}
	return success
}

func verifyOutput(t *testing.T, outputType, output string, patterns []MatchPattern) bool {
	success := true
	for _, pattern := range patterns {
		re, err := regexp.Compile(pattern.Pattern)
		if err != nil {
			t.Errorf("Invalid %s regex: %q, error: %v", outputType, pattern.Pattern, err)
			success = false
			continue
		}

		match := re.MatchString(output)
		if pattern.Negate && match {
			t.Errorf("Reason: %s unexpectedly matched negated pattern %q.", outputType, pattern.Pattern)
			t.Errorf("Output: %q", output)
			success = false
		} else if !pattern.Negate && !match {
			t.Errorf("Reason: %s did not match pattern %q.", outputType, pattern.Pattern)
			t.Errorf("Output: %q", output)
			success = false
		}
	}
	return success
}

func verifyFileExists(t *testing.T, files []string) bool {
	success := true
	for _, file := range files {
		if _, err := os.Stat(file); errors.Is(err, os.ErrNotExist) {
			t.Errorf("Reason: Expected file does not exist: %q", file)
			success = false
		}
	}
	return success
}

func verifyFileNotExists(t *testing.T, files []string) bool {
	success := true
	for _, file := range files {
		if _, err := os.Stat(file); err == nil {
			t.Errorf("Reason: File %q exists but it should not.", file)
			success = false
		} else if !errors.Is(err, os.ErrNotExist) {
			t.Errorf("Reason: Unexpected error checking file %q: %v", file, err)
			success = false
		}
	}
	return success
}

func verifyFileContains(t *testing.T, filePatterns map[string][]MatchPattern) bool {
	success := true
	for file, patterns := range filePatterns {
		content, err := os.ReadFile(file)
		if err != nil {
			t.Errorf("Reason: Failed to read file %q: %v", file, err)
			success = false
			continue
		}
		for _, matchPattern := range patterns {
			re, err := regexp.Compile(matchPattern.Pattern)
			if err != nil {
				t.Errorf("Invalid regex for file %q: %q, error: %v", file, matchPattern.Pattern, err)
				success = false
				continue
			}
			if matchPattern.Negate {
				// Negated pattern: Ensure the pattern does NOT match
				if re.Match(content) {
					t.Errorf("Reason: File %q unexpectedly matched negated pattern %q.", file, matchPattern.Pattern)
					t.Errorf("Content: %q", string(content))
					success = false
				}
			} else {
				// Regular pattern: Ensure the pattern matches
				if !re.Match(content) {
					t.Errorf("Reason: File %q did not match pattern %q.", file, matchPattern.Pattern)
					t.Errorf("Content: %q", string(content))
					success = false
				}
			}
		}
	}
	return success
}

func verifyFormatValidation(t *testing.T, output string, formats []string) bool {
	for _, format := range formats {
		switch format {
		case "json":
			if !verifyJSONFormat(t, output) {
				return false
			}
		case "yaml":
			if !verifyYAMLFormat(t, output) {
				return false
			}
		default:
			t.Logf("Unknown format: %s", format)
			return false
		}
	}
	return true
}

func verifyYAMLFormat(t *testing.T, output string) bool {
	var data interface{}
	err := yaml.Unmarshal([]byte(output), &data)
	if err != nil {
		t.Logf("YAML validation failed: %v", err)
		// Show context around the error if possible.
		lines := strings.Split(output, "\n")
		preview := strings.Join(lines[:min(10, len(lines))], "\n")
		if len(preview) > 500 {
			preview = preview[:500] + "..."
		}
		t.Logf("Output preview:\n%s", preview)
		return false
	}
	return true
}

func verifyJSONFormat(t *testing.T, output string) bool {
	var data interface{}
	err := json.Unmarshal([]byte(output), &data)
	if err != nil {
		t.Logf("JSON validation failed: %v", err)
		// Try to provide context about where the error occurred.
		if syntaxErr, ok := err.(*json.SyntaxError); ok {
			offset := syntaxErr.Offset
			// Show a snippet around the error location.
			start := max(0, int(offset)-50)
			end := min(len(output), int(offset)+50)
			snippet := output[start:end]
			t.Logf("Error at offset %d, context: ...%s...", offset, snippet)
		}
		return false
	}
	return true
}

func min(a, b int) int {
	if a < b {
		return a
	}
	return b
}

func max(a, b int) int {
	if a > b {
		return a
	}
	return b
}

func updateSnapshot(fullPath, output string) {
	err := os.MkdirAll(filepath.Dir(fullPath), 0o755) // Ensure parent directories exist
	if err != nil {
		panic(fmt.Sprintf("Failed to create snapshot directory: %v", err))
	}
	err = os.WriteFile(fullPath, []byte(output), 0o644) // Write snapshot
	if err != nil {
		panic(fmt.Sprintf("Failed to write snapshot file: %v", err))
	}
}

func readSnapshot(t *testing.T, fullPath string) string {
	data, err := os.ReadFile(fullPath)
	if err != nil {
		t.Fatalf("Error reading snapshot file %q: %v", fullPath, err)
	}
	return string(data)
}

// Generate a unified diff using gotextdiff.
func generateUnifiedDiff(actual, expected string) string {
	edits := myers.ComputeEdits(span.URIFromPath("actual"), expected, actual)
	unified := gotextdiff.ToUnified("expected", "actual", expected, edits)

	// Use a buffer to construct the colorized diff
	var buf bytes.Buffer
	for _, line := range strings.Split(fmt.Sprintf("%v", unified), "\n") {
		switch {
		case strings.HasPrefix(line, "+"):
			// Apply green style for additions
			fmt.Fprintln(&buf, addedStyle.Render(line))
		case strings.HasPrefix(line, "-"):
			// Apply red style for deletions
			fmt.Fprintln(&buf, removedStyle.Render(line))
		default:
			// Keep other lines as-is
			fmt.Fprintln(&buf, line)
		}
	}
	return buf.String()
}

// Generate a diff using diffmatchpatch.
func DiffStrings(x, y string) string {
	dmp := diffmatchpatch.New()
	diffs := dmp.DiffMain(x, y, false)
	dmp.DiffCleanupSemantic(diffs) // Clean up the diff for readability
	return dmp.DiffPrettyText(diffs)
}

// Colorize diff output based on the threshold.
func colorizeDiffWithThreshold(actual, expected string, threshold int) string {
	dmp := diffmatchpatch.New()
	diffs := dmp.DiffMain(expected, actual, false)
	dmp.DiffCleanupSemantic(diffs)

	var sb strings.Builder
	for _, diff := range diffs {
		text := diff.Text
		switch diff.Type {
		case diffmatchpatch.DiffInsert, diffmatchpatch.DiffDelete:
			if len(text) < threshold {
				// For short diffs, highlight entire line
				sb.WriteString(fmt.Sprintf("\033[1m\033[33m%s\033[0m", text))
			} else {
				// For long diffs, highlight at word/character level
				color := "\033[32m" // Insert: green
				if diff.Type == diffmatchpatch.DiffDelete {
					color = "\033[31m" // Delete: red
				}
				sb.WriteString(fmt.Sprintf("%s%s\033[0m", color, text))
			}
		case diffmatchpatch.DiffEqual:
			sb.WriteString(text)
		}
	}

	return sb.String()
}

func verifySnapshot(t *testing.T, tc TestCase, stdoutOutput, stderrOutput string, regenerate bool) bool {
	if !tc.Snapshot {
		return true
	}

	// Sanitize outputs and fail the test if sanitization fails.
	var err error
	stdoutOutput, err = sanitizeOutput(stdoutOutput)
	if err != nil {
		t.Fatalf("failed to sanitize stdout output: %v", err)
	}
	stderrOutput, err = sanitizeOutput(stderrOutput)
	if err != nil {
		t.Fatalf("failed to sanitize stderr output: %v", err)
	}

	testName := sanitizeTestName(t.Name())
	stdoutFileName := fmt.Sprintf("%s.stdout.golden", testName)
	stderrFileName := fmt.Sprintf("%s.stderr.golden", testName)
	stdoutPath := filepath.Join(snapshotBaseDir, stdoutFileName)
	stderrPath := filepath.Join(snapshotBaseDir, stderrFileName)

	// Regenerate snapshots if the flag is set
	if regenerate {
		t.Logf("Updating stdout snapshot at %q", stdoutPath)
		updateSnapshot(stdoutPath, stdoutOutput)
		t.Logf("Updating stderr snapshot at %q", stderrPath)
		updateSnapshot(stderrPath, stderrOutput)
		return true
	}

	// Verify stdout
	if _, err := os.Stat(stdoutPath); errors.Is(err, os.ErrNotExist) {
		t.Fatalf(`Stdout snapshot file not found: %q
Run the following command to create it:
$ go test ./tests -run %q -regenerate-snapshots`, stdoutPath, t.Name())
	}

	filteredStdoutActual := applyIgnorePatterns(stdoutOutput, tc.Expect.Diff)
	filteredStdoutExpected := applyIgnorePatterns(readSnapshot(t, stdoutPath), tc.Expect.Diff)

	if filteredStdoutExpected != filteredStdoutActual {
		var diff string
		if isCIEnvironment() || !term.IsTerminal(int(os.Stdout.Fd())) {
			// Generate a colorized diff for better readability
			diff = generateUnifiedDiff(filteredStdoutActual, filteredStdoutExpected)
		} else {
			diff = colorizeDiffWithThreshold(filteredStdoutActual, filteredStdoutExpected, 10)
		}

		t.Errorf("Stdout mismatch for %q:\n%s", stdoutPath, diff)
	}

	// Verify stderr
	if _, err := os.Stat(stderrPath); errors.Is(err, os.ErrNotExist) {
		t.Fatalf(`Stderr snapshot file not found: %q
Run the following command to create it:
$ go test -run=%q -regenerate-snapshots`, stderrPath, t.Name())
	}
	filteredStderrActual := applyIgnorePatterns(stderrOutput, tc.Expect.Diff)
	filteredStderrExpected := applyIgnorePatterns(readSnapshot(t, stderrPath), tc.Expect.Diff)

	if filteredStderrExpected != filteredStderrActual {
		var diff string
		if isCIEnvironment() || !term.IsTerminal(int(os.Stdout.Fd())) {
			diff = generateUnifiedDiff(filteredStderrActual, filteredStderrExpected)
		} else {
			// Generate a colorized diff for better readability
			diff = colorizeDiffWithThreshold(filteredStderrActual, filteredStderrExpected, 10)
		}
		t.Errorf("Stderr diff mismatch for %q:\n%s", stdoutPath, diff)
	}

	return true
}

// Clean up untracked files in the working directory.
func cleanDirectory(t *testing.T, workdir string) error {
	// Find the root of the Git repository
	repoRoot, err := findGitRepoRoot(workdir)
	if err != nil {
		return fmt.Errorf("failed to locate git repository from %q: %w", workdir, err)
	}

	// Open the repository
	repo, err := git.PlainOpen(repoRoot)
	if err != nil {
		return fmt.Errorf("failed to open git repository: %w", err)
	}

	// Get the worktree
	worktree, err := repo.Worktree()
	if err != nil {
		return fmt.Errorf("failed to get worktree: %w", err)
	}

	// Get the repository status
	status, err := worktree.Status()
	if err != nil {
		return fmt.Errorf("failed to get git status: %w", err)
	}

	// Clean only files in the provided working directory
	for file, statusEntry := range status {
		if statusEntry.Worktree == git.Untracked {
			fullPath := filepath.Join(repoRoot, file)
			if strings.HasPrefix(fullPath, workdir) {
				t.Logf("Removing untracked file: %q\n", fullPath)
				if err := os.RemoveAll(fullPath); err != nil {
					return fmt.Errorf("failed to remove %q: %w", fullPath, err)
				}
			}
		}
	}

	return nil
}

<<<<<<< HEAD
// checkBinaryLocation validates the binary location and checks if rebuild is needed.
func checkBinaryLocation(binaryPath string, repoRoot string) string {
	rel, err := filepath.Rel(repoRoot, binaryPath)
	if err == nil && strings.HasPrefix(rel, "..") {
		return fmt.Sprintf("Atmos binary found outside repository at %s", binaryPath)
	}

	stale, err := checkIfRebuildNeeded(binaryPath, repoRoot)
	if err != nil {
		return fmt.Sprintf("Failed to check if rebuild needed: %v", err)
	}
	if stale {
		return fmt.Sprintf("Atmos binary at %s needs rebuild. Run 'make build' to rebuild.", binaryPath)
	}

	return ""
}

// checkIfRebuildNeeded runs `go list` to check if the binary is stale.
func checkIfRebuildNeeded(binaryPath string, srcDir string) (bool, error) {
	// Get binary modification time
	binInfo, err := os.Stat(binaryPath)
	if os.IsNotExist(err) {
		return true, fmt.Errorf("binary not found: %s", binaryPath)
	} else if err != nil {
		return false, err
	}
	binModTime := binInfo.ModTime()

	// Find latest Go source file modification time
	var latestModTime time.Time
	err = filepath.Walk(srcDir, func(path string, info os.FileInfo, err error) error {
		if err != nil {
			return err
		}

		// Ignore directories and non-Go files
		if info.IsDir() || filepath.Ext(path) != ".go" {
			return nil
		}

		// Ignore `_test.go` files
		if strings.HasSuffix(path, "_test.go") {
			return nil
		}

		// Update latest modification time
		if info.ModTime().After(latestModTime) {
			latestModTime = info.ModTime()
		}
		return nil
	})
	if err != nil {
		return false, err
	}

	// Compare timestamps
	return latestModTime.After(binModTime), nil
}

=======
>>>>>>> 59e0f8e3
// findGitRepo finds the Git repository root.
func findGitRepoRoot(path string) (string, error) {
	// Open the Git repository starting from the given path
	repo, err := git.PlainOpenWithOptions(path, &git.PlainOpenOptions{DetectDotGit: true})
	if err != nil {
		return "", fmt.Errorf("failed to find git repository: %w", err)
	}

	// Get the repository's working tree
	worktree, err := repo.Worktree()
	if err != nil {
		return "", fmt.Errorf("failed to get worktree: %w", err)
	}

	// Return the absolute path to the root of the working tree
	root, err := filepath.Abs(worktree.Filesystem.Root())
	if err != nil {
		return "", fmt.Errorf("failed to get absolute path of repository root: %w", err)
	}

	return root, nil
}

func TestUnmarshalMatchPattern(t *testing.T) {
	yamlData := `
expect:
  stdout:
    - "Normal output"
    - !not "Negated pattern"
`

	type TestCase struct {
		Expect struct {
			Stdout []MatchPattern `yaml:"stdout"`
		} `yaml:"expect"`
	}

	var testCase TestCase
	err := yaml.Unmarshal([]byte(yamlData), &testCase)
	if err != nil {
		t.Fatalf("Failed to unmarshal YAML: %v", err)
	}

	for i, pattern := range testCase.Expect.Stdout {
		t.Logf("Pattern %d: %+v", i, pattern)
	}
}<|MERGE_RESOLUTION|>--- conflicted
+++ resolved
@@ -370,7 +370,7 @@
 	var buffer bytes.Buffer
 	done := make(chan error, 1)
 	go func() {
-		// Use ReadFrom which properly handles EOF
+		// Use ReadFrom which properly handles EOF.
 		_, err := buffer.ReadFrom(ptmx)
 		done <- ptyError(err) // Wrap the error handling
 	}()
@@ -441,27 +441,10 @@
 		logger.Fatal("failed to locate git repository", "dir", startingDir)
 	}
 
-<<<<<<< HEAD
-	// Check for the atmos binary
-	binaryPath, err := exec.LookPath("atmos")
-	if err != nil {
-		skipReason = fmt.Sprintf("Atmos binary not found in PATH: %s. Run 'make build' to build the binary.", os.Getenv("PATH"))
-		logger.Info("Tests will be skipped", "reason", skipReason)
-	} else {
-		skipReason = checkBinaryLocation(binaryPath, repoRoot)
-		if skipReason != "" {
-			logger.Info("Tests will be skipped", "reason", skipReason)
-		}
-	}
-
-	if skipReason == "" {
-		logger.Info("Atmos binary for tests", "binary", binaryPath)
-=======
 	// Check if we should collect coverage
 	coverDir = os.Getenv("GOCOVERDIR")
 	if coverDir != "" {
 		logger.Info("Coverage collection enabled", "GOCOVERDIR", coverDir)
->>>>>>> 59e0f8e3
 	}
 
 	logger.Info("Starting directory", "dir", startingDir)
@@ -1224,69 +1207,6 @@
 	return nil
 }
 
-<<<<<<< HEAD
-// checkBinaryLocation validates the binary location and checks if rebuild is needed.
-func checkBinaryLocation(binaryPath string, repoRoot string) string {
-	rel, err := filepath.Rel(repoRoot, binaryPath)
-	if err == nil && strings.HasPrefix(rel, "..") {
-		return fmt.Sprintf("Atmos binary found outside repository at %s", binaryPath)
-	}
-
-	stale, err := checkIfRebuildNeeded(binaryPath, repoRoot)
-	if err != nil {
-		return fmt.Sprintf("Failed to check if rebuild needed: %v", err)
-	}
-	if stale {
-		return fmt.Sprintf("Atmos binary at %s needs rebuild. Run 'make build' to rebuild.", binaryPath)
-	}
-
-	return ""
-}
-
-// checkIfRebuildNeeded runs `go list` to check if the binary is stale.
-func checkIfRebuildNeeded(binaryPath string, srcDir string) (bool, error) {
-	// Get binary modification time
-	binInfo, err := os.Stat(binaryPath)
-	if os.IsNotExist(err) {
-		return true, fmt.Errorf("binary not found: %s", binaryPath)
-	} else if err != nil {
-		return false, err
-	}
-	binModTime := binInfo.ModTime()
-
-	// Find latest Go source file modification time
-	var latestModTime time.Time
-	err = filepath.Walk(srcDir, func(path string, info os.FileInfo, err error) error {
-		if err != nil {
-			return err
-		}
-
-		// Ignore directories and non-Go files
-		if info.IsDir() || filepath.Ext(path) != ".go" {
-			return nil
-		}
-
-		// Ignore `_test.go` files
-		if strings.HasSuffix(path, "_test.go") {
-			return nil
-		}
-
-		// Update latest modification time
-		if info.ModTime().After(latestModTime) {
-			latestModTime = info.ModTime()
-		}
-		return nil
-	})
-	if err != nil {
-		return false, err
-	}
-
-	// Compare timestamps
-	return latestModTime.After(binModTime), nil
-}
-
-=======
->>>>>>> 59e0f8e3
 // findGitRepo finds the Git repository root.
 func findGitRepoRoot(path string) (string, error) {
 	// Open the Git repository starting from the given path
