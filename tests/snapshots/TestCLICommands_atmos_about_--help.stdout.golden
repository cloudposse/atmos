--- conflicted
+++ resolved
@@ -2,21 +2,17 @@
 
 Display information about Atmos, its features, and benefits.                                                                                                                                                                                                                                                                                                                                                                                                                                                                                                                                                                                                                                                                                                                                                                                                                                                                                                                                                                            
 
-USAGE
+Usage:
 
-                                                                            
-                                                                            
-  atmos about [flags]                                                       
-                                                                            
-                                                                            
+  atmos about [flags]
 
 
-FLAGS
+Flags:
 
     -h, --help    help for about
 
 
-GLOBAL FLAGS
+Global Flags:
 
         --base-path string           Base path for Atmos project
 
@@ -82,21 +78,12 @@
         --version                    Display the Atmos CLI version
 
 
-EXAMPLES
+Examples:
 
-<<<<<<< HEAD
-                                                                            
-                                                                            
-  • Learn about atmos                                                       
-    $ atmos about                                                           
-                                                                            
-                                                                            
-=======
                                                                                                                                                                                                                                                                                                                                                                                                                                                                                                                                                                                                                                                                                                                                                                                                                                                                                                                                                                                                                                         
 • Learn about atmos                                                                                                                                                                                                                                                                                                                                                                                                                                                                                                                                                                                                                                                                                                                                                                                                                                                                                                                                                                                                                     
                                                                                                                                                                                                                                                                                                                                                                                                                                                                                                                                                                                                                                                                                                                                                                                                                                                                                                                                                                                                                                         
   $ atmos about                                                                                                                                                                                                                                                                                                                                                                                                                                                                                                                                                                                                                                                                                                                                                                                                                                                                                                                                                                                                                         
->>>>>>> 9e4489c9
 
 
 Use atmos about --help for more information about a command.                                                                                                                                                                                                                                                                                                                                                                                                                                                                                                                                                                                                                                                                                                                                                                                                                                                                                                                                                                            
