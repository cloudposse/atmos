
Apply the changes required to reach the desired state of the configuration. This will prompt for confirmation before making changes.                                                                                                                                                                                                                                                                                                                                                                                                                                                                                                                                                                                                                                                                                                                                                                                                                                                                                                    

Usage:

  atmos terraform apply [flags]


Flags:

        --from-plan          If set atmos will use the previously generated plan
                             file (default false)

    -h, --help               help for apply

        --planfile string    Set the plan file to use


Global Flags:

<<<<<<< HEAD
        --append-user-agent string               Sets the TF_APPEND_USER_AGENT
                                                 environment variable to
                                                 customize the User-Agent string
                                                 in Terraform provider requests.
                                                 Example: Atmos/test (Cloud
                                                 Posse; +https://atmos.tools).
                                                 This flag works with almost all
                                                 commands. (default Atmos/test
                                                 (Cloud Posse;
                                                 +https://atmos.tools))

        --auto-generate-backend-file             Automatically generate a
                                                 backend file for Terraform
                                                 commands (default false)

        --base-path string                       Base path for components,
                                                 stacks and workflows
                                                 configurations.

        --init-pass-vars                         Pass the generated varfile to
                                                 terraform init using the
                                                 --var-file flag. OpenTofu
                                                 supports passing a varfile to
                                                 init https://opentofu.org/docs/cli/commands/init/#general-options
                                                 to dynamically configure
                                                 backends (default false)

        --init-run-reconfigure                   Run terraform init with
                                                 reconfigure before running
                                                 terraform apply (default
                                                 false)

        --logs-file string                       The file to write Atmos logs
                                                 to. Logs can be written to any
                                                 file or any standard file
                                                 descriptor, including
                                                 /dev/stdout, /dev/stderr
                                                 and /dev/null (default
                                                 /dev/stderr)

        --logs-level string                      Logs level. Supported log
                                                 levels are Trace, Debug, Info,
                                                 Warning, Off. If the log level
                                                 is set to Off, Atmos will not
                                                 log any messages (default
                                                 Info)

        --process-functions                      Enable/disable YAML functions
                                                 processing in Atmos stack
                                                 manifests when executing
                                                 terraform commands (default
                                                 true)

        --process-templates                      Enable/disable Go template
                                                 processing in Atmos stack
                                                 manifests when executing
                                                 terraform commands (default
                                                 true)

        --redirect-stderr string                 File descriptor to redirect
                                                 stderr to. Errors can be
                                                 redirected to any file or any
                                                 standard file descriptor
                                                 (including /dev/null)

        --settings-list-merge-strategy string    Specifies the merge strategy
                                                 for lists in settings files.
                                                 Supported values are append,
                                                 merge and replace. (default
                                                 replace)

        --skip stringSlice                       Skip executing specific YAML
                                                 functions in the Atmos stack
                                                 manifests when executing
                                                 terraform commands (default
                                                 [])

        --skip-init                              Skip running terraform init
                                                 before executing terraform
                                                 commands (default false)

    -s, --stack string                           The stack flag specifies the
                                                 environment or configuration
                                                 set for deployment in Atmos
                                                 CLI.

        --stacks-base-path string                Base path for stacks
                                                 configurations.

        --stacks-dir string                      Base path for stacks
                                                 configurations.

        --terraform-base-path string             Specifies the directory where
                                                 Terraform commands are
                                                 executed.

        --terraform-command string               Specifies the executable to be
                                                 called by atmos when running
                                                 Terraform commands. (default
                                                 terraform)

        --terraform-dir string                   Specifies the directory where
                                                 Terraform commands are
                                                 executed.

        --                                       Use double dashes to separate
                                                 Atmos-specific options from
                                                 native arguments and flags for
                                                 the command.
=======
        --append-user-agent string    Sets the TF_APPEND_USER_AGENT environment
                                      variable to customize the User-Agent
                                      string in Terraform provider requests.
                                      Example: Atmos/test (Cloud Posse;
                                      +https://atmos.tools). This flag works
                                      with almost all commands.

        --base-path string            Base path for Atmos project

        --config stringSlice          Paths to configuration files
                                      (comma-separated or repeated flag)
                                      (default [])

        --config-path stringSlice     Paths to configuration directories
                                      (comma-separated or repeated flag)
                                      (default [])

        --logs-file string            The file to write Atmos logs to. Logs can
                                      be written to any file or any standard
                                      file descriptor, including '/dev/stdout',
                                      '/dev/stderr' and '/dev/null' (default
                                      /dev/stderr)

        --logs-level string           Logs level. Supported log levels are
                                      Trace, Debug, Info, Warning, Off. If the
                                      log level is set to Off, Atmos will not
                                      log any messages (default Info)

        --process-functions           Enable/disable YAML functions processing
                                      in Atmos stack manifests when executing
                                      terraform commands (default true)

        --process-templates           Enable/disable Go template processing in
                                      Atmos stack manifests when executing
                                      terraform commands (default true)

        --redirect-stderr string      File descriptor to redirect stderr to.
                                      Errors can be redirected to any file or
                                      any standard file descriptor (including
                                      /dev/null)

        --skip stringSlice            Skip executing specific YAML functions in
                                      the Atmos stack manifests when executing
                                      terraform commands (default [])

        --skip-init                   Skip running terraform init before
                                      executing terraform commands (default
                                      false)

    -s, --stack string                The stack flag specifies the environment
                                      or configuration set for deployment in
                                      Atmos CLI.

        --                            Use double dashes to separate
                                      Atmos-specific options from native
                                      arguments and flags for the command.
>>>>>>> 48a6b1f1


Examples:

– Apply changes to a terraform component                                                                                                                                                                                                                                                                                                                                                                                                                                                                                                                                                                                                                                                                                                                                                                                                                                                                                                                                                                                                
  $ atmos terraform apply <component-name> -s <stack-name>                                                                                                                                                                                                                                                                                                                                                                                                                                                                                                                                                                                                                                                                                                                                                                                                                                                                                                                                                                              


Use atmos terraform apply --help for more information about a command.                                                                                                                                                                                                                                                                                                                                                                                                                                                                                                                                                                                                                                                                                                                                                                                                                                                                                                                                                                  

<|MERGE_RESOLUTION|>--- conflicted
+++ resolved
@@ -18,7 +18,6 @@
 
 Global Flags:
 
-<<<<<<< HEAD
         --append-user-agent string               Sets the TF_APPEND_USER_AGENT
                                                  environment variable to
                                                  customize the User-Agent string
@@ -37,6 +36,14 @@
         --base-path string                       Base path for components,
                                                  stacks and workflows
                                                  configurations.
+
+        --config stringSlice                     Paths to configuration files
+                                                 (comma-separated or repeated
+                                                 flag) (default [])
+
+        --config-path stringSlice                Paths to configuration
+                                                 directories (comma-separated or
+                                                 repeated flag) (default [])
 
         --init-pass-vars                         Pass the generated varfile to
                                                  terraform init using the
@@ -128,64 +135,6 @@
                                                  Atmos-specific options from
                                                  native arguments and flags for
                                                  the command.
-=======
-        --append-user-agent string    Sets the TF_APPEND_USER_AGENT environment
-                                      variable to customize the User-Agent
-                                      string in Terraform provider requests.
-                                      Example: Atmos/test (Cloud Posse;
-                                      +https://atmos.tools). This flag works
-                                      with almost all commands.
-
-        --base-path string            Base path for Atmos project
-
-        --config stringSlice          Paths to configuration files
-                                      (comma-separated or repeated flag)
-                                      (default [])
-
-        --config-path stringSlice     Paths to configuration directories
-                                      (comma-separated or repeated flag)
-                                      (default [])
-
-        --logs-file string            The file to write Atmos logs to. Logs can
-                                      be written to any file or any standard
-                                      file descriptor, including '/dev/stdout',
-                                      '/dev/stderr' and '/dev/null' (default
-                                      /dev/stderr)
-
-        --logs-level string           Logs level. Supported log levels are
-                                      Trace, Debug, Info, Warning, Off. If the
-                                      log level is set to Off, Atmos will not
-                                      log any messages (default Info)
-
-        --process-functions           Enable/disable YAML functions processing
-                                      in Atmos stack manifests when executing
-                                      terraform commands (default true)
-
-        --process-templates           Enable/disable Go template processing in
-                                      Atmos stack manifests when executing
-                                      terraform commands (default true)
-
-        --redirect-stderr string      File descriptor to redirect stderr to.
-                                      Errors can be redirected to any file or
-                                      any standard file descriptor (including
-                                      /dev/null)
-
-        --skip stringSlice            Skip executing specific YAML functions in
-                                      the Atmos stack manifests when executing
-                                      terraform commands (default [])
-
-        --skip-init                   Skip running terraform init before
-                                      executing terraform commands (default
-                                      false)
-
-    -s, --stack string                The stack flag specifies the environment
-                                      or configuration set for deployment in
-                                      Atmos CLI.
-
-        --                            Use double dashes to separate
-                                      Atmos-specific options from native
-                                      arguments and flags for the command.
->>>>>>> 48a6b1f1
 
 
 Examples:
