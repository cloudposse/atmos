

Apply the changes required to reach the desired state of the configuration. This will prompt for confirmation before making changes.                                                                                                                                                                                                                                                                                                                                                                                                                                                                                                                                                                                                                                                                                                                                                                                                                                                                                                    

USAGE

                                                                            
                                                                            
  atmos terraform apply [flags]                                             
                                                                            
                                                                            


FLAGS

        --affected           Apply the affected components in dependency order
                             (default false)

        --all                Apply all components in all stacks (default
                             false)

        --from-plan          If set atmos will use the previously generated plan
                             file (default false)

    -h, --help               help for apply

        --planfile string    Set the plan file to use


GLOBAL FLAGS

        --append-user-agent string    Sets the TF_APPEND_USER_AGENT environment
                                      variable to customize the User-Agent
                                      string in Terraform provider requests.
                                      Example: Atmos/test (Cloud Posse;
                                      +https://atmos.tools). This flag works
                                      with almost all commands.

        --base-path string            Base path for Atmos project

    -C, --chdir string                Change working directory before processing
                                      (run as if Atmos started in this
                                      directory)

        --clone-target-ref            Clone the target reference with which to
                                      compare the current branch: atmos
                                      terraform  --affected
                                      --clone-target-ref=true
                                      If set to 'false' (default), the target
                                      reference will be checked out instead
                                      This requires that the target reference is
                                      already cloned by Git, and the information
                                      about it exists in the '.git' directory
                                      (default false)

        --components stringSlice      Filter by specific components (default
                                      [])

        --config stringSlice          Paths to configuration files
                                      (comma-separated or repeated flag)
                                      (default [])

        --config-path stringSlice     Paths to configuration directories
                                      (comma-separated or repeated flag)
                                      (default [])

        --dry-run                     Simulate the command without making any
                                      changes (default false)

        --heatmap                     Show performance heatmap visualization
                                      after command execution (includes P95
                                      latency) (default false)

        --heatmap-mode string         Heatmap visualization mode: bar,
                                      sparkline, table (press 1-3 to switch in
                                      TUI) (default bar)

    -i, --identity string             Specify the identity to authenticate to
                                      before running Terraform commands

        --include-dependents          For each affected component, detect the
                                      dependent components and process them in
                                      the dependency order, recursively: atmos
                                      terraform  --affected
                                      --include-dependents (default false)

        --init-pass-vars              Pass the generated varfile to terraform
                                      init using the --var-file flag.
                                      OpenTofu supports passing a varfile to
                                      init to dynamically configure backends
                                      (default false)

        --logs-file string            The file to write Atmos logs to. Logs can
                                      be written to any file or any standard
                                      file descriptor, including '/dev/stdout',
                                      '/dev/stderr' and '/dev/null' (default
                                      /dev/stderr)

        --logs-level string           Logs level. Supported log levels are
                                      Trace, Debug, Info, Warning, Off. If the
                                      log level is set to Off, Atmos will not
                                      log any messages (default Info)

        --no-color                    Disable color output (default false)

        --pager string                Enable pager for output (--pager or
                                      --pager=true to enable, --pager=false to
                                      disable, --pager=less to use specific
                                      pager)

        --process-functions           Enable/disable YAML functions processing
                                      in Atmos stack manifests when executing
                                      terraform commands (default true)

        --process-templates           Enable/disable Go template processing in
                                      Atmos stack manifests when executing
                                      terraform commands (default true)

        --profile-file string         Write profiling data to file instead of
                                      starting server

        --profile-type string         Type of profile to collect when using
                                      --profile-file. Options: cpu, heap,
                                      allocs, goroutine, block, mutex,
                                      threadcreate, trace (default cpu)

        --profiler-enabled            Enable pprof profiling server (default
                                      false)

        --profiler-host string        Host for pprof profiling server (default
                                      localhost)

        --profiler-port int           Port for pprof profiling server (default
                                      6060)

    -q, --query string                Execute atmos terraform <command> on the
                                      components filtered by a YQ expression, in
                                      all stacks or in a specific stack

        --redirect-stderr string      File descriptor to redirect stderr to.
                                      Errors can be redirected to any file or
                                      any standard file descriptor (including
                                      /dev/null)

        --ref string                  Git reference with which to compare the
                                      current branch: atmos terraform
                                       --affected --ref
                                      refs/heads/main. Refer to
                                      https://git-scm.com/book/en/v2/Git-Internals-Git-References
                                      for more details

        --repo-path string            Filesystem path to the already cloned
                                      target repository with which to compare
                                      the current branch: atmos terraform
                                       --affected --repo-path
                                      <path_to_already_cloned_repo>

        --sha string                  Git commit SHA with which to compare the
                                      current branch: atmos terraform
                                       --affected --sha
                                      3a5eafeab90426bd82bf5899896b28cc0bab3073

        --skip stringSlice            Skip executing specific YAML functions in
                                      the Atmos stack manifests when executing
                                      terraform commands (default [])

        --skip-init                   Skip running terraform init before
                                      executing terraform commands (default
                                      false)

        --ssh-key string              Path to PEM-encoded private key to clone
                                      private repos using SSH: atmos terraform
                                       --affected --ssh-key
                                      <path_to_ssh_key>

        --ssh-key-password string     Encryption password for the PEM-encoded
                                      private key if the key contains a
                                      password-encrypted PEM block: atmos
                                      terraform  --affected
                                      --ssh-key <path_to_ssh_key>
                                      --ssh-key-password 

    -s, --stack string                The stack flag specifies the environment
                                      or configuration set for deployment in
                                      Atmos CLI.

        --version                     Display the Atmos CLI version

        --                            Use double dashes to separate
                                      Atmos-specific options from native
                                      arguments and flags for the command.


EXAMPLES

<<<<<<< HEAD
                                                                            
                                                                            
  – Apply changes to a terraform component                                  
    $ atmos terraform apply <component-name> -s <stack-name>                
                                                                            
                                                                            
=======
– Apply changes to a terraform component                                                                                                                                                                                                                                                                                                                                                                                                                                                                                                                                                                                                                                                                                                                                                                                                                                                                                                                                                                                                
                                                                                                                                                                                                                                                                                                                                                                                                                                                                                                                                                                                                                                                                                                                                                                                                                                                                                                                                                                                                                                        
  $ atmos terraform apply <component-name> -s <stack-name>                                                                                                                                                                                                                                                                                                                                                                                                                                                                                                                                                                                                                                                                                                                                                                                                                                                                                                                                                                              
>>>>>>> 9e4489c9


Use atmos terraform apply --help for more information about a command.                                                                                                                                                                                                                                                                                                                                                                                                                                                                                                                                                                                                                                                                                                                                                                                                                                                                                                                                                                  

<|MERGE_RESOLUTION|>--- conflicted
+++ resolved
@@ -2,16 +2,12 @@
 
 Apply the changes required to reach the desired state of the configuration. This will prompt for confirmation before making changes.                                                                                                                                                                                                                                                                                                                                                                                                                                                                                                                                                                                                                                                                                                                                                                                                                                                                                                    
 
-USAGE
+Usage:
 
-                                                                            
-                                                                            
-  atmos terraform apply [flags]                                             
-                                                                            
-                                                                            
+  atmos terraform apply [flags]
 
 
-FLAGS
+Flags:
 
         --affected           Apply the affected components in dependency order
                              (default false)
@@ -27,7 +23,7 @@
         --planfile string    Set the plan file to use
 
 
-GLOBAL FLAGS
+Global Flags:
 
         --append-user-agent string    Sets the TF_APPEND_USER_AGENT environment
                                       variable to customize the User-Agent
@@ -191,20 +187,11 @@
                                       arguments and flags for the command.
 
 
-EXAMPLES
+Examples:
 
-<<<<<<< HEAD
-                                                                            
-                                                                            
-  – Apply changes to a terraform component                                  
-    $ atmos terraform apply <component-name> -s <stack-name>                
-                                                                            
-                                                                            
-=======
 – Apply changes to a terraform component                                                                                                                                                                                                                                                                                                                                                                                                                                                                                                                                                                                                                                                                                                                                                                                                                                                                                                                                                                                                
                                                                                                                                                                                                                                                                                                                                                                                                                                                                                                                                                                                                                                                                                                                                                                                                                                                                                                                                                                                                                                         
   $ atmos terraform apply <component-name> -s <stack-name>                                                                                                                                                                                                                                                                                                                                                                                                                                                                                                                                                                                                                                                                                                                                                                                                                                                                                                                                                                              
->>>>>>> 9e4489c9
 
 
 Use atmos terraform apply --help for more information about a command.                                                                                                                                                                                                                                                                                                                                                                                                                                                                                                                                                                                                                                                                                                                                                                                                                                                                                                                                                                  
