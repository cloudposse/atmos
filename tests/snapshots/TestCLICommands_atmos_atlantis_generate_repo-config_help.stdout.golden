
👽 test linux/amd64

Generate the repository configuration file required for Atlantis to manage      
Terraform repositories.                                                         

USAGE

                                                   
    $ atmos atlantis generate repo-config [flags]  
                                                   

EXAMPLES

                                                                                                                          
    - Generate Atlantis projects for the specified stacks only (comma-separated values).                                  
                                                                                                                          
                                                                                                                          
     $ atmos atlantis generate repo-config --config-template <config_template> --project-template <project_template> --   
    stacks <stack1>,<stack2>                                                                                              
     $ atmos atlantis generate repo-config --config-template <config_template> --project-template <project_template> --   
    stacks orgs/cp/tenant1/staging/us-east-2,orgs/cp/tenant2/dev/us-east-2                                                
     $ atmos atlantis generate repo-config --config-template <config_template> --project-template <project_template> --   
    stacks tenant1-ue2-staging,tenant1-ue2-prod                                                                           
     $ atmos atlantis generate repo-config --config-template <config_template> --project-template <project_template> --   
    stacks orgs/cp/tenant1/staging/us-east-2,tenant1-ue2-prod                                                             
                                                                                                                          
                                                                                                                          
    - Generate Atlantis projects for the specified components only (comma-separated values)                               
                                                                                                                          
                                                                                                                          
     $ atmos atlantis generate repo-config --config-template <config_template> --project-template <project_template> --   
    components <component1>,<component2>                                                                                  
                                                                                                                          
    - Generate Atlantis projects only for the Atmos components changed between two Git commits.                           
                                                                                                                          
                                                                                                                          
     $ atmos atlantis generate repo-config --affected-only                                                                
                                                                                                                          
                                                                                                                          
    - Use to clone target                                                                                                 
                                                                                                                          
                                                                                                                          
     $ atmos atlantis generate repo-config --affected-only --clone-target-ref                                             
                                                                                                                          
                                                                                                                          
    - Filesystem path to the already cloned target repository with which to compare the current branch                    
                                                                                                                          
                                                                                                                          
     $ atmos atlantis generate repo-config --affected-only --repo-path <path_to_already_cloned_repo>                      
                                                                                                                          
                                                                                                                          
    - Git reference with which to compare the current branch                                                              
                                                                                                                          
                                                                                                                          
     $ atmos atlantis generate repo-config --affected-only --ref refs/heads/main                                          
                                                                                                                          
                                                                                                                          
    - Git commit SHA with which to compare the current branch                                                             
                                                                                                                          
                                                                                                                          
     $ atmos atlantis generate repo-config --affected-only --sha 3a5eafeab90426bd82bf5899896b28cc0bab3073                 
                                                                                                                          
                                                                                                                          
    - Print more detailed output when cloning and checking out the Git repository                                         
                                                                                                                          
                                                                                                                          
     $ atmos atlantis generate repo-config --affected-only --verbose                                                      
                                                                                                                          
                                                                                                                          
    - Path to PEM-encoded private key to clone private repos using SSH                                                    
                                                                                                                          
                                                                                                                          
     $ atmos atlantis generate repo-config --affected-only --ssh-key <path_to_ssh_key>                                    
                                                                                                                          
                                                                                                                          
    - Encryption password for the PEM-encoded private key if the key contains a password-encrypted PEM block              
                                                                                                                          
                                                                                                                          
     $ atmos atlantis generate repo-config --affected-only --ssh-key <path_to_ssh_key> --ssh-key-password <password>      
                                                                                                                          

FLAGS

      --affected-only            Generate Atlantis projects only for the Atmos components changed between two Git
                                 commits.

      --clone-target-ref         Clone the target reference for comparison with the current branch. Only used when --
                                 affected-only=true. Defaults to false, which checks out the target reference instead.

      --components string        Generate Atlantis projects for the specified components only (comma-separated values).

      --config-template string   Atlantis config template name

  -h, --help                     help for repo-config

      --output-path string       Output path to write atlantis.yaml file

      --project-template string  Atlantis project template name

      --ref string               Git reference with which to compare the current branch. Refer to 10.3 Git Internals
                                 Git References https://git-scm.com/book/en/v2/Git-Internals-Git-References for more
                                 details

      --repo-path string         Filesystem path to the already cloned target repository with which to compare the
                                 current branch

      --sha string               Git commit SHA with which to compare the current branch

      --ssh-key string           Path to PEM-encoded private key to clone private repos using SSH

      --ssh-key-password string  Encryption password for the PEM-encoded private key if the key contains a password-
                                 encrypted PEM block

      --stacks string            Generate Atlantis projects for the specified stacks only (comma-separated values).

      --verbose                  Print more detailed output when cloning and checking out the Git repository


GLOBAL FLAGS

      --                        Use double dashes to separate Atmos-specific options from native arguments and flags
                                for the command.

      --base-path string        Base path for Atmos project

  -C, --chdir string            Change working directory before executing the command (run as if Atmos started in this
                                directory)

      --config strings          Paths to configuration files (comma-separated or repeated flag)

      --config-path strings     Paths to search for Atmos configuration (comma-separated or repeated flag)

      --force-color             Force color output even when not a TTY (useful for screenshots)

      --force-tty               Force TTY mode with sane defaults when terminal detection fails (useful for
                                screenshots)

      --heatmap                 Show performance heatmap visualization after command execution (includes P95 latency)

      --heatmap-mode string     Heatmap visualization mode: bar, sparkline, table (press 1-3 to switch in TUI) (default
                                bar)

      --identity string         Identity to use for authentication. Use --identity to select interactively, --
                                identity=NAME to specify

      --logs-file string        The file to write Atmos logs to. Logs can be written to any file or any standard file
                                descriptor, including '/dev/stdout', '/dev/stderr' and '/dev/null' (default
                                /dev/stderr)

      --logs-level string       Logs level. Supported log levels are Trace, Debug, Info, Warning, Off. If the log
                                level is set to Off, Atmos will not log any messages (default Warning)

      --mask                    Enable automatic masking of sensitive data in output (use --mask=false to disable)
                                (default true)

      --no-color                Disable color output

      --pager string            Enable pager for output (--pager or --pager=true to enable, --pager=false to disable, --
                                pager=less to use specific pager)

      --profile-file string     Write profiling data to file instead of starting server

      --profile-type string     Type of profile to collect when using --profile-file. Options: cpu, heap, allocs,
                                goroutine, block, mutex, threadcreate, trace (default cpu)

      --profiler-enabled        Enable pprof profiling server

      --profiler-host string    Host for pprof profiling server (default localhost)

      --profiler-port int       Port for pprof profiling server (default 6060)

<<<<<<< HEAD
      --redirect-stderr string  File descriptor to redirect stderr to. Errors can be redirected to any file or any
                                standard file descriptor (including '/dev/null')
=======
        --profile stringSlice        Activate configuration profiles
                                     (comma-separated or repeated flag) (default
                                     [])

        --profile-file string        Write profiling data to file instead of
                                     starting server
>>>>>>> 10886fe5

      --version                 Display the Atmos CLI version

<|MERGE_RESOLUTION|>--- conflicted
+++ resolved
@@ -1,186 +1,201 @@
 
-👽 test linux/amd64
-
-Generate the repository configuration file required for Atlantis to manage      
-Terraform repositories.                                                         
-
-USAGE
-
-                                                   
-    $ atmos atlantis generate repo-config [flags]  
-                                                   
-
-EXAMPLES
-
-                                                                                                                          
-    - Generate Atlantis projects for the specified stacks only (comma-separated values).                                  
-                                                                                                                          
-                                                                                                                          
-     $ atmos atlantis generate repo-config --config-template <config_template> --project-template <project_template> --   
-    stacks <stack1>,<stack2>                                                                                              
-     $ atmos atlantis generate repo-config --config-template <config_template> --project-template <project_template> --   
-    stacks orgs/cp/tenant1/staging/us-east-2,orgs/cp/tenant2/dev/us-east-2                                                
-     $ atmos atlantis generate repo-config --config-template <config_template> --project-template <project_template> --   
-    stacks tenant1-ue2-staging,tenant1-ue2-prod                                                                           
-     $ atmos atlantis generate repo-config --config-template <config_template> --project-template <project_template> --   
-    stacks orgs/cp/tenant1/staging/us-east-2,tenant1-ue2-prod                                                             
-                                                                                                                          
-                                                                                                                          
-    - Generate Atlantis projects for the specified components only (comma-separated values)                               
-                                                                                                                          
-                                                                                                                          
-     $ atmos atlantis generate repo-config --config-template <config_template> --project-template <project_template> --   
-    components <component1>,<component2>                                                                                  
-                                                                                                                          
-    - Generate Atlantis projects only for the Atmos components changed between two Git commits.                           
-                                                                                                                          
-                                                                                                                          
-     $ atmos atlantis generate repo-config --affected-only                                                                
-                                                                                                                          
-                                                                                                                          
-    - Use to clone target                                                                                                 
-                                                                                                                          
-                                                                                                                          
-     $ atmos atlantis generate repo-config --affected-only --clone-target-ref                                             
-                                                                                                                          
-                                                                                                                          
-    - Filesystem path to the already cloned target repository with which to compare the current branch                    
-                                                                                                                          
-                                                                                                                          
-     $ atmos atlantis generate repo-config --affected-only --repo-path <path_to_already_cloned_repo>                      
-                                                                                                                          
-                                                                                                                          
-    - Git reference with which to compare the current branch                                                              
-                                                                                                                          
-                                                                                                                          
-     $ atmos atlantis generate repo-config --affected-only --ref refs/heads/main                                          
-                                                                                                                          
-                                                                                                                          
-    - Git commit SHA with which to compare the current branch                                                             
-                                                                                                                          
-                                                                                                                          
-     $ atmos atlantis generate repo-config --affected-only --sha 3a5eafeab90426bd82bf5899896b28cc0bab3073                 
-                                                                                                                          
-                                                                                                                          
-    - Print more detailed output when cloning and checking out the Git repository                                         
-                                                                                                                          
-                                                                                                                          
-     $ atmos atlantis generate repo-config --affected-only --verbose                                                      
-                                                                                                                          
-                                                                                                                          
-    - Path to PEM-encoded private key to clone private repos using SSH                                                    
-                                                                                                                          
-                                                                                                                          
-     $ atmos atlantis generate repo-config --affected-only --ssh-key <path_to_ssh_key>                                    
-                                                                                                                          
-                                                                                                                          
-    - Encryption password for the PEM-encoded private key if the key contains a password-encrypted PEM block              
-                                                                                                                          
-                                                                                                                          
-     $ atmos atlantis generate repo-config --affected-only --ssh-key <path_to_ssh_key> --ssh-key-password <password>      
-                                                                                                                          
-
-FLAGS
-
-      --affected-only            Generate Atlantis projects only for the Atmos components changed between two Git
-                                 commits.
-
-      --clone-target-ref         Clone the target reference for comparison with the current branch. Only used when --
-                                 affected-only=true. Defaults to false, which checks out the target reference instead.
-
-      --components string        Generate Atlantis projects for the specified components only (comma-separated values).
-
-      --config-template string   Atlantis config template name
-
-  -h, --help                     help for repo-config
-
-      --output-path string       Output path to write atlantis.yaml file
-
-      --project-template string  Atlantis project template name
-
-      --ref string               Git reference with which to compare the current branch. Refer to 10.3 Git Internals
-                                 Git References https://git-scm.com/book/en/v2/Git-Internals-Git-References for more
-                                 details
-
-      --repo-path string         Filesystem path to the already cloned target repository with which to compare the
-                                 current branch
-
-      --sha string               Git commit SHA with which to compare the current branch
-
-      --ssh-key string           Path to PEM-encoded private key to clone private repos using SSH
-
-      --ssh-key-password string  Encryption password for the PEM-encoded private key if the key contains a password-
-                                 encrypted PEM block
-
-      --stacks string            Generate Atlantis projects for the specified stacks only (comma-separated values).
-
-      --verbose                  Print more detailed output when cloning and checking out the Git repository
-
-
-GLOBAL FLAGS
-
-      --                        Use double dashes to separate Atmos-specific options from native arguments and flags
-                                for the command.
-
-      --base-path string        Base path for Atmos project
-
-  -C, --chdir string            Change working directory before executing the command (run as if Atmos started in this
-                                directory)
-
-      --config strings          Paths to configuration files (comma-separated or repeated flag)
-
-      --config-path strings     Paths to search for Atmos configuration (comma-separated or repeated flag)
-
-      --force-color             Force color output even when not a TTY (useful for screenshots)
-
-      --force-tty               Force TTY mode with sane defaults when terminal detection fails (useful for
-                                screenshots)
-
-      --heatmap                 Show performance heatmap visualization after command execution (includes P95 latency)
-
-      --heatmap-mode string     Heatmap visualization mode: bar, sparkline, table (press 1-3 to switch in TUI) (default
-                                bar)
-
-      --identity string         Identity to use for authentication. Use --identity to select interactively, --
-                                identity=NAME to specify
-
-      --logs-file string        The file to write Atmos logs to. Logs can be written to any file or any standard file
-                                descriptor, including '/dev/stdout', '/dev/stderr' and '/dev/null' (default
-                                /dev/stderr)
-
-      --logs-level string       Logs level. Supported log levels are Trace, Debug, Info, Warning, Off. If the log
-                                level is set to Off, Atmos will not log any messages (default Warning)
-
-      --mask                    Enable automatic masking of sensitive data in output (use --mask=false to disable)
-                                (default true)
-
-      --no-color                Disable color output
-
-      --pager string            Enable pager for output (--pager or --pager=true to enable, --pager=false to disable, --
-                                pager=less to use specific pager)
-
-      --profile-file string     Write profiling data to file instead of starting server
-
-      --profile-type string     Type of profile to collect when using --profile-file. Options: cpu, heap, allocs,
-                                goroutine, block, mutex, threadcreate, trace (default cpu)
-
-      --profiler-enabled        Enable pprof profiling server
-
-      --profiler-host string    Host for pprof profiling server (default localhost)
-
-      --profiler-port int       Port for pprof profiling server (default 6060)
-
-<<<<<<< HEAD
-      --redirect-stderr string  File descriptor to redirect stderr to. Errors can be redirected to any file or any
-                                standard file descriptor (including '/dev/null')
-=======
+
+Generate the repository configuration file required for Atlantis to manage Terraform repositories.
+
+Usage:
+
+  atmos atlantis generate repo-config [flags]
+
+
+Flags:
+
+        --affected-only              Generate Atlantis projects only for the
+                                     Atmos components changed between two Git
+                                     commits. (default false)
+
+        --clone-target-ref           Clone the target reference for comparison
+                                     with the current branch. Only used when
+                                     --affected-only=true. Defaults to false,
+                                     which checks out the target reference
+                                     instead. (default false)
+
+        --components string          Generate Atlantis projects for the
+                                     specified components only (comma-separated
+                                     values).
+
+        --config-template string     Atlantis config template name
+
+    -h, --help                       help for repo-config
+
+        --output-path string         Output path to write atlantis.yaml file
+
+        --project-template string    Atlantis project template name
+
+        --ref string                 Git reference with which to compare the
+                                     current branch. Refer to 10.3 Git
+                                     Internals Git
+                                     References https://git-scm.com/book/en/v2/Git-Internals-Git-References
+                                     for more details
+
+        --repo-path string           Filesystem path to the already cloned
+                                     target repository with which to compare the
+                                     current branch
+
+        --sha string                 Git commit SHA with which to compare the
+                                     current branch
+
+        --ssh-key string             Path to PEM-encoded private key to clone
+                                     private repos using SSH
+
+        --ssh-key-password string    Encryption password for the PEM-encoded
+                                     private key if the key contains a
+                                     password-encrypted PEM block
+
+        --stacks string              Generate Atlantis projects for the
+                                     specified stacks only (comma-separated
+                                     values).
+
+        --verbose                    Print more detailed output when cloning and
+                                     checking out the Git repository (default
+                                     false)
+
+
+Global Flags:
+
+        --base-path string           Base path for Atmos project
+
+    -C, --chdir string               Change working directory before executing
+                                     the command (run as if Atmos started in
+                                     this directory)
+
+        --config stringSlice         Paths to configuration files
+                                     (comma-separated or repeated flag) (default
+                                     [])
+
+        --config-path stringSlice    Paths to search for Atmos configuration
+                                     (comma-separated or repeated flag) (default
+                                     [])
+
+        --force-color                Force color output even when not a TTY
+                                     (useful for screenshots) (default false)
+
+        --force-tty                  Force TTY mode with sane defaults when
+                                     terminal detection fails (useful for
+                                     screenshots) (default false)
+
+        --heatmap                    Show performance heatmap visualization
+                                     after command execution (includes P95
+                                     latency) (default false)
+
+        --heatmap-mode string        Heatmap visualization mode: bar, sparkline,
+                                     table (press 1-3 to switch in TUI) (default
+                                     bar)
+
+        --identity string            Identity to use for authentication. Use
+                                     --identity to select interactively,
+                                     --identity=NAME to specify
+
+        --logs-file string           The file to write Atmos logs to. Logs can
+                                     be written to any file or any standard file
+                                     descriptor, including '/dev/stdout',
+                                     '/dev/stderr' and '/dev/null' (default
+                                     /dev/stderr)
+
+        --logs-level string          Logs level. Supported log levels are Trace,
+                                     Debug, Info, Warning, Off. If the log level
+                                     is set to Off, Atmos will not log any
+                                     messages (default Warning)
+
+        --mask                       Enable automatic masking of sensitive data
+                                     in output (use --mask=false to disable)
+                                     (default true)
+
+        --no-color                   Disable color output (default false)
+
+        --pager string               Enable pager for output (--pager or
+                                     --pager=true to enable, --pager=false to
+                                     disable, --pager=less to use specific
+                                     pager)
+
         --profile stringSlice        Activate configuration profiles
                                      (comma-separated or repeated flag) (default
                                      [])
 
         --profile-file string        Write profiling data to file instead of
                                      starting server
->>>>>>> 10886fe5
-
-      --version                 Display the Atmos CLI version
-
+
+        --profile-type string        Type of profile to collect when using
+                                     --profile-file. Options: cpu, heap, allocs,
+                                     goroutine, block, mutex, threadcreate,
+                                     trace (default cpu)
+
+        --profiler-enabled           Enable pprof profiling server (default
+                                     false)
+
+        --profiler-host string       Host for pprof profiling server (default
+                                     localhost)
+
+        --profiler-port int          Port for pprof profiling server (default
+                                     6060)
+
+        --redirect-stderr string     File descriptor to redirect stderr to.
+                                     Errors can be redirected to any file or any
+                                     standard file descriptor (including
+                                     '/dev/null')
+
+        --version                    Display the Atmos CLI version
+
+        --                           Use double dashes to separate
+                                     Atmos-specific options from native
+                                     arguments and flags for the command.
+
+
+Examples:
+
+
+• Generate Atlantis projects for the specified stacks only (comma-separated values).
+
+  $ atmos atlantis generate repo-config --config-template <config_template> --project-template <project_template> --stacks <stack1>,<stack2>
+  $ atmos atlantis generate repo-config --config-template <config_template> --project-template <project_template> --stacks orgs/cp/tenant1/staging/us-east-2,orgs/cp/tenant2/dev/us-east-2
+  $ atmos atlantis generate repo-config --config-template <config_template> --project-template <project_template> --stacks tenant1-ue2-staging,tenant1-ue2-prod
+  $ atmos atlantis generate repo-config --config-template <config_template> --project-template <project_template> --stacks orgs/cp/tenant1/staging/us-east-2,tenant1-ue2-prod
+
+• Generate Atlantis projects for the specified components only (comma-separated values)
+
+  $ atmos atlantis generate repo-config --config-template <config_template> --project-template <project_template> --components <component1>,<component2>
+
+• Generate Atlantis projects only for the Atmos components changed between two Git commits.
+
+  $ atmos atlantis generate repo-config --affected-only
+
+• Use to clone target
+
+  $ atmos atlantis generate repo-config --affected-only --clone-target-ref
+
+• Filesystem path to the already cloned target repository with which to compare the current branch
+
+  $ atmos atlantis generate repo-config --affected-only --repo-path <path_to_already_cloned_repo>
+
+• Git reference with which to compare the current branch
+
+  $ atmos atlantis generate repo-config --affected-only --ref refs/heads/main
+
+• Git commit SHA with which to compare the current branch
+
+  $ atmos atlantis generate repo-config --affected-only --sha 3a5eafeab90426bd82bf5899896b28cc0bab3073
+
+• Print more detailed output when cloning and checking out the Git repository
+
+  $  atmos atlantis generate repo-config --affected-only --verbose
+
+• Path to PEM-encoded private key to clone private repos using SSH
+
+  $ atmos atlantis generate repo-config --affected-only --ssh-key <path_to_ssh_key>
+
+• Encryption password for the PEM-encoded private key if the key contains a password-encrypted PEM block
+
+  $  atmos atlantis generate repo-config --affected-only --ssh-key <path_to_ssh_key> --ssh-key-password <password>
+
+
+Use atmos atlantis generate repo-config --help for more information about a command.
+
