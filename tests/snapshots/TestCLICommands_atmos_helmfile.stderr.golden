
# Incorrect Usage

**Error:** invalid arguments

The command atmos helmfile requires a subcommand

Valid subcommands are:

• apply
• destroy
• diff
• generate
• sync
• version

## Hints

💡 Run atmos helmfile --help for usage

<<<<<<< HEAD
Run `atmos helmfile --help` for usage

# Error

The command atmos helmfile requires a subcommand

Valid subcommands are:

• apply
• destroy
• diff
• generate
• sync
• version

=======
>>>>>>> 8be53632
<|MERGE_RESOLUTION|>--- conflicted
+++ resolved
@@ -18,21 +18,3 @@
 
 💡 Run atmos helmfile --help for usage
 
-<<<<<<< HEAD
-Run `atmos helmfile --help` for usage
-
-# Error
-
-The command atmos helmfile requires a subcommand
-
-Valid subcommands are:
-
-• apply
-• destroy
-• diff
-• generate
-• sync
-• version
-
-=======
->>>>>>> 8be53632
