
**Notice:** Telemetry Enabled - Atmos now collects anonymous telemetry regarding usage. This information is used to shape the Atmos roadmap and prioritize features. You can learn more, including how to opt out if you'd prefer not to participate in this anonymous program, by visiting: https://atmos.tools/cli/telemetry

# Error

<<<<<<< HEAD
invalid auth config: provider "invalid-provider" validation failed: invalid provider kind: unsupported provider kind: invalid/provider
=======
**Error:** invalid auth config: provider "invalid-provider" validation failed:
invalid provider kind: unsupported provider kind: invalid/provider
>>>>>>> 2782c038

<|MERGE_RESOLUTION|>--- conflicted
+++ resolved
@@ -3,10 +3,6 @@
 
 # Error
 
-<<<<<<< HEAD
-invalid auth config: provider "invalid-provider" validation failed: invalid provider kind: unsupported provider kind: invalid/provider
-=======
 **Error:** invalid auth config: provider "invalid-provider" validation failed:
 invalid provider kind: unsupported provider kind: invalid/provider
->>>>>>> 2782c038
 
