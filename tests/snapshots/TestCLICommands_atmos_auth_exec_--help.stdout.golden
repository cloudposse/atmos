

Execute a command with the authenticated identity's environment variables set. Use -- to separate Atmos flags from the command's native arguments.

Usage:

  atmos auth exec [flags]


Flags:

    -h, --help    help for exec


Global Flags:

        --base-path string           Base path for Atmos project

    -C, --chdir string               Change working directory before executing
                                     the command (run as if Atmos started in
                                     this directory)

        --config stringSlice         Paths to configuration files
                                     (comma-separated or repeated flag) (default
                                     [])

        --config-path stringSlice    Paths to search for Atmos configuration
                                     (comma-separated or repeated flag) (default
                                     [])

        --force-color                Force color output even when not a TTY
                                     (useful for screenshots) (default false)

        --force-tty                  Force TTY mode with sane defaults when
                                     terminal detection fails (useful for
                                     screenshots) (default false)

        --heatmap                    Show performance heatmap visualization
                                     after command execution (includes P95
                                     latency) (default false)

        --heatmap-mode string        Heatmap visualization mode: bar, sparkline,
                                     table (press 1-3 to switch in TUI) (default
                                     bar)

    -i, --identity string            Specify the target identity to assume. Use
                                     without value to interactively select.

        --logs-file string           The file to write Atmos logs to. Logs can
                                     be written to any file or any standard file
                                     descriptor, including '/dev/stdout',
                                     '/dev/stderr' and '/dev/null' (default
                                     /dev/stderr)

        --logs-level string          Logs level. Supported log levels are Trace,
                                     Debug, Info, Warning, Off. If the log level
                                     is set to Off, Atmos will not log any
                                     messages (default Warning)

        --mask                       Enable automatic masking of sensitive data
                                     in output (use --mask=false to disable)
                                     (default true)

        --no-color                   Disable color output (default false)

        --pager string               Enable pager for output (--pager or
                                     --pager=true to enable, --pager=false to
                                     disable, --pager=less to use specific
                                     pager)

        --profile-file string        Write profiling data to file instead of
                                     starting server

        --profile-type string        Type of profile to collect when using
                                     --profile-file. Options: cpu, heap, allocs,
                                     goroutine, block, mutex, threadcreate,
                                     trace (default cpu)

        --profiler-enabled           Enable pprof profiling server (default
                                     false)

        --profiler-host string       Host for pprof profiling server (default
                                     localhost)

        --profiler-port int          Port for pprof profiling server (default
                                     6060)

        --redirect-stderr string     File descriptor to redirect stderr to.
                                     Errors can be redirected to any file or any
                                     standard file descriptor (including
                                     '/dev/null')

    -v, --verbose                    Enable verbose error output with full
                                     context, stack traces, and detailed
                                     information (default false)

        --version                    Display the Atmos CLI version


Examples:

# Run terraform with the authenticated identity
<<<<<<< HEAD
=======

atmos auth exec -- terraform plan -var-file=env.tfvars
>>>>>>> 2782c038

atmos auth exec -- terraform plan -var-file=env.tfvars

<<<<<<< HEAD

=======
>>>>>>> 2782c038
Use atmos auth exec --help for more information about a command.

<|MERGE_RESOLUTION|>--- conflicted
+++ resolved
@@ -100,17 +100,9 @@
 Examples:
 
 # Run terraform with the authenticated identity
-<<<<<<< HEAD
-=======
-
-atmos auth exec -- terraform plan -var-file=env.tfvars
->>>>>>> 2782c038
 
 atmos auth exec -- terraform plan -var-file=env.tfvars
 
-<<<<<<< HEAD
 
-=======
->>>>>>> 2782c038
 Use atmos auth exec --help for more information about a command.
 
