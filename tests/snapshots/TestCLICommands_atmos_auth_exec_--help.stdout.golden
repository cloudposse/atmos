--- conflicted
+++ resolved
@@ -1,89 +1,112 @@
-
-👽 test linux/amd64
-
-Execute a command with the authenticated identity's environment variables set.  
-Use -- to separate Atmos flags from the command's native arguments.             
-
-USAGE
-
-                               
-    $ atmos auth exec [flags]  
-                               
-
-EXAMPLES
-
-                                                              
-    # Run terraform with the authenticated identity           
-      atmos auth exec -- terraform plan -var-file=env.tfvars  
-                                                              
-
-FLAGS
-
-  -h, --help  help for exec
 
 
-GLOBAL FLAGS
+Execute a command with the authenticated identity's environment variables set. Use -- to separate Atmos flags from the command's native arguments.
 
-      --base-path string        Base path for Atmos project
+Usage:
 
-  -C, --chdir string            Change working directory before executing the command (run as if Atmos started in this
-                                directory)
+  atmos auth exec [flags]
 
-      --config strings          Paths to configuration files (comma-separated or repeated flag)
 
-      --config-path strings     Paths to search for Atmos configuration (comma-separated or repeated flag)
+Flags:
 
-      --force-color             Force color output even when not a TTY (useful for screenshots)
+    -h, --help    help for exec
 
-      --force-tty               Force TTY mode with sane defaults when terminal detection fails (useful for
-                                screenshots)
 
-      --heatmap                 Show performance heatmap visualization after command execution (includes P95 latency)
+Global Flags:
 
-      --heatmap-mode string     Heatmap visualization mode: bar, sparkline, table (press 1-3 to switch in TUI) (default
-                                bar)
+        --base-path string           Base path for Atmos project
 
-  -i, --identity string         Specify the target identity to assume. Use without value to interactively select.
+    -C, --chdir string               Change working directory before executing
+                                     the command (run as if Atmos started in
+                                     this directory)
 
-      --logs-file string        The file to write Atmos logs to. Logs can be written to any file or any standard file
-                                descriptor, including '/dev/stdout', '/dev/stderr' and '/dev/null' (default
-                                /dev/stderr)
+        --config stringSlice         Paths to configuration files
+                                     (comma-separated or repeated flag) (default
+                                     [])
 
-      --logs-level string       Logs level. Supported log levels are Trace, Debug, Info, Warning, Off. If the log
-                                level is set to Off, Atmos will not log any messages (default Warning)
+        --config-path stringSlice    Paths to search for Atmos configuration
+                                     (comma-separated or repeated flag) (default
+                                     [])
 
-      --mask                    Enable automatic masking of sensitive data in output (use --mask=false to disable)
-                                (default true)
+        --force-color                Force color output even when not a TTY
+                                     (useful for screenshots) (default false)
 
-      --no-color                Disable color output
+        --force-tty                  Force TTY mode with sane defaults when
+                                     terminal detection fails (useful for
+                                     screenshots) (default false)
 
-<<<<<<< HEAD
-      --pager string            Enable pager for output (--pager or --pager=true to enable, --pager=false to disable, --
-                                pager=less to use specific pager)
-=======
+        --heatmap                    Show performance heatmap visualization
+                                     after command execution (includes P95
+                                     latency) (default false)
+
+        --heatmap-mode string        Heatmap visualization mode: bar, sparkline,
+                                     table (press 1-3 to switch in TUI) (default
+                                     bar)
+
+    -i, --identity string            Specify the target identity to assume. Use
+                                     without value to interactively select.
+
+        --logs-file string           The file to write Atmos logs to. Logs can
+                                     be written to any file or any standard file
+                                     descriptor, including '/dev/stdout',
+                                     '/dev/stderr' and '/dev/null' (default
+                                     /dev/stderr)
+
+        --logs-level string          Logs level. Supported log levels are Trace,
+                                     Debug, Info, Warning, Off. If the log level
+                                     is set to Off, Atmos will not log any
+                                     messages (default Warning)
+
+        --mask                       Enable automatic masking of sensitive data
+                                     in output (use --mask=false to disable)
+                                     (default true)
+
+        --no-color                   Disable color output (default false)
+
+        --pager string               Enable pager for output (--pager or
+                                     --pager=true to enable, --pager=false to
+                                     disable, --pager=less to use specific
+                                     pager)
+
         --profile stringSlice        Activate configuration profiles
                                      (comma-separated or repeated flag) (default
                                      [])
 
         --profile-file string        Write profiling data to file instead of
                                      starting server
->>>>>>> 10886fe5
 
-      --profile-file string     Write profiling data to file instead of starting server
+        --profile-type string        Type of profile to collect when using
+                                     --profile-file. Options: cpu, heap, allocs,
+                                     goroutine, block, mutex, threadcreate,
+                                     trace (default cpu)
 
-      --profile-type string     Type of profile to collect when using --profile-file. Options: cpu, heap, allocs,
-                                goroutine, block, mutex, threadcreate, trace (default cpu)
+        --profiler-enabled           Enable pprof profiling server (default
+                                     false)
 
-      --profiler-enabled        Enable pprof profiling server
+        --profiler-host string       Host for pprof profiling server (default
+                                     localhost)
 
-      --profiler-host string    Host for pprof profiling server (default localhost)
+        --profiler-port int          Port for pprof profiling server (default
+                                     6060)
 
-      --profiler-port int       Port for pprof profiling server (default 6060)
+        --redirect-stderr string     File descriptor to redirect stderr to.
+                                     Errors can be redirected to any file or any
+                                     standard file descriptor (including
+                                     '/dev/null')
 
-      --redirect-stderr string  File descriptor to redirect stderr to. Errors can be redirected to any file or any
-                                standard file descriptor (including '/dev/null')
+    -v, --verbose                    Enable verbose error output with full
+                                     context, stack traces, and detailed
+                                     information (default false)
 
-  -v, --verbose                 Enable verbose error output with full context, stack traces, and detailed information
+        --version                    Display the Atmos CLI version
 
-      --version                 Display the Atmos CLI version
 
+Examples:
+
+# Run terraform with the authenticated identity
+
+atmos auth exec -- terraform plan -var-file=env.tfvars
+
+
+Use atmos auth exec --help for more information about a command.
+
