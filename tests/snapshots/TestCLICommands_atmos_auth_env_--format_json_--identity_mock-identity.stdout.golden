<<<<<<< HEAD
=======
{
  "AWS_CONFIG_FILE": "/tmp/mock-config",
  "AWS_DEFAULT_REGION": "us-east-1",
  "AWS_PROFILE": "mock-identity",
  "AWS_REGION": "us-east-1",
  "AWS_SHARED_CREDENTIALS_FILE": "/tmp/mock-credentials",
  "MOCK_IDENTITY": "mock-identity"
}
>>>>>>> 27a91089
<|MERGE_RESOLUTION|>--- conflicted
+++ resolved
@@ -1,5 +1,3 @@
-<<<<<<< HEAD
-=======
 {
   "AWS_CONFIG_FILE": "/tmp/mock-config",
   "AWS_DEFAULT_REGION": "us-east-1",
@@ -7,5 +5,4 @@
   "AWS_REGION": "us-east-1",
   "AWS_SHARED_CREDENTIALS_FILE": "/tmp/mock-credentials",
   "MOCK_IDENTITY": "mock-identity"
-}
->>>>>>> 27a91089
+}