--- conflicted
+++ resolved
@@ -12,12 +12,4 @@
 
 💡 To resume the workflow from this step, run:
 
-<<<<<<< HEAD
- atmos workflow shell-command-not-found -f
-Users/andriyknysh/Documents/Projects/Go/src/github.
-com/cloudposse/atmos/tests/fixtures/scenarios/workflows/stacks/workflows/test --
-from-step step1
-
-=======
- atmos workflow shell-command-not-found -f test --from-step 'step1'
->>>>>>> 27045e4d
+ atmos workflow shell-command-not-found -f test --from-step 'step1'