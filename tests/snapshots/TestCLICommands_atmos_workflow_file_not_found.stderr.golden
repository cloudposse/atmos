
**Notice:** Telemetry Enabled - Atmos now collects anonymous telemetry regarding usage. This information is used to shape the Atmos roadmap and prioritize features. You can learn more, including how to opt out if you'd prefer not to participate in this anonymous program, by visiting: https://atmos.tools/cli/telemetry

# Workflow Error

<<<<<<< HEAD
workflow file not found
=======
**Error:** workflow file not found
>>>>>>> 2782c038

## Explanation

The workflow manifest file stacks/workflows/dne.yaml does not exist.

<|MERGE_RESOLUTION|>--- conflicted
+++ resolved
@@ -3,11 +3,7 @@
 
 # Workflow Error
 
-<<<<<<< HEAD
-workflow file not found
-=======
 **Error:** workflow file not found
->>>>>>> 2782c038
 
 ## Explanation
 
