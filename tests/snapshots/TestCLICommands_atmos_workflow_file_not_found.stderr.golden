**Notice:** Telemetry Enabled - Atmos now collects anonymous telemetry regarding usage. This information is used to shape the Atmos roadmap and prioritize features. You can learn more, including how to opt out if you'd prefer not to participate in this anonymous program, by visiting: https://atmos.tools/cli/telemetry
# Error

**Error:** workflow file not found

<<<<<<< HEAD
## Explanation

The workflow manifest file
/absolute/path/to/external/src/github.
com/cloudposse/atmos/tests/fixtures/scenarios/workflows/stacks/workflows/dne.
yaml
does not exist.
=======
## Hints
>>>>>>> 27045e4d

💡 The workflow manifest file stacks/workflows/dne.yaml does not exist<|MERGE_RESOLUTION|>--- conflicted
+++ resolved
@@ -3,16 +3,6 @@
 
 **Error:** workflow file not found
 
-<<<<<<< HEAD
-## Explanation
-
-The workflow manifest file
-/absolute/path/to/external/src/github.
-com/cloudposse/atmos/tests/fixtures/scenarios/workflows/stacks/workflows/dne.
-yaml
-does not exist.
-=======
 ## Hints
->>>>>>> 27045e4d
 
 💡 The workflow manifest file stacks/workflows/dne.yaml does not exist