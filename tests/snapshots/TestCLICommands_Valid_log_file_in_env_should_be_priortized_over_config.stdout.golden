   Set logs-level=debug logs-file=/dev/stdout
   Found ENV variable ATMOS_VERSION_CHECK_ENABLED=false

👽 Atmos test on darwin/arm64

<<<<<<< HEAD
   Found ENV variable ATMOS_VERSION_CHECK_ENABLED=false
   Found ENV variable ATMOS_VERSION_CHECK_ENABLED=false
   Telemetry event captured
=======
DEBU Found ENV variable ATMOS_VERSION_CHECK_ENABLED=false
DEBU Found ENV variable ATMOS_VERSION_CHECK_ENABLED=false
DEBU Telemetry event enqueued
>>>>>>> 4e34c0c1
<|MERGE_RESOLUTION|>--- conflicted
+++ resolved
@@ -1,14 +1,8 @@
-   Set logs-level=debug logs-file=/dev/stdout
-   Found ENV variable ATMOS_VERSION_CHECK_ENABLED=false
+DEBU Set logs-level=debug logs-file=/dev/stdout
+DEBU Found ENV variable ATMOS_VERSION_CHECK_ENABLED=false
 
 👽 Atmos test on darwin/arm64
 
-<<<<<<< HEAD
-   Found ENV variable ATMOS_VERSION_CHECK_ENABLED=false
-   Found ENV variable ATMOS_VERSION_CHECK_ENABLED=false
-   Telemetry event captured
-=======
 DEBU Found ENV variable ATMOS_VERSION_CHECK_ENABLED=false
 DEBU Found ENV variable ATMOS_VERSION_CHECK_ENABLED=false
-DEBU Telemetry event enqueued
->>>>>>> 4e34c0c1
+DEBU Telemetry event enqueued