
**Notice:** Telemetry Enabled - Atmos now collects anonymous telemetry regarding usage. This information is used to shape the Atmos roadmap and prioritize features. You can learn more, including how to opt out if you'd prefer not to participate in this anonymous program, by visiting: https://atmos.tools/cli/telemetry

# Invalid Command

<<<<<<< HEAD
The atmos invalidCommand command has no steps or subcommands configured.

For more information, refer to the docs https://atmos.tools/cli/configuration/commands
=======
**Error:** The atmos invalidCommand command has no steps or subcommands
configured.

## Hints

💡 https://atmos.tools/cli/configuration/commands
>>>>>>> 2782c038

<|MERGE_RESOLUTION|>--- conflicted
+++ resolved
@@ -3,16 +3,10 @@
 
 # Invalid Command
 
-<<<<<<< HEAD
-The atmos invalidCommand command has no steps or subcommands configured.
-
-For more information, refer to the docs https://atmos.tools/cli/configuration/commands
-=======
 **Error:** The atmos invalidCommand command has no steps or subcommands
 configured.
 
 ## Hints
 
 💡 https://atmos.tools/cli/configuration/commands
->>>>>>> 2782c038
 
