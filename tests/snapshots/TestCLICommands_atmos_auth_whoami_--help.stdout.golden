
👽 test linux/amd64

Display information about the current effective authentication principal.

USAGE

                                 
    $ atmos auth whoami [flags]  
                                 

FLAGS

  -h, --help           help for whoami

  -o, --output string  Output format (json)


GLOBAL FLAGS

      --base-path string        Base path for Atmos project

  -C, --chdir string            Change working directory before executing the command (run as if Atmos started in this
                                directory)

      --config strings          Paths to configuration files (comma-separated or repeated flag)

      --config-path strings     Paths to search for Atmos configuration (comma-separated or repeated flag)

      --force-color             Force color output even when not a TTY (useful for screenshots)

      --force-tty               Force TTY mode with sane defaults when terminal detection fails (useful for
                                screenshots)

      --heatmap                 Show performance heatmap visualization after command execution (includes P95 latency)

      --heatmap-mode string     Heatmap visualization mode: bar, sparkline, table (press 1-3 to switch in TUI) (default
                                bar)

  -i, --identity string         Specify the target identity to assume. Use without value to interactively select.

      --logs-file string        The file to write Atmos logs to. Logs can be written to any file or any standard file
                                descriptor, including '/dev/stdout', '/dev/stderr' and '/dev/null' (default
                                /dev/stderr)

      --logs-level string       Logs level. Supported log levels are Trace, Debug, Info, Warning, Off. If the log
                                level is set to Off, Atmos will not log any messages (default Warning)

      --mask                    Enable automatic masking of sensitive data in output (use --mask=false to disable)
                                (default true)

      --no-color                Disable color output

      --pager string            Enable pager for output (--pager or --pager=true to enable, --pager=false to disable, --
                                pager=less to use specific pager)

      --profile-file string     Write profiling data to file instead of starting server

<<<<<<< HEAD
      --profile-type string     Type of profile to collect when using --profile-file. Options: cpu, heap, allocs,
                                goroutine, block, mutex, threadcreate, trace (default cpu)
=======
        --profile stringSlice        Activate configuration profiles
                                     (comma-separated or repeated flag) (default
                                     [])

        --profile-file string        Write profiling data to file instead of
                                     starting server
>>>>>>> 10886fe5

      --profiler-enabled        Enable pprof profiling server

      --profiler-host string    Host for pprof profiling server (default localhost)

      --profiler-port int       Port for pprof profiling server (default 6060)

      --redirect-stderr string  File descriptor to redirect stderr to. Errors can be redirected to any file or any
                                standard file descriptor (including '/dev/null')

  -v, --verbose                 Enable verbose error output with full context, stack traces, and detailed information

      --version                 Display the Atmos CLI version

<|MERGE_RESOLUTION|>--- conflicted
+++ resolved
@@ -1,83 +1,107 @@
 
-👽 test linux/amd64
 
 Display information about the current effective authentication principal.
 
-USAGE
+Usage:
 
-                                 
-    $ atmos auth whoami [flags]  
-                                 
-
-FLAGS
-
-  -h, --help           help for whoami
-
-  -o, --output string  Output format (json)
+  atmos auth whoami [flags]
 
 
-GLOBAL FLAGS
+Flags:
 
-      --base-path string        Base path for Atmos project
+    -h, --help             help for whoami
 
-  -C, --chdir string            Change working directory before executing the command (run as if Atmos started in this
-                                directory)
+    -o, --output string    Output format (json)
 
-      --config strings          Paths to configuration files (comma-separated or repeated flag)
 
-      --config-path strings     Paths to search for Atmos configuration (comma-separated or repeated flag)
+Global Flags:
 
-      --force-color             Force color output even when not a TTY (useful for screenshots)
+        --base-path string           Base path for Atmos project
 
-      --force-tty               Force TTY mode with sane defaults when terminal detection fails (useful for
-                                screenshots)
+    -C, --chdir string               Change working directory before executing
+                                     the command (run as if Atmos started in
+                                     this directory)
 
-      --heatmap                 Show performance heatmap visualization after command execution (includes P95 latency)
+        --config stringSlice         Paths to configuration files
+                                     (comma-separated or repeated flag) (default
+                                     [])
 
-      --heatmap-mode string     Heatmap visualization mode: bar, sparkline, table (press 1-3 to switch in TUI) (default
-                                bar)
+        --config-path stringSlice    Paths to search for Atmos configuration
+                                     (comma-separated or repeated flag) (default
+                                     [])
 
-  -i, --identity string         Specify the target identity to assume. Use without value to interactively select.
+        --force-color                Force color output even when not a TTY
+                                     (useful for screenshots) (default false)
 
-      --logs-file string        The file to write Atmos logs to. Logs can be written to any file or any standard file
-                                descriptor, including '/dev/stdout', '/dev/stderr' and '/dev/null' (default
-                                /dev/stderr)
+        --force-tty                  Force TTY mode with sane defaults when
+                                     terminal detection fails (useful for
+                                     screenshots) (default false)
 
-      --logs-level string       Logs level. Supported log levels are Trace, Debug, Info, Warning, Off. If the log
-                                level is set to Off, Atmos will not log any messages (default Warning)
+        --heatmap                    Show performance heatmap visualization
+                                     after command execution (includes P95
+                                     latency) (default false)
 
-      --mask                    Enable automatic masking of sensitive data in output (use --mask=false to disable)
-                                (default true)
+        --heatmap-mode string        Heatmap visualization mode: bar, sparkline,
+                                     table (press 1-3 to switch in TUI) (default
+                                     bar)
 
-      --no-color                Disable color output
+    -i, --identity string            Specify the target identity to assume. Use
+                                     without value to interactively select.
 
-      --pager string            Enable pager for output (--pager or --pager=true to enable, --pager=false to disable, --
-                                pager=less to use specific pager)
+        --logs-file string           The file to write Atmos logs to. Logs can
+                                     be written to any file or any standard file
+                                     descriptor, including '/dev/stdout',
+                                     '/dev/stderr' and '/dev/null' (default
+                                     /dev/stderr)
 
-      --profile-file string     Write profiling data to file instead of starting server
+        --logs-level string          Logs level. Supported log levels are Trace,
+                                     Debug, Info, Warning, Off. If the log level
+                                     is set to Off, Atmos will not log any
+                                     messages (default Warning)
 
-<<<<<<< HEAD
-      --profile-type string     Type of profile to collect when using --profile-file. Options: cpu, heap, allocs,
-                                goroutine, block, mutex, threadcreate, trace (default cpu)
-=======
+        --mask                       Enable automatic masking of sensitive data
+                                     in output (use --mask=false to disable)
+                                     (default true)
+
+        --no-color                   Disable color output (default false)
+
+        --pager string               Enable pager for output (--pager or
+                                     --pager=true to enable, --pager=false to
+                                     disable, --pager=less to use specific
+                                     pager)
+
         --profile stringSlice        Activate configuration profiles
                                      (comma-separated or repeated flag) (default
                                      [])
 
         --profile-file string        Write profiling data to file instead of
                                      starting server
->>>>>>> 10886fe5
 
-      --profiler-enabled        Enable pprof profiling server
+        --profile-type string        Type of profile to collect when using
+                                     --profile-file. Options: cpu, heap, allocs,
+                                     goroutine, block, mutex, threadcreate,
+                                     trace (default cpu)
 
-      --profiler-host string    Host for pprof profiling server (default localhost)
+        --profiler-enabled           Enable pprof profiling server (default
+                                     false)
 
-      --profiler-port int       Port for pprof profiling server (default 6060)
+        --profiler-host string       Host for pprof profiling server (default
+                                     localhost)
 
-      --redirect-stderr string  File descriptor to redirect stderr to. Errors can be redirected to any file or any
-                                standard file descriptor (including '/dev/null')
+        --profiler-port int          Port for pprof profiling server (default
+                                     6060)
 
-  -v, --verbose                 Enable verbose error output with full context, stack traces, and detailed information
+        --redirect-stderr string     File descriptor to redirect stderr to.
+                                     Errors can be redirected to any file or any
+                                     standard file descriptor (including
+                                     '/dev/null')
 
-      --version                 Display the Atmos CLI version
+    -v, --verbose                    Enable verbose error output with full
+                                     context, stack traces, and detailed
+                                     information (default false)
 
+        --version                    Display the Atmos CLI version
+
+
+Use atmos auth whoami --help for more information about a command.
+
