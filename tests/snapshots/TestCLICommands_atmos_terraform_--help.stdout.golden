--- conflicted
+++ resolved
@@ -73,31 +73,6 @@
 
 Global Flags:
 
-<<<<<<< HEAD
-        --base-path string           Base path for Atmos project
-
-        --config stringSlice         Paths to configuration file (default "[]")
-
-        --config-path stringSlice    Path to configuration directory (default
-                                     "[]")
-
-        --logs-file string           The file to write Atmos logs to. Logs can
-                                     be written to any file or any standard file
-                                     descriptor, including '/dev/stdout',
-                                     '/dev/stderr' and '/dev/null' (default
-                                     "/dev/stderr")
-
-        --logs-level string          Logs level. Supported log levels are Trace,
-                                     Debug, Info, Warning, Off. If the log level
-                                     is set to Off, Atmos will not log any
-                                     messages (default "Info")
-
-        --redirect-stderr string     File descriptor to redirect 'stderr' to.
-                                     Errors can be redirected to any file or any
-                                     standard file descriptor (including
-                                     '/dev/null'): atmos <command>
-                                     --redirect-stderr /dev/stdout
-=======
         --logs-file string          The file to write Atmos logs to. Logs can be
                                     written to any file or any standard file
                                     descriptor, including /dev/stdout,
@@ -113,7 +88,6 @@
                                     Errors can be redirected to any file or any
                                     standard file descriptor (including
                                     /dev/null)
->>>>>>> 6c661ace
 
 
 Examples:
@@ -124,12 +98,3 @@
 
 Use atmos terraform [subcommand] --help for more information about a command.                                                                                                                                                                                                                                                                                                                                                                                                                                                                                                                                                                                                                                                                                                                                                                                                                                                                                                                                                           
 
-<<<<<<< HEAD
-
-╭──────────────────────────────────────────────────────────────╮
-│               Update available! test » 1.163.0               │
-│ Atmos Releases: https://github.com/cloudposse/atmos/releases │
-│          Install Atmos: https://atmos.tools/install          │
-╰──────────────────────────────────────────────────────────────╯
-=======
->>>>>>> 6c661ace
