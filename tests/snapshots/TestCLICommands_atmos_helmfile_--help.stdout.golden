--- conflicted
+++ resolved
@@ -1,105 +1,126 @@
 
-👽 test linux/amd64
 
-This command runs Helmfile commands to manage Kubernetes deployments using      
-Helmfile.                                                                       
+This command runs Helmfile commands to manage Kubernetes deployments using Helmfile.
 
-USAGE
+Usage:
 
-                                            
-    $ atmos helmfile [sub-command] [flags]  
-                                            
+  atmos helmfile [sub-command] [flags]
 
-ALIASES
+Aliases:
 
   helmfile, hf
 
-AVAILABLE COMMANDS
 
-      apply               Apply changes to align the actual state of Helm releases with the desired state.
-      destroy             Destroy the Helm releases for the specified stack.
-      diff                Show differences between the desired and actual state of Helm releases.
-      generate [command]  Generate configurations for Helmfile components
-      sync                Synchronize the state of Helm releases by reconciling the actual state with the desired state
-                          (applies changes as needed).
-      version             Get Helmfile version
+Available Commands:
 
-FLAGS
-
-      --              Use double dashes to separate Atmos-specific options from native arguments and flags for the
-                      command.
-
-  -h, --help          help for helmfile
-
-  -s, --stack string  The stack flag specifies the environment or configuration set for deployment in Atmos CLI.
+  apply                          Apply changes to align the actual state of Helm releases with the desired state.
+  destroy                        Destroy the Helm releases for the specified stack.
+  diff                           Show differences between the desired and actual state of Helm releases.
+  generate                       Generate configurations for Helmfile components
+  sync                           Synchronize the state of Helm releases with the desired state without making changes.
+  version                        Get Helmfile version
 
 
-GLOBAL FLAGS
+Flags:
 
-      --base-path string        Base path for Atmos project
+    -h, --help            help for helmfile
 
-  -C, --chdir string            Change working directory before executing the command (run as if Atmos started in this
-                                directory)
+    -s, --stack string    The stack flag specifies the environment or
+                          configuration set for deployment in Atmos CLI.
 
-      --config strings          Paths to configuration files (comma-separated or repeated flag)
+        --                Use double dashes to separate Atmos-specific options
+                          from native arguments and flags for the command.
 
-      --config-path strings     Paths to search for Atmos configuration (comma-separated or repeated flag)
 
-      --force-color             Force color output even when not a TTY (useful for screenshots)
+Global Flags:
 
-      --force-tty               Force TTY mode with sane defaults when terminal detection fails (useful for
-                                screenshots)
+        --base-path string           Base path for Atmos project
 
-      --heatmap                 Show performance heatmap visualization after command execution (includes P95 latency)
+    -C, --chdir string               Change working directory before executing
+                                     the command (run as if Atmos started in
+                                     this directory)
 
-      --heatmap-mode string     Heatmap visualization mode: bar, sparkline, table (press 1-3 to switch in TUI) (default
-                                bar)
+        --config stringSlice         Paths to configuration files
+                                     (comma-separated or repeated flag) (default
+                                     [])
 
-      --identity string         Identity to use for authentication. Use --identity to select interactively, --
-                                identity=NAME to specify
+        --config-path stringSlice    Paths to search for Atmos configuration
+                                     (comma-separated or repeated flag) (default
+                                     [])
 
-      --logs-file string        The file to write Atmos logs to. Logs can be written to any file or any standard file
-                                descriptor, including '/dev/stdout', '/dev/stderr' and '/dev/null' (default
-                                /dev/stderr)
+        --force-color                Force color output even when not a TTY
+                                     (useful for screenshots) (default false)
 
-      --logs-level string       Logs level. Supported log levels are Trace, Debug, Info, Warning, Off. If the log
-                                level is set to Off, Atmos will not log any messages (default Warning)
+        --force-tty                  Force TTY mode with sane defaults when
+                                     terminal detection fails (useful for
+                                     screenshots) (default false)
 
-      --mask                    Enable automatic masking of sensitive data in output (use --mask=false to disable)
-                                (default true)
+        --heatmap                    Show performance heatmap visualization
+                                     after command execution (includes P95
+                                     latency) (default false)
 
-      --no-color                Disable color output
+        --heatmap-mode string        Heatmap visualization mode: bar, sparkline,
+                                     table (press 1-3 to switch in TUI) (default
+                                     bar)
 
-      --pager string            Enable pager for output (--pager or --pager=true to enable, --pager=false to disable, --
-                                pager=less to use specific pager)
+        --identity string            Identity to use for authentication. Use
+                                     --identity to select interactively,
+                                     --identity=NAME to specify
 
-      --profile-file string     Write profiling data to file instead of starting server
+        --logs-file string           The file to write Atmos logs to. Logs can
+                                     be written to any file or any standard file
+                                     descriptor, including '/dev/stdout',
+                                     '/dev/stderr' and '/dev/null' (default
+                                     /dev/stderr)
 
-      --profile-type string     Type of profile to collect when using --profile-file. Options: cpu, heap, allocs,
-                                goroutine, block, mutex, threadcreate, trace (default cpu)
+        --logs-level string          Logs level. Supported log levels are Trace,
+                                     Debug, Info, Warning, Off. If the log level
+                                     is set to Off, Atmos will not log any
+                                     messages (default Warning)
 
-<<<<<<< HEAD
-      --profiler-enabled        Enable pprof profiling server
-=======
+        --mask                       Enable automatic masking of sensitive data
+                                     in output (use --mask=false to disable)
+                                     (default true)
+
+        --no-color                   Disable color output (default false)
+
+        --pager string               Enable pager for output (--pager or
+                                     --pager=true to enable, --pager=false to
+                                     disable, --pager=less to use specific
+                                     pager)
+
         --profile stringSlice        Activate configuration profiles
                                      (comma-separated or repeated flag) (default
                                      [])
 
         --profile-file string        Write profiling data to file instead of
                                      starting server
->>>>>>> 10886fe5
 
-      --profiler-host string    Host for pprof profiling server (default localhost)
+        --profile-type string        Type of profile to collect when using
+                                     --profile-file. Options: cpu, heap, allocs,
+                                     goroutine, block, mutex, threadcreate,
+                                     trace (default cpu)
 
-      --profiler-port int       Port for pprof profiling server (default 6060)
+        --profiler-enabled           Enable pprof profiling server (default
+                                     false)
 
-      --redirect-stderr string  File descriptor to redirect stderr to. Errors can be redirected to any file or any
-                                standard file descriptor (including '/dev/null')
+        --profiler-host string       Host for pprof profiling server (default
+                                     localhost)
 
-  -v, --verbose                 Enable verbose error output with full context, stack traces, and detailed information
+        --profiler-port int          Port for pprof profiling server (default
+                                     6060)
 
-      --version                 Display the Atmos CLI version
+        --redirect-stderr string     File descriptor to redirect stderr to.
+                                     Errors can be redirected to any file or any
+                                     standard file descriptor (including
+                                     '/dev/null')
+
+    -v, --verbose                    Enable verbose error output with full
+                                     context, stack traces, and detailed
+                                     information (default false)
+
+        --version                    Display the Atmos CLI version
 
 
+Use atmos helmfile [subcommand] --help for more information about a command.
 
-Use atmos helmfile [command] --help for more information about a command.