
👽 test linux/amd64

This command allows you to execute Terraform commands, such as **plan**,        
**apply**, and **destroy**, using Atmos stack configurations for consistent     
infrastructure management.                                                      
                                                                                
Atmos enhances Terraform with additional automation, safety features, and       
streamlined workflows. See the **Additions and Differences** section below for  
details on how Atmos extends native Terraform.                                  
                                                                                
# Additions and Differences from Native Terraform                               
                                                                                
Atmos enhances Terraform with additional automation and safety features. Below  
are the key differences:                                                        
                                                                                
## Automatic Initialization                                                     
                                                                                
**Before executing terraform commands, Atmos runs **terraform init**            
automatically.**                                                                
                                                                                
• Skip initialization with --skip-init flag when your project is already        
initialized:                                                                    
 atmos terraform <command> <component> -s <stack> --skip-init                   
                                                                                
                                                                                
## Deploy Command                                                               
                                                                                
The atmos terraform deploy command provides automated deployment:               
                                                                                
• Executes terraform apply -auto-approve (bypasses manual approval)             
• Supports --deploy-run-init=true|false to control initialization               
• Use --from-plan flag to apply a previously generated planfile:                
 atmos terraform deploy <component> -s <stack> --from-plan                      
                                                                                
                                                                                
## Plan Command Enhancements                                                    
                                                                                
### Working with Planfiles                                                      
                                                                                
• **Apply command with planfiles:**                                             
 # Generate plan                                                                
 atmos terraform plan <component> -s <stack> -out=<FILE>                        
                                                                                
 # Apply the plan                                                               
 atmos terraform apply <component> -s <stack> --planfile <FILE>                 
                                                                                
• **Skip planfile generation:**                                                 
 atmos terraform plan <component> -s <stack> --skip-planfile=true               
Use this when working with Terraform Cloud, which doesn't support local         
planfiles.                                                                      
                                                                                
## Clean Command                                                                
                                                                                
The atmos terraform clean command removes temporary files and state:            
                                                                                
• Deletes .terraform folder, .terraform.lock.hcl lock file, and generated       
planfiles/varfiles                                                              
• Use --skip-lock-file to preserve the lock file                                
• **Deletes local state files** (including terraform.tfstate.d)                 
• Use --force to bypass confirmation prompt                                     
                                                                                
⚠️ **Warning:** This command can lead to permanent state loss if not using      
remote backends.                                                                
                                                                                
## Workspace Management                                                         
                                                                                
The atmos terraform workspace command automates workspace setup:                
                                                                                
1. Runs terraform init -reconfigure                                             
2. Runs terraform workspace select                                              
3. Creates workspace with terraform workspace new if needed                     
                                                                                
## Import Command                                                               
                                                                                
The atmos terraform import command automatically sets AWS region:               
                                                                                
• Searches for region variable in component configuration                       
• Sets AWS_REGION=<region> environment variable before import                   
                                                                                
## Backend Generation                                                           
                                                                                
Generate backend configurations for Terraform remote state:                     
                                                                                
• **Single component:**                                                         
 atmos terraform generate backend <component> -s <stack>                        
                                                                                
• **All components:**                                                           
 atmos terraform generate backends                                              
                                                                                
                                                                                
## Varfile Generation                                                           
                                                                                
Generate variable files for Terraform:                                          
                                                                                
• **Single component:**                                                         
 atmos terraform generate varfile <component> -s <stack>                        
                                                                                
• **All components:**                                                           
 atmos terraform generate varfiles                                              
                                                                                
                                                                                
## Plan Diff                                                                    
                                                                                
Compare two Terraform plans to see differences:                                 
                                                                                
 atmos terraform plan-diff --orig <original-plan> --new <new-plan>              
                                                                                
If --new is not provided, generates a new plan with current configuration.      
                                                                                
## Shell Mode                                                                   
                                                                                
Launch an interactive shell with Atmos environment configured:                  
                                                                                
 atmos terraform shell <component> -s <stack>                                   
                                                                                
Execute native terraform commands inside the configured shell environment.      
                                                                                
## Passing Native Terraform Flags                                               
                                                                                
Use double-dash -- to pass additional flags to terraform:                       
                                                                                
 atmos terraform plan <component> -s <stack> -- -refresh=false                  
 atmos terraform apply <component> -s <stack> -- -lock=false                    

USAGE

                                             
    $ atmos terraform [sub-command] [flags]  
                                             

ALIASES

  terraform, tf, tr

SUBCOMMAND ALIASES

      ta               Alias of terraform apply command
      tp               Alias of terraform plan command

EXAMPLES

                                                                      
    – Execute a terraform subcommand                                  
                                                                      
                                                                      
     $ atmos terraform [subcommand] <component-name> -s <stack-name>  
                                                                      

AVAILABLE COMMANDS

      apply               Apply changes to infrastructure
      clean               Clean up Terraform state and artifacts.
      console             Try Terraform expressions at an interactive command prompt
      deploy              Deploy the specified infrastructure using Terraform
      destroy             Destroy previously-created infrastructure
      fmt                 Reformat your configuration in the standard style
      force-unlock        Release a stuck lock on the current workspace
      generate [command]  Generate Terraform configuration files for Atmos components and stacks.
      get                 Install or upgrade remote Terraform modules
      graph               Generate a Graphviz graph of the steps in an operation
      import              Import existing infrastructure into Terraform state.
      init                Prepare your working directory for other commands
      login               Obtain and save credentials for a remote host
      logout              Remove locally-stored credentials for a remote host
      metadata            Metadata related commands
      modules             Show all declared modules in a working directory
      output              Show output values from your root module
      plan                Show changes required by the current configuration
      plan-diff           Compare two Terraform plans and show the differences
      providers           Show the providers required for this configuration
      refresh             Update the state to match remote systems
      shell               Configure an environment for an Atmos component and start a new shell.
      show                Show the current state or a saved plan
      state               Advanced state management
      taint               Mark a resource instance as not fully functional
      test                Execute integration tests for Terraform modules
      untaint             Remove the 'tainted' state from a resource instance
      validate            Check whether the configuration is valid
      varfile             Load variables from a file
      version             Show the current Terraform version
      workspace           Manage Terraform workspaces
      write               Write variables to a file

<<<<<<< HEAD
  terraform, tf
=======
FLAGS

      --                          Use double dashes to separate Atmos-specific options from native arguments and flags
                                  for the command.

      --append-user-agent string  Sets the TF_APPEND_USER_AGENT environment variable to customize the User-Agent string
                                  in Terraform provider requests. Example: Atmos/test (Cloud Posse;
                                  +https://atmos.tools). This flag works with almost all commands.

      --clone-target-ref          Clone the target reference with which to compare the current branch: atmos terraform
                                   --affected --clone-target-ref=true
                                  If set to 'false' (default), the target reference will be checked out instead
                                  This requires that the target reference is already cloned by Git, and the
                                  information about it exists in the '.git' directory

      --components strings        Filter by specific components

      --dry-run                   Simulate the command without making any changes

  -h, --help                      help for terraform

  -i, --identity string           Specify the identity to authenticate to before running Terraform commands. Use
                                  without value to interactively select.

      --include-dependents        For each affected component, detect the dependent components and process them in the
                                  dependency order, recursively: atmos terraform  --affected --include-
                                  dependents

      --init-pass-vars            Pass the generated varfile to terraform init using the --var-file flag. OpenTofu
                                  supports passing a varfile to init to dynamically configure backends

      --process-functions         Enable/disable YAML functions processing in Atmos stack manifests when executing
                                  terraform commands (default true)

      --process-templates         Enable/disable Go template processing in Atmos stack manifests when executing
                                  terraform commands (default true)

  -q, --query string              Execute atmos terraform <command> on the components filtered by a YQ expression,
                                  in all stacks or in a specific stack
>>>>>>> 8f1fe665

      --ref string                Git reference with which to compare the current branch: atmos terraform  --
                                  affected --ref refs/heads/main. Refer to https://git-scm.com/book/en/v2/Git-Internals-Git-
                                  References for more details

<<<<<<< HEAD
Available Commands:

  clean                          Clean up Terraform state and artifacts.
  deploy                         Deploy the specified infrastructure using Terraform
  generate                       Generate Terraform configuration files for Atmos components and stacks.
  plan-diff                      Compare two Terraform plans and show the differences
  shell                          Configure an environment for an Atmos component and start a new shell.
  varfile                        Load variables from a file
  write                          Write variables to a file

Native terraform Commands:

  apply                          Apply changes to infrastructure
  console                        Try Terraform expressions at an interactive command prompt
  destroy                        Destroy previously-created infrastructure
  fmt                            Reformat your configuration in the standard style
  force-unlock                   Release a stuck lock on the current workspace
  get                            Install or upgrade remote Terraform modules
  graph                          Generate a Graphviz graph of the steps in an operation
  import                         Import existing infrastructure into Terraform state.
  init                           Prepare your working directory for other commands
  login                          Obtain and save credentials for a remote host
  logout                         Remove locally-stored credentials for a remote host
  metadata                       Metadata related commands
  modules                        Show all declared modules in a working directory
  output                         Show output values from your root module
  plan                           Show changes required by the current configuration
  providers                      Show the providers required for this configuration
  refresh                        Update the state to match remote systems
  show                           Show the current state or a saved plan
  state                          Advanced state management
  taint                          Mark a resource instance as not fully functional
  test                           Execute integration tests for Terraform modules
  untaint                        Remove the 'tainted' state from a resource instance
  validate                       Check whether the configuration is valid
  version                        Show the current Terraform version
  workspace                      Manage Terraform workspaces


Flags:

        --append-user-agent string    Sets the TF_APPEND_USER_AGENT environment
                                      variable to customize the User-Agent
                                      string in Terraform provider requests.
                                      Example: Atmos/test (Cloud Posse;
                                      +https://atmos.tools). This flag works
                                      with almost all commands.

        --clone-target-ref            Clone the target reference with which to
                                      compare the current branch: atmos
                                      terraform  --affected
                                      --clone-target-ref=true
                                      If set to 'false' (default), the target
                                      reference will be checked out instead
                                      This requires that the target reference is
                                      already cloned by Git, and the information
                                      about it exists in the '.git' directory
                                      (default false)

        --components stringSlice      Filter by specific components (default
                                      [])

        --dry-run                     Simulate the command without making any
                                      changes (default false)

    -h, --help                        help for terraform

    -i, --identity string             Specify the identity to authenticate to
                                      before running Terraform commands. Use
                                      without value to interactively select.

        --include-dependents          For each affected component, detect the
                                      dependent components and process them in
                                      the dependency order, recursively: atmos
                                      terraform  --affected
                                      --include-dependents (default false)

        --init-pass-vars              Pass the generated varfile to terraform
                                      init using the --var-file flag.
                                      OpenTofu supports passing a varfile to
                                      init to dynamically configure backends
                                      (default false)

        --process-functions           Enable/disable YAML functions processing
                                      in Atmos stack manifests when executing
                                      terraform commands (default true)

        --process-templates           Enable/disable Go template processing in
                                      Atmos stack manifests when executing
                                      terraform commands (default true)

    -q, --query string                Execute atmos terraform <command> on the
                                      components filtered by a YQ expression, in
                                      all stacks or in a specific stack

        --ref string                  Git reference with which to compare the
                                      current branch: atmos terraform
                                       --affected --ref
                                      refs/heads/main. Refer to
                                      https://git-scm.com/book/en/v2/Git-Internals-Git-References
                                      for more details

        --repo-path string            Filesystem path to the already cloned
                                      target repository with which to compare
                                      the current branch: atmos terraform
                                       --affected --repo-path
                                      <path_to_already_cloned_repo>

        --sha string                  Git commit SHA with which to compare the
                                      current branch: atmos terraform
                                       --affected --sha
                                      3a5eafeab90426bd82bf5899896b28cc0bab3073

        --skip stringSlice            Skip executing specific YAML functions in
                                      the Atmos stack manifests when executing
                                      terraform commands (default [])

        --skip-init                   Skip running terraform init before
                                      executing terraform commands (default
                                      false)

        --ssh-key string              Path to PEM-encoded private key to clone
                                      private repos using SSH: atmos terraform
                                       --affected --ssh-key
                                      <path_to_ssh_key>

        --ssh-key-password string     Encryption password for the PEM-encoded
                                      private key if the key contains a
                                      password-encrypted PEM block: atmos
                                      terraform  --affected
                                      --ssh-key <path_to_ssh_key>
                                      --ssh-key-password
=======
      --repo-path string          Filesystem path to the already cloned target repository with which to compare the
                                  current branch: atmos terraform  --affected --repo-path
                                  <path_to_already_cloned_repo>
>>>>>>> 8f1fe665

      --sha string                Git commit SHA with which to compare the current branch: atmos terraform  --affected --sha 3a5eafeab90426bd82bf5899896b28cc0bab3073

      --skip strings              Skip executing specific YAML functions in the Atmos stack manifests when executing
                                  terraform commands

      --skip-init                 Skip running terraform init before executing terraform commands

      --ssh-key string            Path to PEM-encoded private key to clone private repos using SSH: atmos terraform
                                   --affected --ssh-key <path_to_ssh_key>

      --ssh-key-password string   Encryption password for the PEM-encoded private key if the key contains a password-
                                  encrypted PEM block: atmos terraform  --affected --ssh-key <path_to_ssh_key> --
                                  ssh-key-password

  -s, --stack string              The stack flag specifies the environment or configuration set for deployment in
                                  Atmos CLI.


GLOBAL FLAGS

      --base-path string        Base path for Atmos project

  -C, --chdir string            Change working directory before executing the command (run as if Atmos started in this
                                directory)

      --config strings          Paths to configuration files (comma-separated or repeated flag)

      --config-path strings     Paths to search for Atmos configuration (comma-separated or repeated flag)

      --force-color             Force color output even when not a TTY (useful for screenshots)

      --force-tty               Force TTY mode with sane defaults when terminal detection fails (useful for
                                screenshots)

      --heatmap                 Show performance heatmap visualization after command execution (includes P95 latency)

      --heatmap-mode string     Heatmap visualization mode: bar, sparkline, table (press 1-3 to switch in TUI) (default
                                bar)

      --logs-file string        The file to write Atmos logs to. Logs can be written to any file or any standard file
                                descriptor, including '/dev/stdout', '/dev/stderr' and '/dev/null' (default
                                /dev/stderr)

      --logs-level string       Logs level. Supported log levels are Trace, Debug, Info, Warning, Off. If the log
                                level is set to Off, Atmos will not log any messages (default Warning)

      --mask                    Enable automatic masking of sensitive data in output (use --mask=false to disable)
                                (default true)

      --no-color                Disable color output

      --pager string            Enable pager for output (--pager or --pager=true to enable, --pager=false to disable, --
                                pager=less to use specific pager)

      --profile strings         Activate configuration profiles (comma-separated or repeated flag)

      --profile-file string     Write profiling data to file instead of starting server

      --profile-type string     Type of profile to collect when using --profile-file. Options: cpu, heap, allocs,
                                goroutine, block, mutex, threadcreate, trace (default cpu)

      --profiler-enabled        Enable pprof profiling server

      --profiler-host string    Host for pprof profiling server (default localhost)

      --profiler-port int       Port for pprof profiling server (default 6060)

      --redirect-stderr string  File descriptor to redirect stderr to. Errors can be redirected to any file or any
                                standard file descriptor (including '/dev/null')

  -v, --verbose                 Enable verbose error output with full context, stack traces, and detailed information

      --version                 Display the Atmos CLI version



Use atmos terraform [command] --help for more information about a command.<|MERGE_RESOLUTION|>--- conflicted
+++ resolved
@@ -182,9 +182,6 @@
       workspace           Manage Terraform workspaces
       write               Write variables to a file
 
-<<<<<<< HEAD
-  terraform, tf
-=======
 FLAGS
 
       --                          Use double dashes to separate Atmos-specific options from native arguments and flags
@@ -224,150 +221,14 @@
 
   -q, --query string              Execute atmos terraform <command> on the components filtered by a YQ expression,
                                   in all stacks or in a specific stack
->>>>>>> 8f1fe665
 
       --ref string                Git reference with which to compare the current branch: atmos terraform  --
                                   affected --ref refs/heads/main. Refer to https://git-scm.com/book/en/v2/Git-Internals-Git-
                                   References for more details
 
-<<<<<<< HEAD
-Available Commands:
-
-  clean                          Clean up Terraform state and artifacts.
-  deploy                         Deploy the specified infrastructure using Terraform
-  generate                       Generate Terraform configuration files for Atmos components and stacks.
-  plan-diff                      Compare two Terraform plans and show the differences
-  shell                          Configure an environment for an Atmos component and start a new shell.
-  varfile                        Load variables from a file
-  write                          Write variables to a file
-
-Native terraform Commands:
-
-  apply                          Apply changes to infrastructure
-  console                        Try Terraform expressions at an interactive command prompt
-  destroy                        Destroy previously-created infrastructure
-  fmt                            Reformat your configuration in the standard style
-  force-unlock                   Release a stuck lock on the current workspace
-  get                            Install or upgrade remote Terraform modules
-  graph                          Generate a Graphviz graph of the steps in an operation
-  import                         Import existing infrastructure into Terraform state.
-  init                           Prepare your working directory for other commands
-  login                          Obtain and save credentials for a remote host
-  logout                         Remove locally-stored credentials for a remote host
-  metadata                       Metadata related commands
-  modules                        Show all declared modules in a working directory
-  output                         Show output values from your root module
-  plan                           Show changes required by the current configuration
-  providers                      Show the providers required for this configuration
-  refresh                        Update the state to match remote systems
-  show                           Show the current state or a saved plan
-  state                          Advanced state management
-  taint                          Mark a resource instance as not fully functional
-  test                           Execute integration tests for Terraform modules
-  untaint                        Remove the 'tainted' state from a resource instance
-  validate                       Check whether the configuration is valid
-  version                        Show the current Terraform version
-  workspace                      Manage Terraform workspaces
-
-
-Flags:
-
-        --append-user-agent string    Sets the TF_APPEND_USER_AGENT environment
-                                      variable to customize the User-Agent
-                                      string in Terraform provider requests.
-                                      Example: Atmos/test (Cloud Posse;
-                                      +https://atmos.tools). This flag works
-                                      with almost all commands.
-
-        --clone-target-ref            Clone the target reference with which to
-                                      compare the current branch: atmos
-                                      terraform  --affected
-                                      --clone-target-ref=true
-                                      If set to 'false' (default), the target
-                                      reference will be checked out instead
-                                      This requires that the target reference is
-                                      already cloned by Git, and the information
-                                      about it exists in the '.git' directory
-                                      (default false)
-
-        --components stringSlice      Filter by specific components (default
-                                      [])
-
-        --dry-run                     Simulate the command without making any
-                                      changes (default false)
-
-    -h, --help                        help for terraform
-
-    -i, --identity string             Specify the identity to authenticate to
-                                      before running Terraform commands. Use
-                                      without value to interactively select.
-
-        --include-dependents          For each affected component, detect the
-                                      dependent components and process them in
-                                      the dependency order, recursively: atmos
-                                      terraform  --affected
-                                      --include-dependents (default false)
-
-        --init-pass-vars              Pass the generated varfile to terraform
-                                      init using the --var-file flag.
-                                      OpenTofu supports passing a varfile to
-                                      init to dynamically configure backends
-                                      (default false)
-
-        --process-functions           Enable/disable YAML functions processing
-                                      in Atmos stack manifests when executing
-                                      terraform commands (default true)
-
-        --process-templates           Enable/disable Go template processing in
-                                      Atmos stack manifests when executing
-                                      terraform commands (default true)
-
-    -q, --query string                Execute atmos terraform <command> on the
-                                      components filtered by a YQ expression, in
-                                      all stacks or in a specific stack
-
-        --ref string                  Git reference with which to compare the
-                                      current branch: atmos terraform
-                                       --affected --ref
-                                      refs/heads/main. Refer to
-                                      https://git-scm.com/book/en/v2/Git-Internals-Git-References
-                                      for more details
-
-        --repo-path string            Filesystem path to the already cloned
-                                      target repository with which to compare
-                                      the current branch: atmos terraform
-                                       --affected --repo-path
-                                      <path_to_already_cloned_repo>
-
-        --sha string                  Git commit SHA with which to compare the
-                                      current branch: atmos terraform
-                                       --affected --sha
-                                      3a5eafeab90426bd82bf5899896b28cc0bab3073
-
-        --skip stringSlice            Skip executing specific YAML functions in
-                                      the Atmos stack manifests when executing
-                                      terraform commands (default [])
-
-        --skip-init                   Skip running terraform init before
-                                      executing terraform commands (default
-                                      false)
-
-        --ssh-key string              Path to PEM-encoded private key to clone
-                                      private repos using SSH: atmos terraform
-                                       --affected --ssh-key
-                                      <path_to_ssh_key>
-
-        --ssh-key-password string     Encryption password for the PEM-encoded
-                                      private key if the key contains a
-                                      password-encrypted PEM block: atmos
-                                      terraform  --affected
-                                      --ssh-key <path_to_ssh_key>
-                                      --ssh-key-password
-=======
       --repo-path string          Filesystem path to the already cloned target repository with which to compare the
                                   current branch: atmos terraform  --affected --repo-path
                                   <path_to_already_cloned_repo>
->>>>>>> 8f1fe665
 
       --sha string                Git commit SHA with which to compare the current branch: atmos terraform  --affected --sha 3a5eafeab90426bd82bf5899896b28cc0bab3073
 
