--- conflicted
+++ resolved
@@ -22,11 +22,4 @@
 
 💡 To resume the workflow from this step, run:
 
-<<<<<<< HEAD
- atmos workflow fail -f Users/andriyknysh/Documents/Projects/Go/src/github.
-com/cloudposse/atmos/tests/fixtures/scenarios/workflows/stacks/workflows/test --
-from-step step1
-
-=======
- atmos workflow fail -f test --from-step 'step1'
->>>>>>> 27045e4d
+ atmos workflow fail -f test --from-step 'step1'