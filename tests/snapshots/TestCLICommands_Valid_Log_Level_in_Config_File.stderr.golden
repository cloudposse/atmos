--- conflicted
+++ resolved
@@ -1,13 +1,5 @@
-<<<<<<< HEAD
-   Set logs-level=debug logs-file=/dev/stderr
-   Found ENV variable ATMOS_VERSION_CHECK_ENABLED=false
-   Found ENV variable ATMOS_VERSION_CHECK_ENABLED=false
-   Found ENV variable ATMOS_VERSION_CHECK_ENABLED=false
-   Telemetry event captured
-=======
 DEBU Set logs-level=debug logs-file=/dev/stderr
 DEBU Found ENV variable ATMOS_VERSION_CHECK_ENABLED=false
 DEBU Found ENV variable ATMOS_VERSION_CHECK_ENABLED=false
 DEBU Found ENV variable ATMOS_VERSION_CHECK_ENABLED=false
-DEBU Telemetry event enqueued
->>>>>>> 4e34c0c1
+DEBU Telemetry event enqueued