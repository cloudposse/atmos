
# Incorrect Usage

<<<<<<< HEAD
The command atmos terraform requires a subcommand
=======
**Error:** The command atmos terraform requires a subcommand
>>>>>>> 2782c038

Valid subcommands are:

• apply
• clean
• console
• deploy
• destroy
• fmt
• force-unlock
• generate
• get
• graph
• import
• init
• login
• logout
• metadata
• modules
• output
• plan
• plan-diff
• providers
• refresh
• shell
• show
• state
• taint
• test
• untaint
• validate
• varfile
• version
• workspace
• write

## Usage Examples:

– Execute a terraform subcommand

  $ atmos terraform [subcommand] <component-name> -s <stack-name>

<<<<<<< HEAD
For more information, refer to the docs https://atmos.tools/cli/commands/terraform/usage
=======
## Hints

💡 https://atmos.tools/cli/commands/terraform/usage
>>>>>>> 2782c038

<|MERGE_RESOLUTION|>--- conflicted
+++ resolved
@@ -1,11 +1,7 @@
 
 # Incorrect Usage
 
-<<<<<<< HEAD
-The command atmos terraform requires a subcommand
-=======
 **Error:** The command atmos terraform requires a subcommand
->>>>>>> 2782c038
 
 Valid subcommands are:
 
@@ -48,11 +44,7 @@
 
   $ atmos terraform [subcommand] <component-name> -s <stack-name>
 
-<<<<<<< HEAD
-For more information, refer to the docs https://atmos.tools/cli/commands/terraform/usage
-=======
 ## Hints
 
 💡 https://atmos.tools/cli/commands/terraform/usage
->>>>>>> 2782c038
 
