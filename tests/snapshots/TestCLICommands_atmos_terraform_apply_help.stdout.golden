--- conflicted
+++ resolved
@@ -206,17 +206,9 @@
 Examples:
 
 – Apply changes to a terraform component
-<<<<<<< HEAD
-=======
 
   $ atmos terraform apply <component-name> -s <stack-name>
->>>>>>> 2782c038
-
-  $ atmos terraform apply <component-name> -s <stack-name>
-
-<<<<<<< HEAD
-
-=======
->>>>>>> 2782c038
+
+
 Use atmos terraform apply --help for more information about a command.
 
