--- conflicted
+++ resolved
@@ -1,11 +1,7 @@
 
 # Incorrect Usage
 
-<<<<<<< HEAD
-Unknown command invalid-command for atmos auth
-=======
 **Error:** Unknown command invalid-command for atmos auth
->>>>>>> 2782c038
 
 Valid subcommands are:
 
@@ -20,11 +16,7 @@
 • validate
 • whoami
 
-<<<<<<< HEAD
-Run atmos auth --help for usage
-=======
 ## Hints
 
 💡 Run atmos auth --help for usage
->>>>>>> 2782c038
 
