--- conflicted
+++ resolved
@@ -1,6 +1,3 @@
-<<<<<<< HEAD
-   You're not inside a git repository. Atmos feels lonely outside - bring it home!
-=======
 
 **Notice:** Telemetry Enabled - Atmos now collects anonymous telemetry regarding usage. This information is used to shape the Atmos roadmap and prioritize features. You can learn more, including how to opt out if you'd prefer not to participate in this anonymous program, by visiting: https://atmos.tools/cli/telemetry
 WARN You're not inside a git repository. Atmos feels lonely outside - bring it home!
@@ -23,5 +20,4 @@
 
 **Atmos Stacks:** https://atmos.tools/core-concepts/stacks
 
-**Quick Start:** https://atmos.tools/quick-start
->>>>>>> 9e4489c9
+**Quick Start:** https://atmos.tools/quick-start