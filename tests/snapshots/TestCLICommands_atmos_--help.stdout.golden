

Atmos is a universal tool for DevOps and cloud automation used for provisioning, managing and orchestrating workflows across various toolchains                                                                                                                                                                                                                                                                                                                                                                                                                                                                                                                                                                                                                                                                                                                                                                                                                                                                                         

Usage:

  atmos [flags]
  atmos [sub-command] [flags]


Available Commands:

  about                          Learn about Atmos
  atlantis                       Generate and manage Atlantis configurations
  auth                           Authenticate with cloud providers and identity services.
  aws                            Run AWS-specific commands for interacting with cloud resources
  completion                     Generate autocompletion scripts for Bash, Zsh, Fish, and PowerShell
  describe                       Show details about Atmos configurations and components
  docs                           Open Atmos documentation or display component-specific docs
  helmfile                       Manage Helmfile-based Kubernetes deployments
  help                           Display help information for Atmos commands
  list                           List available stacks and components
  packer                         Manage packer-based machine images for multiple platforms
  pro                            Access premium features integrated with atmos-pro.com
  support                        Show Atmos support options
  terraform                      Execute Terraform commands (e.g., plan, apply, destroy) using Atmos stack configurations
<<<<<<< HEAD
  toolchain                      Toolchain CLI
=======
  theme                          Manage terminal themes for Atmos CLI
>>>>>>> f7b9c8a5
  validate                       Validate configurations against OPA policies and JSON schemas
  vendor                         Manage external dependencies for components or stacks
  version                        Display the version of Atmos you are running and check for updates
  workflow                       Run predefined tasks using workflows

Subcommand Aliases:

  hf                             Alias of "atmos helmfile" command
  pk                             Alias of "atmos packer" command
  tf                             Alias of "atmos terraform" command


Flags:

        --base-path string           Base path for Atmos project

    -C, --chdir string               Change working directory before executing
                                     the command (run as if Atmos started in
                                     this directory)

        --config stringSlice         Paths to configuration files
                                     (comma-separated or repeated flag) (default
                                     [])

        --config-path stringSlice    Paths to search for Atmos configuration
                                     (comma-separated or repeated flag) (default
                                     [])

        --force-color                Force color output even when not a TTY
                                     (useful for screenshots) (default false)

        --force-tty                  Force TTY mode with sane defaults when
                                     terminal detection fails (useful for
                                     screenshots) (default false)

        --heatmap                    Show performance heatmap visualization
                                     after command execution (includes P95
                                     latency) (default false)

        --heatmap-mode string        Heatmap visualization mode: bar, sparkline,
                                     table (press 1-3 to switch in TUI) (default
                                     bar)

    -h, --help                       help for atmos

        --identity string            Identity to use for authentication. Use
                                     --identity to select interactively,
                                     --identity=NAME to specify

        --logs-file string           The file to write Atmos logs to. Logs can
                                     be written to any file or any standard file
                                     descriptor, including '/dev/stdout',
                                     '/dev/stderr' and '/dev/null' (default
                                     /dev/stderr)

        --logs-level string          Logs level. Supported log levels are Trace,
                                     Debug, Info, Warning, Off. If the log level
                                     is set to Off, Atmos will not log any
                                     messages (default Warning)

        --mask                       Enable automatic masking of sensitive data
                                     in output (use --mask=false to disable)
                                     (default true)

        --no-color                   Disable color output (default false)

        --pager string               Enable pager for output (--pager or
                                     --pager=true to enable, --pager=false to
                                     disable, --pager=less to use specific
                                     pager)

        --profile-file string        Write profiling data to file instead of
                                     starting server

        --profile-type string        Type of profile to collect when using
                                     --profile-file. Options: cpu, heap, allocs,
                                     goroutine, block, mutex, threadcreate,
                                     trace (default cpu)

        --profiler-enabled           Enable pprof profiling server (default
                                     false)

        --profiler-host string       Host for pprof profiling server (default
                                     localhost)

        --profiler-port int          Port for pprof profiling server (default
                                     6060)

        --redirect-stderr string     File descriptor to redirect stderr to.
                                     Errors can be redirected to any file or any
                                     standard file descriptor (including
                                     '/dev/null')

        --version                    Display the Atmos CLI version


Use atmos [subcommand] --help for more information about a command.                                                                                                                                                                                                                                                                                                                                                                                                                                                                                                                                                                                                                                                                                                                                                                                                                                                                                                                                                                     

<|MERGE_RESOLUTION|>--- conflicted
+++ resolved
@@ -24,11 +24,8 @@
   pro                            Access premium features integrated with atmos-pro.com
   support                        Show Atmos support options
   terraform                      Execute Terraform commands (e.g., plan, apply, destroy) using Atmos stack configurations
-<<<<<<< HEAD
+  theme                          Manage terminal themes for Atmos CLI
   toolchain                      Toolchain CLI
-=======
-  theme                          Manage terminal themes for Atmos CLI
->>>>>>> f7b9c8a5
   validate                       Validate configurations against OPA policies and JSON schemas
   vendor                         Manage external dependencies for components or stacks
   version                        Display the version of Atmos you are running and check for updates
@@ -127,3 +124,4 @@
 
 Use atmos [subcommand] --help for more information about a command.                                                                                                                                                                                                                                                                                                                                                                                                                                                                                                                                                                                                                                                                                                                                                                                                                                                                                                                                                                     
 
+
