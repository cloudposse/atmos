
👽 test linux/amd64

Atmos is a universal tool for DevOps and cloud automation used for provisioning,
managing and orchestrating workflows across various toolchains                  

USAGE

                                   
    $ atmos [flags]                
    $ atmos [sub-command] [flags]  
                                   

SUBCOMMAND ALIASES

      hf               Alias of atmos helmfile command
      pk               Alias of atmos packer command
      tf               Alias of atmos terraform command

<<<<<<< HEAD
  about                          Learn about Atmos
  atlantis                       Generate and manage Atlantis configurations
  auth                           Authenticate with cloud providers and identity services.
  aws                            Run AWS-specific commands for interacting with cloud resources
  completion                     Generate autocompletion scripts for Bash, Zsh, Fish, and PowerShell
  describe                       Show details about Atmos configurations and components
  docs                           Open Atmos documentation or display component-specific docs
  helmfile                       Manage Helmfile-based Kubernetes deployments
  help                           Display help information for Atmos commands
  list                           List available stacks and components
  packer                         Manage packer-based machine images for multiple platforms
  pro                            Access premium features integrated with atmos-pro.com
  profile                        Manage configuration profiles
  support                        Show Atmos support options
  terraform                      Execute Terraform commands (e.g., plan, apply, destroy) using Atmos stack configurations
  theme                          Manage terminal themes for Atmos CLI
  toolchain                      Toolchain CLI
  validate                       Validate configurations against OPA policies and JSON schemas
  vendor                         Manage external dependencies for components or stacks
  version                        Display the version of Atmos you are running and check for updates
  workflow                       Run predefined tasks using workflows
=======
AVAILABLE COMMANDS
>>>>>>> 8f1fe665

      about                 Learn about Atmos
      atlantis [command]    Generate and manage Atlantis configurations
      auth [command]        Authenticate with cloud providers and identity services.
      aws [command]         Run AWS-specific commands for interacting with cloud resources
      completion [command]  Generate autocompletion scripts for Bash, Zsh, Fish, and PowerShell
      describe [command]    Show details about Atmos configurations and components
      docs [command]        Open Atmos documentation or display component-specific docs
      helmfile [command]    Manage Helmfile-based Kubernetes deployments
      help                  Help about any command
      list [command]        List available stacks and components
      packer [command]      Manage packer-based machine images for multiple platforms
      pro [command]         Access premium features integrated with atmos-pro.com
      profile [command]     Manage configuration profiles
      support               Show Atmos support options
      terraform [command]   Execute Terraform commands (e.g., plan, apply, destroy) using Atmos stack configurations
      theme [command]       Manage terminal themes for Atmos CLI
      validate [command]    Validate configurations against OPA policies and JSON schemas
      vendor [command]      Manage external dependencies for components or stacks
      version [command]     Display the version of Atmos you are running and check for updates
      workflow              Run predefined tasks using workflows

FLAGS

      --base-path string        Base path for Atmos project

  -C, --chdir string            Change working directory before executing the command (run as if Atmos started in this
                                directory)

      --config strings          Paths to configuration files (comma-separated or repeated flag)

      --config-path strings     Paths to search for Atmos configuration (comma-separated or repeated flag)

      --force-color             Force color output even when not a TTY (useful for screenshots)

      --force-tty               Force TTY mode with sane defaults when terminal detection fails (useful for
                                screenshots)

      --heatmap                 Show performance heatmap visualization after command execution (includes P95 latency)

      --heatmap-mode string     Heatmap visualization mode: bar, sparkline, table (press 1-3 to switch in TUI) (default
                                bar)

  -h, --help                    help for atmos

      --identity string         Identity to use for authentication. Use --identity to select interactively, --
                                identity=NAME to specify

      --logs-file string        The file to write Atmos logs to. Logs can be written to any file or any standard file
                                descriptor, including '/dev/stdout', '/dev/stderr' and '/dev/null' (default
                                /dev/stderr)

      --logs-level string       Logs level. Supported log levels are Trace, Debug, Info, Warning, Off. If the log
                                level is set to Off, Atmos will not log any messages (default Warning)

      --mask                    Enable automatic masking of sensitive data in output (use --mask=false to disable)
                                (default true)

      --no-color                Disable color output

      --pager string            Enable pager for output (--pager or --pager=true to enable, --pager=false to disable, --
                                pager=less to use specific pager)

      --profile strings         Activate configuration profiles (comma-separated or repeated flag)

      --profile-file string     Write profiling data to file instead of starting server

      --profile-type string     Type of profile to collect when using --profile-file. Options: cpu, heap, allocs,
                                goroutine, block, mutex, threadcreate, trace (default cpu)

      --profiler-enabled        Enable pprof profiling server

      --profiler-host string    Host for pprof profiling server (default localhost)

      --profiler-port int       Port for pprof profiling server (default 6060)

      --redirect-stderr string  File descriptor to redirect stderr to. Errors can be redirected to any file or any
                                standard file descriptor (including '/dev/null')

  -v, --verbose                 Enable verbose error output with full context, stack traces, and detailed information

      --version                 Display the Atmos CLI version



Use atmos [command] --help for more information about a command.<|MERGE_RESOLUTION|>--- conflicted
+++ resolved
@@ -17,31 +17,7 @@
       pk               Alias of atmos packer command
       tf               Alias of atmos terraform command
 
-<<<<<<< HEAD
-  about                          Learn about Atmos
-  atlantis                       Generate and manage Atlantis configurations
-  auth                           Authenticate with cloud providers and identity services.
-  aws                            Run AWS-specific commands for interacting with cloud resources
-  completion                     Generate autocompletion scripts for Bash, Zsh, Fish, and PowerShell
-  describe                       Show details about Atmos configurations and components
-  docs                           Open Atmos documentation or display component-specific docs
-  helmfile                       Manage Helmfile-based Kubernetes deployments
-  help                           Display help information for Atmos commands
-  list                           List available stacks and components
-  packer                         Manage packer-based machine images for multiple platforms
-  pro                            Access premium features integrated with atmos-pro.com
-  profile                        Manage configuration profiles
-  support                        Show Atmos support options
-  terraform                      Execute Terraform commands (e.g., plan, apply, destroy) using Atmos stack configurations
-  theme                          Manage terminal themes for Atmos CLI
-  toolchain                      Toolchain CLI
-  validate                       Validate configurations against OPA policies and JSON schemas
-  vendor                         Manage external dependencies for components or stacks
-  version                        Display the version of Atmos you are running and check for updates
-  workflow                       Run predefined tasks using workflows
-=======
 AVAILABLE COMMANDS
->>>>>>> 8f1fe665
 
       about                 Learn about Atmos
       atlantis [command]    Generate and manage Atlantis configurations
