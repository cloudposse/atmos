--- conflicted
+++ resolved
@@ -1,25 +1,15 @@
 
-👽 test linux/amd64
 
-Atmos is a universal tool for DevOps and cloud automation used for provisioning,
-managing and orchestrating workflows across various toolchains                  
+Atmos is a universal tool for DevOps and cloud automation used for provisioning, managing and orchestrating workflows across various toolchains
 
-USAGE
+Usage:
 
-                                   
-    $ atmos [flags]                
-    $ atmos [sub-command] [flags]  
-                                   
+  atmos [flags]
+  atmos [sub-command] [flags]
 
-SUBCOMMAND ALIASES
 
-      hf               Alias of atmos helmfile command
-      pk               Alias of atmos packer command
-      tf               Alias of atmos terraform command
+Available Commands:
 
-<<<<<<< HEAD
-AVAILABLE COMMANDS
-=======
   about                          Learn about Atmos
   atlantis                       Generate and manage Atlantis configurations
   auth                           Authenticate with cloud providers and identity services.
@@ -40,96 +30,105 @@
   vendor                         Manage external dependencies for components or stacks
   version                        Display the version of Atmos you are running and check for updates
   workflow                       Run predefined tasks using workflows
->>>>>>> 10886fe5
 
-      about                 Learn about Atmos
-      atlantis [command]    Generate and manage Atlantis configurations
-      auth [command]        Authenticate with cloud providers and identity services.
-      aws [command]         Run AWS-specific commands for interacting with cloud resources
-      completion [command]  Generate autocompletion scripts for Bash, Zsh, Fish, and PowerShell
-      describe [command]    Show details about Atmos configurations and components
-      docs [command]        Open Atmos documentation or display component-specific docs
-      helmfile [command]    Manage Helmfile-based Kubernetes deployments
-      help                  Help about any command
-      list [command]        List available stacks and components
-      packer [command]      Manage packer-based machine images for multiple platforms
-      pro [command]         Access premium features integrated with atmos-pro.com
-      support               Show Atmos support options
-      terraform [command]   Execute Terraform commands (e.g., plan, apply, destroy) using Atmos stack configurations
-      theme [command]       Manage terminal themes for Atmos CLI
-      validate [command]    Validate configurations against OPA policies and JSON schemas
-      vendor [command]      Manage external dependencies for components or stacks
-      version [command]     Display the version of Atmos you are running and check for updates
-      workflow              Run predefined tasks using workflows
+Subcommand Aliases:
 
-FLAGS
+  hf                             Alias of "atmos helmfile" command
+  pk                             Alias of "atmos packer" command
+  tf                             Alias of "atmos terraform" command
 
-      --base-path string        Base path for Atmos project
 
-  -C, --chdir string            Change working directory before executing the command (run as if Atmos started in this
-                                directory)
+Flags:
 
-      --config strings          Paths to configuration files (comma-separated or repeated flag)
+        --base-path string           Base path for Atmos project
 
-      --config-path strings     Paths to search for Atmos configuration (comma-separated or repeated flag)
+    -C, --chdir string               Change working directory before executing
+                                     the command (run as if Atmos started in
+                                     this directory)
 
-      --force-color             Force color output even when not a TTY (useful for screenshots)
+        --config stringSlice         Paths to configuration files
+                                     (comma-separated or repeated flag) (default
+                                     [])
 
-      --force-tty               Force TTY mode with sane defaults when terminal detection fails (useful for
-                                screenshots)
+        --config-path stringSlice    Paths to search for Atmos configuration
+                                     (comma-separated or repeated flag) (default
+                                     [])
 
-      --heatmap                 Show performance heatmap visualization after command execution (includes P95 latency)
+        --force-color                Force color output even when not a TTY
+                                     (useful for screenshots) (default false)
 
-      --heatmap-mode string     Heatmap visualization mode: bar, sparkline, table (press 1-3 to switch in TUI) (default
-                                bar)
+        --force-tty                  Force TTY mode with sane defaults when
+                                     terminal detection fails (useful for
+                                     screenshots) (default false)
 
-  -h, --help                    help for atmos
+        --heatmap                    Show performance heatmap visualization
+                                     after command execution (includes P95
+                                     latency) (default false)
 
-      --identity string         Identity to use for authentication. Use --identity to select interactively, --
-                                identity=NAME to specify
+        --heatmap-mode string        Heatmap visualization mode: bar, sparkline,
+                                     table (press 1-3 to switch in TUI) (default
+                                     bar)
 
-      --logs-file string        The file to write Atmos logs to. Logs can be written to any file or any standard file
-                                descriptor, including '/dev/stdout', '/dev/stderr' and '/dev/null' (default
-                                /dev/stderr)
+    -h, --help                       help for atmos
 
-      --logs-level string       Logs level. Supported log levels are Trace, Debug, Info, Warning, Off. If the log
-                                level is set to Off, Atmos will not log any messages (default Warning)
+        --identity string            Identity to use for authentication. Use
+                                     --identity to select interactively,
+                                     --identity=NAME to specify
 
-      --mask                    Enable automatic masking of sensitive data in output (use --mask=false to disable)
-                                (default true)
+        --logs-file string           The file to write Atmos logs to. Logs can
+                                     be written to any file or any standard file
+                                     descriptor, including '/dev/stdout',
+                                     '/dev/stderr' and '/dev/null' (default
+                                     /dev/stderr)
 
-      --no-color                Disable color output
+        --logs-level string          Logs level. Supported log levels are Trace,
+                                     Debug, Info, Warning, Off. If the log level
+                                     is set to Off, Atmos will not log any
+                                     messages (default Warning)
 
-      --pager string            Enable pager for output (--pager or --pager=true to enable, --pager=false to disable, --
-                                pager=less to use specific pager)
+        --mask                       Enable automatic masking of sensitive data
+                                     in output (use --mask=false to disable)
+                                     (default true)
 
-      --profile-file string     Write profiling data to file instead of starting server
+        --no-color                   Disable color output (default false)
 
-      --profile-type string     Type of profile to collect when using --profile-file. Options: cpu, heap, allocs,
-                                goroutine, block, mutex, threadcreate, trace (default cpu)
+        --pager string               Enable pager for output (--pager or
+                                     --pager=true to enable, --pager=false to
+                                     disable, --pager=less to use specific
+                                     pager)
 
-<<<<<<< HEAD
-      --profiler-enabled        Enable pprof profiling server
-=======
         --profile stringSlice        Activate configuration profiles
                                      (comma-separated or repeated flag) (default
                                      [])
 
         --profile-file string        Write profiling data to file instead of
                                      starting server
->>>>>>> 10886fe5
 
-      --profiler-host string    Host for pprof profiling server (default localhost)
+        --profile-type string        Type of profile to collect when using
+                                     --profile-file. Options: cpu, heap, allocs,
+                                     goroutine, block, mutex, threadcreate,
+                                     trace (default cpu)
 
-      --profiler-port int       Port for pprof profiling server (default 6060)
+        --profiler-enabled           Enable pprof profiling server (default
+                                     false)
 
-      --redirect-stderr string  File descriptor to redirect stderr to. Errors can be redirected to any file or any
-                                standard file descriptor (including '/dev/null')
+        --profiler-host string       Host for pprof profiling server (default
+                                     localhost)
 
-  -v, --verbose                 Enable verbose error output with full context, stack traces, and detailed information
+        --profiler-port int          Port for pprof profiling server (default
+                                     6060)
 
-      --version                 Display the Atmos CLI version
+        --redirect-stderr string     File descriptor to redirect stderr to.
+                                     Errors can be redirected to any file or any
+                                     standard file descriptor (including
+                                     '/dev/null')
+
+    -v, --verbose                    Enable verbose error output with full
+                                     context, stack traces, and detailed
+                                     information (default false)
+
+        --version                    Display the Atmos CLI version
 
 
+Use atmos [subcommand] --help for more information about a command.
 
-Use atmos [command] --help for more information about a command.