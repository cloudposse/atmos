base_path: ./
components:
  terraform:
    base_path: components/terraform
    apply_auto_approve: false
    append_user_agent: Atmos/test (Cloud Posse; +https://atmos.tools)
    deploy_run_init: true
    init_run_reconfigure: true
    auto_generate_backend_file: false
    command: ""
    shell:
      prompt: ""
    init:
      pass_vars: false
    plan:
      skip_planfile: false
  helmfile:
    base_path: ""
    use_eks: true
    kubeconfig_path: ""
    helm_aws_profile_pattern: ""
    cluster_name_pattern: ""
    command: ""
  packer:
    base_path: ""
    command: ""
stacks:
<<<<<<< HEAD
    base_path: stacks
    included_paths:
        - deploy/**/*
    excluded_paths:
        - '**/_defaults.yaml'
    name_pattern: ""
    name_template: '{{ .vars.stage }}'
=======
  base_path: stacks
  included_paths:
    - deploy/**/*
  excluded_paths:
    - '**/_defaults.yaml'
  name_pattern: '{stage}'
  name_template: ""
>>>>>>> 6f99b9eb
logs:
  file: /dev/stderr
  level: Info
settings:
  list_merge_strategy: ""
  terminal:
    max_width: 0
    pager: "0"
    unicode: false
    syntax_highlighting:
      enabled: false
      lexer: ""
      formatter: ""
      theme: ""
      pager: false
      line_numbers: false
      wrap: false
    no_color: false
  inject_github_token: true
  pro:
    base_url: https://atmos-pro.com
    endpoint: api/v1
  telemetry:
    enabled: true
    endpoint: https://us.i.posthog.com
    token: phc_7s7MrHWxPR2if1DHHDrKBRgx7SvlaoSM59fIiQueexS
initialized: true
stacksBaseAbsolutePath: /absolute/path/to/repo/examples/demo-stacks/stacks
includeStackAbsolutePaths:
  - /absolute/path/to/repo/examples/demo-stacks/stacks/deploy/**/*
excludeStackAbsolutePaths:
  - /absolute/path/to/repo/examples/demo-stacks/stacks/**/_defaults.yaml
terraformDirAbsolutePath: /absolute/path/to/repo/examples/demo-stacks/components/terraform
helmfileDirAbsolutePath: /absolute/path/to/repo/examples/demo-stacks
packerDirAbsolutePath: /absolute/path/to/repo/examples/demo-stacks
default: false
cli_config_path: /absolute/path/to/repo/examples/demo-stacks
import: []
docs:
  max-width: 0
  pagination: false
  generate:
    readme:
      output: ./README.md
<|MERGE_RESOLUTION|>--- conflicted
+++ resolved
@@ -25,15 +25,6 @@
     base_path: ""
     command: ""
 stacks:
-<<<<<<< HEAD
-    base_path: stacks
-    included_paths:
-        - deploy/**/*
-    excluded_paths:
-        - '**/_defaults.yaml'
-    name_pattern: ""
-    name_template: '{{ .vars.stage }}'
-=======
   base_path: stacks
   included_paths:
     - deploy/**/*
@@ -41,7 +32,6 @@
     - '**/_defaults.yaml'
   name_pattern: '{stage}'
   name_template: ""
->>>>>>> 6f99b9eb
 logs:
   file: /dev/stderr
   level: Info
