--- conflicted
+++ resolved
@@ -1,13 +1,9 @@
 
 # Error
 
-<<<<<<< HEAD
-locked component cannot be provisioned: component 'mock' cannot be modified (metadata.locked: true)
-=======
 **Error:** locked component cannot be provisioned
 
 ## Explanation
 
 component 'mock' cannot be modified (metadata.locked: true)
->>>>>>> 2782c038
 
