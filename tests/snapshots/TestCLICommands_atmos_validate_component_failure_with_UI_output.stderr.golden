
**Notice:** Telemetry Enabled - Atmos now collects anonymous telemetry regarding usage. This information is used to shape the Atmos roadmap and prioritize features. You can learn more, including how to opt out if you'd prefer not to participate in this anonymous program, by visiting: https://atmos.tools/cli/telemetry
Validating Atmos Component: infra/vpc

x Component validation failed

# Error

<<<<<<< HEAD
OPA policy violations detected: In 'dev', only 2 Availability Zones are allowed VPC name must be a valid string from 2 to 20 alphanumeric chars
=======
**Error:** OPA policy violations detected

## Explanation

In 'dev', only 2 Availability Zones are allowed VPC name must be a valid string
from 2 to 20 alphanumeric chars
>>>>>>> 2782c038

<|MERGE_RESOLUTION|>--- conflicted
+++ resolved
@@ -1,19 +1,15 @@
 
 **Notice:** Telemetry Enabled - Atmos now collects anonymous telemetry regarding usage. This information is used to shape the Atmos roadmap and prioritize features. You can learn more, including how to opt out if you'd prefer not to participate in this anonymous program, by visiting: https://atmos.tools/cli/telemetry
 Validating Atmos Component: infra/vpc
-
+ x Component validation failed
 
 # Error
 
-<<<<<<< HEAD
-OPA policy violations detected: In 'dev', only 2 Availability Zones are allowed VPC name must be a valid string from 2 to 20 alphanumeric chars
-=======
 **Error:** OPA policy violations detected
 
 ## Explanation
 
 In 'dev', only 2 Availability Zones are allowed VPC name must be a valid string
 from 2 to 20 alphanumeric chars
->>>>>>> 2782c038
 
