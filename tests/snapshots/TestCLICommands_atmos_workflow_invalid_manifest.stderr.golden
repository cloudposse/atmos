--- conflicted
+++ resolved
@@ -5,16 +5,9 @@
 
 ## Explanation
 
-<<<<<<< HEAD
-The workflow manifest
-/absolute/path/to/external/src/github.
-com/cloudposse/atmos/tests/fixtures/scenarios/workflows/stacks/workflows/test-
-invalid.yaml must be a map with the top-level workflows: key.
-=======
 The workflow manifest stacks/workflows/test-invalid.yaml must be a map with the
 top-level workflows: key
 
 ## Hints
->>>>>>> 27045e4d
 
 💡 Add a top-level 'workflows:' key to the manifest file