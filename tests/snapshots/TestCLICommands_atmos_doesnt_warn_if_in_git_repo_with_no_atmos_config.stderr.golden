
**Notice:** Telemetry Enabled - Atmos now collects anonymous telemetry regarding usage. This information is used to shape the Atmos roadmap and prioritize features. You can learn more, including how to opt out if you'd prefer not to participate in this anonymous program, by visiting: https://atmos.tools/cli/telemetry


## Missing Configuration

<<<<<<< HEAD
The atmos.yaml CLI config file was not found.

The default Atmos stacks directory is set to /absolute/path/to/repo/tests/fixtures/scenarios/empty-dir/stacks, but the directory does not exist in the current path.
=======
The atmos.yaml CLI config file specifies the directory for Atmos stacks as stacks, but the directory does not exist.
>>>>>>> 1cb9d02b


## Getting Started

To configure and start using Atmos, refer to the following documents:

**Atmos CLI Configuration:** https://atmos.tools/cli/configuration

**Atmos Components:** https://atmos.tools/core-concepts/components

**Atmos Stacks:** https://atmos.tools/core-concepts/stacks

**Quick Start:** https://atmos.tools/quick-start<|MERGE_RESOLUTION|>--- conflicted
+++ resolved
@@ -4,13 +4,7 @@
 
 ## Missing Configuration
 
-<<<<<<< HEAD
-The atmos.yaml CLI config file was not found.
-
-The default Atmos stacks directory is set to /absolute/path/to/repo/tests/fixtures/scenarios/empty-dir/stacks, but the directory does not exist in the current path.
-=======
 The atmos.yaml CLI config file specifies the directory for Atmos stacks as stacks, but the directory does not exist.
->>>>>>> 1cb9d02b
 
 
 ## Getting Started
