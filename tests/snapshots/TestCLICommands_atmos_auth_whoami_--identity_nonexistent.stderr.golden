
**Notice:** Telemetry Enabled - Atmos now collects anonymous telemetry regarding usage. This information is used to shape the Atmos roadmap and prioritize features. You can learn more, including how to opt out if you'd prefer not to participate in this anonymous program, by visiting: https://atmos.tools/cli/telemetry

<<<<<<< HEAD
# Error

**Error:** invalid auth config



# Error

**Error:** identity not found

## Explanation

nonexistent
=======
# Authenticate With Provider

authentication failed: SSO device flow requires an interactive terminal (no TTY detected). Use environment credentials or service account authentication in headless environments



# Authenticate Hierarchical

authentication failed: failed to authenticate hierarchically for identity "test-admin": authentication failed: provider=test-sso: authentication failed: SSO device flow requires an interactive terminal (no TTY detected). Use environment credentials or service account authentication in headless environments



# Error

no credentials found for identity: identity=test-admin, provider=test-sso, credential_store=keyring-placeholder: failed to load credentials from identity storage for "test-admin": failed to load AWS config from files: failed to get shared config profile, test-admin
>>>>>>> f9bcb1f8

<|MERGE_RESOLUTION|>--- conflicted
+++ resolved
@@ -1,21 +1,6 @@
 
 **Notice:** Telemetry Enabled - Atmos now collects anonymous telemetry regarding usage. This information is used to shape the Atmos roadmap and prioritize features. You can learn more, including how to opt out if you'd prefer not to participate in this anonymous program, by visiting: https://atmos.tools/cli/telemetry
 
-<<<<<<< HEAD
-# Error
-
-**Error:** invalid auth config
-
-
-
-# Error
-
-**Error:** identity not found
-
-## Explanation
-
-nonexistent
-=======
 # Authenticate With Provider
 
 authentication failed: SSO device flow requires an interactive terminal (no TTY detected). Use environment credentials or service account authentication in headless environments
@@ -31,5 +16,4 @@
 # Error
 
 no credentials found for identity: identity=test-admin, provider=test-sso, credential_store=keyring-placeholder: failed to load credentials from identity storage for "test-admin": failed to load AWS config from files: failed to get shared config profile, test-admin
->>>>>>> f9bcb1f8
 
