--- conflicted
+++ resolved
@@ -1,93 +1,114 @@
-
-👽 test linux/amd64
-
-Generate and manage Atlantis configurations that use Atmos under the hood to run
-Terraform workflows, bringing the power of Atmos to Atlantis for streamlined    
-infrastructure automation.                                                      
-
-USAGE
-
-                                            
-    $ atmos atlantis [sub-command] [flags]  
-                                            
-
-AVAILABLE COMMANDS
-
-      generate [command]  Generate Atlantis configuration files
-
-FLAGS
-
-      --      Use double dashes to separate Atmos-specific options from native arguments and flags for the command.
-
-  -h, --help  help for atlantis
 
 
-GLOBAL FLAGS
+Generate and manage Atlantis configurations that use Atmos under the hood to run Terraform workflows, bringing the power of Atmos to Atlantis for streamlined infrastructure automation.
 
-      --base-path string        Base path for Atmos project
+Usage:
 
-  -C, --chdir string            Change working directory before executing the command (run as if Atmos started in this
-                                directory)
+  atmos atlantis [sub-command] [flags]
 
-      --config strings          Paths to configuration files (comma-separated or repeated flag)
 
-      --config-path strings     Paths to search for Atmos configuration (comma-separated or repeated flag)
+Available Commands:
 
-      --force-color             Force color output even when not a TTY (useful for screenshots)
+  generate                       Generate Atlantis configuration files
 
-      --force-tty               Force TTY mode with sane defaults when terminal detection fails (useful for
-                                screenshots)
 
-      --heatmap                 Show performance heatmap visualization after command execution (includes P95 latency)
+Flags:
 
-      --heatmap-mode string     Heatmap visualization mode: bar, sparkline, table (press 1-3 to switch in TUI) (default
-                                bar)
+    -h, --help    help for atlantis
 
-      --identity string         Identity to use for authentication. Use --identity to select interactively, --
-                                identity=NAME to specify
+        --        Use double dashes to separate Atmos-specific options from
+                  native arguments and flags for the command.
 
-      --logs-file string        The file to write Atmos logs to. Logs can be written to any file or any standard file
-                                descriptor, including '/dev/stdout', '/dev/stderr' and '/dev/null' (default
-                                /dev/stderr)
 
-      --logs-level string       Logs level. Supported log levels are Trace, Debug, Info, Warning, Off. If the log
-                                level is set to Off, Atmos will not log any messages (default Warning)
+Global Flags:
 
-      --mask                    Enable automatic masking of sensitive data in output (use --mask=false to disable)
-                                (default true)
+        --base-path string           Base path for Atmos project
 
-      --no-color                Disable color output
+    -C, --chdir string               Change working directory before executing
+                                     the command (run as if Atmos started in
+                                     this directory)
 
-      --pager string            Enable pager for output (--pager or --pager=true to enable, --pager=false to disable, --
-                                pager=less to use specific pager)
+        --config stringSlice         Paths to configuration files
+                                     (comma-separated or repeated flag) (default
+                                     [])
 
-      --profile-file string     Write profiling data to file instead of starting server
+        --config-path stringSlice    Paths to search for Atmos configuration
+                                     (comma-separated or repeated flag) (default
+                                     [])
 
-      --profile-type string     Type of profile to collect when using --profile-file. Options: cpu, heap, allocs,
-                                goroutine, block, mutex, threadcreate, trace (default cpu)
+        --force-color                Force color output even when not a TTY
+                                     (useful for screenshots) (default false)
 
-<<<<<<< HEAD
-      --profiler-enabled        Enable pprof profiling server
-=======
+        --force-tty                  Force TTY mode with sane defaults when
+                                     terminal detection fails (useful for
+                                     screenshots) (default false)
+
+        --heatmap                    Show performance heatmap visualization
+                                     after command execution (includes P95
+                                     latency) (default false)
+
+        --heatmap-mode string        Heatmap visualization mode: bar, sparkline,
+                                     table (press 1-3 to switch in TUI) (default
+                                     bar)
+
+        --identity string            Identity to use for authentication. Use
+                                     --identity to select interactively,
+                                     --identity=NAME to specify
+
+        --logs-file string           The file to write Atmos logs to. Logs can
+                                     be written to any file or any standard file
+                                     descriptor, including '/dev/stdout',
+                                     '/dev/stderr' and '/dev/null' (default
+                                     /dev/stderr)
+
+        --logs-level string          Logs level. Supported log levels are Trace,
+                                     Debug, Info, Warning, Off. If the log level
+                                     is set to Off, Atmos will not log any
+                                     messages (default Warning)
+
+        --mask                       Enable automatic masking of sensitive data
+                                     in output (use --mask=false to disable)
+                                     (default true)
+
+        --no-color                   Disable color output (default false)
+
+        --pager string               Enable pager for output (--pager or
+                                     --pager=true to enable, --pager=false to
+                                     disable, --pager=less to use specific
+                                     pager)
+
         --profile stringSlice        Activate configuration profiles
                                      (comma-separated or repeated flag) (default
                                      [])
 
         --profile-file string        Write profiling data to file instead of
                                      starting server
->>>>>>> 10886fe5
 
-      --profiler-host string    Host for pprof profiling server (default localhost)
+        --profile-type string        Type of profile to collect when using
+                                     --profile-file. Options: cpu, heap, allocs,
+                                     goroutine, block, mutex, threadcreate,
+                                     trace (default cpu)
 
-      --profiler-port int       Port for pprof profiling server (default 6060)
+        --profiler-enabled           Enable pprof profiling server (default
+                                     false)
 
-      --redirect-stderr string  File descriptor to redirect stderr to. Errors can be redirected to any file or any
-                                standard file descriptor (including '/dev/null')
+        --profiler-host string       Host for pprof profiling server (default
+                                     localhost)
 
-  -v, --verbose                 Enable verbose error output with full context, stack traces, and detailed information
+        --profiler-port int          Port for pprof profiling server (default
+                                     6060)
 
-      --version                 Display the Atmos CLI version
+        --redirect-stderr string     File descriptor to redirect stderr to.
+                                     Errors can be redirected to any file or any
+                                     standard file descriptor (including
+                                     '/dev/null')
+
+    -v, --verbose                    Enable verbose error output with full
+                                     context, stack traces, and detailed
+                                     information (default false)
+
+        --version                    Display the Atmos CLI version
 
 
+Use atmos atlantis [subcommand] --help for more information about a command.
 
-Use atmos atlantis [command] --help for more information about a command.