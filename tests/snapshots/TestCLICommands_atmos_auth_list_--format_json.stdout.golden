{
  "identities": {
<<<<<<< HEAD
    "core-analytics/admin": {
      "kind": "aws/assume-role",
=======
    "mock-identity": {
      "kind": "mock-aws",
      "default": true,
>>>>>>> 27a91089
      "via": {
        "identity": "core-identity/managers-team-access"
      },
      "principal": {
        "assume_role": "arn:aws:iam::372792920107:role/cplive-core-gbl-analytics-admin"
      }
    },
    "core-artifacts/admin": {
      "kind": "aws/assume-role",
      "via": {
        "identity": "core-identity/managers-team-access"
      },
      "principal": {
        "assume_role": "arn:aws:iam::463440035974:role/cplive-core-gbl-artifacts-admin"
      }
    },
    "core-audit/admin": {
      "kind": "aws/assume-role",
      "via": {
        "identity": "core-identity/managers-team-access"
      },
      "principal": {
        "assume_role": "arn:aws:iam::969090876065:role/cplive-core-gbl-audit-admin"
      }
    },
    "core-auto/admin": {
      "kind": "aws/assume-role",
      "via": {
        "identity": "core-identity/managers-team-access"
      },
      "principal": {
        "assume_role": "arn:aws:iam::252494810635:role/cplive-core-gbl-auto-admin"
      }
    },
    "core-corp/admin": {
      "kind": "aws/assume-role",
      "via": {
        "identity": "core-identity/managers-team-access"
      },
      "principal": {
        "assume_role": "arn:aws:iam::092446917473:role/cplive-core-gbl-corp-admin"
      }
    },
<<<<<<< HEAD
    "core-dns/admin": {
      "kind": "aws/assume-role",
=======
    "mock-identity-2": {
      "kind": "mock-aws",
>>>>>>> 27a91089
      "via": {
        "identity": "core-identity/managers-team-access"
      },
      "principal": {
        "assume_role": "arn:aws:iam::970377366817:role/cplive-core-gbl-dns-admin"
      }
    },
    "core-identity/admin": {
      "kind": "aws/assume-role",
      "via": {
        "identity": "core-identity/managers-team-access"
      },
      "principal": {
        "assume_role": "arn:aws:iam::555042905974:role/cplive-core-gbl-identity-admin"
      }
    },
    "core-identity/managers": {
      "kind": "aws/assume-role",
      "via": {
        "provider": "cplive-saml"
      },
      "principal": {
        "assume_role": "arn:aws:iam::555042905974:role/cplive-core-gbl-identity-managers"
      }
    },
    "core-identity/managers-team-access": {
      "kind": "aws/permission-set",
      "via": {
        "provider": "cplive-sso"
      },
      "principal": {
        "account": {
          "name": "core-identity"
        },
        "name": "IdentityManagersTeamAccess"
      }
    },
    "core-marketplace/admin": {
      "kind": "aws/assume-role",
      "via": {
        "identity": "core-identity/managers-team-access"
      },
      "principal": {
        "assume_role": "arn:aws:iam::978188692326:role/cplive-core-gbl-marketplace-admin"
      }
    },
    "core-network/admin": {
      "kind": "aws/assume-role",
      "via": {
        "identity": "core-identity/managers-team-access"
      },
      "principal": {
        "assume_role": "arn:aws:iam::167168760541:role/cplive-core-gbl-network-admin"
      }
    },
    "core-public/admin": {
      "kind": "aws/assume-role",
      "via": {
        "identity": "core-identity/managers-team-access"
      },
      "principal": {
        "assume_role": "arn:aws:iam::847349463865:role/cplive-core-gbl-public-admin"
      }
    },
    "core-root/admin": {
      "kind": "aws/assume-role",
      "via": {
        "identity": "core-identity/managers-team-access"
      },
      "principal": {
        "assume_role": "arn:aws:iam::828744362454:role/cplive-core-gbl-root-admin"
      }
    },
    "core-security/admin": {
      "kind": "aws/assume-role",
      "via": {
        "identity": "core-identity/managers-team-access"
      },
      "principal": {
        "assume_role": "arn:aws:iam::940613624647:role/cplive-core-gbl-security-admin"
      }
    },
    "cplive/superuser": {
      "kind": "aws/user"
    },
    "plat-dev/admin": {
      "kind": "aws/assume-role",
      "via": {
        "identity": "core-identity/managers-team-access"
      },
      "principal": {
        "assume_role": "arn:aws:iam::068007702576:role/cplive-plat-gbl-dev-admin"
      }
    },
    "plat-prod/admin": {
      "kind": "aws/assume-role",
      "via": {
        "identity": "core-identity/managers-team-access"
      },
      "principal": {
        "assume_role": "arn:aws:iam::557075604627:role/cplive-plat-gbl-prod-admin"
      }
    },
    "plat-sandbox/admin": {
      "kind": "aws/assume-role",
      "via": {
        "identity": "core-identity/managers-team-access"
      },
      "principal": {
        "assume_role": "arn:aws:iam::539916835077:role/cplive-plat-gbl-sandbox-admin"
      }
    },
    "plat-staging/admin": {
      "kind": "aws/assume-role",
      "via": {
        "identity": "core-identity/managers-team-access"
      },
      "principal": {
        "assume_role": "arn:aws:iam::675539733138:role/cplive-plat-gbl-staging-admin"
      }
    }
  },
  "providers": {
<<<<<<< HEAD
    "cplive-saml": {
      "kind": "aws/saml",
      "url": "https://accounts.google.com/o/saml2/initsso?idpid=C01yjz1jl/u0026spid=1081421647897/u0026forceauthn=false",
      "region": "us-east-2"
    },
    "cplive-sso": {
      "kind": "aws/iam-identity-center",
      "start_url": "https://cplive.awsapps.com/start/",
      "region": "us-east-2"
=======
    "mock-provider": {
      "kind": "mock-aws"
>>>>>>> 27a91089
    }
  }
}<|MERGE_RESOLUTION|>--- conflicted
+++ resolved
@@ -1,200 +1,32 @@
 {
   "identities": {
-<<<<<<< HEAD
-    "core-analytics/admin": {
-      "kind": "aws/assume-role",
-=======
     "mock-identity": {
       "kind": "mock-aws",
       "default": true,
->>>>>>> 27a91089
       "via": {
-        "identity": "core-identity/managers-team-access"
-      },
-      "principal": {
-        "assume_role": "arn:aws:iam::372792920107:role/cplive-core-gbl-analytics-admin"
-      }
-    },
-    "core-artifacts/admin": {
-      "kind": "aws/assume-role",
-      "via": {
-        "identity": "core-identity/managers-team-access"
-      },
-      "principal": {
-        "assume_role": "arn:aws:iam::463440035974:role/cplive-core-gbl-artifacts-admin"
-      }
-    },
-    "core-audit/admin": {
-      "kind": "aws/assume-role",
-      "via": {
-        "identity": "core-identity/managers-team-access"
-      },
-      "principal": {
-        "assume_role": "arn:aws:iam::969090876065:role/cplive-core-gbl-audit-admin"
-      }
-    },
-    "core-auto/admin": {
-      "kind": "aws/assume-role",
-      "via": {
-        "identity": "core-identity/managers-team-access"
-      },
-      "principal": {
-        "assume_role": "arn:aws:iam::252494810635:role/cplive-core-gbl-auto-admin"
-      }
-    },
-    "core-corp/admin": {
-      "kind": "aws/assume-role",
-      "via": {
-        "identity": "core-identity/managers-team-access"
-      },
-      "principal": {
-        "assume_role": "arn:aws:iam::092446917473:role/cplive-core-gbl-corp-admin"
-      }
-    },
-<<<<<<< HEAD
-    "core-dns/admin": {
-      "kind": "aws/assume-role",
-=======
-    "mock-identity-2": {
-      "kind": "mock-aws",
->>>>>>> 27a91089
-      "via": {
-        "identity": "core-identity/managers-team-access"
-      },
-      "principal": {
-        "assume_role": "arn:aws:iam::970377366817:role/cplive-core-gbl-dns-admin"
-      }
-    },
-    "core-identity/admin": {
-      "kind": "aws/assume-role",
-      "via": {
-        "identity": "core-identity/managers-team-access"
-      },
-      "principal": {
-        "assume_role": "arn:aws:iam::555042905974:role/cplive-core-gbl-identity-admin"
-      }
-    },
-    "core-identity/managers": {
-      "kind": "aws/assume-role",
-      "via": {
-        "provider": "cplive-saml"
-      },
-      "principal": {
-        "assume_role": "arn:aws:iam::555042905974:role/cplive-core-gbl-identity-managers"
-      }
-    },
-    "core-identity/managers-team-access": {
-      "kind": "aws/permission-set",
-      "via": {
-        "provider": "cplive-sso"
+        "provider": "mock-provider"
       },
       "principal": {
         "account": {
-          "name": "core-identity"
-        },
-        "name": "IdentityManagersTeamAccess"
+          "id": "123456789012"
+        }
       }
     },
-    "core-marketplace/admin": {
-      "kind": "aws/assume-role",
+    "mock-identity-2": {
+      "kind": "mock-aws",
       "via": {
-        "identity": "core-identity/managers-team-access"
+        "provider": "mock-provider"
       },
       "principal": {
-        "assume_role": "arn:aws:iam::978188692326:role/cplive-core-gbl-marketplace-admin"
-      }
-    },
-    "core-network/admin": {
-      "kind": "aws/assume-role",
-      "via": {
-        "identity": "core-identity/managers-team-access"
-      },
-      "principal": {
-        "assume_role": "arn:aws:iam::167168760541:role/cplive-core-gbl-network-admin"
-      }
-    },
-    "core-public/admin": {
-      "kind": "aws/assume-role",
-      "via": {
-        "identity": "core-identity/managers-team-access"
-      },
-      "principal": {
-        "assume_role": "arn:aws:iam::847349463865:role/cplive-core-gbl-public-admin"
-      }
-    },
-    "core-root/admin": {
-      "kind": "aws/assume-role",
-      "via": {
-        "identity": "core-identity/managers-team-access"
-      },
-      "principal": {
-        "assume_role": "arn:aws:iam::828744362454:role/cplive-core-gbl-root-admin"
-      }
-    },
-    "core-security/admin": {
-      "kind": "aws/assume-role",
-      "via": {
-        "identity": "core-identity/managers-team-access"
-      },
-      "principal": {
-        "assume_role": "arn:aws:iam::940613624647:role/cplive-core-gbl-security-admin"
-      }
-    },
-    "cplive/superuser": {
-      "kind": "aws/user"
-    },
-    "plat-dev/admin": {
-      "kind": "aws/assume-role",
-      "via": {
-        "identity": "core-identity/managers-team-access"
-      },
-      "principal": {
-        "assume_role": "arn:aws:iam::068007702576:role/cplive-plat-gbl-dev-admin"
-      }
-    },
-    "plat-prod/admin": {
-      "kind": "aws/assume-role",
-      "via": {
-        "identity": "core-identity/managers-team-access"
-      },
-      "principal": {
-        "assume_role": "arn:aws:iam::557075604627:role/cplive-plat-gbl-prod-admin"
-      }
-    },
-    "plat-sandbox/admin": {
-      "kind": "aws/assume-role",
-      "via": {
-        "identity": "core-identity/managers-team-access"
-      },
-      "principal": {
-        "assume_role": "arn:aws:iam::539916835077:role/cplive-plat-gbl-sandbox-admin"
-      }
-    },
-    "plat-staging/admin": {
-      "kind": "aws/assume-role",
-      "via": {
-        "identity": "core-identity/managers-team-access"
-      },
-      "principal": {
-        "assume_role": "arn:aws:iam::675539733138:role/cplive-plat-gbl-staging-admin"
+        "account": {
+          "id": "987654321098"
+        }
       }
     }
   },
   "providers": {
-<<<<<<< HEAD
-    "cplive-saml": {
-      "kind": "aws/saml",
-      "url": "https://accounts.google.com/o/saml2/initsso?idpid=C01yjz1jl/u0026spid=1081421647897/u0026forceauthn=false",
-      "region": "us-east-2"
-    },
-    "cplive-sso": {
-      "kind": "aws/iam-identity-center",
-      "start_url": "https://cplive.awsapps.com/start/",
-      "region": "us-east-2"
-=======
     "mock-provider": {
       "kind": "mock-aws"
->>>>>>> 27a91089
     }
   }
 }