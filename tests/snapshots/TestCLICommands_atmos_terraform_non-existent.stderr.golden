
<<<<<<< HEAD
**Notice:** Telemetry Enabled - Atmos now collects anonymous telemetry regarding usage. This information is used to shape the Atmos roadmap and prioritize features. You can learn more, including how to opt out if you'd prefer not to participate in this anonymous program, by visiting: https://atmos.tools/cli/telemetry https://atmos.tools/cli/telemetry

Error: Unknown command `non-existent` for `atmos terraform`
=======
# Incorrect Usage

**Error:** invalid arguments

Unknown command non-existent for atmos terraform
>>>>>>> 8be53632

Valid subcommands are:

• apply
• clean
• console
• deploy
• destroy
• fmt
• force-unlock
• generate
• get
• graph
• import
• init
• login
• logout
• metadata
• modules
• output
• plan
• plan-diff
• providers
• provision
• refresh
• shell
• show
• state
• taint
• test
• untaint
• validate
• varfile
• version
• workspace
• write

## Example

– Execute a terraform subcommand

<<<<<<< HEAD
```
 $ atmos terraform [subcommand] <component-name> -s <stack-name>
```
https://atmos.tools/cli/commands/terraform/usage

# Error

Unknown command non-existent for atmos terraform

Valid subcommands are:

• apply
• clean
• console
• deploy
• destroy
• fmt
• force-unlock
• generate
• get
• graph
• import
• init
• login
• logout
• metadata
• modules
• output
• plan
• plan-diff
• providers
• provision
• refresh
• shell
• show
• state
• taint
• test
• untaint
• validate
• varfile
• version
• workspace
• write

## Usage Examples:

– Execute a terraform subcommand

  $ atmos terraform [subcommand] <component-name> -s <stack-name>
=======
  $ atmos terraform [subcommand] <component-name> -s <stack-name>

## Hints

💡 For more information, refer to the docs at https://atmos.tools/cli/commands/terraform/usage
>>>>>>> 8be53632

<|MERGE_RESOLUTION|>--- conflicted
+++ resolved
@@ -1,15 +1,9 @@
 
-<<<<<<< HEAD
-**Notice:** Telemetry Enabled - Atmos now collects anonymous telemetry regarding usage. This information is used to shape the Atmos roadmap and prioritize features. You can learn more, including how to opt out if you'd prefer not to participate in this anonymous program, by visiting: https://atmos.tools/cli/telemetry https://atmos.tools/cli/telemetry
-
-Error: Unknown command `non-existent` for `atmos terraform`
-=======
 # Incorrect Usage
 
 **Error:** invalid arguments
 
 Unknown command non-existent for atmos terraform
->>>>>>> 8be53632
 
 Valid subcommands are:
 
@@ -51,62 +45,9 @@
 
 – Execute a terraform subcommand
 
-<<<<<<< HEAD
-```
- $ atmos terraform [subcommand] <component-name> -s <stack-name>
-```
-https://atmos.tools/cli/commands/terraform/usage
-
-# Error
-
-Unknown command non-existent for atmos terraform
-
-Valid subcommands are:
-
-• apply
-• clean
-• console
-• deploy
-• destroy
-• fmt
-• force-unlock
-• generate
-• get
-• graph
-• import
-• init
-• login
-• logout
-• metadata
-• modules
-• output
-• plan
-• plan-diff
-• providers
-• provision
-• refresh
-• shell
-• show
-• state
-• taint
-• test
-• untaint
-• validate
-• varfile
-• version
-• workspace
-• write
-
-## Usage Examples:
-
-– Execute a terraform subcommand
-
-  $ atmos terraform [subcommand] <component-name> -s <stack-name>
-=======
   $ atmos terraform [subcommand] <component-name> -s <stack-name>
 
 ## Hints
 
 💡 For more information, refer to the docs at https://atmos.tools/cli/commands/terraform/usage
->>>>>>> 8be53632
 
