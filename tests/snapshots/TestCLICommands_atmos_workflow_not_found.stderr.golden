
# Error

**Error:** no workflow found

## Explanation

The workflow no-workflow-exists does not exist in stacks/workflows/test.yaml.

<<<<<<< HEAD
=======
This file defines 8 workflows, but no-workflow-exists is not among them.

## Available workflows:

• fail
• fail-with-stack
• invalid-step-type
• no-steps
• pass
• shell-command-not-found
• shell-failure
• shell-pass

>>>>>>> 8be53632
## Example

 # List all available workflows
 atmos describe workflows

 # Run a specific workflow
 atmos workflow deploy-vpc -f stacks/workflows/deploy.yaml

## Hints

💡 Available workflows:

• fail
• fail-with-stack
• invalid-step-type
• no-steps
• pass
• shell-command-not-found
• shell-failure
• shell-pass

💡 Use atmos describe workflows to see detailed workflow definitions 💡 Run a workflow: atmos workflow <name> -f stacks/workflows/test.yaml

<|MERGE_RESOLUTION|>--- conflicted
+++ resolved
@@ -1,3 +1,5 @@
+
+**Notice:** Telemetry Enabled - Atmos now collects anonymous telemetry regarding usage. This information is used to shape the Atmos roadmap and prioritize features. You can learn more, including how to opt out if you'd prefer not to participate in this anonymous program, by visiting: https://atmos.tools/cli/telemetry
 
 # Error
 
@@ -7,8 +9,6 @@
 
 The workflow no-workflow-exists does not exist in stacks/workflows/test.yaml.
 
-<<<<<<< HEAD
-=======
 This file defines 8 workflows, but no-workflow-exists is not among them.
 
 ## Available workflows:
@@ -22,7 +22,6 @@
 • shell-failure
 • shell-pass
 
->>>>>>> 8be53632
 ## Example
 
  # List all available workflows
@@ -33,16 +32,7 @@
 
 ## Hints
 
-💡 Available workflows:
+💡 Use atmos describe workflows to see detailed workflow definitions
 
-• fail
-• fail-with-stack
-• invalid-step-type
-• no-steps
-• pass
-• shell-command-not-found
-• shell-failure
-• shell-pass
+💡 Run a workflow: atmos workflow <name> -f stacks/workflows/test.yaml
 
-💡 Use atmos describe workflows to see detailed workflow definitions 💡 Run a workflow: atmos workflow <name> -f stacks/workflows/test.yaml
-
