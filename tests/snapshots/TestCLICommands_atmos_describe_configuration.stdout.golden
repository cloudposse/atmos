--- conflicted
+++ resolved
@@ -48,10 +48,6 @@
     terminal:
         max_width: 0
         pager: "1"
-<<<<<<< HEAD
-        colors: false
-=======
->>>>>>> 3567c207
         unicode: false
         syntax_highlighting:
             enabled: false
@@ -61,10 +57,7 @@
             pager: false
             line_numbers: false
             wrap: false
-<<<<<<< HEAD
-=======
         no_color: false
->>>>>>> 3567c207
     inject_github_token: true
 initialized: true
 stacksBaseAbsolutePath: /absolute/path/to/repo/tests/fixtures/scenarios/atmos-configuration/stacks
