base_path: ./
components:
  terraform:
    base_path: components/terraform
    apply_auto_approve: false
    append_user_agent: Atmos/test (Cloud Posse; +https://atmos.tools)
    deploy_run_init: true
    init_run_reconfigure: true
    auto_generate_backend_file: true
    command: terraform
    shell:
      prompt: ""
    init:
      pass_vars: false
  helmfile:
    base_path: components/helmfile
    use_eks: true
    kubeconfig_path: /dev/shm
    helm_aws_profile_pattern: '{namespace}-{tenant}-gbl-{stage}-helm'
    cluster_name_pattern: '{namespace}-{tenant}-{environment}-{stage}-eks-cluster'
    command: ""
stacks:
  base_path: stacks
  included_paths:
    - deploy/**/*
  excluded_paths:
    - '**/_defaults.yaml'
  name_pattern: '{dev}'
  name_template: ""
logs:
  file: /dev/stderr
  level: Debug
commands:
  - name: test
    description: Run all tests with custom command
    env: []
    arguments: []
    flags: []
    component_config:
      component: ""
      stack: ""
    steps:
      - atmos describe config
    commands: []
    verbose: false
settings:
  list_merge_strategy: ""
  terminal:
    max_width: 0
    pager: "1"
    unicode: false
    syntax_highlighting:
      enabled: false
      lexer: ""
      formatter: ""
      theme: ""
      pager: false
      line_numbers: false
      wrap: false
    no_color: false
  inject_github_token: true
  pro:
    base_url: https://atmos-pro.com
    endpoint: api/v1
<<<<<<< HEAD
  telemetry:
    enabled: true
    endpoint: https://us.i.posthog.com
    token: phc_7s7MrHWxPR2if1DHHDrKBRgx7SvlaoSM59fIiQueexS
  inject_github_token: true
=======
>>>>>>> 9cbd6a30
initialized: true
stacksBaseAbsolutePath: /absolute/path/to/repo/tests/fixtures/scenarios/atmos-configuration/stacks
includeStackAbsolutePaths:
  - /absolute/path/to/repo/tests/fixtures/scenarios/atmos-configuration/stacks/deploy/**/*
excludeStackAbsolutePaths:
  - /absolute/path/to/repo/tests/fixtures/scenarios/atmos-configuration/stacks/**/_defaults.yaml
terraformDirAbsolutePath: /absolute/path/to/repo/tests/fixtures/scenarios/atmos-configuration/components/terraform
helmfileDirAbsolutePath: /absolute/path/to/repo/tests/fixtures/scenarios/atmos-configuration/components/helmfile
default: false
cli_config_path: /absolute/path/to/repo/tests/fixtures/scenarios/atmos-configuration
import: []
docs:
  max-width: 0
  pagination: false
  generate:
    readme:
      output: ./README.md
<|MERGE_RESOLUTION|>--- conflicted
+++ resolved
@@ -62,14 +62,11 @@
   pro:
     base_url: https://atmos-pro.com
     endpoint: api/v1
-<<<<<<< HEAD
   telemetry:
     enabled: true
     endpoint: https://us.i.posthog.com
     token: phc_7s7MrHWxPR2if1DHHDrKBRgx7SvlaoSM59fIiQueexS
   inject_github_token: true
-=======
->>>>>>> 9cbd6a30
 initialized: true
 stacksBaseAbsolutePath: /absolute/path/to/repo/tests/fixtures/scenarios/atmos-configuration/stacks
 includeStackAbsolutePaths:
