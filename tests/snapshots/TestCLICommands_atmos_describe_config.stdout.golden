{
  "base_path": "./",
  "components": {
    "terraform": {
      "base_path": "components/terraform",
      "apply_auto_approve": false,
      "append_user_agent": "Atmos/test (Cloud Posse; +https://atmos.tools)",
      "deploy_run_init": true,
      "init_run_reconfigure": true,
      "auto_generate_backend_file": false,
      "command": "",
      "shell": {
        "prompt": ""
      },
      "init": {
        "pass_vars": false
      },
      "plan": {
        "skip_planfile": false
      }
    },
    "helmfile": {
      "base_path": "",
      "use_eks": true,
      "kubeconfig_path": "",
      "helm_aws_profile_pattern": "",
      "cluster_name_pattern": "",
      "command": ""
    },
    "packer": {
      "base_path": "",
      "command": ""
    },
    "list": {
      "format": "",
      "columns": null
    },
    "Plugins": null
  },
  "stacks": {
    "base_path": "stacks",
    "included_paths": [
      "deploy/**/*"
    ],
    "excluded_paths": [
      "**/_defaults.yaml"
    ],
    "name_pattern": "{stage}",
    "name_template": "",
<<<<<<< HEAD
    "list": {
      "format": "",
      "columns": null
    }
=======
    "inherit": {}
>>>>>>> 40a0d1c0
  },
  "workflows": {
    "base_path": "",
    "list": {
      "format": "",
      "columns": null
    }
  },
  "logs": {
    "file": "/dev/stderr",
    "level": "Info"
  },
  "errors": {
    "format": {},
    "sentry": {
      "enabled": false,
      "dsn": ""
    }
  },
  "integrations": {
    "atlantis": {}
  },
  "templates": {
    "settings": {
      "enabled": false,
      "sprig": {
        "enabled": false
      },
      "gomplate": {
        "enabled": false,
        "timeout": 0,
        "datasources": null
      }
    }
  },
  "settings": {
    "list_merge_strategy": "",
    "terminal": {
      "max_width": 0,
      "pager": "false",
      "unicode": false,
      "syntax_highlighting": {
        "enabled": false,
        "lexer": "",
        "formatter": "",
        "theme": "",
        "line_numbers": false,
        "wrap": false
      },
      "color": true,
      "no_color": false,
      "mask": {
        "enabled": false
      }
    },
    "docs": {
      "max_width": 0,
      "pagination": false
    },
    "markdown": {
      "document": {},
      "block_quote": {},
      "paragraph": {},
      "list": {},
      "list_item": {},
      "heading": {},
      "h1": {},
      "h2": {},
      "h3": {},
      "h4": {},
      "h5": {},
      "h6": {},
      "text": {},
      "strong": {},
      "emph": {},
      "hr": {},
      "item": {},
      "enumeration": {},
      "code": {},
      "code_block": {},
      "table": {},
      "definition_list": {},
      "definition_term": {},
      "definition_description": {},
      "html_block": {},
      "html_span": {},
      "link": {},
      "link_text": {}
    },
    "InjectGithubToken": true,
    "GithubToken": "",
    "AtmosGithubToken": "",
    "GithubUsername": "",
    "InjectBitbucketToken": true,
    "BitbucketToken": "",
    "AtmosBitbucketToken": "",
    "BitbucketUsername": "",
    "InjectGitlabToken": true,
    "AtmosGitlabToken": "",
    "GitlabToken": "",
    "pro": {
      "base_url": "https://atmos-pro.com",
      "endpoint": "api/v1",
      "github_oidc": {}
    },
    "telemetry": {
      "enabled": true,
      "endpoint": "https://us.i.posthog.com",
      "token": "phc_TEST_TOKEN_PLACEHOLDER",
      "logging": false
    }
  },
  "describe": {
    "settings": {}
  },
  "vendor": {
    "base_path": "",
    "list": {
      "format": "",
      "columns": null
    }
  },
  "initialized": true,
  "basePathAbsolute": "/absolute/path/to/repo/examples/demo-stacks",
  "stacksBaseAbsolutePath": "/absolute/path/to/repo/examples/demo-stacks/stacks",
  "includeStackAbsolutePaths": [
    "/absolute/path/to/repo/examples/demo-stacks/stacks/deploy/**/*"
  ],
  "excludeStackAbsolutePaths": [
    "/absolute/path/to/repo/examples/demo-stacks/stacks/**/_defaults.yaml"
  ],
  "terraformDirAbsolutePath": "/absolute/path/to/repo/examples/demo-stacks/components/terraform",
  "helmfileDirAbsolutePath": "/absolute/path/to/repo/examples/demo-stacks",
  "packerDirAbsolutePath": "/absolute/path/to/repo/examples/demo-stacks",
  "default": false,
  "version": {
    "check": {},
    "constraint": {}
  },
  "validate": {
    "editorconfig": {}
  },
  "cli_config_path": "/absolute/path/to/repo/examples/demo-stacks",
  "import": null,
  "docs": {
    "max_width": 0,
    "pagination": false,
    "generate": {
      "readme": {
        "output": "./README.md",
        "terraform": {}
      }
    }
  },
  "auth": {
    "logs": {
      "file": "",
      "level": ""
    },
    "keyring": {},
    "providers": null,
    "identities": null
  },
  "profiler": {
    "enabled": false,
    "port": 0,
    "host": "",
    "file": "",
    "profile_type": ""
  },
  "profiles": {},
  "metadata": {}
}<|MERGE_RESOLUTION|>--- conflicted
+++ resolved
@@ -47,14 +47,11 @@
     ],
     "name_pattern": "{stage}",
     "name_template": "",
-<<<<<<< HEAD
-    "list": {
-      "format": "",
-      "columns": null
-    }
-=======
+    "list": {
+      "format": "",
+      "columns": null
+    },
     "inherit": {}
->>>>>>> 40a0d1c0
   },
   "workflows": {
     "base_path": "",
