--- conflicted
+++ resolved
@@ -187,21 +187,19 @@
       }
     }
   },
-<<<<<<< HEAD
-  "auth": {
-    "logs": {
-      "file": "",
-      "level": ""
-    },
-    "providers": null,
-    "identities": null
-=======
   "profiler": {
     "enabled": false,
     "port": 0,
     "host": "",
     "file": "",
     "profile_type": ""
->>>>>>> f51d0f9a
+  },
+  "auth": {
+    "logs": {
+      "file": "",
+      "level": ""
+    },
+    "providers": null,
+    "identities": null
   }
 }