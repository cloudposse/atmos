{
  "base_path": "./",
  "components": {
    "terraform": {
      "base_path": "components/terraform",
      "apply_auto_approve": false,
      "append_user_agent": "Atmos/test (Cloud Posse; +https://atmos.tools)",
      "deploy_run_init": true,
      "init_run_reconfigure": true,
      "auto_generate_backend_file": false,
      "command": "",
      "shell": {
        "prompt": ""
      },
      "init": {
        "pass_vars": false
      }
    },
    "helmfile": {
      "base_path": "",
      "use_eks": true,
      "kubeconfig_path": "",
      "helm_aws_profile_pattern": "",
      "cluster_name_pattern": "",
      "command": ""
    }
  },
  "stacks": {
    "base_path": "stacks",
    "included_paths": [
      "deploy/**/*"
    ],
    "excluded_paths": [
      "**/_defaults.yaml"
    ],
    "name_pattern": "{stage}",
    "name_template": ""
  },
  "workflows": {
    "base_path": "",
    "list": {
      "format": "",
      "columns": null
    }
  },
  "logs": {
    "file": "/dev/stderr",
    "level": "Info"
  },
  "integrations": {
    "atlantis": {}
  },
  "templates": {
    "settings": {
      "enabled": false,
      "sprig": {
        "enabled": false
      },
      "gomplate": {
        "enabled": false,
        "timeout": 0,
        "datasources": null
      }
    }
  },
  "settings": {
    "list_merge_strategy": "",
    "terminal": {
      "max_width": 0,
      "pager": false,
      "colors": false,
      "unicode": false,
      "syntax_highlighting": {
        "enabled": false,
        "lexer": "",
        "formatter": "",
        "theme": "",
        "pager": false,
        "line_numbers": false,
        "wrap": false
      }
    },
    "docs": {
      "max_width": 0,
      "pagination": false
    },
    "markdown": {
      "document": {},
      "block_quote": {},
      "paragraph": {},
      "list": {},
      "list_item": {},
      "heading": {},
      "h1": {},
      "h2": {},
      "h3": {},
      "h4": {},
      "h5": {},
      "h6": {},
      "text": {},
      "strong": {},
      "emph": {},
      "hr": {},
      "item": {},
      "enumeration": {},
      "code": {},
      "code_block": {},
      "table": {},
      "definition_list": {},
      "definition_term": {},
      "definition_description": {},
      "html_block": {},
      "html_span": {},
      "link": {},
      "link_text": {}
    },
    "InjectGithubToken": true,
    "GithubToken": "",
<<<<<<< HEAD
    "BitbucketToken": "",
    "BitbucketUsername": "",
=======
    "AtmosGithubToken": "",
    "InjectBitbucketToken": false,
    "BitbucketToken": "",
    "AtmosBitbucketToken": "",
    "BitbucketUsername": "",
    "InjectGitlabToken": false,
    "AtmosGitlabToken": "",
>>>>>>> 48a6b1f1
    "GitlabToken": ""
  },
  "vendor": {
    "base_path": ""
  },
  "initialized": true,
  "stacksBaseAbsolutePath": "/absolute/path/to/repo/examples/demo-stacks/stacks",
  "includeStackAbsolutePaths": [
    "/absolute/path/to/repo/examples/demo-stacks/stacks/deploy/**/*"
  ],
  "excludeStackAbsolutePaths": [
    "/absolute/path/to/repo/examples/demo-stacks/stacks/**/_defaults.yaml"
  ],
  "terraformDirAbsolutePath": "/absolute/path/to/repo/examples/demo-stacks/components/terraform",
  "helmfileDirAbsolutePath": "/absolute/path/to/repo/examples/demo-stacks",
  "default": false,
  "version": {
    "Check": {
      "Enabled": false,
      "Timeout": 0,
      "Frequency": ""
    }
  },
  "validate": {
    "editorconfig": {
      "color": true
    }
  },
  "cli_config_path": "/absolute/path/to/repo/examples/demo-stacks",
  "import": null
}<|MERGE_RESOLUTION|>--- conflicted
+++ resolved
@@ -116,10 +116,6 @@
     },
     "InjectGithubToken": true,
     "GithubToken": "",
-<<<<<<< HEAD
-    "BitbucketToken": "",
-    "BitbucketUsername": "",
-=======
     "AtmosGithubToken": "",
     "InjectBitbucketToken": false,
     "BitbucketToken": "",
@@ -127,7 +123,6 @@
     "BitbucketUsername": "",
     "InjectGitlabToken": false,
     "AtmosGitlabToken": "",
->>>>>>> 48a6b1f1
     "GitlabToken": ""
   },
   "vendor": {
