
**Notice:** Telemetry Enabled - Atmos now collects anonymous telemetry regarding usage. This information is used to shape the Atmos roadmap and prioritize features. You can learn more, including how to opt out if you'd prefer not to participate in this anonymous program, by visiting: https://atmos.tools/cli/telemetry
✓ Current Authentication Status

  Provider      mock-provider                            
  Identity      mock-identity                            
  Principal     arn:aws:iam::123456789012:user/mock-user 
  Account       123456789012                             
  Region        us-east-1                                
<<<<<<< HEAD
  Expires       2025-10-28 01:28:51 EDT (1h 0m)        
  Last Updated  2025-10-28 00:28:51 EDT                  
=======
  Expires       2099-12-31 23:59:59 UTC (1h 0m)    
  Last Updated  2025-01-01 12:00:00 UTC                  
>>>>>>> f9bcb1f8
<|MERGE_RESOLUTION|>--- conflicted
+++ resolved
@@ -7,10 +7,5 @@
   Principal     arn:aws:iam::123456789012:user/mock-user 
   Account       123456789012                             
   Region        us-east-1                                
-<<<<<<< HEAD
-  Expires       2025-10-28 01:28:51 EDT (1h 0m)        
-  Last Updated  2025-10-28 00:28:51 EDT                  
-=======
   Expires       2099-12-31 23:59:59 UTC (1h 0m)    
-  Last Updated  2025-01-01 12:00:00 UTC                  
->>>>>>> f9bcb1f8
+  Last Updated  2025-01-01 12:00:00 UTC                  