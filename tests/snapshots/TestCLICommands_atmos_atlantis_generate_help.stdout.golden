
This command generates configuration files to automate and streamline Terraform workflows with Atlantis.                                                                                                                                                                                                                                                                                                                                                                                                                                                                                                                                                                                                                                                                                                                                                                                                                                                                                                                                

Usage:

  atmos atlantis generate [sub-command] [flags]


Available Commands:

  repo-config                    Generate repository configuration for Atlantis


Flags:

        --clone-target-ref    Clone the target reference for comparison with the
                              current branch. Only used when
                              --affected-only=true. Defaults to false, which
                              checks out the target reference instead. (default
                              false)

    -h, --help                help for generate


Global Flags:

<<<<<<< HEAD
        --                           Use double dashes to separate
                                     Atmos-specific options from native
                                     arguments and flags for the command.

        --base-path string           Base path for Atmos project

        --config stringSlice         Paths to configuration file (default "[]")

        --config-path stringSlice    Path to configuration directory (default
                                     "[]")

        --logs-file string           The file to write Atmos logs to. Logs can
                                     be written to any file or any standard file
                                     descriptor, including '/dev/stdout',
                                     '/dev/stderr' and '/dev/null' (default
                                     "/dev/stderr")

        --logs-level string          Logs level. Supported log levels are Trace,
                                     Debug, Info, Warning, Off. If the log level
                                     is set to Off, Atmos will not log any
                                     messages (default "Info")

        --redirect-stderr string     File descriptor to redirect 'stderr' to.
                                     Errors can be redirected to any file or any
                                     standard file descriptor (including
                                     '/dev/null'): atmos <command>
                                     --redirect-stderr /dev/stdout
=======
        --logs-file string          The file to write Atmos logs to. Logs can be
                                    written to any file or any standard file
                                    descriptor, including /dev/stdout,
                                    /dev/stderr and /dev/null (default
                                    /dev/stderr)

        --logs-level string         Logs level. Supported log levels are Trace,
                                    Debug, Info, Warning, Off. If the log level
                                    is set to Off, Atmos will not log any
                                    messages (default Info)

        --redirect-stderr string    File descriptor to redirect stderr to.
                                    Errors can be redirected to any file or any
                                    standard file descriptor (including
                                    /dev/null)

        --                          Use double dashes to separate Atmos-specific
                                    options from native arguments and flags for
                                    the command.
>>>>>>> 6c661ace


Use atmos atlantis generate [subcommand] --help for more information about a command.                                                                                                                                                                                                                                                                                                                                                                                                                                                                                                                                                                                                                                                                                                                                                                                                                                                                                                                                                   


╭──────────────────────────────────────────────────────────────╮
│               Update available! test » 1.163.0               │
│ Atmos Releases: https://github.com/cloudposse/atmos/releases │
│          Install Atmos: https://atmos.tools/install          │
╰──────────────────────────────────────────────────────────────╯<|MERGE_RESOLUTION|>--- conflicted
+++ resolved
@@ -24,62 +24,33 @@
 
 Global Flags:
 
-<<<<<<< HEAD
-        --                           Use double dashes to separate
-                                     Atmos-specific options from native
-                                     arguments and flags for the command.
-
         --base-path string           Base path for Atmos project
 
-        --config stringSlice         Paths to configuration file (default "[]")
+        --config stringSlice         Paths to configuration file (default [])
 
         --config-path stringSlice    Path to configuration directory (default
-                                     "[]")
+                                     [])
 
         --logs-file string           The file to write Atmos logs to. Logs can
                                      be written to any file or any standard file
                                      descriptor, including '/dev/stdout',
                                      '/dev/stderr' and '/dev/null' (default
-                                     "/dev/stderr")
+                                     /dev/stderr)
 
         --logs-level string          Logs level. Supported log levels are Trace,
                                      Debug, Info, Warning, Off. If the log level
                                      is set to Off, Atmos will not log any
-                                     messages (default "Info")
+                                     messages (default Info)
 
-        --redirect-stderr string     File descriptor to redirect 'stderr' to.
+        --redirect-stderr string     File descriptor to redirect stderr to.
                                      Errors can be redirected to any file or any
                                      standard file descriptor (including
-                                     '/dev/null'): atmos <command>
-                                     --redirect-stderr /dev/stdout
-=======
-        --logs-file string          The file to write Atmos logs to. Logs can be
-                                    written to any file or any standard file
-                                    descriptor, including /dev/stdout,
-                                    /dev/stderr and /dev/null (default
-                                    /dev/stderr)
+                                     /dev/null)
 
-        --logs-level string         Logs level. Supported log levels are Trace,
-                                    Debug, Info, Warning, Off. If the log level
-                                    is set to Off, Atmos will not log any
-                                    messages (default Info)
-
-        --redirect-stderr string    File descriptor to redirect stderr to.
-                                    Errors can be redirected to any file or any
-                                    standard file descriptor (including
-                                    /dev/null)
-
-        --                          Use double dashes to separate Atmos-specific
-                                    options from native arguments and flags for
-                                    the command.
->>>>>>> 6c661ace
+        --                           Use double dashes to separate
+                                     Atmos-specific options from native
+                                     arguments and flags for the command.
 
 
 Use atmos atlantis generate [subcommand] --help for more information about a command.                                                                                                                                                                                                                                                                                                                                                                                                                                                                                                                                                                                                                                                                                                                                                                                                                                                                                                                                                   
 
-
-╭──────────────────────────────────────────────────────────────╮
-│               Update available! test » 1.163.0               │
-│ Atmos Releases: https://github.com/cloudposse/atmos/releases │
-│          Install Atmos: https://atmos.tools/install          │
-╰──────────────────────────────────────────────────────────────╯