
👽 test linux/amd64

Validate all files against the project's EditorConfig rules

USAGE

                                           
    $ atmos validate editorconfig [flags]  
                                           

FLAGS

      --disable-end-of-line               Disable end-of-line check

      --disable-indent-size               Disable indent size check

      --disable-indentation               Disable indentation check

      --disable-insert-final-newline      Disable final newline check

      --disable-max-line-length           Disable max line length check

      --disable-trim-trailing-whitespace  Disable trailing whitespace check

      --dry-run                           Show which files would be checked

      --exclude string                    Regex to exclude files from checking

      --format string                     Specify the output format: default, gcc (default default)

  -h, --help                              help for editorconfig

      --ignore-defaults                   Ignore default excludes

      --init                              Create an initial configuration

      --version                           Print the version number


GLOBAL FLAGS

      --base-path string        Base path for Atmos project

  -C, --chdir string            Change working directory before executing the command (run as if Atmos started in this
                                directory)

      --config strings          Paths to configuration files (comma-separated or repeated flag)

      --config-path strings     Paths to search for Atmos configuration (comma-separated or repeated flag)

      --force-color             Force color output even when not a TTY (useful for screenshots)

      --force-tty               Force TTY mode with sane defaults when terminal detection fails (useful for
                                screenshots)

      --heatmap                 Show performance heatmap visualization after command execution (includes P95 latency)

      --heatmap-mode string     Heatmap visualization mode: bar, sparkline, table (press 1-3 to switch in TUI) (default
                                bar)

      --identity string         Identity to use for authentication. Use --identity to select interactively, --
                                identity=NAME to specify

      --logs-file string        The file to write Atmos logs to. Logs can be written to any file or any standard file
                                descriptor, including '/dev/stdout', '/dev/stderr' and '/dev/null' (default
                                /dev/stderr)

      --logs-level string       Logs level. Supported log levels are Trace, Debug, Info, Warning, Off. If the log
                                level is set to Off, Atmos will not log any messages (default Warning)

      --mask                    Enable automatic masking of sensitive data in output (use --mask=false to disable)
                                (default true)

      --no-color                Disable color output

      --pager string            Enable pager for output (--pager or --pager=true to enable, --pager=false to disable, --
                                pager=less to use specific pager)

      --profile-file string     Write profiling data to file instead of starting server

<<<<<<< HEAD
      --profile-type string     Type of profile to collect when using --profile-file. Options: cpu, heap, allocs,
                                goroutine, block, mutex, threadcreate, trace (default cpu)
=======
        --profile stringSlice        Activate configuration profiles
                                     (comma-separated or repeated flag) (default
                                     [])

        --profile-file string        Write profiling data to file instead of
                                     starting server
>>>>>>> 10886fe5

      --profiler-enabled        Enable pprof profiling server

      --profiler-host string    Host for pprof profiling server (default localhost)

      --profiler-port int       Port for pprof profiling server (default 6060)

      --redirect-stderr string  File descriptor to redirect stderr to. Errors can be redirected to any file or any
                                standard file descriptor (including '/dev/null')

  -v, --verbose                 Enable verbose error output with full context, stack traces, and detailed information

<|MERGE_RESOLUTION|>--- conflicted
+++ resolved
@@ -1,104 +1,140 @@
 
-👽 test linux/amd64
 
 Validate all files against the project's EditorConfig rules
 
-USAGE
+Usage:
 
-                                           
-    $ atmos validate editorconfig [flags]  
-                                           
-
-FLAGS
-
-      --disable-end-of-line               Disable end-of-line check
-
-      --disable-indent-size               Disable indent size check
-
-      --disable-indentation               Disable indentation check
-
-      --disable-insert-final-newline      Disable final newline check
-
-      --disable-max-line-length           Disable max line length check
-
-      --disable-trim-trailing-whitespace  Disable trailing whitespace check
-
-      --dry-run                           Show which files would be checked
-
-      --exclude string                    Regex to exclude files from checking
-
-      --format string                     Specify the output format: default, gcc (default default)
-
-  -h, --help                              help for editorconfig
-
-      --ignore-defaults                   Ignore default excludes
-
-      --init                              Create an initial configuration
-
-      --version                           Print the version number
+  atmos validate editorconfig [flags]
 
 
-GLOBAL FLAGS
+Flags:
 
-      --base-path string        Base path for Atmos project
+        --disable-end-of-line                 Disable end-of-line check (default
+                                              false)
 
-  -C, --chdir string            Change working directory before executing the command (run as if Atmos started in this
-                                directory)
+        --disable-indent-size                 Disable indent size check (default
+                                              false)
 
-      --config strings          Paths to configuration files (comma-separated or repeated flag)
+        --disable-indentation                 Disable indentation check (default
+                                              false)
 
-      --config-path strings     Paths to search for Atmos configuration (comma-separated or repeated flag)
+        --disable-insert-final-newline        Disable final newline check
+                                              (default false)
 
-      --force-color             Force color output even when not a TTY (useful for screenshots)
+        --disable-max-line-length             Disable max line length check
+                                              (default false)
 
-      --force-tty               Force TTY mode with sane defaults when terminal detection fails (useful for
-                                screenshots)
+        --disable-trim-trailing-whitespace    Disable trailing whitespace check
+                                              (default false)
 
-      --heatmap                 Show performance heatmap visualization after command execution (includes P95 latency)
+        --dry-run                             Show which files would be checked
+                                              (default false)
 
-      --heatmap-mode string     Heatmap visualization mode: bar, sparkline, table (press 1-3 to switch in TUI) (default
-                                bar)
+        --exclude string                      Regex to exclude files from
+                                              checking
 
-      --identity string         Identity to use for authentication. Use --identity to select interactively, --
-                                identity=NAME to specify
+        --format string                       Specify the output format:
+                                              default, gcc (default default)
 
-      --logs-file string        The file to write Atmos logs to. Logs can be written to any file or any standard file
-                                descriptor, including '/dev/stdout', '/dev/stderr' and '/dev/null' (default
-                                /dev/stderr)
+    -h, --help                                help for editorconfig
 
-      --logs-level string       Logs level. Supported log levels are Trace, Debug, Info, Warning, Off. If the log
-                                level is set to Off, Atmos will not log any messages (default Warning)
+        --ignore-defaults                     Ignore default excludes (default
+                                              false)
 
-      --mask                    Enable automatic masking of sensitive data in output (use --mask=false to disable)
-                                (default true)
+        --init                                Create an initial configuration
+                                              (default false)
 
-      --no-color                Disable color output
+        --version                             Print the version number (default
+                                              false)
 
-      --pager string            Enable pager for output (--pager or --pager=true to enable, --pager=false to disable, --
-                                pager=less to use specific pager)
 
-      --profile-file string     Write profiling data to file instead of starting server
+Global Flags:
 
-<<<<<<< HEAD
-      --profile-type string     Type of profile to collect when using --profile-file. Options: cpu, heap, allocs,
-                                goroutine, block, mutex, threadcreate, trace (default cpu)
-=======
+        --base-path string           Base path for Atmos project
+
+    -C, --chdir string               Change working directory before executing
+                                     the command (run as if Atmos started in
+                                     this directory)
+
+        --config stringSlice         Paths to configuration files
+                                     (comma-separated or repeated flag) (default
+                                     [])
+
+        --config-path stringSlice    Paths to search for Atmos configuration
+                                     (comma-separated or repeated flag) (default
+                                     [])
+
+        --force-color                Force color output even when not a TTY
+                                     (useful for screenshots) (default false)
+
+        --force-tty                  Force TTY mode with sane defaults when
+                                     terminal detection fails (useful for
+                                     screenshots) (default false)
+
+        --heatmap                    Show performance heatmap visualization
+                                     after command execution (includes P95
+                                     latency) (default false)
+
+        --heatmap-mode string        Heatmap visualization mode: bar, sparkline,
+                                     table (press 1-3 to switch in TUI) (default
+                                     bar)
+
+        --identity string            Identity to use for authentication. Use
+                                     --identity to select interactively,
+                                     --identity=NAME to specify
+
+        --logs-file string           The file to write Atmos logs to. Logs can
+                                     be written to any file or any standard file
+                                     descriptor, including '/dev/stdout',
+                                     '/dev/stderr' and '/dev/null' (default
+                                     /dev/stderr)
+
+        --logs-level string          Logs level. Supported log levels are Trace,
+                                     Debug, Info, Warning, Off. If the log level
+                                     is set to Off, Atmos will not log any
+                                     messages (default Warning)
+
+        --mask                       Enable automatic masking of sensitive data
+                                     in output (use --mask=false to disable)
+                                     (default true)
+
+        --no-color                   Disable color output (default false)
+
+        --pager string               Enable pager for output (--pager or
+                                     --pager=true to enable, --pager=false to
+                                     disable, --pager=less to use specific
+                                     pager)
+
         --profile stringSlice        Activate configuration profiles
                                      (comma-separated or repeated flag) (default
                                      [])
 
         --profile-file string        Write profiling data to file instead of
                                      starting server
->>>>>>> 10886fe5
 
-      --profiler-enabled        Enable pprof profiling server
+        --profile-type string        Type of profile to collect when using
+                                     --profile-file. Options: cpu, heap, allocs,
+                                     goroutine, block, mutex, threadcreate,
+                                     trace (default cpu)
 
-      --profiler-host string    Host for pprof profiling server (default localhost)
+        --profiler-enabled           Enable pprof profiling server (default
+                                     false)
 
-      --profiler-port int       Port for pprof profiling server (default 6060)
+        --profiler-host string       Host for pprof profiling server (default
+                                     localhost)
 
-      --redirect-stderr string  File descriptor to redirect stderr to. Errors can be redirected to any file or any
-                                standard file descriptor (including '/dev/null')
+        --profiler-port int          Port for pprof profiling server (default
+                                     6060)
 
-  -v, --verbose                 Enable verbose error output with full context, stack traces, and detailed information
+        --redirect-stderr string     File descriptor to redirect stderr to.
+                                     Errors can be redirected to any file or any
+                                     standard file descriptor (including
+                                     '/dev/null')
 
+    -v, --verbose                    Enable verbose error output with full
+                                     context, stack traces, and detailed
+                                     information (default false)
+
+
+Use atmos validate editorconfig --help for more information about a command.
+
