--- conflicted
+++ resolved
@@ -111,10 +111,6 @@
     terminal:
         max_width: 120
         pager: "1"
-<<<<<<< HEAD
-        colors: true
-=======
->>>>>>> 8d4bfcf7
         unicode: true
         syntax_highlighting:
             enabled: true
