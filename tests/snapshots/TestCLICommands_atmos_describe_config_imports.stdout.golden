--- conflicted
+++ resolved
@@ -162,29 +162,23 @@
     color: true
 cli_config_path: /absolute/path/to/repo/tests/fixtures/scenarios/atmos-cli-imports
 import:
-<<<<<<< HEAD
   - https://raw.githubusercontent.com/cloudposse/atmos/refs/heads/main/atmos.yaml
   - configs.d/**/*
   - ./logs.yaml
-=======
-    - https://raw.githubusercontent.com/cloudposse/atmos/refs/heads/main/atmos.yaml
-    - configs.d/**/*
-    - ./logs.yaml
 docs:
-    max-width: 0
-    pagination: false
-    generate:
-        readme:
-            base-dir: .
-            input:
-                - ./README.yaml
-            template: https://raw.githubusercontent.com/cloudposse/.github/5a599e3b929f871f333cb9681a721d26b237d8de/README.md.gotmpl
-            output: ./README.md
-            terraform:
-                source: src/
-                format: markdown
-                show_inputs: true
-                show_outputs: true
-                sort_by: name
-                indent_level: 2
->>>>>>> bac65917
+  max-width: 0
+  pagination: false
+  generate:
+    readme:
+      base-dir: .
+      input:
+        - ./README.yaml
+      template: https://raw.githubusercontent.com/cloudposse/.github/5a599e3b929f871f333cb9681a721d26b237d8de/README.md.gotmpl
+      output: ./README.md
+      terraform:
+        source: src/
+        format: markdown
+        show_inputs: true
+        show_outputs: true
+        sort_by: name
+        indent_level: 2
