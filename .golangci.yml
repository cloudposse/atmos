# Configuration for golangci-lint
# Documentation: https://golangci-lint.run/usage/configuration/

run:
  timeout: 5m # Set a time limit for the linter run
  tests: true # Include test files in the analysis

linters:
  enable:
    - bodyclose # Check that HTTP response body is closed
    - cyclop # Check cyclomatic complexity
    - err113 # Enforces best practices for error handling, specifically around comparing errors.
    - errcheck # Check that errors are handled
    - forbidigo # Forbid specific function calls
    - funlen # Enforce function length limits
    - gocognit # Check cognitive complexity
    - gocritic # Enable additional checks for code issues
    - godot # Enforce comment formatting
    - gofumpt # Enforce consistent formatting
    - goimports # Enforce import formatting
    - gosec # Inspect source code for security problems
    - govet # Report likely mistakes in code
    - importas # Check for aliasing imports
    - loggercheck # Enforce structured logging best practices
    - misspell # Detect spelling mistakes
    - nestif # Detect deeply nested if statements
    - nilerr # Finds the code that returns nil even if it checks that the error is not nil.
    - nolintlint # Check for nolint comments
    - revive # Fast, configurable linter
    - rowserrcheck # Check that rows are closed
    - staticcheck # Perform static analysis
    - tparallel # Check for parallel test execution
    - unconvert # Detect redundant type conversions
    - unparam # Detect unused function parameters
    - unused # Detect unused variables
    - whitespace # Check for leading whitespace

linters-settings:
  funlen:
    lines: 60 # Maximum number of lines per function
    statements: 40 # Maximum number of statements per function
    ignore-comments: true # Ignore comments when counting lines.

  lll:
    # Max line length
    line-length: 120
    # Tab width in spaces when converting tabs
    tab-width: 4

  gosec:
    excludes:
      - G101 # Look for hard coded credentials

  gofmt:
    # Simplify code: gofmt -s
    simplify: true
    # Define indentation
    rewrite-rules:
      - pattern: "interface{}"
        replacement: "any"

  cyclop:
    # Maximum function complexity
    max-complexity: 15
    # Skip tests
    skip-tests: true

  gocognit:
    # Maximum cognitive complexity
    min-complexity: 20

  godot:
    # Check if comments end in a period
    period: true
    # Capital at start of comment
    capital: true

  importas:
    no-unaliased: true # Prevents using `github.com/charmbracelet/log` without an alias
    no-extra-aliases: false # Disallows unnecessary aliasing
    alias:
      - pkg: github.com/charmbracelet/log
        alias: log # Enforce 'log' as the only allowed alias

  revive:
    rules:
      - name: banned-characters
        arguments:
          - "goto"
      - name: error-strings
        arguments:
          - disallow-newlines: true
      - name: file-length-limit
        arguments:
          - max: 500 # Max lines per file
            skipComments: true
            skipBlankLines: true
      - name: function-length
        arguments: [50, 60] # Max lines per function
      - name: function-result-limit
        arguments: [2] # Functions should return at most 2 values; use objects for better readability and maintainability.
      - name: cognitive-complexity
        arguments: [25] # Max cognitive complexity
      - name: cyclomatic
        arguments: [10] # Max cyclomatic complexity
      - name: add-constant
        arguments:
          - maxLitCount: "3"
            allowStrs: '""'
            allowInts: "0,1,2,3,4"
            allowFloats: "0.0,0.,1.0,1.,2.0,2."
      - name: argument-limit
        arguments: [5] # Max arguments per function
      - name: deep-exit
      - name: early-return
      - name: comment-spacings
        severity: warning
        disabled: false
        exclude: [""]
        arguments:
          - mypragma
          - otherpragma
      - name: var-declaration

  # https://go-critic.com/overview.html
  gocritic:
    # Enable specific checks by their exact names
    enabled-checks:
      - rangeValCopy # detects copies of large objects in range loops
      - hugeParam # detects large parameters that could be passed by pointer
      - commentedOutCode # Detects commented-out code
      - emptyDecl # Detects empty declarations
      - filepathJoin # Detects problems in filepath.Join() function calls
      - commentedOutImport # Detects commented-out imports
      - initClause # Detects non-assignment statements inside if/switch init clause
      - nestingReduce # Finds where nesting level could be reduced
      - preferFilepathJoin # Detects concatenation with os.PathSeparator which can be replaced with filepath.Join

  loggercheck:
    # Disable built-in checks for other logging libraries
    kitlog: false
    klog: false
    logr: false
    slog: false
    zap: false

    # Enforce structured logging best practices, by requiring all logging keys to be inlined constant strings.
    require-string-key: true

    # Require printf-like format specifier (%s, %d for example) not present.
    no-printf-like: true

    # Add custom rules for `charmbracelet/log`
    rules:
      - (github.com/charmbracelet/log.Logger).Info
      - (github.com/charmbracelet/log.Logger).Error
      - (github.com/charmbracelet/log.Logger).Warn
      - (github.com/charmbracelet/log.Logger).Debug
      - (github.com/charmbracelet/log.Logger).Fatal

  nestif:
    # Minimal complexity of if statements to report.
    min-complexity: 4

severity:
  default-severity: error
  case-sensitive: true
  rules:
    # Downgrade severity for specific linters until we increase the code quality
    # to avoid overwhelming PRs with too many required changes.
    - linters:
        - function-length
        - function-result-limit
        - nestif
        - cognitive-complexity
        - cyclomatic
        - nolintlint
      severity: warning

issues:
  max-issues-per-linter: 0
  max-same-issues: 0
  exclude-rules:
    - path: _test\.go$ # Ignore test files for specific linters
      linters:
        - funlen
        - revive
        - gci
<<<<<<< HEAD
        - err113
        - gosec
=======
        - errcheck
>>>>>>> 5dab42b0

output:
  formats:
    - format: colored-line-number<|MERGE_RESOLUTION|>--- conflicted
+++ resolved
@@ -183,15 +183,12 @@
   exclude-rules:
     - path: _test\.go$ # Ignore test files for specific linters
       linters:
+        - err113
+        - errcheck
         - funlen
+        - gci
+        - gosec
         - revive
-        - gci
-<<<<<<< HEAD
-        - err113
-        - gosec
-=======
-        - errcheck
->>>>>>> 5dab42b0
 
 output:
   formats:
