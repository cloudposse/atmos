# golangci-lint v2 configuration
# This config is used by both standard golangci-lint and custom builds with plugins.
#
# Custom Linters (Module Plugins):
# - Custom linters are defined in .custom-gcl.yml and built into a custom binary
# - The custom binary (custom-gcl) contains ALL standard linters + custom plugins
# - Enable custom linters here in the 'enable' list (e.g., 'lintroller')
# - Configure custom linters in 'settings.custom.<linter-name>' section below
#
# To add a new custom linter:
# 1. Add plugin to .custom-gcl.yml
# 2. Run `golangci-lint custom` to build custom-gcl binary
# 3. Enable the linter in the 'enable' list below
# 4. Configure it in 'settings.custom.<linter-name>' section
#
# References:
# - Configuration docs: https://golangci-lint.run/docs/linters/configuration/
# - Module plugins: https://golangci-lint.run/docs/plugins/module-plugins/

version: "2"
run:
  tests: true
linters:
  enable:
    - bodyclose
    - cyclop
    - depguard  # Controls allowed/forbidden package imports
    - dogsled
    - dupl
    - err113
    - errorlint  # Detects %v instead of %w in fmt.Errorf, errors.Is/errors.As usage
    - forbidigo
    - funlen
    - gocognit
    - gocritic
    - godot
    - gosec
    - importas
    - lintroller  # Custom plugin: Atmos-specific test rules (see settings.custom.lintroller)
    - loggercheck
    - misspell
    - nestif
    - nilerr
    - nolintlint
    - revive
    - rowserrcheck
    - tparallel
    - unconvert
    - unparam
    - unused
    - whitespace
  settings:
    cyclop:
      max-complexity: 15
    depguard:
      rules:
        # Auth Architecture: Provider-Agnostic Core
        # Core auth packages must remain provider-agnostic.
        # Provider-specific code belongs in pkg/auth/providers/, pkg/auth/identities/, or pkg/auth/cloud/.
        provider-agnostic-auth:
          files:
            - "$all"
            - "!**/pkg/auth/providers/**"
            - "!**/pkg/auth/identities/**"
            - "!**/pkg/auth/cloud/**"
            - "!**/pkg/auth/factory/**"
            - "!**/pkg/auth/types/aws_credentials.go"
            - "!**/pkg/auth/types/github_oidc_credentials.go"
<<<<<<< HEAD
            - "!**/pkg/ai/**"
=======
            - "!**/internal/aws_utils/**"
>>>>>>> 1cb9d02b
            - "$test"
          deny:
            # AWS: Identity and auth-related SDKs
            - pkg: "github.com/aws/aws-sdk-go-v2"
              desc: "AWS SDK imports forbidden in provider-agnostic auth code; use pkg/auth/providers/aws/, pkg/auth/identities/aws/, or pkg/auth/cloud/aws/ for AWS-specific implementations"
            # Azure: Identity and auth SDKs (Entra ID, Azure AD)
            - pkg: "github.com/Azure/azure-sdk-for-go/sdk/azidentity"
              desc: "Azure Identity SDK imports forbidden in provider-agnostic auth code; use pkg/auth/providers/azure/ or pkg/auth/identities/azure/ for Azure-specific implementations"
            - pkg: "github.com/AzureAD"
              desc: "Azure AD SDK imports forbidden in provider-agnostic auth code; use pkg/auth/providers/azure/ or pkg/auth/identities/azure/ for Azure-specific implementations"
            # GCP: Identity and auth SDKs
            - pkg: "cloud.google.com/go/iam"
              desc: "GCP IAM SDK imports forbidden in provider-agnostic auth code; use pkg/auth/providers/gcp/ or pkg/auth/identities/gcp/ for GCP-specific implementations"
            - pkg: "google.golang.org/api/iam"
              desc: "GCP IAM API imports forbidden in provider-agnostic auth code; use pkg/auth/providers/gcp/ or pkg/auth/identities/gcp/ for GCP-specific implementations"
            - pkg: "google.golang.org/api/iamcredentials"
              desc: "GCP IAM Credentials API imports forbidden in provider-agnostic auth code; use pkg/auth/providers/gcp/ or pkg/auth/identities/gcp/ for GCP-specific implementations"
            # GitHub: Identity SDKs
            - pkg: "github.com/google/go-github"
              desc: "GitHub SDK imports forbidden in provider-agnostic auth code; use pkg/auth/providers/github/ for GitHub-specific implementations"
    dogsled:
      max-blank-identifiers: 3
    dupl:
      threshold: 150
    errorlint:
      # Check for non-wrapping format verbs (%v) in fmt.Errorf calls.
      # Enforces using %w to properly wrap errors for errors.Is/errors.As.
      errorf: true
      # Check whether fmt.Errorf uses the %w verb for formatting errors.
      # Note: supports multiple %w verbs per fmt.Errorf call (requires Go 1.20+).
      errorf-multi: true
      # Check for plain type assertions and suggest replacing them with errors.As.
      asserts: true
      # Check for plain error comparisons and suggest replacing them with errors.Is.
      comparison: true
    forbidigo:
      forbid:
        - pattern: os\.Getenv
          msg: Use `viper.BindEnv` for new environment variables instead of `os.Getenv`
        - pattern: os\.UserHomeDir
          msg: Use `homedir.Dir()` from `github.com/cloudposse/atmos/pkg/config/homedir` instead of `os.UserHomeDir()` for better cross-platform support, caching, and OS-specific methods
        - pattern: '\.(Skip|SkipNow)\('
          msg: Use `t.Skipf("<reason>")` with a descriptive reason; do not use `t.Skip`/`t.SkipNow`
        - pattern: ^path\.Join$
          msg: Use `filepath.Join` for OS-appropriate path separators instead of `path.Join` (which always uses forward slashes)
        - pattern: 'WithHint\((?:[^()]|\((?:[^()]|\([^()]*\))*\))*?,\s*fmt\.Sprintf'
          msg: Use `WithHintf()` instead of `WithHint(err, fmt.Sprintf(...))` for formatted hint messages
        - pattern: term\.IsTerminal\(
          msg: Use `term.IsTTYSupportForStdout()`, `term.IsTTYSupportForStderr()`, or `term.IsTTYSupportForStdin()` instead of `term.IsTerminal()` for consistent and mockable TTY detection
        - pattern: 'fmt\.Errorf\("(?:[^"%]|%[^w])*"\s*\)'
          msg: "Use static sentinel errors from errors/errors.go instead of dynamic errors; wrap with fmt.Errorf(\"%w: context\", ErrSentinel) if context needed"
        - pattern: 'errors\.New\(fmt\.Sprintf'
          msg: "Use static sentinel errors from errors/errors.go instead of errors.New(fmt.Sprintf(...)); use fmt.Errorf(\"%w: ...\", ErrSentinel) for context"
        - pattern: 'github\.com/pkg/errors'
          msg: "Do not use deprecated github.com/pkg/errors; use static sentinel errors from errors/errors.go instead"
        - pattern: '\bpkgerrors\.'
          msg: "Do not use deprecated pkg/errors; use static sentinel errors from errors/errors.go instead"
        - pattern: 'assert\.Contains\(.*,\s*err\.Error\('
          msg: "NEVER use string matching on errors; use assert.ErrorIs(err, sentinel) to check sentinel errors from errors/errors.go"
        - pattern: 'strings\.Contains\(err\.Error\('
          msg: "NEVER use string matching on errors; use errors.Is(err, sentinel) to check sentinel errors from errors/errors.go"
        - pattern: github\.com/golang/mock
          msg: Use `go.uber.org/mock` instead of archived `github.com/golang/mock`
        - pattern: github\.com/mitchellh/go-homedir
          msg: Use `github.com/cloudposse/atmos/pkg/config/homedir` (our forked version) instead of `github.com/mitchellh/go-homedir`
        - pattern: log\.Info\(.*[Dd][Ee][Bb][Uu][Gg]
          msg: Use `log.Debug()` for debug messages instead of `log.Info()` with "DEBUG" in the message
        - pattern: log\.Warn\(.*[Dd][Ee][Bb][Uu][Gg]
          msg: Use `log.Debug()` for debug messages instead of `log.Warn()` with "DEBUG" in the message
        - pattern: log\.Error\(.*[Dd][Ee][Bb][Uu][Gg]
          msg: Use `log.Debug()` for debug messages instead of `log.Error()` with "DEBUG" in the message
        # Flag Binding Protection: ENFORCED
        # pkg/flags/ infrastructure is fully implemented - these patterns are now banned outside pkg/flags/.
        - pattern: viper\.BindEnv\(
          msg: NEVER call viper.BindEnv() directly - use pkg/flags/ unified flag parser (consult flag-handler agent)
        - pattern: viper\.BindPFlag\(
          msg: NEVER call viper.BindPFlag() directly - use pkg/flags/ unified flag parser (consult flag-handler agent)
      exclude-godoc-examples: false
      analyze-types: true
    funlen:
      lines: 60
      statements: 40
      ignore-comments: true
    gocognit:
      min-complexity: 20
    gocritic:
      enabled-checks:
        - rangeValCopy
        - hugeParam
        - commentedOutCode
        - emptyDecl
        - filepathJoin
        - commentedOutImport
        - initClause
        - nestingReduce
        - preferFilepathJoin
    godot:
      capital: true
      period: true
    gosec:
      excludes:
        - G101
    importas:
      alias:
        - pkg: github.com/cloudposse/atmos/pkg/logger
          alias: log
      no-unaliased: true
      no-extra-aliases: false
    # Custom linter configurations (module plugins)
    # These settings only apply when using the custom-gcl binary built via `golangci-lint custom`.
    # Standard golangci-lint binary will not have these linters available.
    #
    # Each custom linter must:
    # - Be listed in .custom-gcl.yml plugins section
    # - Be enabled in the linters.enable list above
    # - Have type: "module" specified here
    # - Implement the golangci-lint plugin interface
    #
    # To add a new custom linter configuration:
    # Add a new section here with your linter's name and settings.
    custom:
      lintroller:
        type: "module"  # Required: indicates this is a module plugin (not Go .so plugin)
        description: "Atmos project-specific linting rules (t.Setenv/os.Setenv/os.MkdirTemp/perf.Track checks)"
        settings:
          # These settings are passed to the plugin's Settings struct (see tools/lintroller/plugin.go)
          # Each rule can be independently enabled/disabled
          tsetenv-in-defer: true      # Detects t.Setenv called inside defer blocks (use os.Setenv in defer instead)
          os-setenv-in-test: true     # Detects os.Setenv in test files (use t.Setenv instead for auto cleanup)
          os-mkdirtemp-in-test: true  # Detects os.MkdirTemp in test files (use t.TempDir instead for auto cleanup)
          perf-track: true            # Detects missing defer perf.Track() in public functions per coding guidelines (see excludedPackages/excludedReceivers in rule_perf_track.go)

      # Example: Add another custom linter configuration
      # another-linter:
      #   type: "module"
      #   description: "Another custom linter"
      #   settings:
      #     some-rule: true
    lll:
      line-length: 120
      tab-width: 4
    loggercheck:
      kitlog: false
      klog: false
      logr: false
      slog: false
      zap: false
      require-string-key: true
      no-printf-like: true
      rules:
        - (github.com/cloudposse/atmos/pkg/logger.AtmosLogger).Info
        - (github.com/cloudposse/atmos/pkg/logger.AtmosLogger).Error
        - (github.com/cloudposse/atmos/pkg/logger.AtmosLogger).Warn
        - (github.com/cloudposse/atmos/pkg/logger.AtmosLogger).Debug
        - (github.com/cloudposse/atmos/pkg/logger.AtmosLogger).Fatal
        - (github.com/cloudposse/atmos/pkg/logger.AtmosLogger).Trace
    nestif:
      min-complexity: 4
    revive:
      rules:
        - name: banned-characters
          arguments:
            - goto
        - name: error-strings
          arguments:
            - disallow-newlines: true
        - name: file-length-limit
          arguments:
            - max: 500
              skipBlankLines: true
              skipComments: true
        - name: function-length
          arguments:
            - 50
            - 60
        - name: function-result-limit
          arguments:
            - 3
        - name: cognitive-complexity
          arguments:
            - 25
        - name: cyclomatic
          arguments:
            - 10
        - name: add-constant
          arguments:
            - allowFloats: 0.0,0.,1.0,1.,2.0,2.
              allowInts: 0,1,2,3,4
              allowStrs: '"","image","error","path","import","path","%w","%s","file","/"'
              maxLitCount: "3"
        - name: argument-limit
          arguments:
            - 5
        - name: deep-exit
        - name: early-return
        - name: comment-spacings
          arguments:
            - mypragma
            - otherpragma
          disabled: false
        - name: var-declaration
  exclusions:
    generated: lax
    presets:
      - comments
      - common-false-positives
      - legacy
      - std-error-handling
    rules:
      - linters:
          - godot
        path: mock_.*\.go$
      - linters:
          - err113
          - errcheck
          - forbidigo
          - funlen
          - gocognit
          - gosec
          - revive
        path: _test\.go$
      - linters:
          - cyclop
        path: (.+)_test\.go
      # Allow fmt.Errorf when wrapping static errors from errUtils package
      - linters:
          - err113
        source: 'fmt\.Errorf\("%w: .+", errUtils\.'
      # Allow fmt.Errorf when wrapping any static Err* variable
      - linters:
          - err113
        source: 'fmt\.Errorf\("%w: .+", Err[A-Z]'
      # Allow errors.Join with fmt.Errorf for converting strings to errors
      - linters:
          - err113
        path: ".*"
        source: 'errors\.Join\(.*errUtils\..*fmt\.Errorf'
<<<<<<< HEAD
      # Exclude AI code from linting (AI operations are inherently slow with API calls, complex UI logic)
      - linters:
          - lintroller
          - cyclop
          - err113
          - funlen
          - gocognit
          - gocritic
          - nestif
          - nolintlint
          - revive
          - unused
        path: pkg/ai/
      # Exclude LSP code from performance tracking (LSP operations are not critical path)
      - linters:
          - lintroller
        path: pkg/lsp/
      # Exclude LSP protocol implementation from linting (performance-critical JSON-RPC communication)
      - linters:
          - err113
          - errorlint
          - gocritic
          - gosec
          - staticcheck
          - unused
          - revive
        path: pkg/lsp/.*
      # Exclude LSP validation tool from linting
      - linters:
          - dupl
          - err113
          - funlen
          - revive
        path: pkg/ai/tools/atmos/validate_file_lsp.*
=======
      # Allow viper.BindEnv and viper.BindPFlag in pkg/flags/ and test files
      - linters:
          - forbidigo
        path: ^pkg/flags/
        text: "viper\\.BindEnv|viper\\.BindPFlag"
      - linters:
          - forbidigo
        path: _test\.go$
        text: "viper\\.BindEnv|viper\\.BindPFlag"
>>>>>>> 1cb9d02b
    paths:
      - experiments/.*
      - third_party$
      - builtin$
      - examples$
issues:
  max-issues-per-linter: 0
  max-same-issues: 0

severity:
  default: error
  rules:
    - linters:
        - revive
      text: "cognitive-complexity|cyclomatic|function-length|function-result-limit|comment-spacings"
      severity: warning
    - linters:
        - nestif
        - nolintlint
        - gocognit
      severity: warning
    - linters:
        - gocritic
      text: "hugeParam.*Init|hugeParam.*Update|hugeParam.*View"
      severity: warning
    - linters:
        - gosec
      text: "G204"
      path: "pkg/container/.*\\.go$"
      severity: warning
    - linters:
        - gosec
      text: "G204"
      path: "pkg/devcontainer/.*\\.go$"
      severity: warning
formatters:
  enable:
    - gofumpt
    - goimports
  exclusions:
    generated: lax
    paths:
      - experiments/.*
      - third_party$
      - builtin$
      - examples$
      - _test\.go$<|MERGE_RESOLUTION|>--- conflicted
+++ resolved
@@ -66,11 +66,8 @@
             - "!**/pkg/auth/factory/**"
             - "!**/pkg/auth/types/aws_credentials.go"
             - "!**/pkg/auth/types/github_oidc_credentials.go"
-<<<<<<< HEAD
             - "!**/pkg/ai/**"
-=======
             - "!**/internal/aws_utils/**"
->>>>>>> 1cb9d02b
             - "$test"
           deny:
             # AWS: Identity and auth-related SDKs
@@ -308,7 +305,6 @@
           - err113
         path: ".*"
         source: 'errors\.Join\(.*errUtils\..*fmt\.Errorf'
-<<<<<<< HEAD
       # Exclude AI code from linting (AI operations are inherently slow with API calls, complex UI logic)
       - linters:
           - lintroller
@@ -343,7 +339,6 @@
           - funlen
           - revive
         path: pkg/ai/tools/atmos/validate_file_lsp.*
-=======
       # Allow viper.BindEnv and viper.BindPFlag in pkg/flags/ and test files
       - linters:
           - forbidigo
@@ -353,7 +348,6 @@
           - forbidigo
         path: _test\.go$
         text: "viper\\.BindEnv|viper\\.BindPFlag"
->>>>>>> 1cb9d02b
     paths:
       - experiments/.*
       - third_party$
