--- conflicted
+++ resolved
@@ -78,7 +78,6 @@
           msg: Use `WithHintf()` instead of `WithHint(err, fmt.Sprintf(...))` for formatted hint messages
         - pattern: term\.IsTerminal\(
           msg: Use `term.IsTTYSupportForStdout()`, `term.IsTTYSupportForStderr()`, or `term.IsTTYSupportForStdin()` instead of `term.IsTerminal()` for consistent and mockable TTY detection
-<<<<<<< HEAD
         - pattern: 'fmt\.Errorf\("(?:[^"%]|%[^w])*"\s*\)'
           msg: "Use static sentinel errors from errors/errors.go instead of dynamic errors; wrap with fmt.Errorf(\"%w: context\", ErrSentinel) if context needed"
         - pattern: 'errors\.New\(fmt\.Sprintf'
@@ -87,12 +86,10 @@
           msg: "Do not use deprecated github.com/pkg/errors; use static sentinel errors from errors/errors.go instead"
         - pattern: '\bpkgerrors\.'
           msg: "Do not use deprecated pkg/errors; use static sentinel errors from errors/errors.go instead"
-=======
         - pattern: github\.com/golang/mock
           msg: Use `go.uber.org/mock` instead of archived `github.com/golang/mock`
         - pattern: github\.com/mitchellh/go-homedir
           msg: Use `github.com/cloudposse/atmos/pkg/config/homedir` (our forked version) instead of `github.com/mitchellh/go-homedir`
->>>>>>> d99ad687
       exclude-godoc-examples: false
       analyze-types: true
     funlen:
