# Configuration for golangci-lint
# Documentation: https://golangci-lint.run/usage/configuration/

run:
  timeout: 5m # Set a time limit for the linter run
  tests: true # Include test files in the analysis

linters:
  enable:
    - bodyclose # Check that HTTP response body is closed
    - cyclop # Check cyclomatic complexity
    - err113 # Enforces best practices for error handling, specifically around comparing errors.
    - errcheck # Check that errors are handled
    - forbidigo # Forbid specific function calls
    - funlen # Enforce function length limits
    - gocognit # Check cognitive complexity
    - gocritic # Enable additional checks for code issues
    - godot # Enforce comment formatting
    - gofumpt # Enforce consistent formatting
    - goimports # Enforce import formatting
    - gosec # Inspect source code for security problems
    - govet # Report likely mistakes in code
    - importas # Check for aliasing imports
    - loggercheck # Enforce structured logging best practices
    - misspell # Detect spelling mistakes
    - nestif # Detect deeply nested if statements
    - nilerr # Finds the code that returns nil even if it checks that the error is not nil.
    - nolintlint # Check for nolint comments
    - revive # Fast, configurable linter
    - rowserrcheck # Check that rows are closed
    - staticcheck # Perform static analysis
    - tparallel # Check for parallel test execution
    - unconvert # Detect redundant type conversions
    - unparam # Detect unused function parameters
    - unused # Detect unused variables
    - whitespace # Check for leading whitespace

linters-settings:
  funlen:
    lines: 75 # Maximum number of lines per function
    statements: 40 # Maximum number of statements per function
    ignore-comments: true # Ignore comments when counting lines.

  lll:
    # Max line length
    line-length: 120
    # Tab width in spaces when converting tabs
    tab-width: 4

  gosec:
    excludes:
      - G101 # Look for hard coded credentials

  gofmt:
    # Simplify code: gofmt -s
    simplify: true
    # Define indentation
    rewrite-rules:
      - pattern: "interface{}"
        replacement: "any"

  cyclop:
    # Maximum function complexity
    max-complexity: 15
    # Skip tests
    skip-tests: true

  gocognit:
    # Maximum cognitive complexity
    min-complexity: 23

  godot:
    # Check if comments end in a period
    period: true
    # Capital at start of comment
    capital: true

  importas:
    no-unaliased: true # Prevents using `github.com/charmbracelet/log` without an alias
    no-extra-aliases: false # Disallows unnecessary aliasing
    alias:
      - pkg: github.com/charmbracelet/log
        alias: log # Enforce 'log' as the only allowed alias

  revive:
    rules:
      - name: banned-characters
        arguments:
          - "goto"
      - name: error-strings
        arguments:
          - disallow-newlines: true
      - name: file-length-limit
        arguments:
          - max: 500 # Max lines per file
            skipComments: true
            skipBlankLines: true
      - name: function-length
<<<<<<< HEAD
        arguments: [50, 80] # Max lines per function
=======
        arguments: [50, 60] # Max lines per function
      - name: function-result-limit
        arguments: [2] # Functions should return at most 2 values; use objects for better readability and maintainability.
>>>>>>> f64a5053
      - name: cognitive-complexity
        arguments: [25] # Max cognitive complexity
      - name: cyclomatic
        arguments: [13] # Max cyclomatic complexity
      - name: add-constant
        arguments:
          - maxLitCount: "3"
            allowStrs: '""'
            allowInts: "0,1,2,3,4"
            allowFloats: "0.0,0.,1.0,1.,2.0,2."
      - name: argument-limit
        arguments: [5] # Max arguments per function
      - name: deep-exit
      - name: early-return
      - name: comment-spacings
        severity: warning
        disabled: false
        exclude: [""]
        arguments:
          - mypragma
          - otherpragma
      - name: var-declaration

  # https://go-critic.com/overview.html
  gocritic:
    # Enable specific checks by their exact names
    enabled-checks:
      - rangeValCopy # detects copies of large objects in range loops
      - hugeParam # detects large parameters that could be passed by pointer
      - commentedOutCode # Detects commented-out code
      - emptyDecl # Detects empty declarations
      - filepathJoin # Detects problems in filepath.Join() function calls
      - commentedOutImport # Detects commented-out imports
      - initClause # Detects non-assignment statements inside if/switch init clause
      - nestingReduce # Finds where nesting level could be reduced
      - preferFilepathJoin # Detects concatenation with os.PathSeparator which can be replaced with filepath.Join

  loggercheck:
    # Disable built-in checks for other logging libraries
    kitlog: false
    klog: false
    logr: false
    slog: false
    zap: false

    # Enforce structured logging best practices, by requiring all logging keys to be inlined constant strings.
    require-string-key: true

    # Require printf-like format specifier (%s, %d for example) not present.
    no-printf-like: true

    # Add custom rules for `charmbracelet/log`
    rules:
      - (github.com/charmbracelet/log.Logger).Info
      - (github.com/charmbracelet/log.Logger).Error
      - (github.com/charmbracelet/log.Logger).Warn
      - (github.com/charmbracelet/log.Logger).Debug
      - (github.com/charmbracelet/log.Logger).Fatal

  nestif:
    # Minimal complexity of if statements to report.
    min-complexity: 6

severity:
  default-severity: error
  case-sensitive: true
  rules:
    # Downgrade severity for specific linters until we increase the code quality
    # to avoid overwhelming PRs with too many required changes.
    - linters:
        - function-length
        - function-result-limit
        - nestif
        - cognitive-complexity
        - cyclomatic
        - nolintlint
      severity: warning

issues:
  max-issues-per-linter: 0
  max-same-issues: 0
  exclude-rules:
    - path: _test\.go$ # Ignore test files for specific linters
      linters:
        - funlen
        - revive
        - gci

output:
  formats:
    - format: colored-line-number<|MERGE_RESOLUTION|>--- conflicted
+++ resolved
@@ -96,13 +96,9 @@
             skipComments: true
             skipBlankLines: true
       - name: function-length
-<<<<<<< HEAD
-        arguments: [50, 80] # Max lines per function
-=======
         arguments: [50, 60] # Max lines per function
       - name: function-result-limit
         arguments: [2] # Functions should return at most 2 values; use objects for better readability and maintainability.
->>>>>>> f64a5053
       - name: cognitive-complexity
         arguments: [25] # Max cognitive complexity
       - name: cyclomatic
