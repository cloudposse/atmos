--- conflicted
+++ resolved
@@ -181,12 +181,9 @@
         - errcheck
         - funlen
         - gci
-<<<<<<< HEAD
         - gocognit
-=======
         - gosec
         - revive
->>>>>>> b7436774
 
 output:
   sort-results: true
