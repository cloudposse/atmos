package linters

import (
	"github.com/golangci/plugin-module-register/register"
	"golang.org/x/tools/go/analysis"
)

func init() {
	register.Plugin("lintroller", New)
}

// Analyzer is a standalone analyzer for CLI usage.
var Analyzer = &analysis.Analyzer{
	Name: "lintroller",
<<<<<<< HEAD
	Doc:  "Atmos project-specific linting rules (t.Setenv/os.Setenv/t.TempDir/t.Chdir/os.Args/log-level checks)",
=======
	Doc:  "Atmos project-specific linting rules (t.Setenv/os.Setenv/t.TempDir/t.Chdir/os.Args/perf.Track checks)",
>>>>>>> a6880a80
	Run:  standaloneRun,
}

// standaloneRun runs all rules for the standalone CLI tool.
func standaloneRun(pass *analysis.Pass) (interface{}, error) {
	// Run all rules (all enabled by default).
	rules := []Rule{
		&TSetenvInDeferRule{},
		&OsSetenvInTestRule{},
		&OsMkdirTempInTestRule{},
		&OsChdirInTestRule{},
		&OsArgsInTestRule{},
<<<<<<< HEAD
		&LogLevelChecksRule{},
=======
		&PerfTrackRule{},
>>>>>>> a6880a80
	}

	for _, file := range pass.Files {
		for _, rule := range rules {
			if err := rule.Check(pass, file); err != nil {
				return nil, err
			}
		}
	}

	return nil, nil
}

// Settings for the lintroller plugin.
type Settings struct {
	TSetenvInDefer    bool `json:"tsetenv-in-defer" yaml:"tsetenv-in-defer"`
	OsSetenvInTest    bool `json:"os-setenv-in-test" yaml:"os-setenv-in-test"`
	OsMkdirTempInTest bool `json:"os-mkdirtemp-in-test" yaml:"os-mkdirtemp-in-test"`
	OsChdirInTest     bool `json:"os-chdir-in-test" yaml:"os-chdir-in-test"`
	OsArgsInTest      bool `json:"os-args-in-test" yaml:"os-args-in-test"`
<<<<<<< HEAD
	LogLevelChecks    bool `json:"log-level-checks" yaml:"log-level-checks"`
=======
	PerfTrack         bool `json:"perf-track" yaml:"perf-track"`
>>>>>>> a6880a80
}

// LintrollerPlugin implements the register.LinterPlugin interface.
type LintrollerPlugin struct {
	settings Settings
}

// New returns a new instance of the lintroller plugin.
func New(settings any) (register.LinterPlugin, error) {
	s, err := register.DecodeSettings[Settings](settings)
	if err != nil {
		return nil, err
	}

	// Default to enabling all rules if no settings provided.
<<<<<<< HEAD
	if !s.TSetenvInDefer && !s.OsSetenvInTest && !s.OsMkdirTempInTest && !s.OsChdirInTest && !s.OsArgsInTest && !s.LogLevelChecks {
=======
	if !s.TSetenvInDefer && !s.OsSetenvInTest && !s.OsMkdirTempInTest && !s.OsChdirInTest && !s.OsArgsInTest && !s.PerfTrack {
>>>>>>> a6880a80
		s.TSetenvInDefer = true
		s.OsSetenvInTest = true
		s.OsMkdirTempInTest = true
		s.OsChdirInTest = true
		s.OsArgsInTest = true
<<<<<<< HEAD
		s.LogLevelChecks = true
=======
		s.PerfTrack = true
>>>>>>> a6880a80
	}

	return &LintrollerPlugin{settings: s}, nil
}

// BuildAnalyzers returns the analyzers for golangci-lint.
func (p *LintrollerPlugin) BuildAnalyzers() ([]*analysis.Analyzer, error) {
	return []*analysis.Analyzer{
		{
			Name: "lintroller",
<<<<<<< HEAD
			Doc:  "Atmos project-specific linting rules (t.Setenv/os.Setenv/t.TempDir/t.Chdir/os.Args/log-level checks)",
=======
			Doc:  "Atmos project-specific linting rules (t.Setenv/os.Setenv/t.TempDir/t.Chdir/os.Args/perf.Track checks)",
>>>>>>> a6880a80
			Run:  p.run,
		},
	}, nil
}

// GetLoadMode returns the load mode for the analyzer.
func (p *LintrollerPlugin) GetLoadMode() string {
	return register.LoadModeSyntax
}

// run executes the lintroller analyzer.
func (p *LintrollerPlugin) run(pass *analysis.Pass) (interface{}, error) {
	// Get enabled rules based on settings.
	var rules []Rule
	if p.settings.TSetenvInDefer {
		rules = append(rules, &TSetenvInDeferRule{})
	}
	if p.settings.OsSetenvInTest {
		rules = append(rules, &OsSetenvInTestRule{})
	}
	if p.settings.OsMkdirTempInTest {
		rules = append(rules, &OsMkdirTempInTestRule{})
	}
	if p.settings.OsChdirInTest {
		rules = append(rules, &OsChdirInTestRule{})
	}
	if p.settings.OsArgsInTest {
		rules = append(rules, &OsArgsInTestRule{})
	}
<<<<<<< HEAD
	if p.settings.LogLevelChecks {
		rules = append(rules, &LogLevelChecksRule{})
=======
	if p.settings.PerfTrack {
		rules = append(rules, &PerfTrackRule{})
>>>>>>> a6880a80
	}

	// Run all enabled rules.
	for _, file := range pass.Files {
		for _, rule := range rules {
			if err := rule.Check(pass, file); err != nil {
				return nil, err
			}
		}
	}

	return nil, nil
}<|MERGE_RESOLUTION|>--- conflicted
+++ resolved
@@ -12,11 +12,7 @@
 // Analyzer is a standalone analyzer for CLI usage.
 var Analyzer = &analysis.Analyzer{
 	Name: "lintroller",
-<<<<<<< HEAD
-	Doc:  "Atmos project-specific linting rules (t.Setenv/os.Setenv/t.TempDir/t.Chdir/os.Args/log-level checks)",
-=======
-	Doc:  "Atmos project-specific linting rules (t.Setenv/os.Setenv/t.TempDir/t.Chdir/os.Args/perf.Track checks)",
->>>>>>> a6880a80
+	Doc:  "Atmos project-specific linting rules (t.Setenv/os.Setenv/t.TempDir/t.Chdir/os.Args/log-level/perf.Track checks)",
 	Run:  standaloneRun,
 }
 
@@ -29,11 +25,8 @@
 		&OsMkdirTempInTestRule{},
 		&OsChdirInTestRule{},
 		&OsArgsInTestRule{},
-<<<<<<< HEAD
 		&LogLevelChecksRule{},
-=======
 		&PerfTrackRule{},
->>>>>>> a6880a80
 	}
 
 	for _, file := range pass.Files {
@@ -54,11 +47,8 @@
 	OsMkdirTempInTest bool `json:"os-mkdirtemp-in-test" yaml:"os-mkdirtemp-in-test"`
 	OsChdirInTest     bool `json:"os-chdir-in-test" yaml:"os-chdir-in-test"`
 	OsArgsInTest      bool `json:"os-args-in-test" yaml:"os-args-in-test"`
-<<<<<<< HEAD
 	LogLevelChecks    bool `json:"log-level-checks" yaml:"log-level-checks"`
-=======
 	PerfTrack         bool `json:"perf-track" yaml:"perf-track"`
->>>>>>> a6880a80
 }
 
 // LintrollerPlugin implements the register.LinterPlugin interface.
@@ -74,21 +64,14 @@
 	}
 
 	// Default to enabling all rules if no settings provided.
-<<<<<<< HEAD
-	if !s.TSetenvInDefer && !s.OsSetenvInTest && !s.OsMkdirTempInTest && !s.OsChdirInTest && !s.OsArgsInTest && !s.LogLevelChecks {
-=======
-	if !s.TSetenvInDefer && !s.OsSetenvInTest && !s.OsMkdirTempInTest && !s.OsChdirInTest && !s.OsArgsInTest && !s.PerfTrack {
->>>>>>> a6880a80
+	if !s.TSetenvInDefer && !s.OsSetenvInTest && !s.OsMkdirTempInTest && !s.OsChdirInTest && !s.OsArgsInTest && !s.LogLevelChecks && !s.PerfTrack {
 		s.TSetenvInDefer = true
 		s.OsSetenvInTest = true
 		s.OsMkdirTempInTest = true
 		s.OsChdirInTest = true
 		s.OsArgsInTest = true
-<<<<<<< HEAD
 		s.LogLevelChecks = true
-=======
 		s.PerfTrack = true
->>>>>>> a6880a80
 	}
 
 	return &LintrollerPlugin{settings: s}, nil
@@ -99,11 +82,7 @@
 	return []*analysis.Analyzer{
 		{
 			Name: "lintroller",
-<<<<<<< HEAD
-			Doc:  "Atmos project-specific linting rules (t.Setenv/os.Setenv/t.TempDir/t.Chdir/os.Args/log-level checks)",
-=======
-			Doc:  "Atmos project-specific linting rules (t.Setenv/os.Setenv/t.TempDir/t.Chdir/os.Args/perf.Track checks)",
->>>>>>> a6880a80
+			Doc:  "Atmos project-specific linting rules (t.Setenv/os.Setenv/t.TempDir/t.Chdir/os.Args/log-level/perf.Track checks)",
 			Run:  p.run,
 		},
 	}, nil
@@ -133,13 +112,11 @@
 	if p.settings.OsArgsInTest {
 		rules = append(rules, &OsArgsInTestRule{})
 	}
-<<<<<<< HEAD
 	if p.settings.LogLevelChecks {
 		rules = append(rules, &LogLevelChecksRule{})
-=======
+	}
 	if p.settings.PerfTrack {
 		rules = append(rules, &PerfTrackRule{})
->>>>>>> a6880a80
 	}
 
 	// Run all enabled rules.
