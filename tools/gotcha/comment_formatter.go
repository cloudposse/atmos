package main

import (
	"bytes"
	"fmt"
	"io"
	"sort"
	"strconv"
	"strings"
)

// CommentSizeLimit represents GitHub's comment size limit.
const CommentSizeLimit = 65536

// generateCommentContent creates markdown content specifically for GitHub comments.
// It strategically resizes content to fit within GitHub's size limits while preserving
// the core intent: show failed & skipped tests and keep badges.
func generateCommentContent(summary *TestSummary, uuid string) string {
	var content bytes.Buffer

	// Add UUID magic comment to prevent duplicate GitHub comments.
	if uuid != "" {
		fmt.Fprintf(&content, "<!-- test-summary-uuid: %s -->\n\n", uuid)
	}

	// Test Results section (h1).
	fmt.Fprintf(&content, "# Test Results\n\n")

	// Get test counts.
	total := len(summary.Passed) + len(summary.Failed) + len(summary.Skipped)

	// Display test results as shields.io badges - always show all badges.
	if total == 0 {
		fmt.Fprintf(&content, "[![No Tests](https://shields.io/badge/NO_TESTS-0-inactive?style=for-the-badge)](#user-content-no-tests)")
	} else {
		fmt.Fprintf(&content, "[![Passed](https://shields.io/badge/PASSED-%d-success?style=for-the-badge)](#user-content-passed) ", len(summary.Passed))
		fmt.Fprintf(&content, "[![Failed](https://shields.io/badge/FAILED-%d-critical?style=for-the-badge)](#user-content-failed) ", len(summary.Failed))
		fmt.Fprintf(&content, "[![Skipped](https://shields.io/badge/SKIPPED-%d-inactive?style=for-the-badge)](#user-content-skipped) ", len(summary.Skipped))
	}
	fmt.Fprintf(&content, "\n\n")

	// Check if current content size is already too large for a basic comment.
	// If not, try to add full sections and strategically trim if needed.
	currentSize := content.Len()

	// Always show failed and skipped tests (these are most important) - but use compact format.
	writeCompactFailedTests(&content, summary.Failed)
	writeCompactSkippedTests(&content, summary.Skipped)

	currentSize = content.Len()

	// If we're already over the limit with just failed/skipped tests,
	// we have a more serious problem and may need to truncate those too.
	if currentSize > CommentSizeLimit {
		return truncateToEssentials(summary, uuid)
	}

	// Don't add passed tests to comments - they're only for job summaries.
	// GitHub comments should focus on failures, skips, and basic coverage only.

	// Try to add coverage if there's still room.
	currentSize = content.Len()
	if currentSize < CommentSizeLimit {
		remainingBytes := CommentSizeLimit - currentSize
		addCoverageWithLimit(&content, summary, remainingBytes)
	}

	result := content.String()

	// Final safety check - if we're still over the limit, do basic truncation.
	if len(result) > CommentSizeLimit {
		truncationMsg := "\n\n---\n*Comment truncated due to size limits. See full results in job summary.*"
		availableSize := CommentSizeLimit - len(truncationMsg)

		if availableSize <= 0 {
			return truncationMsg
		}

		// Try to truncate at a reasonable boundary (line break).
		truncated := result[:availableSize]
		if lastNewline := bytes.LastIndexByte([]byte(truncated), '\n'); lastNewline > availableSize/2 {
			truncated = truncated[:lastNewline]
		}

		return truncated + truncationMsg
	}

	return result
}

// truncateToEssentials creates a minimal comment with only the most critical information.
func truncateToEssentials(summary *TestSummary, uuid string) string {
	var content bytes.Buffer

	// Add UUID magic comment.
	if uuid != "" {
		fmt.Fprintf(&content, "<!-- test-summary-uuid: %s -->\n\n", uuid)
	}

	// Test Results section (h1).
	fmt.Fprintf(&content, "# Test Results\n\n")

	// Get test counts.
	total := len(summary.Passed) + len(summary.Failed) + len(summary.Skipped)

	// Display test results as shields.io badges - always show all badges.
	if total == 0 {
		fmt.Fprintf(&content, "[![No Tests](https://shields.io/badge/NO_TESTS-0-inactive?style=for-the-badge)](#user-content-no-tests)\n\n")
	} else {
		fmt.Fprintf(&content, "[![Passed](https://shields.io/badge/PASSED-%d-success?style=for-the-badge)](#user-content-passed) ", len(summary.Passed))
		fmt.Fprintf(&content, "[![Failed](https://shields.io/badge/FAILED-%d-critical?style=for-the-badge)](#user-content-failed) ", len(summary.Failed))
		fmt.Fprintf(&content, "[![Skipped](https://shields.io/badge/SKIPPED-%d-inactive?style=for-the-badge)](#user-content-skipped)\n\n", len(summary.Skipped))
	}

	// Show only a limited number of failed tests if any.
	if len(summary.Failed) > 0 {
		maxFailed := 10 // Show at most 10 failed tests.
		if len(summary.Failed) > maxFailed {
			fmt.Fprintf(&content, "### ❌ Failed Tests (%d, showing first %d)\n\n", len(summary.Failed), maxFailed)
		} else {
			fmt.Fprintf(&content, "### ❌ Failed Tests (%d)\n\n", len(summary.Failed))
		}

		fmt.Fprintf(&content, "| Test | Package |\n|------|--------|\n")
		for i, test := range summary.Failed {
			if i >= maxFailed {
				break
			}
			pkg := shortPackage(test.Package)
			fmt.Fprintf(&content, "| `%s` | %s |\n", test.Test, pkg)
		}
		fmt.Fprintf(&content, "\n")
	}

	// Show only a limited number of skipped tests if any.
	if len(summary.Skipped) > 0 {
		maxSkipped := 5 // Show at most 5 skipped tests.
		if len(summary.Skipped) > maxSkipped {
			fmt.Fprintf(&content, "### ⏭️ Skipped Tests (%d, showing first %d)\n\n", len(summary.Skipped), maxSkipped)
		} else {
			fmt.Fprintf(&content, "### ⏭️ Skipped Tests (%d)\n\n", len(summary.Skipped))
		}

		fmt.Fprintf(&content, "| Test | Package |\n|------|--------|\n")
		for i, test := range summary.Skipped {
			if i >= maxSkipped {
				break
			}
			pkg := shortPackage(test.Package)
			fmt.Fprintf(&content, "| `%s` | %s |\n", test.Test, pkg)
		}
		fmt.Fprintf(&content, "\n")
	}

	fmt.Fprintf(&content, "_Full test results available in job summary._\n")

	return content.String()
}

// addPassedTestsWithLimit adds passed tests section with intelligent size limiting.
func addPassedTestsWithLimit(output io.Writer, passed []TestResult, maxBytes int) {
	if len(passed) == 0 || maxBytes < 500 { // Need at least 500 bytes for a meaningful section.
		return
	}

	// Estimate bytes needed for header and basic structure.
	headerBytes := 200 // Rough estimate for section header.
	if maxBytes < headerBytes {
		return
	}

	availableBytes := maxBytes - headerBytes

	// Calculate how many tests we can show based on average test entry size.
	// Each test entry is roughly: "| `TestName` | package | 1.23s | 5.0% |\n" ~50-80 bytes.
	avgTestEntryBytes := 70
	maxTests := availableBytes / avgTestEntryBytes

	if maxTests <= 0 {
		return
	}

	// Sort passed tests by duration (slowest first) and take the fastest ones.
	sortedPassed := make([]TestResult, len(passed))
	copy(sortedPassed, passed)
	sort.Slice(sortedPassed, func(i, j int) bool {
		return sortedPassed[i].Duration < sortedPassed[j].Duration // Fastest first.
	})

	// Limit to the fastest tests that fit.
	displayTests := sortedPassed
	if len(displayTests) > maxTests {
		displayTests = sortedPassed[:maxTests]
	}

	fmt.Fprintf(output, "### ✅ Passed Tests (%d, showing %d fastest)\n\n", len(passed), len(displayTests))
	fmt.Fprintf(output, "| Test | Package | Duration |\n|------|---------|----------|\n")

	for _, test := range displayTests {
		pkg := shortPackage(test.Package)
		fmt.Fprintf(output, "| `%s` | %s | %.2fs |\n", test.Test, pkg, test.Duration)
	}
	fmt.Fprintf(output, "\n")
}

// addCoverageWithLimit adds coverage information if there's enough space using job summary format.
func addCoverageWithLimit(output io.Writer, summary *TestSummary, maxBytes int) {
	if maxBytes < 200 { // Need at least 200 bytes for coverage table format.
		return
	}
<<<<<<< HEAD
	
	// Use the same table format as job summary.
=======

	// Very minimal coverage summary for comments - no function details.
>>>>>>> 7f0a07d9
	if summary.CoverageData != nil && summary.CoverageData.StatementCoverage != "" {
		fmt.Fprintf(output, "## 📊 Test Coverage\n\n")
		
		// Build statement coverage details with emoji.
		coverageFloat, _ := strconv.ParseFloat(strings.TrimSuffix(summary.CoverageData.StatementCoverage, "%"), 64)
		statementEmoji := getCoverageEmoji(coverageFloat)
		
		statementDetails := statementEmoji
		if len(summary.CoverageData.FilteredFiles) > 0 {
			statementDetails += fmt.Sprintf(" (excluded %d mock files)", len(summary.CoverageData.FilteredFiles))
		}
		
		// Calculate function coverage statistics.
		coveredFunctions, totalFunctions, functionCoveragePercent := calculateFunctionCoverage(summary.CoverageData.FunctionCoverage)
		funcEmoji := getCoverageEmoji(functionCoveragePercent)
		functionDetails := fmt.Sprintf("%s %d/%d functions covered", funcEmoji, coveredFunctions, totalFunctions)
		
		// Write coverage table using same format as job summary.
		fmt.Fprintf(output, "| Metric | Coverage | Details |\n")
		fmt.Fprintf(output, "|--------|----------|----------|\n")
		fmt.Fprintf(output, "| Statement Coverage | %s | %s |\n", summary.CoverageData.StatementCoverage, statementDetails)
		fmt.Fprintf(output, "| Function Coverage | %.1f%% | %s |\n\n", functionCoveragePercent, functionDetails)
		
	} else if summary.Coverage != "" {
		fmt.Fprintf(output, "## 📊 Test Coverage\n\n")
		
		// Legacy format with emoji.
		coverageFloat, _ := strconv.ParseFloat(strings.TrimSuffix(summary.Coverage, "%"), 64)
		emoji := getCoverageEmoji(coverageFloat)
		
		fmt.Fprintf(output, "| Metric | Coverage | Details |\n")
		fmt.Fprintf(output, "|--------|----------|----------|\n")
		fmt.Fprintf(output, "| Statement Coverage | %s | %s |\n\n", summary.Coverage, emoji)
	}
}

// writeCompactFailedTests writes a compact failed tests section for GitHub comments.
func writeCompactFailedTests(output io.Writer, failed []TestResult) {
	if len(failed) == 0 {
		return // Hide entire section when no failures
	}

	fmt.Fprintf(output, "### ❌ Failed Tests (%d)\n\n", len(failed))
	fmt.Fprintf(output, "<details>\n<summary>Click to see failed tests</summary>\n\n")

	for _, test := range failed {
		pkg := shortPackage(test.Package)
		fmt.Fprintf(output, "- `%s` in %s (%.2fs)\n", test.Test, pkg, test.Duration)
	}

	fmt.Fprintf(output, "\n</details>\n\n")
}

// writeCompactSkippedTests writes a compact skipped tests section for GitHub comments.
func writeCompactSkippedTests(output io.Writer, skipped []TestResult) {
	if len(skipped) == 0 {
		return
	}

	fmt.Fprintf(output, "### ⏭️ Skipped Tests (%d)\n\n", len(skipped))
	fmt.Fprintf(output, "<details>\n<summary>Click to see skipped tests</summary>\n\n")

	for _, test := range skipped {
		pkg := shortPackage(test.Package)
		fmt.Fprintf(output, "- `%s` in %s\n", test.Test, pkg)
	}

	fmt.Fprintf(output, "\n</details>\n\n")
}<|MERGE_RESOLUTION|>--- conflicted
+++ resolved
@@ -208,13 +208,8 @@
 	if maxBytes < 200 { // Need at least 200 bytes for coverage table format.
 		return
 	}
-<<<<<<< HEAD
-	
+
 	// Use the same table format as job summary.
-=======
-
-	// Very minimal coverage summary for comments - no function details.
->>>>>>> 7f0a07d9
 	if summary.CoverageData != nil && summary.CoverageData.StatementCoverage != "" {
 		fmt.Fprintf(output, "## 📊 Test Coverage\n\n")
 		
