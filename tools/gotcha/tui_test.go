--- conflicted
+++ resolved
@@ -14,16 +14,9 @@
 	coverProfile := "coverage.out"
 	showFilter := "failed"
 	totalTests := 42
-<<<<<<< HEAD
 	
 	model := &testModel{}
 	*model = newTestModel(testPackages, testArgs, outputFile, coverProfile, showFilter, totalTests, false)
-	
-=======
-
-	model := newTestModel(testPackages, testArgs, outputFile, coverProfile, showFilter, totalTests)
-
->>>>>>> 62ff6bfe
 	// Check that model fields are set correctly
 	if model.outputFile != outputFile {
 		t.Errorf("newTestModel() outputFile = %v, want %v", model.outputFile, outputFile)
@@ -50,14 +43,8 @@
 }
 
 func TestTestModelInit(t *testing.T) {
-<<<<<<< HEAD
 	model := &testModel{}
 	*model = newTestModel([]string{"./pkg"}, "", "", "", "all", 10, false)
-	
-=======
-	model := newTestModel([]string{"./pkg"}, "", "", "", "all", 10)
-
->>>>>>> 62ff6bfe
 	cmd := model.Init()
 
 	// Init should return a command (spinner tick)
