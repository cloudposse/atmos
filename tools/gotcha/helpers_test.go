package main

import (
	"os"
	"testing"
)

func TestFilterPackages(t *testing.T) {
	tests := []struct {
		name            string
		packages        []string
		includePatterns string
		excludePatterns string
		want            []string
		wantErr         bool
	}{
		{
			name:            "include all packages",
			packages:        []string{"pkg1", "pkg2", "pkg3"},
			includePatterns: ".*",
			excludePatterns: "",
			want:            []string{"pkg1", "pkg2", "pkg3"},
			wantErr:         false,
		},
		{
			name:            "include specific pattern",
			packages:        []string{"api/v1", "api/v2", "internal/config", "cmd/main"},
			includePatterns: "api/.*",
			excludePatterns: "",
			want:            []string{"api/v1", "api/v2"},
			wantErr:         false,
		},
		{
			name:            "exclude pattern",
			packages:        []string{"pkg/main", "pkg/mock", "pkg/test"},
			includePatterns: ".*",
			excludePatterns: "mock",
			want:            []string{"pkg/main", "pkg/test"},
			wantErr:         false,
		},
		{
			name:            "include and exclude patterns",
			packages:        []string{"api/v1", "api/v2", "api/mock", "internal/config"},
			includePatterns: "api/.*",
			excludePatterns: "mock",
			want:            []string{"api/v1", "api/v2"},
			wantErr:         false,
		},
		{
			name:            "multiple include patterns",
			packages:        []string{"api/v1", "cmd/main", "internal/config", "pkg/utils"},
			includePatterns: "api/.*,cmd/.*",
			excludePatterns: "",
			want:            []string{"api/v1", "cmd/main"},
			wantErr:         false,
		},
		{
			name:            "multiple exclude patterns",
			packages:        []string{"api/v1", "api/mock", "cmd/mock", "pkg/utils"},
			includePatterns: ".*",
			excludePatterns: "mock,utils",
			want:            []string{"api/v1"},
			wantErr:         false,
		},
		{
			name:            "no matches",
			packages:        []string{"pkg1", "pkg2"},
			includePatterns: "nonexistent",
			excludePatterns: "",
			want:            []string{},
			wantErr:         false,
		},
		{
			name:            "empty packages list",
			packages:        []string{},
			includePatterns: ".*",
			excludePatterns: "",
			want:            []string{},
			wantErr:         false,
		},
		{
			name:            "invalid include regex",
			packages:        []string{"pkg1"},
			includePatterns: "[",
			excludePatterns: "",
			want:            nil,
			wantErr:         true,
		},
		{
			name:            "invalid exclude regex",
			packages:        []string{"pkg1"},
			includePatterns: ".*",
			excludePatterns: "[",
			want:            nil,
			wantErr:         true,
		},
	}

	for _, tt := range tests {
		t.Run(tt.name, func(t *testing.T) {
			got, err := filterPackages(tt.packages, tt.includePatterns, tt.excludePatterns)

			if (err != nil) != tt.wantErr {
				t.Errorf("filterPackages() error = %v, wantErr %v", err, tt.wantErr)
				return
			}

			if !tt.wantErr {
				if len(got) != len(tt.want) {
					t.Errorf("filterPackages() got %d packages, want %d", len(got), len(tt.want))
					return
				}

				for i, pkg := range got {
					if pkg != tt.want[i] {
						t.Errorf("filterPackages() got[%d] = %v, want %v", i, pkg, tt.want[i])
					}
				}
			}
		})
	}
}

func TestGetTestCount(t *testing.T) {
	// This function uses AST parsing to count tests, so we need to test it with actual Go files
	tests := []struct {
		name         string
		testPackages []string
		testArgs     string
		wantMin      int // minimum expected tests (since we can't predict exact count)
	}{
		{
			name:         "current package",
			testPackages: []string{"."},
			testArgs:     "",
			wantMin:      1, // At least this test should be counted
		},
		{
			name:         "empty packages",
			testPackages: []string{},
			testArgs:     "",
			wantMin:      0,
		},
	}

	for _, tt := range tests {
		t.Run(tt.name, func(t *testing.T) {
			// Initialize logger for the test
			initGlobalLogger()

			got := getTestCount(tt.testPackages, tt.testArgs)

			if got < tt.wantMin {
				t.Errorf("getTestCount() = %v, want at least %v", got, tt.wantMin)
			}
		})
	}
}

func TestIsTTY(t *testing.T) {
	// This function checks if we're running in a TTY environment
	// We can test that it returns a boolean without error
	result := isTTY()

	// The result should be either true or false
	if result != true && result != false {
		t.Errorf("isTTY() returned non-boolean value")
	}

	// In CI environments, this is typically false
	// In development with a real terminal, this might be true
	// We just ensure it doesn't panic and returns a valid boolean
}

func TestRunSimpleStream(t *testing.T) {
	tests := []struct {
		name         string
		testPackages []string
		testArgs     string
		outputFile   string
		coverProfile string
		showFilter   string
		totalTests   int
		wantExitCode int
	}{
		{
			name:         "placeholder function",
			testPackages: []string{},
			testArgs:     "",
			outputFile:   "",
			coverProfile: "",
			showFilter:   "all",
			totalTests:   0,
			wantExitCode: 0, // Placeholder currently returns 0
		},
	}

	for _, tt := range tests {
		t.Run(tt.name, func(t *testing.T) {
<<<<<<< HEAD
			got := runSimpleStream(tt.testPackages, tt.testArgs, tt.outputFile, tt.coverProfile, tt.showFilter, tt.totalTests, false)
			
=======
			got := runSimpleStream(tt.testPackages, tt.testArgs, tt.outputFile, tt.coverProfile, tt.showFilter, tt.totalTests)

>>>>>>> 62ff6bfe
			if got != tt.wantExitCode {
				t.Errorf("runSimpleStream() = %v, want %v", got, tt.wantExitCode)
			}
		})
	}
}

func TestHandleConsoleOutput(t *testing.T) {
	tests := []struct {
		name    string
		summary *TestSummary
		wantErr bool
	}{
		{
			name: "valid summary with passed tests",
			summary: &TestSummary{
				Passed:   []TestResult{{Package: "pkg", Test: "TestPass", Status: "pass", Duration: 0.5}},
				Coverage: "75.0%",
			},
			wantErr: false,
		},
		{
			name: "valid summary with failed tests",
			summary: &TestSummary{
				Failed:   []TestResult{{Package: "pkg", Test: "TestFail", Status: "fail", Duration: 1.0}},
				Coverage: "50.0%",
			},
			wantErr: false,
		},
		{
			name: "empty summary",
			summary: &TestSummary{
				Coverage: "0.0%",
			},
			wantErr: false,
		},
	}

	for _, tt := range tests {
		t.Run(tt.name, func(t *testing.T) {
			// Capture stdout to avoid cluttering test output
			// Save original stdout
			oldStdout := os.Stdout
			defer func() { os.Stdout = oldStdout }()

			// Create a pipe to capture output
			_, w, _ := os.Pipe()
			os.Stdout = w

			err := handleConsoleOutput(tt.summary)

			// Close the pipe and restore stdout
			w.Close()
			os.Stdout = oldStdout

			if (err != nil) != tt.wantErr {
				t.Errorf("handleConsoleOutput() error = %v, wantErr %v", err, tt.wantErr)
			}
		})
	}
}<|MERGE_RESOLUTION|>--- conflicted
+++ resolved
@@ -197,13 +197,8 @@
 
 	for _, tt := range tests {
 		t.Run(tt.name, func(t *testing.T) {
-<<<<<<< HEAD
 			got := runSimpleStream(tt.testPackages, tt.testArgs, tt.outputFile, tt.coverProfile, tt.showFilter, tt.totalTests, false)
 			
-=======
-			got := runSimpleStream(tt.testPackages, tt.testArgs, tt.outputFile, tt.coverProfile, tt.showFilter, tt.totalTests)
-
->>>>>>> 62ff6bfe
 			if got != tt.wantExitCode {
 				t.Errorf("runSimpleStream() = %v, want %v", got, tt.wantExitCode)
 			}
