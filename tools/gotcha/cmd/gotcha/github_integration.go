package main

import (
	"context"
	"fmt"
	"os"
	"path/filepath"
	"runtime"
	"strings"

	log "github.com/charmbracelet/log"
	"github.com/spf13/cobra"
	"github.com/spf13/viper"

	"github.com/cloudposse/atmos/tools/gotcha/internal/markdown"
	"github.com/cloudposse/atmos/tools/gotcha/pkg/ci"
	"github.com/cloudposse/atmos/tools/gotcha/pkg/config"
	"github.com/cloudposse/atmos/tools/gotcha/pkg/types"
)

// normalizePostingStrategy normalizes the posting strategy value.
func normalizePostingStrategy(strategy string, flagPresent bool) string {
	// If flag wasn't explicitly set, check environment variable
	if !flagPresent {
		// Check environment variables for posting strategy
		_ = viper.BindEnv("GOTCHA_POST_COMMENT", "POST_COMMENT")
		envStrategy := viper.GetString("GOTCHA_POST_COMMENT")
		if envStrategy != "" {
			strategy = envStrategy
		}
	}

	// Trim spaces
	strategy = strings.TrimSpace(strategy)

	// Convert to lowercase for comparison
	lower := strings.ToLower(strategy)

	// Handle boolean aliases
	switch lower {
	case "true", "yes", "1", "on":
		return "always"
	case "false", "no", "0", "off":
		return FlagNever
	}

	// Normalize named strategies to lowercase
	switch lower {
	case "always", FlagNever, "adaptive", "on-failure", "on-skip":
		return lower
	case "linux", "darwin", "windows":
		return lower
	}

	// Default to "never" if empty (when flag is present but empty)
	if strategy == "" && flagPresent {
		return FlagNever
	}

	// Default to "on-failure" if still empty (when no flag and no env)
	if strategy == "" {
		return "on-failure"
	}

	// Return the original strategy if it's not a known value
	return strategy
}

// checkForToolsDirectory checks if the parent directory is named "tools".
func checkForToolsDirectory(dir string) (string, bool) {
	parent := filepath.Dir(dir)
	parentName := filepath.Base(parent)
	currentName := filepath.Base(dir)
	
	if parentName == "tools" {
		if globalLogger != nil {
			globalLogger.Debug("Found tools directory", "parent", parent, "tool", currentName)
		}
		return currentName, true
	}
	return "", false
}

// checkForGitRoot checks if the directory contains a .git directory.
func checkForGitRoot(dir string) (string, bool) {
	if _, err := os.Stat(filepath.Join(dir, ".git")); err == nil {
		repoName := filepath.Base(dir)
		if globalLogger != nil {
			globalLogger.Debug("Found repository root", "dir", dir, "repo", repoName)
		}
		return repoName, true
	}
	return "", false
}

// detectProjectContext auto-detects the project context based on the current working directory.
func detectProjectContext() string {
	cwd, err := os.Getwd()
	if err != nil {
		if globalLogger != nil {
			globalLogger.Debug("Failed to get working directory", "error", err)
		}
		return ""
	}

	if globalLogger != nil {
		globalLogger.Debug("Detecting project context", "cwd", cwd)
	}

	// Walk up the directory tree
	dir := cwd
	for {
<<<<<<< HEAD
		// Check for tools directory
		if name, found := checkForToolsDirectory(dir); found {
			return name
		}
		
		// Check for git root
		if name, found := checkForGitRoot(dir); found {
			return name
=======
		parent := filepath.Dir(dir)
		parentName := filepath.Base(parent)
		currentName := filepath.Base(dir)

		// Check if parent directory is named "tools"
		if parentName == "tools" {
			// We're in a tools subdirectory, return the tool name
			if globalLogger != nil {
				globalLogger.Debug("Found tools directory", "parent", parent, "tool", currentName)
			}
			return currentName
		}

		// Check if we've found a .git directory (repository root)
		if _, err := os.Stat(filepath.Join(dir, ".git")); err == nil {
			// Found the repository root
			repoName := filepath.Base(dir)
			if globalLogger != nil {
				globalLogger.Debug("Found repository root", "dir", dir, "repo", repoName)
			}
			return repoName
>>>>>>> fa1d558d
		}

		// Stop if we've reached the filesystem root
		parent := filepath.Dir(dir)
		if parent == dir {
			break
		}
		dir = parent
	}

	// Default to basename of current directory
	baseName := filepath.Base(cwd)
	if globalLogger != nil {
		globalLogger.Debug("Using current directory name as fallback", "name", baseName)
	}
	return baseName
}

// shouldPostComment determines if a comment should be posted based on strategy.
func shouldPostComment(strategy string, summary *types.TestSummary) bool {
	// Delegate to OS-aware function with runtime.GOOS
	result := shouldPostCommentWithOS(strategy, summary, runtime.GOOS)
	// Debug logging to trace decision
	if globalLogger != nil {
		globalLogger.Debug("shouldPostComment decision",
			"strategy", strategy,
			"os", runtime.GOOS,
			"result", result)
	}
	return result
}

// shouldPostCommentWithOS determines if a comment should be posted based on strategy and OS.
func shouldPostCommentWithOS(strategy string, summary *types.TestSummary, goos string) bool {
	// Normalize strategy (remove dashes for alternative forms)
	normalizedStrategy := strings.ReplaceAll(strategy, "-", "")

	switch normalizedStrategy {
	case "always":
		return true
	case FlagNever, "off", "":
		return false
	case "onfailure":
		return len(summary.Failed) > 0
	case "onskip":
		return len(summary.Skipped) > 0
	case "adaptive":
		// Adaptive: behavior depends on OS
		// On Linux: always post
		// On other OS: only post if there are failures or skips
		if goos == "linux" {
			return true
		}
		return len(summary.Failed) > 0 || len(summary.Skipped) > 0
	default:
		// Check if strategy matches the OS name (linux, darwin, windows, etc.)
		if normalizedStrategy == goos {
			return true
		}
		// For unrecognized strategies, default to never
		return false
	}
}

// getCommentUUID retrieves and validates the comment UUID.
func getCommentUUID(cmd *cobra.Command, logger *log.Logger) (string, error) {
	_ = viper.BindPFlag(FlagCommentUUID, cmd.Flags().Lookup(FlagCommentUUID))
	_ = viper.BindEnv(FlagCommentUUID, "GOTCHA_COMMENT_UUID", "COMMENT_UUID")
	commentUUID := viper.GetString(FlagCommentUUID)

	if commentUUID == "" {
		logger.Error("Comment UUID is required but not set",
			"GOTCHA_COMMENT_UUID", config.GetCommentUUID(),
			"COMMENT_UUID", viper.GetString("comment.uuid"))
		return "", fmt.Errorf("%w", ErrCommentUUIDRequired)
	}

	logger.Debug("Comment UUID found", "uuid", commentUUID)
	return commentUUID, nil
}

// getDiscriminator builds the discriminator from project context and job discriminator.
func getDiscriminator(logger *log.Logger) string {
	_ = viper.BindEnv("job-discriminator", "GOTCHA_JOB_DISCRIMINATOR", "JOB_DISCRIMINATOR")
	jobDiscriminator := viper.GetString("job-discriminator")
	if jobDiscriminator != "" {
		logger.Debug("Job discriminator found", "discriminator", jobDiscriminator)
	}

	_ = viper.BindEnv("project-context", "GOTCHA_PROJECT_CONTEXT", "PROJECT_CONTEXT")
	projectContext := viper.GetString("project-context")

	if projectContext == "" {
		projectContext = detectProjectContext()
	}

	if projectContext != "" {
		logger.Debug("Project context determined", "context", projectContext)
	}

	var discriminator string
	switch {
	case projectContext != "" && jobDiscriminator != "":
		discriminator = fmt.Sprintf("%s/%s", projectContext, jobDiscriminator)
	case projectContext != "":
		discriminator = projectContext
	case jobDiscriminator != "":
		discriminator = jobDiscriminator
	}

	if discriminator != "" {
		logger.Debug("Using compound discriminator", "discriminator", discriminator)
	}

	return discriminator
}

// postGitHubComment posts a comment to GitHub PR if conditions are met.
func postGitHubComment(summary *types.TestSummary, cmd *cobra.Command, logger *log.Logger) error {
	// Ensure GitHub token is available via viper (for the CI provider to use)
	_ = viper.BindPFlag(FlagGithubToken, cmd.Flags().Lookup(FlagGithubToken))
	_ = viper.BindEnv(FlagGithubToken, "GITHUB_TOKEN")

	commentUUID, err := getCommentUUID(cmd, logger)
	if err != nil {
		return err
	}

	discriminator := getDiscriminator(logger)

	// Get the CI provider
	provider := ci.DetectIntegration(logger)
	if provider == nil {
		logger.Warn("No CI provider detected",
			"CI", viper.GetString("ci"),
			"GITHUB_ACTIONS", viper.GetString("github.actions"),
			"GITHUB_RUN_ID", viper.GetString("github.run.id"))
		return nil
	}

	logger.Info("CI provider detected", "provider", provider.Provider())

	// Get context
	ctx, err := provider.DetectContext()
	if err != nil {
		logger.Error("Failed to detect CI context", "error", err)
		return fmt.Errorf("failed to detect CI context: %w", err)
	}

	logger.Debug("CI context detected",
		"repo", ctx.GetRepo(),
		"pr", ctx.GetPRNumber())

	// Get comment manager
	commentManager := provider.CreateCommentManager(ctx, logger)
	if commentManager == nil {
		logger.Warn("Comment manager not available for this CI provider",
			"provider", provider.Provider())
		return nil
	}

	logger.Debug("Comment manager created successfully")

	// Generate the comment content with discriminator
	commentContent := markdown.GenerateAdaptiveComment(summary, commentUUID, discriminator)

	// Post the comment
	logger.Info("Posting comment to GitHub PR",
		"contentLength", len(commentContent),
		"repo", ctx.GetRepo(),
		"pr", ctx.GetPRNumber())

	if err := commentManager.PostOrUpdateComment(context.Background(), ctx, commentContent); err != nil {
		logger.Error("Failed to post comment to GitHub",
			"error", err,
			"repo", ctx.GetRepo(),
			"pr", ctx.GetPRNumber())
		return fmt.Errorf("failed to post comment: %w", err)
	}

	logger.Info("Comment posted successfully",
		"repo", ctx.GetRepo(),
		"pr", ctx.GetPRNumber())

	// Also write to job summary if supported
	if writer := provider.GetJobSummaryWriter(); writer != nil {
		if path, err := writer.WriteJobSummary(commentContent); err != nil {
			logger.Debug("Failed to write job summary", "error", err)
			// Don't fail the command for this
		} else {
			logger.Debug("Job summary written", "path", path)
		}
	}

	// Log summary information
	total := len(summary.Passed) + len(summary.Failed) + len(summary.Skipped)
	logger.Info("Test summary",
		"passed", len(summary.Passed),
		"failed", len(summary.Failed),
		"skipped", len(summary.Skipped),
		"total", total)

	if coverage := calculateAverageCoverage(summary); coverage >= 0 {
		logger.Info("Coverage", "percentage", fmt.Sprintf("%.1f%%", coverage))
	}

	return nil
}

// calculateAverageCoverage extracts the coverage percentage from the summary.
func calculateAverageCoverage(summary *types.TestSummary) float64 {
	if summary.Coverage == "" {
		return -1
	}

	// Parse coverage string (e.g., "75.5%" -> 75.5)
	var percentage float64
	if _, err := fmt.Sscanf(summary.Coverage, "%f%%", &percentage); err != nil {
		return -1
	}

	return percentage
}<|MERGE_RESOLUTION|>--- conflicted
+++ resolved
@@ -110,7 +110,6 @@
 	// Walk up the directory tree
 	dir := cwd
 	for {
-<<<<<<< HEAD
 		// Check for tools directory
 		if name, found := checkForToolsDirectory(dir); found {
 			return name
@@ -119,29 +118,6 @@
 		// Check for git root
 		if name, found := checkForGitRoot(dir); found {
 			return name
-=======
-		parent := filepath.Dir(dir)
-		parentName := filepath.Base(parent)
-		currentName := filepath.Base(dir)
-
-		// Check if parent directory is named "tools"
-		if parentName == "tools" {
-			// We're in a tools subdirectory, return the tool name
-			if globalLogger != nil {
-				globalLogger.Debug("Found tools directory", "parent", parent, "tool", currentName)
-			}
-			return currentName
-		}
-
-		// Check if we've found a .git directory (repository root)
-		if _, err := os.Stat(filepath.Join(dir, ".git")); err == nil {
-			// Found the repository root
-			repoName := filepath.Base(dir)
-			if globalLogger != nil {
-				globalLogger.Debug("Found repository root", "dir", dir, "repo", repoName)
-			}
-			return repoName
->>>>>>> fa1d558d
 		}
 
 		// Stop if we've reached the filesystem root
