# CLAUDE.md

This file provides guidance to Claude Code (claude.ai/code) when working with code in this repository.

## Project Overview

Atmos is a sophisticated Go CLI tool for managing complex cloud infrastructure using Terraform. It provides:
- **Stack-based configuration management** with hierarchical YAML configs
- **Multi-cloud orchestration** for Terraform, Helmfile, and Packer
- **Component architecture** for reusable infrastructure patterns
- **Advanced templating** with Go templates and Gomplate functions
- **Workflow orchestration** for complex deployment pipelines
- **Policy validation** using OPA and JSON Schema
- **Vendoring system** for external components
- **Terminal UI** with rich interactive components

## Essential Commands

### Development Workflow
```bash
# Build the project
make build                    # Build default binary to ./build/atmos
make build-linux             # Build for Linux
make build-windows           # Build for Windows
make build-macos             # Build for macOS

# Testing
make testacc                 # Run acceptance tests
make testacc-cover          # Run tests with coverage
make testacc-coverage       # Generate coverage HTML report

# Code Quality
make lint                    # Run golangci-lint (only files changed from origin/main)
make get                     # Download dependencies

# Version and validation
./build/atmos version        # Test built binary
make version                 # Build and test version
```

### Key Atmos Commands
```bash
# Core functionality
atmos terraform plan <component> -s <stack>
atmos terraform apply <component> -s <stack>
atmos describe component <component> -s <stack>
atmos list components
atmos list stacks
atmos workflow <workflow> -f <file>

# Validation and schema
atmos validate stacks
atmos validate component <component> -s <stack>
atmos validate schema [<schema-key>]
atmos validate schema --schemas-atmos-manifest <path-to-schema>

# Vendoring and dependencies
atmos vendor pull
# atmos vendor diff  # Not currently registered
```

## Architecture Overview

### Core Package Structure
- **`cmd/`** - Cobra CLI command definitions, each command in separate file
- **`internal/exec/`** - Core business logic and orchestration engine
- **`pkg/`** - Reusable packages organized by domain:
  - `config/` - Configuration loading, parsing, and merging
  - `stack/` - Stack processing and inheritance logic
  - `component/` - Component lifecycle management
  - `utils/` - Shared utilities (YAML, JSON, file operations)
  - `validate/` - Schema and policy validation
  - `workflow/` - Workflow orchestration
  - `hooks/` - Event-driven hooks system
  - `telemetry/` - Usage analytics and reporting

### Key Architectural Concepts

**Stack Processing Pipeline**:
1. Load base configuration (`atmos.yaml`)
2. Process stack imports and inheritance hierarchy
3. Apply component configurations and overrides
4. Render templates with context-aware functions
5. Generate final component configuration

**Template System**:
- Go text/template with custom functions
- Gomplate integration for advanced templating
- Context-aware functions: `atmos.Component()`, `terraform.output()`, etc.
- Store integration for runtime secret resolution

**Component Lifecycle**:
- Discovery via filesystem scanning
- Configuration merging from multiple sources
- Variable file generation for tools (Terraform, Helmfile)
- Backend configuration generation
- Execution orchestration with progress tracking

## Code Patterns & Conventions

### Comment Style (MANDATORY)
- **All comments must end with periods** - Comments should be complete sentences
- This is enforced by golangci-lint's `godot` linter
- Examples:
  ```go
  // CORRECT: This function processes the input data.
  // WRONG: This function processes the input data
  ```

### Configuration Loading
Configuration follows strict precedence: CLI flags → ENV vars → config files → defaults
```go
// Use Viper for configuration management
viper.SetConfigName("atmos")
viper.AddConfigPath(".")
viper.AutomaticEnv()
viper.SetEnvPrefix("ATMOS")
```

### Error Handling (MANDATORY)
- **All errors MUST be wrapped using static errors defined in `errors/errors.go`**
- **NEVER use dynamic errors directly** - this will trigger linting warnings:
  ```go
  // WRONG: Dynamic error (will trigger linting warning)
  return fmt.Errorf("processing component %s: %w", component, err)

  // CORRECT: Use static error from errors package
  import errUtils "github.com/cloudposse/atmos/errors"

  return fmt.Errorf("%w: Atmos component `%s` is invalid",
      errUtils.ErrInvalidComponent,
      component,
  )
  ```
- **Define static errors in `errors/errors.go`**:
  ```go
  var (
      ErrInvalidComponent = errors.New("invalid component")
      ErrInvalidStack     = errors.New("invalid stack")
      ErrInvalidConfig    = errors.New("invalid configuration")
  )
  ```
- **Error wrapping pattern**:
  - Always wrap with static error first: `fmt.Errorf("%w: details", errUtils.ErrStaticError, ...)`
  - Add context-specific details after the static error
  - Use `%w` verb to preserve error chain for `errors.Is()` and `errors.As()`
- Provide actionable error messages with troubleshooting hints
- Log detailed errors for debugging, user-friendly messages for CLI

### Testing Strategy
- **Unit tests**: Focus on pure functions, use table-driven tests
- **Integration tests**: Test command flows end-to-end using `tests/` fixtures
- **Mock interfaces**: Use generated mocks for external dependencies
- Target >80% coverage, especially for `pkg/` and `internal/exec/`
- **Comments must end with periods**: All comments should be complete sentences ending with a period (enforced by golangci-lint)

### Test Skipping Conventions (MANDATORY)
- **ALWAYS use `t.Skipf()` instead of `t.Skip()`** - Provide clear reasons for skipped tests
- **NEVER use `t.Skipf()` without a reason**
- Examples:
  ```go
  // WRONG: No reason provided
  t.Skipf("Skipping test")

  // CORRECT: Clear reason with context
  t.Skipf("Skipping symlink test on Windows: symlinks require special privileges")
  t.Skipf("Skipping test: %s", dynamicReason)
  ```
- **For CLI tests that depend on rebuilt binaries**:
  - Set package-level `skipReason` variable in `TestMain` before calling `m.Run()`
  - Individual test functions check and skip with `t.Skipf()` if set
  - TestMain MUST call `os.Exit(m.Run())` to propagate the test exit code
  - Never use `log.Fatal()` for missing/stale binaries - set `skipReason` instead

### CLI Command Structure & Examples
Atmos uses **embedded markdown files** for maintainable examples:

```go
//go:embed markdown/atmos_example_usage.md
var exampleUsageMarkdown string

// Follow this pattern for new commands
var exampleCmd = &cobra.Command{
    Use:   "example [component] -s [stack]",
    Short: "Brief description with **markdown** formatting",
    Long: `Detailed description with context using markdown formatting.

Use **bold** for emphasis and \`code\` for technical terms.
Supports multiple paragraphs and formatting.`,
    // Examples are loaded from embedded markdown files
    RunE: func(cmd *cobra.Command, args []string) error {
        // Validate inputs
        // Call pkg/ or internal/exec/ functions
        // Handle and format output
        return nil
    },
}
```

**Example File Convention** (`cmd/markdown/atmos_example_usage.md`):
```markdown
- Basic usage

\`\`\`
$ atmos example <component> -s <stack>
\`\`\`

- With output format

\`\`\`
$ atmos example <component> -s <stack> --format=yaml|json
\`\`\`

- Write result to file

\`\`\`
$ atmos example <component> -s <stack> --file output.yaml
\`\`\`
```

**Usage System**:
- Examples auto-load from `cmd/markdown/*_usage.md` files via `//go:embed`
- Use `utils.PrintfMarkdown()` to render markdown content
- Register examples in `cmd/markdown_help.go` `examples` map with suggestion URLs
- File naming: `atmos_<command>_<subcommand>_usage.md`

### File Organization (MANDATORY)
- **Prefer many small files over few large files** - follow Go idiom of focused, single-purpose files
- **One command per file** in `cmd/`
- **One implementation per file** for interfaces:
  ```go
  // pkg/store/
  store.go              // Interface definition
  aws_ssm_store.go     // AWS SSM implementation
  azure_keyvault_store.go // Azure implementation
  google_secretmanager_store.go // Google implementation
  ```
- **Test file naming symmetry** - test files mirror implementation structure:
  ```go
  // Implementation files
  aws_ssm_store.go
  azure_keyvault_store.go

  // Corresponding test files
  aws_ssm_store_test.go
  azure_keyvault_store_test.go
  ```
- **Group related functionality** in `pkg/` subpackages by domain
- **Co-locate tests** with implementation (`_test.go` alongside `.go` files)
- **Mock files alongside interfaces** they mock
- **Shared test utilities** in `tests/` directory for integration tests

## Template Functions

Atmos provides extensive template functions available in stack configurations:

### Core Functions
- `atmos.Component(component, stack)` - Get component configuration
- `atmos.Stack(stack)` - Get stack configuration
- `atmos.Setting(path)` - Get setting from atmos.yaml

### Integration Functions
- `terraform.output(component, stack, output)` - Get Terraform output
- `terraform.state(component, stack, path)` - Query Terraform state
- `exec(command, args...)` - Execute shell commands
- `env(var)` - Get environment variable

### Store Functions (Runtime Secret Resolution)
- `store.get(type, key)` - Get value from external store
- Supports: AWS SSM, Azure Key Vault, Google Secret Manager, Redis, Artifactory
- **See `pkg/store/registry.go`** for the authoritative list of supported store providers

## Testing Guidelines

### Test Strategy with Preconditions
Atmos uses **precondition-based test skipping** to provide a better developer experience. Tests check for required preconditions (AWS profiles, network access, Git configuration) and skip gracefully with helpful messages rather than failing. See:
- **[Testing Strategy PRD](docs/prd/testing-strategy.md)** - Complete design document
- **[Tests README](tests/README.md)** - Practical testing guide with examples
- **[Test Preconditions](tests/test_preconditions.go)** - Helper functions for precondition checks

### Running Tests
```bash
# Run all tests (will skip if preconditions not met)
go test ./...

# Bypass all precondition checks
export ATMOS_TEST_SKIP_PRECONDITION_CHECKS=true
go test ./...

# Run with verbose output to see skips
go test -v ./...
```

### Test File Locations
- Unit tests: `pkg/**/*_test.go`
- Integration tests: `tests/**/*_test.go` with fixtures in `tests/test-cases/`
- Command tests: `cmd/**/*_test.go`
- Test helpers: `tests/test_preconditions.go`

<<<<<<< HEAD
### Writing Tests with Preconditions
```go
func TestAWSFeature(t *testing.T) {
    // Check AWS precondition at test start
    tests.RequireAWSProfile(t, "profile-name")
    // ... test code
}

func TestGitHubVendoring(t *testing.T) {
    // Check GitHub access with rate limits
    rateLimits := tests.RequireGitHubAccess(t)
    if rateLimits != nil && rateLimits.Remaining < 20 {
        t.Skipf("Need at least 20 GitHub API requests, only %d remaining", rateLimits.Remaining)
    }
    // ... test code
}
=======
### Running Specific Tests
```bash
# Run specific test
go test ./pkg/config -run TestConfigLoad
# Run with coverage
go test ./pkg/config -cover
# Integration tests
go test ./tests -run TestCLI
>>>>>>> a1e82e89
```

### Test Data
Use fixtures in `tests/test-cases/` for integration tests. Each test case should have:
- `atmos.yaml` - Configuration
- `stacks/` - Stack definitions
- `components/` - Component configurations

### Golden Snapshots (MANDATORY)
- **NEVER modify files under `tests/test-cases/` or `tests/testdata/`** unless explicitly instructed
- These directories contain golden snapshots that are sensitive to even minor changes
- Golden snapshots are used to verify expected output remains consistent
- If you need to update golden snapshots, do so intentionally and document the reason

## Common Development Tasks

### Adding New CLI Command
1. Create `cmd/new_command.go` with Cobra command definition
2. **Create embedded markdown examples** in `cmd/markdown/atmos_command_subcommand_usage.md`
3. **Use `//go:embed` and `utils.PrintfMarkdown()`** for example rendering
4. **Register in `cmd/markdown_help.go`** examples map with suggestion URL
5. **Use markdown formatting** in Short/Long descriptions (supports **bold**, `code`, etc.)
6. Add business logic in appropriate `pkg/` or `internal/exec/` package
7. **Create Docusaurus documentation** in `website/docs/cli/commands/<command>/<subcommand>.mdx`
8. Add tests with fixtures
9. Add integration test in `tests/`
10. **Create pull request following template format**

### Documentation Requirements (MANDATORY)
- **All new commands/flags/parameters MUST have Docusaurus documentation**
- **Use definition lists `<dl>` instead of tables** for arguments and flags:
  ```mdx
  ## Arguments

  <dl>
    <dt>`component`</dt>
    <dd>Atmos component name</dd>

    <dt>`stack`</dt>
    <dd>Atmos stack name</dd>
  </dl>

  ## Flags

  <dl>
    <dt>`--stack` / `-s`</dt>
    <dd>Atmos stack (required)</dd>

    <dt>`--format`</dt>
    <dd>Output format: `yaml`, `json`, or `table` (default: `yaml`)</dd>
  </dl>
  ```

- **Follow Docusaurus conventions** from existing files:
  ```mdx
  ---
  title: atmos command subcommand
  sidebar_label: subcommand
  sidebar_class_name: command
  id: subcommand
  description: Brief description of what the command does
  ---
  import Screengrab from '@site/src/components/Screengrab'
  import Terminal from '@site/src/components/Terminal'

  :::note Purpose
  Use this command to [describe purpose with links to concepts].
  :::

  <Screengrab title="atmos command subcommand --help" slug="atmos-command-subcommand--help" />

  ## Usage

  ```shell
  atmos command subcommand <args> [options]
  ```

  ## Examples

  ```shell
  atmos command subcommand example1
  atmos command subcommand example2 --flag=value
  ```
  ```

- **File location**: `website/docs/cli/commands/<command>/<subcommand>.mdx`
- **Link to core concepts** using `/core-concepts/` paths
- **Include purpose note** and help screengrab
- **Use consistent section ordering**: Usage → Examples → Arguments → Flags

### Pull Request Requirements (MANDATORY)
- **Follow the pull request template** in `.github/PULL_REQUEST_TEMPLATE.md`:
  ```markdown
  ## what
  - High-level description of changes in plain English
  - Use bullet points for clarity

  ## why
  - Business justification for the changes
  - Explain why these changes solve the problem
  - Use bullet points for clarity

  ## references
  - Link to supporting GitHub issues or documentation
  - Use `closes #123` if PR closes an issue
  ```
- **Use "no-release" label** for documentation-only changes
- **Ensure all CI checks pass** before requesting review

### Checking PR Security Alerts and CI Status
Use the GitHub CLI (`gh`) to inspect PR checks and security alerts:

```bash
# View PR checks status
gh pr checks {pr-number} --repo {owner/repo}

# Get check run annotations for a specific check (e.g., linting issues)
gh api repos/{owner/repo}/check-runs/{check-run-id}/annotations

# Get code scanning alerts for the repository
gh api repos/{owner/repo}/code-scanning/alerts

# Example for Atmos repository:
gh pr checks 1450 --repo cloudposse/atmos
gh api repos/cloudposse/atmos/check-runs/49737026433/annotations
```

### Adding Template Function
1. Implement in `internal/exec/template_funcs.go`
2. Register in template function map
3. Add comprehensive tests
4. Document in website if user-facing

### Bug Fixing Workflow (MANDATORY)
1. **Write a test to reproduce the bug** - create failing test that demonstrates the issue
2. **Run the test to confirm it fails** - verify the test reproduces the expected behavior
3. **Fix the bug iteratively** - make changes and re-run test until it passes
4. **Verify fix doesn't break existing functionality** - run full test suite

```go
// Example: Test should describe the expected behavior, not that it's a bug fix
func TestParseConfig_HandlesEmptyStringInput(t *testing.T) {
    // Setup conditions that reproduce the issue
    input := ""

    // Call the function that should handle this case
    result, err := ParseConfig(input)

    // Assert the expected behavior (this should initially fail)
    assert.NoError(t, err)
    assert.Equal(t, DefaultConfig, result)
}

// Or for error conditions:
func TestValidateStack_ReturnsErrorForInvalidFormat(t *testing.T) {
    invalidStack := "malformed-stack-config"

    err := ValidateStack(invalidStack)

    assert.Error(t, err)
    assert.Contains(t, err.Error(), "invalid format")
}
```

### Extending Store Integration
1. Implement interface in `pkg/store/`
2. Add to store registry
3. Update configuration schema
4. Add integration tests with mocks

### Stack Processing Changes
1. Core logic in `pkg/stack/` and `internal/exec/stack_processor_utils.go`
2. Test with multiple inheritance scenarios
3. Validate template rendering still works
4. Update schema if configuration changes

## Critical Development Requirements

### Test Coverage (MANDATORY)
- **80% minimum coverage** on new/changed lines (enforced by CodeCov)
- ALL new features MUST include comprehensive unit tests
- Integration tests required for CLI commands using `tests/` fixtures
- Tests exclude mock files: `**/mock_*.go`, `mock_*.go`, `**/mock/*.go`
- Run `make testacc-coverage` to generate coverage reports

### Environment Variable Conventions (MANDATORY)
- **ALWAYS use `viper.BindEnv()`** for environment variable binding
- **EVERY env var MUST have an ATMOS_ alternative**:
  ```go
  // WRONG: Only binding external env var
  viper.BindEnv("GITHUB_TOKEN")

  // CORRECT: Provide Atmos alternative
  viper.BindEnv("ATMOS_GITHUB_TOKEN", "GITHUB_TOKEN")
  viper.BindEnv("ATMOS_PRO_TOKEN", "ATMOS_PRO_TOKEN")
  ```

### Structured Logging vs UI Output (MANDATORY)
- **Distinguish between logging and UI output**:
  ```go
  // WRONG: Using logging for user interface
  log.Info("Enter your password:")
  log.Error("Invalid input, please try again")

  // CORRECT: Use UI output for user interaction
  fmt.Fprintf(os.Stderr, "Enter your password: ")
  fmt.Fprintf(os.Stderr, "❌ Invalid input, please try again\n")

  // CORRECT: Use logging for system/debug information
  log.Debug("Processing authentication", "user", username)
  log.Error("Authentication failed", "error", err, "user", username)
  ```

- **UI Output Rules**:
  - User prompts, status messages, progress indicators → stderr
  - Error messages requiring user action → stderr
  - Data/results for piping → stdout
  - **Never use logging for UI elements**

- **Logging Rules**:
  - System events, debugging, error tracking → logging
  - **Logging should not affect execution** - disabling logging completely should not break functionality
  - Use structured logging without message interpolation
  - Follow logging hierarchy: `LogFatal > LogError > LogWarn > LogDebug > LogTrace`
  - Use appropriate levels per `docs/logging.md` guidance
  - Production should have LogError/LogWarn enabled, Debug/Trace disabled

### Output Conventions (MANDATORY)
- **Most text UI MUST go to stderr** to enable proper piping
- **Only data/results go to stdout** for piping compatibility
- **Examples**:
  ```go
  import "github.com/cloudposse/atmos/pkg/utils"

  // WRONG: UI to stdout (breaks piping)
  fmt.Println("Processing component...")
  fmt.Print(componentData)

  // CORRECT: Use TUI function for UI messages, stdout for data
  utils.PrintfMessageToTUI("Processing component...\n")
  fmt.Print(componentData) // Data goes to stdout for piping

  // ACCEPTABLE: Direct stderr as last resort
  fmt.Fprintf(os.Stderr, "Processing component...\n")
  fmt.Print(componentData) // Data goes to stdout for piping
  ```

### Schema Updates (MANDATORY)
- **Update ALL schema files** when adding Atmos configuration options:
  - `/pkg/datafetcher/schema/config/global/1.0.json`
  - `/pkg/datafetcher/schema/atmos/manifest/1.0.json`
  - `/pkg/datafetcher/schema/stacks/stack-config/1.0.json`
  - `/pkg/datafetcher/schema/vendor/package/1.0.json`
- Validate schema changes don't break existing configurations

### Styling & Theme (MANDATORY)
- **Use consistent Atmos theme colors** from `pkg/ui/theme/colors.go`:
  - Success: `ColorGreen` (#00FF00)
  - Info: `ColorCyan` (#00FFFF)
  - Error: `ColorRed` (#FF0000)
  - Selected: `ColorSelectedItem` (#10ff10)
  - Border: `ColorBorder` (#5F5FD7)
- Use `theme.Styles` and `theme.Colors` for consistent formatting

### Template Integration (MANDATORY)
- **All new configs MUST support Go templating** using existing utilities
- Use `FuncMap()` from `internal/exec/template_funcs.go` for template functions
- Available template functions:
  ```go
  // In YAML configurations
  {{ atmos.Component "vpc" "dev" }}
  {{ atmos.Store "ssm" "prod" "app" "secret_key" }}
  {{ atmos.GomplateDatasource "data" }}
  ```
- Test template rendering with various contexts

### Code Reuse (MANDATORY)
- **Search for existing methods** before implementing new functionality
- Look for patterns in `internal/exec/` and `pkg/` that can be refactored
- Prefer extending existing utilities over creating duplicates
- Common reusable patterns:
  - File operations: `pkg/utils/file_utils.go`
  - YAML processing: `pkg/utils/yaml_utils.go`
  - Component processing: `internal/exec/component_utils.go`
  - Stack processing: `internal/exec/stack_processor_utils.go`

### Cross-Platform Compatibility (MANDATORY)
- **Atmos MUST work on Linux, macOS, and Windows** - write portable implementations
- **Prefer SDKs over calling binaries** when available:
  ```go
  // WRONG: Calling external binary (platform-specific)
  cmd := exec.Command("terraform", "plan")

  // CORRECT: Using SDK (cross-platform)
  import "github.com/hashicorp/terraform-exec/tfexec"
  tf, err := tfexec.NewTerraform(workingDir, execPath)
  ```
- Use Go's standard library for cross-platform operations:
  - `filepath.Join()` instead of hard-coded path separators
  - `os.PathSeparator` and `os.PathListSeparator` for paths
  - `runtime.GOOS` for OS-specific logic when unavoidable
- Test on all supported platforms or use build constraints when necessary
- Handle platform differences in file permissions, path lengths, and environment variables

### Multi-Provider Interface Pattern (MANDATORY)
- **Create interfaces for multi-provider functionality**:
  ```go
  // Define interface for the capability
  type SecretStore interface {
      Get(ctx context.Context, key string) (string, error)
      Put(ctx context.Context, key, value string) error
      Delete(ctx context.Context, key string) error
  }

  // Implement for each provider
  type AWSSSMStore struct { /* ... */ }
  type AzureKeyVaultStore struct { /* ... */ }
  type GoogleSecretManagerStore struct { /* ... */ }

  func (s *AWSSSMStore) Get(ctx context.Context, key string) (string, error) {
      // AWS SSM implementation
  }
  ```

- **Generate mocks for all interfaces** (no cloud connectivity required for tests):
  ```go
  //go:generate mockgen -source=secret_store.go -destination=mock_secret_store.go

  func TestSecretProcessing(t *testing.T) {
      mockStore := NewMockSecretStore(ctrl)
      mockStore.EXPECT().Get(gomock.Any(), "test-key").Return("test-value", nil)
      // Test logic without real cloud calls
  }
  ```

- **Provider registry pattern**:
  ```go
  type ProviderRegistry struct {
      stores map[string]SecretStore
  }

  func (r *ProviderRegistry) Register(name string, store SecretStore) {
      r.stores[name] = store
  }

  func (r *ProviderRegistry) Get(name string) (SecretStore, error) {
      // Return appropriate implementation
  }
  ```

- **Examples in codebase**: `pkg/store/` (AWS SSM, Azure Key Vault, Google Secret Manager)

### Telemetry Integration (MANDATORY)
- **New commands automatically get telemetry** via `RootCmd.ExecuteC()` in `cmd/root.go:174`
- **No additional telemetry code needed** for standard Cobra commands added to RootCmd
- **For non-standard execution paths**, use:
  ```go
  import "github.com/cloudposse/atmos/pkg/telemetry"

  // For cobra commands
  telemetry.CaptureCmd(cmd, err)

  // For command strings
  telemetry.CaptureCmdString("command name", err)
  ```
- **Never capture user data** - only command paths and error states (boolean)

## Development Environment

### Prerequisites
- Go 1.24+ (see go.mod for exact version)
- golangci-lint for linting
- Make for build automation

### IDE Configuration
The project includes Cursor rules in `.cursor/rules/atmos-rules.mdc` covering:
- Code structure and patterns
- Testing requirements
- Documentation standards
- Quality checks and linting

### Build Process
- CGO disabled for static binaries
- Cross-platform builds supported
- Version injected at build time via ldflags
- Binary output to `./build/` directory

### Compilation Requirements (MANDATORY)
- **ALWAYS compile after making changes** - Run `go build` after ANY code modification
- **Verify no compilation errors** before proceeding with further changes or commits
- **Run tests after successful compilation** - Execute `go test ./...` to ensure functionality
- **Never assume code changes work** without compilation verification
- **Use build-and-test pattern**: `go build -o binary . && go test ./... 2>&1`
- **Fix compilation errors immediately** - Do not proceed with additional changes until compilation succeeds
- **This prevents undefined function/variable errors** that waste time and create broken commits<|MERGE_RESOLUTION|>--- conflicted
+++ resolved
@@ -297,7 +297,6 @@
 - Command tests: `cmd/**/*_test.go`
 - Test helpers: `tests/test_preconditions.go`
 
-<<<<<<< HEAD
 ### Writing Tests with Preconditions
 ```go
 func TestAWSFeature(t *testing.T) {
@@ -314,7 +313,8 @@
     }
     // ... test code
 }
-=======
+```
+
 ### Running Specific Tests
 ```bash
 # Run specific test
@@ -323,7 +323,6 @@
 go test ./pkg/config -cover
 # Integration tests
 go test ./tests -run TestCLI
->>>>>>> a1e82e89
 ```
 
 ### Test Data
