# CLAUDE.md

Guidance for Claude Code when working with this repository.

## Project Overview

Atmos: Go CLI for cloud infrastructure orchestration via Terraform/Helmfile/Packer with stack-based config, templating, policy validation, vendoring, and terminal UI.

## Essential Commands

```bash
make build                   # Build to ./build/atmos
make testacc                 # Run tests
make testacc-cover           # Tests with coverage
make lint                    # golangci-lint on changed files
```

## Working with Atmos Agents (RECOMMENDED)

Atmos has **specialized domain experts** in `.claude/agents/` for focused subsystems. **Use agents instead of inline work** for their areas of expertise.

**Available Agents:**
- **`@agent-developer`** - Creating/maintaining agents, agent architecture
- **`@tui-expert`** - Terminal UI, theme system, output formatting
- **`@atmos-errors`** - Error handling patterns, error builder usage
- **`@flag-handler`** - CLI commands, flag parsing, CommandProvider pattern

**When to delegate:**
- TUI/theme changes → `@tui-expert`
- New CLI commands → `@flag-handler`
- Error handling refactoring → `@atmos-errors`
- Creating new agents → `@agent-developer`

**Benefits:** Agents are domain experts with deep knowledge of patterns, PRDs, and subsystem architecture. They ensure consistency and best practices.

See `.claude/agents/README.md` for full list and `docs/prd/claude-agent-architecture.md` for architecture.

## Architecture

- **`cmd/`** - CLI commands (one per file)
- **`internal/exec/`** - Business logic
- **`pkg/`** - config, stack, component, utils, validate, workflow, hooks, telemetry

**Stack Pipeline**: Load atmos.yaml → process imports/inheritance → apply overrides → render templates → generate config.

## Architectural Patterns (MANDATORY)

### Registry Pattern (MANDATORY)
Use registry pattern for extensibility. Existing: Command Registry (`cmd/internal/registry.go`), Component Registry, Store Registry (`pkg/store/registry.go`). **New commands MUST use command registry pattern.** See `docs/prd/command-registry-pattern.md`

### Interface-Driven Design (MANDATORY)
<<<<<<< HEAD
Define interfaces for all major functionality. Use dependency injection for testability. Generate mocks with `go.uber.org/mock/mockgen`. Avoid integration tests by mocking external dependencies.

### Options Pattern (MANDATORY)
Use functional options pattern for configuration. Avoids parameter drilling, provides defaults, extensible without breaking changes.

### Context Usage (MANDATORY)
Use `context.Context` ONLY for:
- Cancellation signals - Propagate cancellation across API boundaries
- Deadlines/timeouts - Set operation time limits
- Request-scoped values - Trace IDs (sparingly)

DO NOT use for: configuration (use Options), dependencies (use struct fields/DI), or avoiding proper parameters. Context should be first parameter.
=======
- Define interfaces for all major functionality
- Use dependency injection for testability
- Generate mocks with `go.uber.org/mock/mockgen`
- Avoid integration tests by mocking external dependencies

**Example:**
```go
type ComponentLoader interface {
    Load(path string) (*Component, error)
}
//go:generate go run go.uber.org/mock/mockgen@latest -source=loader.go -destination=mock_loader_test.go
```

### Options Pattern (MANDATORY)
Avoid functions with many parameters. Use functional options pattern:

```go
type Option func(*Config)
func WithTimeout(d time.Duration) Option { return func(c *Config) { c.Timeout = d } }
func NewClient(opts ...Option) *Client {
    cfg := &Config{/* defaults */}
    for _, opt := range opts { opt(cfg) }
    return &Client{config: cfg}
}
// Usage: client := NewClient(WithTimeout(30*time.Second), WithRetries(3))
```

**Benefits:** Avoids parameter drilling, provides defaults, extensible without breaking changes.

### Context Usage (MANDATORY)
Use `context.Context` for:
- **Cancellation signals** - Propagate cancellation across API boundaries
- **Deadlines/timeouts** - Set operation time limits
- **Request-scoped values** - Trace IDs, request IDs (sparingly)

**DO NOT use context for:** Configuration (use Options pattern), dependencies (use struct fields/DI), or avoiding proper function parameters.

**Context should be first parameter** in functions that accept it.
>>>>>>> 8f1fe665

### I/O and UI Usage (MANDATORY)
Atmos separates I/O (streams) from UI (formatting).

**Two-layer architecture:**
<<<<<<< HEAD
- **I/O Layer** (`pkg/io/`) - Streams (stdout/stderr/stdin), terminal capabilities, masking
- **UI Layer** (`pkg/ui/`) - Formatting (colors, styles, markdown)
=======
- **I/O Layer** (`pkg/io/`) - Stream access (stdout/stderr/stdin), terminal capabilities, masking
- **UI Layer** (`pkg/ui/`) - Formatting (colors, styles, markdown rendering)

The terminal is a text-based UI (TextUI). User interaction (menus, prompts, animations, progress) → stderr. Data for processing/piping → stdout.
>>>>>>> 8f1fe665

**Output functions:**
```go
// Data channel (stdout) - pipeable output
<<<<<<< HEAD
data.Write("result")
data.WriteJSON(structData)
data.WriteYAML(structData)

// UI channel (stderr) - human messages
ui.Success("Done!")              // ✓ Done! (green)
ui.Error("Failed")               // ✗ Failed (red)
ui.Warning("Deprecated")         // ⚠ Deprecated (yellow)
ui.Info("Processing...")         // ℹ Processing... (cyan)
```

**Anti-patterns (DO NOT use):**
```go
fmt.Fprintf(os.Stdout, ...)  // Use data.Write() instead
fmt.Fprintf(os.Stderr, ...)  // Use ui.Success/Error/etc instead
```

**Why this matters:**
- ✅ Color degradation, width adaptation, TTY detection (automatic)
- ✅ Automatic secret masking (AWS keys, tokens, passwords)
- ✅ Testable, enforced by linter
- ✅ Respects --no-color, NO_COLOR env, pipeline friendly

**Force Flags (for screenshots):**
- `--force-tty` / `ATMOS_FORCE_TTY=true` - Force TTY mode (width=120)
- `--force-color` / `ATMOS_FORCE_COLOR=true` - Force TrueColor

See `pkg/io/example_test.go` for examples.

### Package Organization (MANDATORY)
- **Avoid utils bloat** - Don't add to `pkg/utils/`
- **Create purpose-built packages** - New functionality gets own package in `pkg/`
- Examples: `pkg/store/`, `pkg/git/`, `pkg/pro/`
=======
data.Write("result") / data.Writef() / data.Writeln()
data.WriteJSON(structData) / data.WriteYAML(structData)

// UI channel (stderr) - human messages
ui.Write() / ui.Writef() / ui.Writeln()              // Plain text, no icon/color
ui.Success() / ui.Error() / ui.Warning() / ui.Info() // With icons and colors
ui.Markdown() / ui.MarkdownMessage()                 // Rendered markdown
```

**Decision tree:** Pipeable data → `data.*`, Plain UI → `ui.Write*()`, Status messages → `ui.Success/Error/etc()`, Formatted docs → `ui.Markdown*()`

**Anti-patterns:** Never use `fmt.Fprintf(os.Stdout/Stderr, ...)`, `fmt.Println()`, or direct stream access. Use `data.*` or `ui.*` instead.

**Why this matters:**
- **Auto-degradation**: Color (TrueColor→256→16→None), width adaptation, TTY/CI detection, markdown rendering, icon support
- **Security**: Automatic secret masking (AWS keys, tokens), format-aware, pattern-based
- **DX**: No capability checking, no manual masking, no stream selection, testable, enforced by linter
- **UX**: Respects preferences (--no-color, NO_COLOR), pipeline friendly, accessible, consistent

**Force Flags (screenshot generation):**
- `--force-tty` / `ATMOS_FORCE_TTY=true` - Force TTY mode (width=120, height=40)
- `--force-color` / `ATMOS_FORCE_COLOR=true` - Force TrueColor even for non-TTY

See `pkg/io/example_test.go` for examples.

### Secret Masking with Gitleaks

Atmos uses Gitleaks pattern library (120+ patterns):

```yaml
settings:
  terminal:
    mask:
      patterns:
        library: "gitleaks"  # default
        categories:
          aws: true / github: true / generic: false
```

Disable: `atmos terraform plan --mask=false`

### Package Organization (MANDATORY)
- **Avoid utils package bloat** - Don't add to `pkg/utils/`
- **Create purpose-built packages** - New functionality → `pkg/newfeature/`
- **Well-tested, focused packages** - Clear responsibility
- Examples: `pkg/store/`, `pkg/git/`, `pkg/pro/`, `pkg/filesystem/`
>>>>>>> 8f1fe665

## Code Patterns & Conventions

### Comment Style (MANDATORY)
All comments must end with periods (enforced by `godot` linter).

### Comment Preservation (MANDATORY)
<<<<<<< HEAD
**NEVER delete existing comments without very strong reason.** Preserve, update, or refactor for clarity. Acceptable reasons: factually incorrect, code removed, obvious duplication, completed TODO.
=======
**NEVER delete existing comments without a very strong reason.** Comments document why/how/what/where.

**Guidelines:** Preserve helpful comments, update to match code, refactor for clarity, add context when modifying.

**Acceptable removals:** Factually incorrect, code removed, duplicates obvious code, outdated TODO completed.

**Example:**
```go
// CORRECT: Preserving and updating helpful documentation
-// LoadAWSConfig looks for credentials in the following order:
+// LoadAWSConfigWithAuth looks for credentials in the following order:
+// When authContext is provided, uses Atmos-managed credentials.
+// Otherwise, falls back to standard AWS SDK resolution:
 //   1. Environment variables (AWS_ACCESS_KEY_ID, etc.)
 //   2. Shared credentials file (~/.aws/credentials)
 //   3. EC2 Instance Metadata Service (IMDS)
```
>>>>>>> 8f1fe665

### Import Organization (MANDATORY)
Three groups (blank line separated), alphabetically sorted:
1. Go stdlib
2. 3rd-party (NOT cloudposse/atmos)
3. Atmos packages

Maintain aliases: `cfg`, `log`, `u`, `errUtils`

### Performance Tracking (MANDATORY)
Add `defer perf.Track(atmosConfig, "pkg.FuncName")()` + blank line to all public functions. Use `nil` if no atmosConfig param.

### Configuration Loading
Precedence: CLI flags → ENV vars → config files → defaults (use Viper)

### Flag Handling (MANDATORY)

**CRITICAL: Unified flag parsing infrastructure is FULLY IMPLEMENTED in `pkg/flags/`.**

**Current Architecture:**
- ✅ `pkg/flags/` package is fully implemented with robust flag parsing infrastructure
- ✅ Commands MUST use `flags.NewStandardParser()` for command-specific flags
- ✅ **NEVER call `viper.BindEnv()` or `viper.BindPFlag()` directly** - Forbidigo enforces this
- ✅ Flag-handler agent provides guidance on correct usage patterns.

**Correct Pattern:**
```go
// In cmd/mycommand/mycommand.go
var (
    myParser *flags.StandardParser
)

func init() {
    // Create parser with command-specific flags
    myParser = flags.NewStandardParser(
        flags.WithBoolFlag("check", "c", false, "Enable checking"),
        flags.WithStringFlag("format", "f", "", "Output format"),
        flags.WithEnvVars("check", "ATMOS_MY_CHECK"),
        flags.WithEnvVars("format", "ATMOS_MY_FORMAT"),
    )

    // Register flags with Cobra command
    myParser.RegisterFlags(myCmd)

    // Bind to Viper for precedence handling (flags > env > config > defaults)
    if err := myParser.BindToViper(viper.GetViper()); err != nil {
        panic(err)
    }
}
```

**In RunE:**
```go
RunE: func(cmd *cobra.Command, args []string) error {
    // Parse flags using Viper (respects precedence)
    v := viper.GetViper()
    if err := myParser.BindFlagsToViper(cmd, v); err != nil {
        return err
    }

    // Access values via Viper
    check := v.GetBool("check")
    format := v.GetString("format")

    return exec.MyCommand(check, format)
}
```

**Linter Protection (Forbidigo):**
- ❌ `viper.BindEnv()` is BANNED outside `pkg/flags/`
- ❌ `viper.BindPFlag()` is BANNED outside `pkg/flags/`
- ✅ Consult flag-handler agent for all flag-related work
- ✅ See `cmd/version/version.go` for reference implementation.

### Error Handling (MANDATORY)
<<<<<<< HEAD
- **All errors MUST be wrapped using static errors from `errors/errors.go`**
- **Use `errors.Join` for combining multiple errors**
- **Use `fmt.Errorf` with `%w` for string context**
- **Use error builder for complex errors** (hints, context, exit codes)
- **Use `errors.Is()` for checking**
- **See `docs/errors.md`** for complete guide

=======
- **All errors MUST be wrapped using static errors defined in `errors/errors.go`**
- **Use `errors.Join` for combining multiple errors** - preserves all error chains
- **Use `fmt.Errorf` with `%w` for adding string context** - when you need formatted strings
- **Use error builder for complex errors** - adds hints, context, exit codes
- **Use `errors.Is()` for error checking** - robust against wrapping
- **NEVER use dynamic errors directly** - triggers linting warnings
- **See `docs/errors.md`** for complete guide

**Key distinctions:**
- `fmt.Errorf` with single `%w`: Error chain (sequential call stack)
- `errors.Join`: Flat list (independent errors, parallel operations)
- `fmt.Errorf` with multiple `%w`: Like `errors.Join` but with format string (Go 1.20+)

>>>>>>> 8f1fe665
**Examples:**
```go
// Combining errors
return errors.Join(errUtils.ErrFailedToProcess, underlyingErr)

<<<<<<< HEAD
// String context
return fmt.Errorf("%w: component=%s", errUtils.ErrInvalidComponent, component)

// Error builder
err := errUtils.Build(errUtils.ErrLoadAwsConfig).
    WithHint("Check credentials").
=======
// Adding context
return fmt.Errorf("%w: component=%s stack=%s", errUtils.ErrInvalidComponent, component, stack)

// Error builder
err := errUtils.Build(errUtils.ErrLoadAwsConfig).
    WithHint("Check database credentials in atmos.yaml").
>>>>>>> 8f1fe665
    WithContext("component", "vpc").
    WithExitCode(2).
    Err()

<<<<<<< HEAD
// Checking
if errors.Is(err, context.DeadlineExceeded) { ... }
=======
// Checking errors
if errors.Is(err, context.DeadlineExceeded) { ... }

// Static definitions (errors/errors.go)
var ErrInvalidComponent = errors.New("invalid component")

// Exit codes
err := errUtils.WithExitCode(err, 2)
exitCode := errUtils.GetExitCode(err) // 0 (nil), custom, exec.ExitError, or 1 (default)

// Formatting
formatted := errUtils.Format(err, errUtils.DefaultFormatterConfig())

// Sentry
errUtils.InitializeSentry(&atmosConfig.Errors.Sentry)
defer errUtils.CloseSentry()
errUtils.CaptureErrorWithContext(err, map[string]string{"component": "vpc"})
>>>>>>> 8f1fe665
```

### Testing Strategy (MANDATORY)
- Prefer unit tests with mocks over integration tests
- Use interfaces + DI for testability
- Generate mocks with `go.uber.org/mock/mockgen`
- Table-driven tests for coverage
- Target >80% coverage

### Test Isolation (MANDATORY)
ALWAYS use `cmd.NewTestKit(t)` for cmd tests. Auto-cleans RootCmd state.

### Test Quality (MANDATORY)
- Test behavior, not implementation
<<<<<<< HEAD
- Never test stub functions - implement or remove test
- Avoid tautological tests
- Make code testable with DI
- No coverage theater
- Remove always-skipped tests
- Use `errors.Is()` for error checking
=======
- Never test stub functions - implement or remove
- Avoid tautological tests - don't test hardcoded stubs return hardcoded values
- Make code testable - use DI to avoid `os.Exit`, `CheckErrorPrintAndExit`, external systems
- No coverage theater - validate real behavior
- Remove always-skipped tests - fix or delete
- Table-driven tests need real scenarios
- Use `assert.ErrorIs(err, ErrSentinel)` for our/stdlib errors. String matching OK for third-party errors.
>>>>>>> 8f1fe665

### Mock Generation (MANDATORY)
Use `go.uber.org/mock/mockgen` with `//go:generate` directives. Never manual mocks.

### File Organization (MANDATORY)
Small focused files (<600 lines). One cmd/impl per file. Co-locate tests. Never `//revive:disable:file-length-limit`.

## Testing

**Commands**: `make test-short`, `make testacc`, `make testacc-cover`

**Golden Snapshots (MANDATORY):**
<<<<<<< HEAD
- **NEVER manually edit snapshot files** - Always use `-regenerate-snapshots`
- Different environments produce different output
- Regenerate: `go test ./tests -run 'TestName' -regenerate-snapshots`
- **CRITICAL**: Never pipe test output (`2>&1`, `| head`) - breaks TTY detection

**Test Data:**
- **NEVER modify `tests/test-cases/` or `tests/testdata/`** unless explicitly instructed
- Use fixtures for integration tests
- See `tests/README.md`
=======
- **NEVER manually edit golden snapshot files** - Always use `-regenerate-snapshots` flag
- Snapshots capture exact output including invisible formatting (lipgloss padding, ANSI codes, trailing whitespace)
- Different environments produce different output

**Regeneration:**
```bash
go test ./tests -run 'TestCLICommands/test_name' -regenerate-snapshots
go test ./tests -run 'TestCLICommands/test_name' -v  # Verify
git diff tests/snapshots/  # Review
```

**Why manual editing fails:** Lipgloss padding varies, trailing whitespace significant, ANSI codes differ, Unicode rendering affects columns.

**CI failures:** Regenerate locally, verify, commit. If still fails: environment mismatch.

**CRITICAL**: Never use pipe redirection (`2>&1`, `| head`, `| tail`) when running tests. Piping breaks TTY detection → ASCII fallback → wrong snapshots.

### Test Data
Use fixtures in `tests/test-cases/`: `atmos.yaml`, `stacks/`, `components/`.

**NEVER modify `tests/test-cases/` or `tests/testdata/`** unless explicitly instructed. Golden snapshots are sensitive to minor changes.

See `tests/README.md` for details.
>>>>>>> 8f1fe665

## Common Development Tasks

### Adding New CLI Command
1. Create `cmd/[command]/` with CommandProvider interface
2. Add blank import to `cmd/root.go`: `_ "github.com/cloudposse/atmos/cmd/mycommand"`
3. Implement in `internal/exec/mycommand.go`
4. Add tests in `cmd/mycommand/mycommand_test.go`
5. Create Docusaurus docs in `website/docs/cli/commands/<command>/<subcommand>.mdx`
6. Build website: `cd website && npm run build`

See `docs/developing-atmos-commands.md` and `docs/prd/command-registry-pattern.md`

### Documentation (MANDATORY)
<<<<<<< HEAD
All cmds/flags need Docusaurus docs. Use `<dl>` for args/flags. Build: `cd website && npm run build`

**Verifying Links:** ALWAYS verify URLs before adding:
```bash
find website/docs/cli/commands -name "*keyword*"
head -10 <file> | grep slug
grep -r "<url>" website/docs/
```

### PRD Documentation (MANDATORY)
All PRDs MUST be in `docs/prd/`. Use kebab-case filenames.
=======
All cmds/flags need Docusaurus docs in `website/docs/cli/commands/`. Use `<dl>` for args/flags. Build: `cd website && npm run build`

**Verifying Links:** Find doc file (`find website/docs/cli/commands -name "*keyword*"`), check slug in frontmatter (`head -10 <file> | grep slug`), verify existing links (`grep -r "<url>" website/docs/`).

**Common mistakes:** Using command name vs. filename, not checking slug frontmatter, guessing URLs.

### Documentation Requirements (MANDATORY)
Use `<dl>` for arguments/flags. Follow Docusaurus conventions: frontmatter, purpose note, screengrab, usage/examples/arguments/flags sections. File location: `website/docs/cli/commands/<command>/<subcommand>.mdx`

### Website Build (MANDATORY)
ALWAYS build after doc changes: `cd website && npm run build`. Verify: no broken links, missing images, MDX component rendering.

### Regenerating Screengrabs (IMPORTANT)
**When:** After modifying CLI behavior/help/output, adding commands. NOT for doc-only changes.

**How (Linux/CI only):**
1. GitHub Actions: `gh workflow run screengrabs.yaml` (creates PR)
2. Local Linux: `cd demo/screengrabs && make all`
3. Docker (macOS): `make -C demo/screengrabs docker-all`

**Notes:** Captures exact output, ANSI→HTML, `script` syntax differs BSD/GNU, regenerate all together, no pipe indirection.

### PRD Documentation (MANDATORY)
All PRDs in `docs/prd/`. Use kebab-case: `command-registry-pattern.md`, `error-handling-strategy.md`, `testing-strategy.md`
>>>>>>> 8f1fe665

### Pull Requests (MANDATORY)
Follow template (what/why/references).

**Blog Posts (CI Enforced):**
- PRs labeled `minor`/`major` MUST include blog post: `website/blog/YYYY-MM-DD-feature-name.mdx`
<<<<<<< HEAD
- Use `.mdx`, YAML front matter, `<!--truncate-->` after intro
- Tag: `feature`/`enhancement`/`bugfix` (user) or `contributors` (internal)
- Author = committer (GitHub username, not "atmos")

**Blog Tags:**
- Primary: `feature`, `enhancement`, `bugfix`, `contributors`
- Technical: `atmos-core`, `refactoring`, `testing`, `ci-cd`
- User: `terraform`, `helmfile`, `workflows`, `validation`

Use `no-release` label for docs-only.

### PR Tools
Check: `gh pr checks {pr} --repo cloudposse/atmos`

**Responding to CodeRabbit (MANDATORY):**
**CRITICAL: NEVER edit comments. ONLY reply to review threads.**

Use GraphQL `addPullRequestReviewThreadReply`:
```bash
gh api graphql -f query='
mutation {
  addPullRequestReviewThreadReply(input: {
    pullRequestReviewThreadId: "PRRT_kwDOEW4XoM5..."
    body: "Response"
  }) {
    comment { id }
  }
}'
```

Get threads:
```bash
gh api graphql -f query='query {
  repository(owner: "cloudposse", name: "atmos") {
    pullRequest(number: XXXX) {
      reviewThreads(first: 100) {
        nodes { id isResolved comments(first: 1) { nodes { body path } } }
      }
    }
  }
}'
```

### Website Build (MANDATORY)
ALWAYS build after doc changes: `cd website && npm run build`

### Bug Fixing (MANDATORY)
1. Write failing test
2. Confirm it fails
3. Fix iteratively
4. Run full test suite
=======
- Use `.mdx` with YAML front matter, `<!--truncate-->` after intro
- Tags: User-facing (`feature`/`enhancement`/`bugfix`) or Contributors (`contributors`)
- Author: committer's GitHub username, add to `website/blog/authors.yml`

**Blog Template:**
```markdown
---
slug: descriptive-slug
title: "Clear Title"
authors: [username]
tags: [primary-tag, secondary-tag]
---
Brief intro.
<!--truncate-->
## What Changed / Why This Matters / How to Use It / Get Involved
```

**Tag Reference:**
- Primary: `feature`, `enhancement`, `bugfix`, `contributors`
- Technical (contributor): `atmos-core`, `refactoring`, `testing`, `ci-cd`, `developer-experience`
- Technical (user): `terraform`, `helmfile`, `workflows`, `validation`, `performance`, `cloud-architecture`
- General: `announcements`, `breaking-changes`

Use `no-release` label for docs-only changes.

### PR Tools
```bash
gh pr checks {pr} --repo cloudposse/atmos
gh api repos/{owner/repo}/check-runs/{id}/annotations
gh api repos/{owner/repo}/code-scanning/alerts
```

### Responding to PR Threads (MANDATORY)
ALWAYS reply to specific threads (not new comments). Use GraphQL API: `gh api graphql -f query='mutation { addPullRequestReviewThreadReply(...) }'`

### Bug Fixing Workflow (MANDATORY)
1. Write failing test reproducing the bug
2. Run test to confirm it fails
3. Fix iteratively until test passes
4. Verify full test suite

**Example:** Test describes expected behavior, not that it's a bug fix.

### Other Tasks
**Template Function:** Implement in `internal/exec/template_funcs.go`, register, test, document.

**Store Integration:** Implement interface in `pkg/store/`, add to registry, update schema, test with mocks.

**Stack Processing:** Core logic in `pkg/stack/` and `internal/exec/stack_processor_utils.go`, test inheritance, validate templates, update schema.
>>>>>>> 8f1fe665

## Critical Development Requirements

### Git (MANDATORY)
Don't commit: todos, research, scratch. Do commit: code, tests, requested docs, schemas.

### Test Coverage (MANDATORY)
80% minimum (CodeCov). `make testacc-coverage` for reports.

### Environment Variables (MANDATORY)
Use `viper.BindEnv("ATMOS_VAR", "ATMOS_VAR", "FALLBACK")` - ATMOS_ prefix required.

### Logging vs UI (MANDATORY)
UI (prompts, status) → stderr. Data → stdout. Logging for system events only.

### Schemas (MANDATORY)
Update schemas in `pkg/datafetcher/schema/` when adding config options.

### Theme (MANDATORY)
Use colors from `pkg/ui/theme/colors.go`

### Templates (MANDATORY)
New configs support Go templating with `FuncMap()` from `internal/exec/template_funcs.go`

### Code Reuse (MANDATORY)
Search `internal/exec/` and `pkg/` before implementing. Extend, don't duplicate.

### Cross-Platform (MANDATORY)
Linux/macOS/Windows compatible. Use SDKs over binaries. Use `filepath.Join()`.

### Multi-Provider Registry (MANDATORY)
<<<<<<< HEAD
Follow registry pattern: define interface, implement per provider, register, generate mocks. Example: `pkg/store/`
=======
Follow registry pattern: 1) Define interface in dedicated package, 2) Implement per provider, 3) Register implementations, 4) Generate mocks. Example: `pkg/store/` with AWS SSM, Azure Key Vault, Google Secret Manager.
>>>>>>> 8f1fe665

### Telemetry (MANDATORY)
Auto-enabled via `RootCmd.ExecuteC()`. Never capture user data.

## Development Environment

**Prerequisites**: Go 1.24+, golangci-lint, Make

### Compilation (MANDATORY)
ALWAYS compile after changes: `go build . && go test ./...`

### Pre-commit (MANDATORY)
NEVER use `--no-verify`. Run `make lint` before committing.

### Lint Errors (MANDATORY)
**Pre-existing code** = exists in `main` branch only. New code must fix ALL lint errors. Use `git diff main...HEAD` to check.<|MERGE_RESOLUTION|>--- conflicted
+++ resolved
@@ -43,26 +43,19 @@
 
 **Stack Pipeline**: Load atmos.yaml → process imports/inheritance → apply overrides → render templates → generate config.
 
+**Templates and YAML functions**: Go templates + Gomplate with `atmos.Component()`, `!terraform.state`, `!terraform.output`, store integration.
+
 ## Architectural Patterns (MANDATORY)
 
 ### Registry Pattern (MANDATORY)
-Use registry pattern for extensibility. Existing: Command Registry (`cmd/internal/registry.go`), Component Registry, Store Registry (`pkg/store/registry.go`). **New commands MUST use command registry pattern.** See `docs/prd/command-registry-pattern.md`
+Use registry pattern for extensibility and plugin-like architecture. Existing implementations:
+- **Command Registry**: `cmd/internal/registry.go` - All commands register via `CommandProvider` interface
+- **Component Registry**: Component discovery and management
+- **Store Registry**: `pkg/store/registry.go` - Multi-provider store implementations
+
+**New commands MUST use command registry pattern.** See `docs/prd/command-registry-pattern.md`
 
 ### Interface-Driven Design (MANDATORY)
-<<<<<<< HEAD
-Define interfaces for all major functionality. Use dependency injection for testability. Generate mocks with `go.uber.org/mock/mockgen`. Avoid integration tests by mocking external dependencies.
-
-### Options Pattern (MANDATORY)
-Use functional options pattern for configuration. Avoids parameter drilling, provides defaults, extensible without breaking changes.
-
-### Context Usage (MANDATORY)
-Use `context.Context` ONLY for:
-- Cancellation signals - Propagate cancellation across API boundaries
-- Deadlines/timeouts - Set operation time limits
-- Request-scoped values - Trace IDs (sparingly)
-
-DO NOT use for: configuration (use Options), dependencies (use struct fields/DI), or avoiding proper parameters. Context should be first parameter.
-=======
 - Define interfaces for all major functionality
 - Use dependency injection for testability
 - Generate mocks with `go.uber.org/mock/mockgen`
@@ -101,60 +94,19 @@
 **DO NOT use context for:** Configuration (use Options pattern), dependencies (use struct fields/DI), or avoiding proper function parameters.
 
 **Context should be first parameter** in functions that accept it.
->>>>>>> 8f1fe665
 
 ### I/O and UI Usage (MANDATORY)
-Atmos separates I/O (streams) from UI (formatting).
+Atmos separates I/O (streams) from UI (formatting) for clarity and testability.
 
 **Two-layer architecture:**
-<<<<<<< HEAD
-- **I/O Layer** (`pkg/io/`) - Streams (stdout/stderr/stdin), terminal capabilities, masking
-- **UI Layer** (`pkg/ui/`) - Formatting (colors, styles, markdown)
-=======
 - **I/O Layer** (`pkg/io/`) - Stream access (stdout/stderr/stdin), terminal capabilities, masking
 - **UI Layer** (`pkg/ui/`) - Formatting (colors, styles, markdown rendering)
 
 The terminal is a text-based UI (TextUI). User interaction (menus, prompts, animations, progress) → stderr. Data for processing/piping → stdout.
->>>>>>> 8f1fe665
 
 **Output functions:**
 ```go
 // Data channel (stdout) - pipeable output
-<<<<<<< HEAD
-data.Write("result")
-data.WriteJSON(structData)
-data.WriteYAML(structData)
-
-// UI channel (stderr) - human messages
-ui.Success("Done!")              // ✓ Done! (green)
-ui.Error("Failed")               // ✗ Failed (red)
-ui.Warning("Deprecated")         // ⚠ Deprecated (yellow)
-ui.Info("Processing...")         // ℹ Processing... (cyan)
-```
-
-**Anti-patterns (DO NOT use):**
-```go
-fmt.Fprintf(os.Stdout, ...)  // Use data.Write() instead
-fmt.Fprintf(os.Stderr, ...)  // Use ui.Success/Error/etc instead
-```
-
-**Why this matters:**
-- ✅ Color degradation, width adaptation, TTY detection (automatic)
-- ✅ Automatic secret masking (AWS keys, tokens, passwords)
-- ✅ Testable, enforced by linter
-- ✅ Respects --no-color, NO_COLOR env, pipeline friendly
-
-**Force Flags (for screenshots):**
-- `--force-tty` / `ATMOS_FORCE_TTY=true` - Force TTY mode (width=120)
-- `--force-color` / `ATMOS_FORCE_COLOR=true` - Force TrueColor
-
-See `pkg/io/example_test.go` for examples.
-
-### Package Organization (MANDATORY)
-- **Avoid utils bloat** - Don't add to `pkg/utils/`
-- **Create purpose-built packages** - New functionality gets own package in `pkg/`
-- Examples: `pkg/store/`, `pkg/git/`, `pkg/pro/`
-=======
 data.Write("result") / data.Writef() / data.Writeln()
 data.WriteJSON(structData) / data.WriteYAML(structData)
 
@@ -201,7 +153,6 @@
 - **Create purpose-built packages** - New functionality → `pkg/newfeature/`
 - **Well-tested, focused packages** - Clear responsibility
 - Examples: `pkg/store/`, `pkg/git/`, `pkg/pro/`, `pkg/filesystem/`
->>>>>>> 8f1fe665
 
 ## Code Patterns & Conventions
 
@@ -209,9 +160,6 @@
 All comments must end with periods (enforced by `godot` linter).
 
 ### Comment Preservation (MANDATORY)
-<<<<<<< HEAD
-**NEVER delete existing comments without very strong reason.** Preserve, update, or refactor for clarity. Acceptable reasons: factually incorrect, code removed, obvious duplication, completed TODO.
-=======
 **NEVER delete existing comments without a very strong reason.** Comments document why/how/what/where.
 
 **Guidelines:** Preserve helpful comments, update to match code, refactor for clarity, add context when modifying.
@@ -229,10 +177,9 @@
  //   2. Shared credentials file (~/.aws/credentials)
  //   3. EC2 Instance Metadata Service (IMDS)
 ```
->>>>>>> 8f1fe665
 
 ### Import Organization (MANDATORY)
-Three groups (blank line separated), alphabetically sorted:
+Three groups separated by blank lines, sorted alphabetically:
 1. Go stdlib
 2. 3rd-party (NOT cloudposse/atmos)
 3. Atmos packages
@@ -305,15 +252,6 @@
 - ✅ See `cmd/version/version.go` for reference implementation.
 
 ### Error Handling (MANDATORY)
-<<<<<<< HEAD
-- **All errors MUST be wrapped using static errors from `errors/errors.go`**
-- **Use `errors.Join` for combining multiple errors**
-- **Use `fmt.Errorf` with `%w` for string context**
-- **Use error builder for complex errors** (hints, context, exit codes)
-- **Use `errors.Is()` for checking**
-- **See `docs/errors.md`** for complete guide
-
-=======
 - **All errors MUST be wrapped using static errors defined in `errors/errors.go`**
 - **Use `errors.Join` for combining multiple errors** - preserves all error chains
 - **Use `fmt.Errorf` with `%w` for adding string context** - when you need formatted strings
@@ -327,35 +265,21 @@
 - `errors.Join`: Flat list (independent errors, parallel operations)
 - `fmt.Errorf` with multiple `%w`: Like `errors.Join` but with format string (Go 1.20+)
 
->>>>>>> 8f1fe665
 **Examples:**
 ```go
 // Combining errors
 return errors.Join(errUtils.ErrFailedToProcess, underlyingErr)
 
-<<<<<<< HEAD
-// String context
-return fmt.Errorf("%w: component=%s", errUtils.ErrInvalidComponent, component)
-
-// Error builder
-err := errUtils.Build(errUtils.ErrLoadAwsConfig).
-    WithHint("Check credentials").
-=======
 // Adding context
 return fmt.Errorf("%w: component=%s stack=%s", errUtils.ErrInvalidComponent, component, stack)
 
 // Error builder
 err := errUtils.Build(errUtils.ErrLoadAwsConfig).
     WithHint("Check database credentials in atmos.yaml").
->>>>>>> 8f1fe665
     WithContext("component", "vpc").
     WithExitCode(2).
     Err()
 
-<<<<<<< HEAD
-// Checking
-if errors.Is(err, context.DeadlineExceeded) { ... }
-=======
 // Checking errors
 if errors.Is(err, context.DeadlineExceeded) { ... }
 
@@ -373,29 +297,21 @@
 errUtils.InitializeSentry(&atmosConfig.Errors.Sentry)
 defer errUtils.CloseSentry()
 errUtils.CaptureErrorWithContext(err, map[string]string{"component": "vpc"})
->>>>>>> 8f1fe665
 ```
 
 ### Testing Strategy (MANDATORY)
-- Prefer unit tests with mocks over integration tests
-- Use interfaces + DI for testability
+- **Prefer unit tests with mocks** over integration tests
+- Use interfaces + dependency injection for testability
 - Generate mocks with `go.uber.org/mock/mockgen`
-- Table-driven tests for coverage
+- Table-driven tests for comprehensive coverage
+- Integration tests in `tests/` only when necessary
 - Target >80% coverage
 
 ### Test Isolation (MANDATORY)
-ALWAYS use `cmd.NewTestKit(t)` for cmd tests. Auto-cleans RootCmd state.
+ALWAYS use `cmd.NewTestKit(t)` for cmd tests. Auto-cleans RootCmd state (flags, args). Required for any test touching RootCmd.
 
 ### Test Quality (MANDATORY)
 - Test behavior, not implementation
-<<<<<<< HEAD
-- Never test stub functions - implement or remove test
-- Avoid tautological tests
-- Make code testable with DI
-- No coverage theater
-- Remove always-skipped tests
-- Use `errors.Is()` for error checking
-=======
 - Never test stub functions - implement or remove
 - Avoid tautological tests - don't test hardcoded stubs return hardcoded values
 - Make code testable - use DI to avoid `os.Exit`, `CheckErrorPrintAndExit`, external systems
@@ -403,30 +319,35 @@
 - Remove always-skipped tests - fix or delete
 - Table-driven tests need real scenarios
 - Use `assert.ErrorIs(err, ErrSentinel)` for our/stdlib errors. String matching OK for third-party errors.
->>>>>>> 8f1fe665
 
 ### Mock Generation (MANDATORY)
 Use `go.uber.org/mock/mockgen` with `//go:generate` directives. Never manual mocks.
 
+### Testing Production Code Paths (MANDATORY)
+Tests must call actual production code, never duplicate logic.
+
+### Test Skipping Conventions (MANDATORY)
+Use `t.Skipf("reason")` with clear context. CLI tests auto-build temp binaries.
+
+### CLI Command Structure
+Embed examples from `cmd/markdown/*_usage.md` using `//go:embed`. Render with `utils.PrintfMarkdown()`.
+
 ### File Organization (MANDATORY)
 Small focused files (<600 lines). One cmd/impl per file. Co-locate tests. Never `//revive:disable:file-length-limit`.
 
+## Template Functions
+
+`atmos.Component/Stack/Setting()`, `terraform.output/state()`, `store.get()`, `exec()`, `env()`. See `pkg/store/registry.go` for stores.
+
 ## Testing
 
-**Commands**: `make test-short`, `make testacc`, `make testacc-cover`
+**Preconditions**: Tests skip gracefully with helpers from `tests/test_preconditions.go`. See `docs/prd/testing-strategy.md`.
+
+**Commands**: `make test-short` (quick), `make testacc` (all), `make testacc-cover` (coverage)
+
+**Fixtures**: `tests/test-cases/` for integration tests
 
 **Golden Snapshots (MANDATORY):**
-<<<<<<< HEAD
-- **NEVER manually edit snapshot files** - Always use `-regenerate-snapshots`
-- Different environments produce different output
-- Regenerate: `go test ./tests -run 'TestName' -regenerate-snapshots`
-- **CRITICAL**: Never pipe test output (`2>&1`, `| head`) - breaks TTY detection
-
-**Test Data:**
-- **NEVER modify `tests/test-cases/` or `tests/testdata/`** unless explicitly instructed
-- Use fixtures for integration tests
-- See `tests/README.md`
-=======
 - **NEVER manually edit golden snapshot files** - Always use `-regenerate-snapshots` flag
 - Snapshots capture exact output including invisible formatting (lipgloss padding, ANSI codes, trailing whitespace)
 - Different environments produce different output
@@ -450,11 +371,11 @@
 **NEVER modify `tests/test-cases/` or `tests/testdata/`** unless explicitly instructed. Golden snapshots are sensitive to minor changes.
 
 See `tests/README.md` for details.
->>>>>>> 8f1fe665
 
 ## Common Development Tasks
 
 ### Adding New CLI Command
+
 1. Create `cmd/[command]/` with CommandProvider interface
 2. Add blank import to `cmd/root.go`: `_ "github.com/cloudposse/atmos/cmd/mycommand"`
 3. Implement in `internal/exec/mycommand.go`
@@ -465,19 +386,6 @@
 See `docs/developing-atmos-commands.md` and `docs/prd/command-registry-pattern.md`
 
 ### Documentation (MANDATORY)
-<<<<<<< HEAD
-All cmds/flags need Docusaurus docs. Use `<dl>` for args/flags. Build: `cd website && npm run build`
-
-**Verifying Links:** ALWAYS verify URLs before adding:
-```bash
-find website/docs/cli/commands -name "*keyword*"
-head -10 <file> | grep slug
-grep -r "<url>" website/docs/
-```
-
-### PRD Documentation (MANDATORY)
-All PRDs MUST be in `docs/prd/`. Use kebab-case filenames.
-=======
 All cmds/flags need Docusaurus docs in `website/docs/cli/commands/`. Use `<dl>` for args/flags. Build: `cd website && npm run build`
 
 **Verifying Links:** Find doc file (`find website/docs/cli/commands -name "*keyword*"`), check slug in frontmatter (`head -10 <file> | grep slug`), verify existing links (`grep -r "<url>" website/docs/`).
@@ -502,66 +410,12 @@
 
 ### PRD Documentation (MANDATORY)
 All PRDs in `docs/prd/`. Use kebab-case: `command-registry-pattern.md`, `error-handling-strategy.md`, `testing-strategy.md`
->>>>>>> 8f1fe665
 
 ### Pull Requests (MANDATORY)
 Follow template (what/why/references).
 
 **Blog Posts (CI Enforced):**
 - PRs labeled `minor`/`major` MUST include blog post: `website/blog/YYYY-MM-DD-feature-name.mdx`
-<<<<<<< HEAD
-- Use `.mdx`, YAML front matter, `<!--truncate-->` after intro
-- Tag: `feature`/`enhancement`/`bugfix` (user) or `contributors` (internal)
-- Author = committer (GitHub username, not "atmos")
-
-**Blog Tags:**
-- Primary: `feature`, `enhancement`, `bugfix`, `contributors`
-- Technical: `atmos-core`, `refactoring`, `testing`, `ci-cd`
-- User: `terraform`, `helmfile`, `workflows`, `validation`
-
-Use `no-release` label for docs-only.
-
-### PR Tools
-Check: `gh pr checks {pr} --repo cloudposse/atmos`
-
-**Responding to CodeRabbit (MANDATORY):**
-**CRITICAL: NEVER edit comments. ONLY reply to review threads.**
-
-Use GraphQL `addPullRequestReviewThreadReply`:
-```bash
-gh api graphql -f query='
-mutation {
-  addPullRequestReviewThreadReply(input: {
-    pullRequestReviewThreadId: "PRRT_kwDOEW4XoM5..."
-    body: "Response"
-  }) {
-    comment { id }
-  }
-}'
-```
-
-Get threads:
-```bash
-gh api graphql -f query='query {
-  repository(owner: "cloudposse", name: "atmos") {
-    pullRequest(number: XXXX) {
-      reviewThreads(first: 100) {
-        nodes { id isResolved comments(first: 1) { nodes { body path } } }
-      }
-    }
-  }
-}'
-```
-
-### Website Build (MANDATORY)
-ALWAYS build after doc changes: `cd website && npm run build`
-
-### Bug Fixing (MANDATORY)
-1. Write failing test
-2. Confirm it fails
-3. Fix iteratively
-4. Run full test suite
-=======
 - Use `.mdx` with YAML front matter, `<!--truncate-->` after intro
 - Tags: User-facing (`feature`/`enhancement`/`bugfix`) or Contributors (`contributors`)
 - Author: committer's GitHub username, add to `website/blog/authors.yml`
@@ -611,24 +465,23 @@
 **Store Integration:** Implement interface in `pkg/store/`, add to registry, update schema, test with mocks.
 
 **Stack Processing:** Core logic in `pkg/stack/` and `internal/exec/stack_processor_utils.go`, test inheritance, validate templates, update schema.
->>>>>>> 8f1fe665
 
 ## Critical Development Requirements
 
 ### Git (MANDATORY)
-Don't commit: todos, research, scratch. Do commit: code, tests, requested docs, schemas.
+Don't commit: todos, research, scratch files. Do commit: code, tests, requested docs, schemas. Update `.gitignore` for patterns only.
 
 ### Test Coverage (MANDATORY)
-80% minimum (CodeCov). `make testacc-coverage` for reports.
+80% minimum (CodeCov enforced). All features need tests. `make testacc-coverage` for reports.
 
 ### Environment Variables (MANDATORY)
 Use `viper.BindEnv("ATMOS_VAR", "ATMOS_VAR", "FALLBACK")` - ATMOS_ prefix required.
 
 ### Logging vs UI (MANDATORY)
-UI (prompts, status) → stderr. Data → stdout. Logging for system events only.
+UI (prompts, status) → stderr. Data → stdout. Logging for system events only. Never use logging for UI.
 
 ### Schemas (MANDATORY)
-Update schemas in `pkg/datafetcher/schema/` when adding config options.
+Update all schemas in `pkg/datafetcher/schema/` when adding config options.
 
 ### Theme (MANDATORY)
 Use colors from `pkg/ui/theme/colors.go`
@@ -640,27 +493,22 @@
 Search `internal/exec/` and `pkg/` before implementing. Extend, don't duplicate.
 
 ### Cross-Platform (MANDATORY)
-Linux/macOS/Windows compatible. Use SDKs over binaries. Use `filepath.Join()`.
+Linux/macOS/Windows compatible. Use SDKs over binaries. Use `filepath.Join()`, not hardcoded separators.
 
 ### Multi-Provider Registry (MANDATORY)
-<<<<<<< HEAD
-Follow registry pattern: define interface, implement per provider, register, generate mocks. Example: `pkg/store/`
-=======
 Follow registry pattern: 1) Define interface in dedicated package, 2) Implement per provider, 3) Register implementations, 4) Generate mocks. Example: `pkg/store/` with AWS SSM, Azure Key Vault, Google Secret Manager.
->>>>>>> 8f1fe665
 
 ### Telemetry (MANDATORY)
-Auto-enabled via `RootCmd.ExecuteC()`. Never capture user data.
+Auto-enabled via `RootCmd.ExecuteC()`. Non-standard paths use `telemetry.CaptureCmd()`. Never capture user data.
 
 ## Development Environment
 
-**Prerequisites**: Go 1.24+, golangci-lint, Make
+**Prerequisites**: Go 1.24+, golangci-lint, Make. See `.cursor/rules/atmos-rules.mdc`.
+
+**Build**: CGO disabled, cross-platform, version via ldflags, output to `./build/`
 
 ### Compilation (MANDATORY)
-ALWAYS compile after changes: `go build . && go test ./...`
+ALWAYS compile after changes: `go build . && go test ./...`. Fix errors immediately.
 
 ### Pre-commit (MANDATORY)
-NEVER use `--no-verify`. Run `make lint` before committing.
-
-### Lint Errors (MANDATORY)
-**Pre-existing code** = exists in `main` branch only. New code must fix ALL lint errors. Use `git diff main...HEAD` to check.+NEVER use `--no-verify`. Run `make lint` before committing. Hooks run go-fumpt, golangci-lint, go mod tidy.