--- conflicted
+++ resolved
@@ -212,47 +212,9 @@
 
 **Commands**: `make test-short` (quick), `make testacc` (all), `make testacc-cover` (coverage)
 
-<<<<<<< HEAD
-### Golden Snapshots (MANDATORY)
-- **NEVER manually edit snapshot files** - Always regenerate them using the test framework
-- **Golden snapshots** are located in `tests/snapshots/` and verify expected CLI output
-- **Snapshot types**:
-  - `.stdout.golden` - Standard output for non-TTY tests (data meant for piping)
-  - `.stderr.golden` - Standard error for non-TTY tests (UI messages, warnings)
-  - `.tty.golden` - Combined stdout/stderr for TTY tests (terminal emulation)
-
-#### Regenerating Snapshots
-
-**To regenerate ALL snapshots** (use with caution):
-```bash
-go test ./tests -v -regenerate-snapshots -timeout 5m
-```
-
-**To regenerate snapshots for a specific test**:
-```bash
-go test ./tests -v -run 'TestCLICommands/atmos_auth_invalid-command' -regenerate-snapshots -timeout 2m
-```
-
-**After regenerating, ALWAYS review the changes**:
-```bash
-git diff tests/snapshots/
-```
-
-**Then add the updated snapshots**:
-```bash
-git add tests/snapshots/
-```
-
-**Important**:
-- Snapshot files use Unix line endings (LF) regardless of platform
-- TTY tests only create `.tty.golden` files (no separate stdout/stderr)
-- Non-TTY tests create both `.stdout.golden` and `.stderr.golden` files
-- See `tests/README.md` for complete documentation
-=======
 **Fixtures**: `tests/test-cases/` for integration tests
 
-**Golden Snapshots**: NEVER modify `tests/test-cases/` or `tests/testdata/` unless instructed
->>>>>>> ecbf1cfe
+**Golden Snapshots**: Regenerate with `go test ./tests -v -run 'TestName' -regenerate-snapshots`. Review with `git diff tests/snapshots/`. See `tests/README.md`
 
 ## Common Development Tasks
 
