--- conflicted
+++ resolved
@@ -304,41 +304,8 @@
 ### Compilation (MANDATORY)
 ALWAYS compile after changes: `go build . && go test ./...`. Fix errors immediately.
 
-<<<<<<< HEAD
-### Prerequisites
-- Go 1.24+ (see go.mod for exact version)
-- golangci-lint for linting
-- Make for build automation
-
-### IDE Configuration
-The project includes Cursor rules in `.cursor/rules/atmos-rules.mdc` covering:
-- Code structure and patterns
-- Testing requirements
-- Documentation standards
-- Quality checks and linting
-
-### Build Process
-- CGO disabled for static binaries
-- Cross-platform builds supported
-- Version injected at build time via ldflags
-- Binary output to `./build/` directory
-
-### Compilation Requirements (MANDATORY)
-- **ALWAYS compile after making changes** - Run `go build` after ANY code modification
-- **Verify no compilation errors** before proceeding with further changes or commits
-- **Run tests to ensure functionality** - Execute `go test ./...` (tests handle binary requirements automatically)
-- **Never assume code changes work** without compilation verification
-- **Use compile-and-test pattern**: `go build . && go test ./... 2>&1`
-- **Fix compilation errors immediately** - Do not proceed with additional changes until compilation succeeds
-- **This prevents undefined function/variable errors** that waste time and create broken commits
-
-### Pre-commit Checks (MANDATORY)
-- **NEVER use `--no-verify` flag** when committing - pre-commit hooks must always run
-- **Fix all linting errors** before committing - run `make lint` to check
-- **Pre-commit hooks ensure code quality** - they run go-fumpt, golangci-lint, and go mod tidy
-- **If pre-commit fails, fix the issues** - do not bypass with --no-verify
-- **Run `make lint` before committing** to catch issues early
-- **All commits must pass pre-commit checks** to maintain code standards
+### Pre-commit (MANDATORY)
+NEVER use `--no-verify`. Run `make lint` before committing. Hooks run go-fumpt, golangci-lint, go mod tidy.
 
 ### Lint Exclusions (MANDATORY)
 - **ALWAYS ask for user approval before adding nolint comments** - do not add them automatically
@@ -350,8 +317,4 @@
   - cyclomatic complexity - refactor the function instead
   - magic numbers - extract constants instead
   - nestif - refactor nested logic instead
-- **If you think nolint is needed, stop and ask the user first** - explain why refactoring isn't possible
-=======
-### Pre-commit (MANDATORY)
-NEVER use `--no-verify`. Run `make lint` before committing. Hooks run go-fumpt, golangci-lint, go mod tidy.
->>>>>>> ecbf1cfe
+- **If you think nolint is needed, stop and ask the user first** - explain why refactoring isn't possible