module github.com/cloudposse/atmos

go 1.24.8

require (
	cloud.google.com/go/secretmanager v1.16.0
	dario.cat/mergo v1.0.2
	github.com/99designs/keyring v1.2.2
	github.com/Azure/azure-sdk-for-go/sdk/azcore v1.19.1
	github.com/Azure/azure-sdk-for-go/sdk/azidentity v1.13.0
	github.com/Azure/azure-sdk-for-go/sdk/security/keyvault/azsecrets v1.4.0
	github.com/HdrHistogram/hdrhistogram-go v1.1.2
	github.com/Masterminds/sprig/v3 v3.3.0
	github.com/adrg/xdg v0.5.3
	github.com/agiledragon/gomonkey/v2 v2.13.0
	github.com/alecthomas/chroma/v2 v2.20.0
	github.com/alicebob/miniredis/v2 v2.35.0
	github.com/arsham/figurine v1.3.0
	github.com/atotto/clipboard v0.1.4
	github.com/aws/aws-sdk-go-v2 v1.39.3
	github.com/aws/aws-sdk-go-v2/config v1.31.13
	github.com/aws/aws-sdk-go-v2/credentials v1.18.17
	github.com/aws/aws-sdk-go-v2/feature/s3/manager v1.19.13
	github.com/aws/aws-sdk-go-v2/service/s3 v1.88.5
	github.com/aws/aws-sdk-go-v2/service/ssm v1.66.0
	github.com/aws/aws-sdk-go-v2/service/sso v1.29.7
	github.com/aws/aws-sdk-go-v2/service/ssooidc v1.35.2
	github.com/aws/aws-sdk-go-v2/service/sts v1.38.7
	github.com/aws/smithy-go v1.23.1
	github.com/bmatcuk/doublestar/v4 v4.9.1
	github.com/charmbracelet/bubbles v0.21.1-0.20250623103423-23b8fd6302d7
	github.com/charmbracelet/bubbletea v1.3.10
	github.com/charmbracelet/glamour v0.10.0
	github.com/charmbracelet/huh v0.8.0
	github.com/charmbracelet/lipgloss v1.1.1-0.20250404203927-76690c660834
	github.com/charmbracelet/log v0.4.2
	github.com/creack/pty v1.1.24
	github.com/editorconfig-checker/editorconfig-checker/v3 v3.4.1
	github.com/elewis787/boa v0.1.3
	github.com/fatih/color v1.18.0
	github.com/go-git/go-git/v5 v5.16.3
	github.com/go-viper/mapstructure/v2 v2.4.0
	github.com/gobwas/glob v0.2.3
	github.com/goccy/go-yaml v1.18.0
	github.com/gofrs/flock v0.13.0
	github.com/google/go-cmp v0.7.0
	github.com/google/go-containerregistry v0.20.6
	github.com/google/go-github/v59 v59.0.0
	github.com/google/renameio/v2 v2.0.0
	github.com/google/uuid v1.6.0
	github.com/googleapis/gax-go/v2 v2.15.0
	github.com/hairyhenderson/gomplate/v3 v3.11.8
	github.com/hairyhenderson/gomplate/v4 v4.3.3
	github.com/hashicorp/go-getter v1.8.2
	github.com/hashicorp/go-version v1.7.0
	github.com/hashicorp/hcl v1.0.1-vault-7
	github.com/hashicorp/hcl/v2 v2.24.0
	github.com/hashicorp/terraform-config-inspect v0.0.0-20250828155816-225c06ed5fd9
	github.com/hashicorp/terraform-exec v0.24.0
	github.com/hexops/gotextdiff v1.0.3
	github.com/jfrog/jfrog-client-go v1.55.0
	github.com/json-iterator/go v1.1.12
	github.com/jwalton/go-supportscolor v1.2.0
	github.com/kubescape/go-git-url v0.0.30
	github.com/lrstanley/bubblezone v1.0.0
	github.com/mattn/go-isatty v0.0.20
	github.com/mattn/go-runewidth v0.0.19
	github.com/mikefarah/yq/v4 v4.48.1
	github.com/mitchellh/go-wordwrap v1.0.1
	github.com/muesli/ansi v0.0.0-20230316100256-276c6243b2f6
	github.com/muesli/reflow v0.3.0
	github.com/muesli/termenv v0.16.0
	github.com/open-policy-agent/opa v1.9.0
	github.com/opencontainers/image-spec v1.1.1
	github.com/otiai10/copy v1.14.1
	github.com/pkg/errors v0.9.1
	github.com/posthog/posthog-go v1.6.11
	github.com/redis/go-redis/v9 v9.12.1
	github.com/samber/lo v1.52.0
	github.com/santhosh-tekuri/jsonschema/v5 v5.3.1
	github.com/sergi/go-diff v1.4.0
	github.com/spf13/cobra v1.10.1
	github.com/spf13/pflag v1.0.10
	github.com/spf13/viper v1.21.0
	github.com/stretchr/testify v1.11.1
	github.com/terraform-docs/terraform-docs v0.20.0
	github.com/versent/saml2aws/v2 v2.36.19
	github.com/xeipuuv/gojsonschema v1.2.0
	github.com/zalando/go-keyring v0.2.6
	github.com/zclconf/go-cty v1.17.0
	go.uber.org/mock v0.6.0
	go.yaml.in/yaml/v3 v3.0.4
	golang.org/x/oauth2 v0.32.0
	golang.org/x/term v0.36.0
	golang.org/x/text v0.30.0
	google.golang.org/api v0.252.0
	google.golang.org/grpc v1.76.0
	gopkg.in/ini.v1 v1.67.0
	gopkg.in/op/go-logging.v1 v1.0.0-20160211212156-b2cb9fa56473
	gopkg.in/yaml.v2 v2.4.0
	gopkg.in/yaml.v3 v3.0.1
	mvdan.cc/sh/v3 v3.12.0
)

require (
	al.essio.dev/pkg/shellescape v1.5.1 // indirect
	cel.dev/expr v0.24.0 // indirect
	cloud.google.com/go v0.120.0 // indirect
	cloud.google.com/go/auth v0.17.0 // indirect
	cloud.google.com/go/auth/oauth2adapt v0.2.8 // indirect
	cloud.google.com/go/compute/metadata v0.9.0 // indirect
	cloud.google.com/go/iam v1.5.2 // indirect
	cloud.google.com/go/monitoring v1.24.2 // indirect
	cloud.google.com/go/storage v1.51.0 // indirect
	cuelang.org/go v0.13.2 // indirect
	github.com/99designs/go-keychain v0.0.0-20191008050251-8e49817e8af4 // indirect
	github.com/AlecAivazis/survey/v2 v2.3.7 // indirect
	github.com/Azure/azure-sdk-for-go/sdk/internal v1.11.2 // indirect
	github.com/Azure/azure-sdk-for-go/sdk/security/keyvault/internal v1.2.0 // indirect
	github.com/Azure/azure-sdk-for-go/sdk/storage/azblob v1.6.1 // indirect
	github.com/Azure/go-autorest v14.2.0+incompatible // indirect
	github.com/Azure/go-autorest/autorest/to v0.4.1 // indirect
	github.com/Azure/go-ntlmssp v0.0.0-20211209120228-48547f28849e // indirect
	github.com/AzureAD/microsoft-authentication-library-for-go v1.5.0 // indirect
	github.com/BurntSushi/toml v1.4.0 // indirect
	github.com/CycloneDX/cyclonedx-go v0.9.2 // indirect
	github.com/GoogleCloudPlatform/opentelemetry-operations-go/detectors/gcp v1.29.0 // indirect
	github.com/GoogleCloudPlatform/opentelemetry-operations-go/exporter/metric v0.51.0 // indirect
	github.com/GoogleCloudPlatform/opentelemetry-operations-go/internal/resourcemapping v0.51.0 // indirect
	github.com/Masterminds/goutils v1.1.1 // indirect
	github.com/Masterminds/semver/v3 v3.4.0 // indirect
	github.com/Microsoft/go-winio v0.6.2 // indirect
	github.com/ProtonMail/go-crypto v1.1.6 // indirect
	github.com/PuerkitoBio/goquery v1.9.2 // indirect
	github.com/Shopify/ejson v1.5.4 // indirect
	github.com/a8m/envsubst v1.4.3 // indirect
	github.com/agext/levenshtein v1.2.3 // indirect
	github.com/agnivade/levenshtein v1.2.1 // indirect
	github.com/alecthomas/participle/v2 v2.1.4 // indirect
	github.com/andybalholm/brotli v1.1.1 // indirect
	github.com/andybalholm/cascadia v1.3.2 // indirect
	github.com/apparentlymart/go-cidr v1.1.0 // indirect
	github.com/apparentlymart/go-textseg/v15 v15.0.0 // indirect
	github.com/armon/go-metrics v0.4.1 // indirect
	github.com/arsham/rainbow v1.2.1 // indirect
	github.com/avast/retry-go v3.0.0+incompatible // indirect
	github.com/aws/aws-sdk-go v1.55.7 // indirect
	github.com/aws/aws-sdk-go-v2/aws/protocol/eventstream v1.7.2 // indirect
	github.com/aws/aws-sdk-go-v2/feature/ec2/imds v1.18.10 // indirect
	github.com/aws/aws-sdk-go-v2/internal/configsources v1.4.10 // indirect
	github.com/aws/aws-sdk-go-v2/internal/endpoints/v2 v2.7.10 // indirect
	github.com/aws/aws-sdk-go-v2/internal/ini v1.8.4 // indirect
	github.com/aws/aws-sdk-go-v2/internal/v4a v1.4.10 // indirect
	github.com/aws/aws-sdk-go-v2/service/internal/accept-encoding v1.13.2 // indirect
	github.com/aws/aws-sdk-go-v2/service/internal/checksum v1.9.1 // indirect
	github.com/aws/aws-sdk-go-v2/service/internal/presigned-url v1.13.10 // indirect
	github.com/aws/aws-sdk-go-v2/service/internal/s3shared v1.19.10 // indirect
	github.com/aws/aws-sdk-go-v2/service/secretsmanager v1.35.4 // indirect
	github.com/aymanbagabas/go-osc52/v2 v2.0.1 // indirect
	github.com/aymerick/douceur v0.2.0 // indirect
	github.com/baulk/chardet v0.1.0 // indirect
	github.com/bearsh/hid v1.6.0 // indirect
	github.com/beevik/etree v1.4.1 // indirect
	github.com/beorn7/perks v1.0.1 // indirect
	github.com/bgentry/go-netrc v0.0.0-20140422174119-9fd32a8b3d3d // indirect
	github.com/bytecodealliance/wasmtime-go/v3 v3.0.2 // indirect
	github.com/catppuccin/go v0.3.0 // indirect
	github.com/cenkalti/backoff/v4 v4.3.0 // indirect
	github.com/cespare/xxhash/v2 v2.3.0 // indirect
	github.com/chainguard-dev/git-urls v1.0.2 // indirect
	github.com/charmbracelet/colorprofile v0.3.1 // indirect
	github.com/charmbracelet/harmonica v0.2.0 // indirect
	github.com/charmbracelet/x/ansi v0.10.1 // indirect
	github.com/charmbracelet/x/cellbuf v0.0.13 // indirect
	github.com/charmbracelet/x/exp/slice v0.0.0-20250327172914-2fdc97757edf // indirect
	github.com/charmbracelet/x/exp/strings v0.0.0-20240722160745-212f7b056ed0 // indirect
	github.com/charmbracelet/x/term v0.2.1 // indirect
	github.com/clipperhouse/uax29/v2 v2.2.0 // indirect
	github.com/cloudflare/circl v1.6.1 // indirect
	github.com/cncf/xds/go v0.0.0-20250501225837-2ac532fd4443 // indirect
	github.com/cockroachdb/apd/v3 v3.2.1 // indirect
	github.com/common-nighthawk/go-figure v0.0.0-20210622060536-734e95fb86be // indirect
	github.com/containerd/containerd/v2 v2.1.4 // indirect
	github.com/containerd/errdefs v1.0.0 // indirect
	github.com/containerd/log v0.1.0 // indirect
	github.com/containerd/platforms v1.0.0-rc.1 // indirect
	github.com/containerd/stargz-snapshotter/estargz v0.16.3 // indirect
	github.com/containerd/typeurl/v2 v2.2.3 // indirect
	github.com/cyphar/filepath-securejoin v0.4.1 // indirect
	github.com/danieljoos/wincred v1.2.2 // indirect
	github.com/davecgh/go-spew v1.1.2-0.20180830191138-d8f796af33cc // indirect
	github.com/deckarep/golang-set/v2 v2.6.0 // indirect
	github.com/decred/dcrd/dcrec/secp256k1/v4 v4.4.0 // indirect
	github.com/dgryski/go-rendezvous v0.0.0-20200823014737-9f7001d12a5f // indirect
	github.com/dimchansky/utfbom v1.1.1 // indirect
	github.com/dlclark/regexp2 v1.11.5 // indirect
	github.com/docker/cli v28.2.2+incompatible // indirect
	github.com/docker/distribution v2.8.3+incompatible // indirect
	github.com/docker/docker-credential-helpers v0.9.3 // indirect
	github.com/docker/libkv v0.2.2-0.20180912205406-458977154600 // indirect
	github.com/dsnet/compress v0.0.1 // indirect
	github.com/dustin/go-humanize v1.0.1 // indirect
	github.com/dustin/gojson v0.0.0-20160307161227-2e71ec9dd5ad // indirect
	github.com/dvsekhvalnov/jose2go v1.6.0 // indirect
	github.com/editorconfig/editorconfig-core-go/v2 v2.6.3 // indirect
	github.com/elliotchance/orderedmap v1.8.0 // indirect
	github.com/emirpasic/gods v1.18.1 // indirect
	github.com/envoyproxy/go-control-plane/envoy v1.32.4 // indirect
	github.com/envoyproxy/protoc-gen-validate v1.2.1 // indirect
	github.com/erikgeiser/coninput v0.0.0-20211004153227-1c3628e74d0f // indirect
	github.com/felixge/httpsnoop v1.0.4 // indirect
	github.com/forPelevin/gomoji v1.3.0 // indirect
	github.com/fsnotify/fsnotify v1.9.0 // indirect
	github.com/gabriel-vasile/mimetype v1.4.10 // indirect
	github.com/go-git/gcfg v1.5.1-0.20230307220236-3a3c6141e376 // indirect
	github.com/go-git/go-billy/v5 v5.6.2 // indirect
	github.com/go-ini/ini v1.67.0 // indirect
	github.com/go-jose/go-jose/v3 v3.0.4 // indirect
	github.com/go-jose/go-jose/v4 v4.1.2 // indirect
	github.com/go-logfmt/logfmt v0.6.0 // indirect
	github.com/go-logr/logr v1.4.3 // indirect
	github.com/go-logr/stdr v1.2.2 // indirect
	github.com/go-stack/stack v1.8.1 // indirect
	github.com/goccy/go-json v0.10.5 // indirect
	github.com/godbus/dbus v4.1.0+incompatible // indirect
	github.com/godbus/dbus/v5 v5.1.0 // indirect
	github.com/gogo/protobuf v1.3.2 // indirect
	github.com/golang-jwt/jwt/v4 v4.5.2 // indirect
	github.com/golang-jwt/jwt/v5 v5.3.0 // indirect
	github.com/golang/groupcache v0.0.0-20241129210726-2c02b8208cf8 // indirect
	github.com/golang/snappy v0.0.4 // indirect
	github.com/google/go-querystring v1.1.0 // indirect
	github.com/google/s2a-go v0.1.9 // indirect
	github.com/google/wire v0.6.0 // indirect
	github.com/googleapis/enterprise-certificate-proxy v0.3.6 // indirect
	github.com/gookit/color v1.5.4 // indirect
	github.com/gorilla/css v1.0.1 // indirect
	github.com/gosimple/slug v1.15.0 // indirect
	github.com/gosimple/unidecode v1.0.1 // indirect
	github.com/gsterjov/go-libsecret v0.0.0-20161001094733-a6f4afe4910c // indirect
	github.com/hack-pad/hackpadfs v0.2.4 // indirect
	github.com/hairyhenderson/go-fsimpl v0.3.1 // indirect
	github.com/hairyhenderson/toml v0.4.2-0.20210923231440-40456b8e66cf // indirect
	github.com/hairyhenderson/xignore v0.3.3-0.20230403012150-95fe86932830 // indirect
	github.com/hairyhenderson/yaml v0.0.0-20220618171115-2d35fca545ce // indirect
	github.com/hashicorp/aws-sdk-go-base/v2 v2.0.0-beta.65 // indirect
	github.com/hashicorp/consul/api v1.32.1 // indirect
	github.com/hashicorp/errwrap v1.1.0 // indirect
	github.com/hashicorp/go-cleanhttp v0.5.2 // indirect
	github.com/hashicorp/go-hclog v1.6.3 // indirect
	github.com/hashicorp/go-immutable-radix v1.3.1 // indirect
	github.com/hashicorp/go-metrics v0.5.4 // indirect
	github.com/hashicorp/go-multierror v1.1.1 // indirect
	github.com/hashicorp/go-retryablehttp v0.7.7 // indirect
	github.com/hashicorp/go-rootcerts v1.0.2 // indirect
	github.com/hashicorp/go-secure-stdlib/awsutil v0.3.0 // indirect
	github.com/hashicorp/go-secure-stdlib/parseutil v0.2.0 // indirect
	github.com/hashicorp/go-secure-stdlib/strutil v0.1.2 // indirect
	github.com/hashicorp/go-sockaddr v1.0.7 // indirect
	github.com/hashicorp/go-uuid v1.0.3 // indirect
	github.com/hashicorp/golang-lru v1.0.2 // indirect
	github.com/hashicorp/golang-lru/v2 v2.0.7 // indirect
	github.com/hashicorp/serf v0.10.2 // indirect
	github.com/hashicorp/terraform-json v0.27.1 // indirect
	github.com/hashicorp/vault/api v1.20.0 // indirect
	github.com/hashicorp/vault/api/auth/approle v0.9.0 // indirect
	github.com/hashicorp/vault/api/auth/aws v0.10.0 // indirect
	github.com/hashicorp/vault/api/auth/userpass v0.9.0 // indirect
	github.com/huandu/go-clone v1.7.3 // indirect
	github.com/huandu/go-sqlbuilder v1.37.0 // indirect
	github.com/huandu/xstrings v1.5.0 // indirect
	github.com/iancoleman/orderedmap v0.3.0 // indirect
	github.com/inconshreveable/mousetrap v1.1.0 // indirect
	github.com/itchyny/gojq v0.12.17 // indirect
	github.com/itchyny/timefmt-go v0.1.6 // indirect
	github.com/jbenet/go-context v0.0.0-20150711004518-d14ea06fba99 // indirect
	github.com/jfrog/archiver/v3 v3.6.1 // indirect
	github.com/jfrog/build-info-go v1.11.0 // indirect
	github.com/jfrog/gofrog v1.7.6 // indirect
	github.com/jinzhu/copier v0.4.0 // indirect
	github.com/jmespath/go-jmespath v0.4.0 // indirect
	github.com/joho/godotenv v1.5.1 // indirect
	github.com/kballard/go-shellquote v0.0.0-20180428030007-95032a82bc51 // indirect
	github.com/kevinburke/ssh_config v1.2.0 // indirect
	github.com/klauspost/compress v1.18.0 // indirect
	github.com/klauspost/cpuid/v2 v2.2.9 // indirect
	github.com/klauspost/pgzip v1.2.6 // indirect
	github.com/kylelemons/godebug v1.1.0 // indirect
	github.com/lestrrat-go/blackmagic v1.0.4 // indirect
	github.com/lestrrat-go/dsig v1.0.0 // indirect
	github.com/lestrrat-go/dsig-secp256k1 v1.0.0 // indirect
	github.com/lestrrat-go/httpcc v1.0.1 // indirect
	github.com/lestrrat-go/httprc/v3 v3.0.1 // indirect
	github.com/lestrrat-go/jwx/v3 v3.0.11 // indirect
	github.com/lestrrat-go/option v1.0.1 // indirect
	github.com/lestrrat-go/option/v2 v2.0.0 // indirect
	github.com/lucasb-eyer/go-colorful v1.2.0 // indirect
	github.com/magiconair/properties v1.8.10 // indirect
	github.com/marshallbrekka/go-u2fhost v0.0.0-20210111072507-3ccdec8c8105 // indirect
	github.com/mattn/go-colorable v0.1.14 // indirect
	github.com/mattn/go-localereader v0.0.1 // indirect
	github.com/mgutz/ansi v0.0.0-20170206155736-9520e82c474b // indirect
	github.com/microcosm-cc/bluemonday v1.0.27 // indirect
	github.com/minio/sha256-simd v1.0.1 // indirect
	github.com/mitchellh/copystructure v1.2.0 // indirect
	github.com/mitchellh/go-homedir v1.1.0 // indirect
	github.com/mitchellh/hashstructure/v2 v2.0.2 // indirect
	github.com/mitchellh/mapstructure v1.5.0 // indirect
	github.com/mitchellh/reflectwalk v1.0.2 // indirect
	github.com/moby/locker v1.0.1 // indirect
	github.com/modern-go/concurrent v0.0.0-20180306012644-bacd9c7ef1dd // indirect
	github.com/modern-go/reflect2 v1.0.2 // indirect
	github.com/mtibben/percent v0.2.1 // indirect
	github.com/muesli/cancelreader v0.2.2 // indirect
	github.com/munnerz/goautoneg v0.0.0-20191010083416-a7dc8b61c822 // indirect
	github.com/nwaples/rardecode v1.1.3 // indirect
	github.com/opencontainers/go-digest v1.0.0 // indirect
	github.com/otiai10/mint v1.6.3 // indirect
	github.com/pelletier/go-toml/v2 v2.2.4 // indirect
	github.com/pierrec/lz4/v4 v4.1.22 // indirect
	github.com/pjbgf/sha1cd v0.3.2 // indirect
	github.com/pkg/browser v0.0.0-20240102092130-5ac0b6a4141c // indirect
	github.com/planetscale/vtprotobuf v0.6.1-0.20240319094008-0393e58bdf10 // indirect
	github.com/playwright-community/playwright-go v0.4702.0 // indirect
	github.com/pmezard/go-difflib v1.0.1-0.20181226105442-5d4384ee4fb2 // indirect
	github.com/prometheus/client_golang v1.23.2 // indirect
	github.com/prometheus/client_model v0.6.2 // indirect
	github.com/prometheus/common v0.66.1 // indirect
	github.com/prometheus/procfs v0.17.0 // indirect
	github.com/rcrowley/go-metrics v0.0.0-20250401214520-65e299d6c5c9 // indirect
	github.com/rivo/uniseg v0.4.7 // indirect
	github.com/rs/zerolog v1.26.1 // indirect
	github.com/ryanuber/go-glob v1.0.0 // indirect
	github.com/sagikazarmark/locafero v0.11.0 // indirect
	github.com/sahilm/fuzzy v0.1.1 // indirect
	github.com/segmentio/asm v1.2.0 // indirect
	github.com/shopspring/decimal v1.4.0 // indirect
	github.com/sirupsen/logrus v1.9.4-0.20230606125235-dd1b4c2e81af // indirect
	github.com/skeema/knownhosts v1.3.1 // indirect
	github.com/sourcegraph/conc v0.3.1-0.20240121214520-5f936abd7ae8 // indirect
	github.com/spf13/afero v1.15.0 // indirect
	github.com/spf13/cast v1.10.0 // indirect
	github.com/spiffe/go-spiffe/v2 v2.5.0 // indirect
	github.com/stretchr/objx v0.5.2 // indirect
	github.com/subosito/gotenv v1.6.0 // indirect
	github.com/tchap/go-patricia/v2 v2.3.3 // indirect
	github.com/terraform-docs/terraform-config-inspect v0.0.0-20210728164355-9c1f178932fa // indirect
	github.com/tidwall/gjson v1.18.0 // indirect
	github.com/tidwall/match v1.1.1 // indirect
	github.com/tidwall/pretty v1.2.1 // indirect
	github.com/trimble-oss/go-webauthn-client v0.3.0 // indirect
	github.com/ugorji/go/codec v1.3.0 // indirect
	github.com/ulikunitz/xz v0.5.15 // indirect
	github.com/valyala/fastjson v1.6.4 // indirect
	github.com/vbatts/tar-split v0.12.1 // indirect
	github.com/vektah/gqlparser/v2 v2.5.30 // indirect
	github.com/xanzy/ssh-agent v0.3.3 // indirect
	github.com/xeipuuv/gojsonpointer v0.0.0-20190905194746-02993c407bfb // indirect
	github.com/xeipuuv/gojsonreference v0.0.0-20180127040603-bd5ef7bd5415 // indirect
	github.com/xi2/xz v0.0.0-20171230120015-48954b6210f8 // indirect
	github.com/xo/terminfo v0.0.0-20220910002029-abceb7e1c41e // indirect
	github.com/yashtewari/glob-intersection v0.2.0 // indirect
	github.com/yuin/goldmark v1.7.8 // indirect
	github.com/yuin/goldmark-emoji v1.0.5 // indirect
	github.com/yuin/gopher-lua v1.1.1 // indirect
	github.com/zealic/xignore v0.3.3 // indirect
	github.com/zeebo/errs v1.4.0 // indirect
	go.etcd.io/bbolt v1.4.0 // indirect
	go.opencensus.io v0.24.0 // indirect
	go.opentelemetry.io/auto/sdk v1.1.0 // indirect
	go.opentelemetry.io/contrib/detectors/gcp v1.36.0 // indirect
	go.opentelemetry.io/contrib/instrumentation/google.golang.org/grpc/otelgrpc v0.61.0 // indirect
	go.opentelemetry.io/contrib/instrumentation/net/http/otelhttp v0.63.0 // indirect
	go.opentelemetry.io/otel v1.38.0 // indirect
	go.opentelemetry.io/otel/metric v1.38.0 // indirect
	go.opentelemetry.io/otel/sdk v1.38.0 // indirect
	go.opentelemetry.io/otel/sdk/metric v1.38.0 // indirect
	go.opentelemetry.io/otel/trace v1.38.0 // indirect
	go.uber.org/multierr v1.11.0 // indirect
	go.yaml.in/yaml/v2 v2.4.2 // indirect
	go4.org/intern v0.0.0-20230525184215-6c62f75575cb // indirect
	go4.org/netipx v0.0.0-20231129151722-fdeea329fbba // indirect
	go4.org/unsafe/assume-no-moving-gc v0.0.0-20231121144256-b99613f794b6 // indirect
	gocloud.dev v0.41.0 // indirect
	golang.org/x/crypto v0.43.0 // indirect
	golang.org/x/exp v0.0.0-20250305212735-054e65f0b394 // indirect
	golang.org/x/mod v0.28.0 // indirect
	golang.org/x/net v0.46.0 // indirect
	golang.org/x/sync v0.17.0 // indirect
	golang.org/x/sys v0.37.0 // indirect
	golang.org/x/time v0.13.0 // indirect
	golang.org/x/tools v0.37.0 // indirect
	golang.org/x/xerrors v0.0.0-20240903120638-7835f813f4da // indirect
	google.golang.org/genproto v0.0.0-20250603155806-513f23925822 // indirect
	google.golang.org/genproto/googleapis/api v0.0.0-20250825161204-c5933d9347a5 // indirect
	google.golang.org/genproto/googleapis/rpc v0.0.0-20251002232023-7c0ddcbb5797 // indirect
	google.golang.org/protobuf v1.36.10 // indirect
	gopkg.in/warnings.v0 v0.1.2 // indirect
	inet.af/netaddr v0.0.0-20230525184311-b8eac61e914a // indirect
	k8s.io/client-go v0.33.2 // indirect
	k8s.io/utils v0.0.0-20241104100929-3ea5e8cea738 // indirect
	mvdan.cc/xurls/v2 v2.5.0 // indirect
	oras.land/oras-go/v2 v2.6.0 // indirect
	sigs.k8s.io/yaml v1.6.0 // indirect
<<<<<<< HEAD
)

// Replace deprecated mitchellh/go-homedir with Atmos's vendored copy.
// External dependencies will now use pkg/config/homedir from this module.
replace github.com/mitchellh/go-homedir => ./pkg/config/homedir

exclude github.com/godbus/dbus v0.0.0-20190726142602-4481cbc300e2
=======
)
>>>>>>> 5754c189
<|MERGE_RESOLUTION|>--- conflicted
+++ resolved
@@ -402,14 +402,10 @@
 	mvdan.cc/xurls/v2 v2.5.0 // indirect
 	oras.land/oras-go/v2 v2.6.0 // indirect
 	sigs.k8s.io/yaml v1.6.0 // indirect
-<<<<<<< HEAD
 )
 
 // Replace deprecated mitchellh/go-homedir with Atmos's vendored copy.
 // External dependencies will now use pkg/config/homedir from this module.
 replace github.com/mitchellh/go-homedir => ./pkg/config/homedir
 
-exclude github.com/godbus/dbus v0.0.0-20190726142602-4481cbc300e2
-=======
-)
->>>>>>> 5754c189
+exclude github.com/godbus/dbus v0.0.0-20190726142602-4481cbc300e2