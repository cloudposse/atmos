--- conflicted
+++ resolved
@@ -42,11 +42,7 @@
 	github.com/spf13/viper v1.19.0
 	github.com/stretchr/testify v1.9.0
 	github.com/zclconf/go-cty v1.15.0
-<<<<<<< HEAD
-	golang.org/x/term v0.25.0
-=======
 	golang.org/x/term v0.26.0
->>>>>>> ffb64eb4
 	gopkg.in/yaml.v3 v3.0.1
 	mvdan.cc/sh/v3 v3.10.0
 )
@@ -246,11 +242,7 @@
 	golang.org/x/net v0.30.0 // indirect
 	golang.org/x/oauth2 v0.22.0 // indirect
 	golang.org/x/sync v0.8.0 // indirect
-<<<<<<< HEAD
-	golang.org/x/sys v0.26.0 // indirect
-=======
 	golang.org/x/sys v0.27.0 // indirect
->>>>>>> ffb64eb4
 	golang.org/x/text v0.19.0 // indirect
 	golang.org/x/time v0.7.0 // indirect
 	golang.org/x/tools v0.22.0 // indirect
