--- conflicted
+++ resolved
@@ -41,7 +41,7 @@
 	github.com/stretchr/testify v1.9.0
 	github.com/zclconf/go-cty v1.15.0
 	gopkg.in/yaml.v2 v2.4.0
-	mvdan.cc/sh/v3 v3.9.0
+	mvdan.cc/sh/v3 v3.8.0
 )
 
 require (
@@ -237,11 +237,7 @@
 	golang.org/x/oauth2 v0.20.0 // indirect
 	golang.org/x/sync v0.8.0 // indirect
 	golang.org/x/sys v0.24.0 // indirect
-<<<<<<< HEAD
-	golang.org/x/term v0.23.0 // indirect
-=======
 	golang.org/x/term v0.22.0 // indirect
->>>>>>> d2f0c91e
 	golang.org/x/text v0.16.0 // indirect
 	golang.org/x/time v0.5.0 // indirect
 	golang.org/x/tools v0.21.1-0.20240508182429-e35e4ccd0d2d // indirect
