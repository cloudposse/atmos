module github.com/cloudposse/atmos

<<<<<<< HEAD
go 1.23.0
=======
go 1.23.5
>>>>>>> 83bd190b

require (
	dario.cat/mergo v1.0.1
	github.com/Masterminds/sprig/v3 v3.3.0
	github.com/alecthomas/chroma v0.10.0
	github.com/arsham/figurine v1.3.0
	github.com/aws/aws-sdk-go-v2 v1.33.0
	github.com/aws/aws-sdk-go-v2/config v1.29.0
	github.com/aws/aws-sdk-go-v2/service/ssm v1.56.6
	github.com/bmatcuk/doublestar/v4 v4.8.0
	github.com/charmbracelet/bubbles v0.20.0
	github.com/charmbracelet/bubbletea v1.2.4
	github.com/charmbracelet/glamour v0.8.0
	github.com/charmbracelet/huh v0.6.0
	github.com/charmbracelet/lipgloss v1.0.0
	github.com/charmbracelet/log v0.4.0
	github.com/elewis787/boa v0.1.2
	github.com/fatih/color v1.18.0
	github.com/go-git/go-git/v5 v5.13.1
	github.com/gofrs/flock v0.12.1
	github.com/google/go-containerregistry v0.20.3
	github.com/google/go-github/v59 v59.0.0
	github.com/google/uuid v1.6.0
	github.com/hairyhenderson/gomplate/v3 v3.11.8
	github.com/hashicorp/go-getter v1.7.8
	github.com/hashicorp/hcl v1.0.0
	github.com/hashicorp/hcl/v2 v2.23.0
	github.com/hashicorp/terraform-config-inspect v0.0.0-20241129133400-c404f8227ea6
	github.com/hashicorp/terraform-exec v0.21.0
	github.com/ivanpirog/coloredcobra v1.0.1
	github.com/jfrog/jfrog-client-go v1.49.0
	github.com/json-iterator/go v1.1.12
	github.com/jwalton/go-supportscolor v1.2.0
	github.com/kubescape/go-git-url v0.0.30
	github.com/lrstanley/bubblezone v0.0.0-20250110055121-b45205ce63e2
	github.com/mattn/go-isatty v0.0.20
	github.com/mikefarah/yq/v4 v4.45.1
	github.com/mitchellh/go-homedir v1.1.0
	github.com/mitchellh/go-wordwrap v1.0.1
	github.com/mitchellh/mapstructure v1.5.0
	github.com/muesli/termenv v0.15.3-0.20240618155329-98d742f6907a
	github.com/open-policy-agent/opa v1.0.0
	github.com/otiai10/copy v1.14.1
	github.com/pkg/errors v0.9.1
	github.com/samber/lo v1.47.0
	github.com/santhosh-tekuri/jsonschema/v5 v5.3.1
	github.com/spf13/cobra v1.8.1
	github.com/spf13/pflag v1.0.5
	github.com/spf13/viper v1.19.0
	github.com/stretchr/testify v1.10.0
	github.com/zclconf/go-cty v1.16.1
	golang.org/x/oauth2 v0.25.0
	golang.org/x/term v0.28.0
	gopkg.in/op/go-logging.v1 v1.0.0-20160211212156-b2cb9fa56473
	gopkg.in/yaml.v2 v2.4.0
	gopkg.in/yaml.v3 v3.0.1
	mvdan.cc/sh/v3 v3.10.0
)

require (
	cloud.google.com/go v0.112.1 // indirect
	cloud.google.com/go/compute/metadata v0.6.0 // indirect
	cloud.google.com/go/iam v1.1.6 // indirect
	cloud.google.com/go/storage v1.38.0 // indirect
	github.com/AdaLogics/go-fuzz-headers v0.0.0-20230811130428-ced1acdcaa24 // indirect
	github.com/CycloneDX/cyclonedx-go v0.9.0 // indirect
	github.com/Masterminds/goutils v1.1.1 // indirect
	github.com/Masterminds/semver/v3 v3.3.0 // indirect
	github.com/Microsoft/go-winio v0.6.2 // indirect
	github.com/OneOfOne/xxhash v1.2.8 // indirect
	github.com/ProtonMail/go-crypto v1.1.3 // indirect
	github.com/Shopify/ejson v1.3.3 // indirect
	github.com/a8m/envsubst v1.4.2 // indirect
	github.com/agext/levenshtein v1.2.2 // indirect
	github.com/agnivade/levenshtein v1.2.0 // indirect
	github.com/alecthomas/chroma/v2 v2.14.0 // indirect
	github.com/alecthomas/participle/v2 v2.1.1 // indirect
	github.com/andybalholm/brotli v1.1.0 // indirect
	github.com/apparentlymart/go-cidr v1.1.0 // indirect
	github.com/apparentlymart/go-textseg/v15 v15.0.0 // indirect
	github.com/armon/go-metrics v0.4.1 // indirect
	github.com/armon/go-radix v1.0.0 // indirect
	github.com/arsham/rainbow v1.2.1 // indirect
	github.com/atotto/clipboard v0.1.4 // indirect
	github.com/aws/aws-sdk-go v1.44.206 // indirect
	github.com/aws/aws-sdk-go-v2/aws/protocol/eventstream v1.4.1 // indirect
	github.com/aws/aws-sdk-go-v2/credentials v1.17.53 // indirect
	github.com/aws/aws-sdk-go-v2/feature/ec2/imds v1.16.24 // indirect
	github.com/aws/aws-sdk-go-v2/feature/s3/manager v1.11.14 // indirect
	github.com/aws/aws-sdk-go-v2/internal/configsources v1.3.28 // indirect
	github.com/aws/aws-sdk-go-v2/internal/endpoints/v2 v2.6.28 // indirect
	github.com/aws/aws-sdk-go-v2/internal/ini v1.8.1 // indirect
	github.com/aws/aws-sdk-go-v2/internal/v4a v1.0.2 // indirect
	github.com/aws/aws-sdk-go-v2/service/internal/accept-encoding v1.12.1 // indirect
	github.com/aws/aws-sdk-go-v2/service/internal/checksum v1.1.6 // indirect
	github.com/aws/aws-sdk-go-v2/service/internal/presigned-url v1.12.9 // indirect
	github.com/aws/aws-sdk-go-v2/service/internal/s3shared v1.13.5 // indirect
	github.com/aws/aws-sdk-go-v2/service/s3 v1.26.10 // indirect
	github.com/aws/aws-sdk-go-v2/service/sso v1.24.10 // indirect
	github.com/aws/aws-sdk-go-v2/service/ssooidc v1.28.9 // indirect
	github.com/aws/aws-sdk-go-v2/service/sts v1.33.8 // indirect
	github.com/aws/smithy-go v1.22.1 // indirect
	github.com/aymanbagabas/go-osc52/v2 v2.0.1 // indirect
	github.com/aymerick/douceur v0.2.0 // indirect
	github.com/beorn7/perks v1.0.1 // indirect
	github.com/bgentry/go-netrc v0.0.0-20140422174119-9fd32a8b3d3d // indirect
	github.com/bytecodealliance/wasmtime-go/v3 v3.0.2 // indirect
	github.com/catppuccin/go v0.2.0 // indirect
	github.com/cenkalti/backoff/v3 v3.2.2 // indirect
	github.com/cespare/xxhash/v2 v2.3.0 // indirect
	github.com/chainguard-dev/git-urls v1.0.2 // indirect
	github.com/charmbracelet/harmonica v0.2.0 // indirect
	github.com/charmbracelet/x/ansi v0.4.5 // indirect
	github.com/charmbracelet/x/exp/strings v0.0.0-20240722160745-212f7b056ed0 // indirect
	github.com/charmbracelet/x/term v0.2.1 // indirect
	github.com/cloudflare/circl v1.3.7 // indirect
	github.com/common-nighthawk/go-figure v0.0.0-20210622060536-734e95fb86be // indirect
	github.com/containerd/containerd v1.7.24 // indirect
	github.com/containerd/errdefs v1.0.0 // indirect
	github.com/containerd/log v0.1.0 // indirect
	github.com/containerd/platforms v0.2.1 // indirect
	github.com/containerd/stargz-snapshotter/estargz v0.16.3 // indirect
	github.com/cyphar/filepath-securejoin v0.3.6 // indirect
	github.com/davecgh/go-spew v1.1.2-0.20180830191138-d8f796af33cc // indirect
	github.com/dimchansky/utfbom v1.1.1 // indirect
	github.com/dlclark/regexp2 v1.11.0 // indirect
	github.com/docker/cli v27.5.0+incompatible // indirect
	github.com/docker/distribution v2.8.3+incompatible // indirect
	github.com/docker/docker-credential-helpers v0.8.2 // indirect
	github.com/docker/libkv v0.2.2-0.20180912205406-458977154600 // indirect
	github.com/dsnet/compress v0.0.1 // indirect
	github.com/dustin/go-humanize v1.0.1 // indirect
	github.com/dustin/gojson v0.0.0-20160307161227-2e71ec9dd5ad // indirect
	github.com/elliotchance/orderedmap v1.7.1 // indirect
	github.com/emirpasic/gods v1.18.1 // indirect
	github.com/erikgeiser/coninput v0.0.0-20211004153227-1c3628e74d0f // indirect
	github.com/felixge/httpsnoop v1.0.4 // indirect
	github.com/forPelevin/gomoji v1.2.0 // indirect
	github.com/fsnotify/fsnotify v1.8.0 // indirect
	github.com/go-git/gcfg v1.5.1-0.20230307220236-3a3c6141e376 // indirect
	github.com/go-git/go-billy/v5 v5.6.1 // indirect
	github.com/go-ini/ini v1.67.0 // indirect
	github.com/go-logfmt/logfmt v0.6.0 // indirect
	github.com/go-logr/logr v1.4.2 // indirect
	github.com/go-logr/stdr v1.2.2 // indirect
	github.com/gobwas/glob v0.2.3 // indirect
	github.com/goccy/go-json v0.10.4 // indirect
	github.com/goccy/go-yaml v1.13.3 // indirect
<<<<<<< HEAD
=======
	github.com/golang-jwt/jwt/v4 v4.5.1 // indirect
>>>>>>> 83bd190b
	github.com/golang/groupcache v0.0.0-20210331224755-41bb18bfe9da // indirect
	github.com/golang/protobuf v1.5.4 // indirect
	github.com/golang/snappy v0.0.4 // indirect
	github.com/google/go-cmp v0.6.0 // indirect
	github.com/google/go-querystring v1.1.0 // indirect
	github.com/google/s2a-go v0.1.7 // indirect
	github.com/google/wire v0.5.0 // indirect
	github.com/googleapis/enterprise-certificate-proxy v0.3.2 // indirect
	github.com/googleapis/gax-go/v2 v2.12.3 // indirect
	github.com/gookit/color v1.5.4 // indirect
	github.com/gorilla/css v1.0.1 // indirect
	github.com/gorilla/mux v1.8.1 // indirect
	github.com/gosimple/slug v1.12.0 // indirect
	github.com/gosimple/unidecode v1.0.1 // indirect
	github.com/hairyhenderson/go-fsimpl v0.0.0-20220529183339-9deae3e35047 // indirect
	github.com/hairyhenderson/toml v0.4.2-0.20210923231440-40456b8e66cf // indirect
	github.com/hairyhenderson/yaml v0.0.0-20220618171115-2d35fca545ce // indirect
	github.com/hashicorp/consul/api v1.28.2 // indirect
	github.com/hashicorp/errwrap v1.1.0 // indirect
	github.com/hashicorp/go-cleanhttp v0.5.2 // indirect
	github.com/hashicorp/go-hclog v1.5.0 // indirect
	github.com/hashicorp/go-immutable-radix v1.3.1 // indirect
	github.com/hashicorp/go-multierror v1.1.1 // indirect
	github.com/hashicorp/go-plugin v1.4.4 // indirect
	github.com/hashicorp/go-retryablehttp v0.7.1 // indirect
	github.com/hashicorp/go-rootcerts v1.0.2 // indirect
	github.com/hashicorp/go-safetemp v1.0.0 // indirect
	github.com/hashicorp/go-secure-stdlib/mlock v0.1.2 // indirect
	github.com/hashicorp/go-secure-stdlib/parseutil v0.1.5 // indirect
	github.com/hashicorp/go-secure-stdlib/strutil v0.1.2 // indirect
	github.com/hashicorp/go-sockaddr v1.0.2 // indirect
	github.com/hashicorp/go-uuid v1.0.3 // indirect
	github.com/hashicorp/go-version v1.6.0 // indirect
	github.com/hashicorp/golang-lru v0.5.4 // indirect
	github.com/hashicorp/serf v0.10.1 // indirect
	github.com/hashicorp/terraform-json v0.22.1 // indirect
	github.com/hashicorp/vault/api v1.6.0 // indirect
	github.com/hashicorp/vault/sdk v0.5.0 // indirect
	github.com/hashicorp/yamux v0.0.0-20211028200310-0bc27b27de87 // indirect
	github.com/huandu/xstrings v1.5.0 // indirect
	github.com/inconshreveable/mousetrap v1.1.0 // indirect
	github.com/jbenet/go-context v0.0.0-20150711004518-d14ea06fba99 // indirect
	github.com/jfrog/archiver/v3 v3.6.1 // indirect
	github.com/jfrog/build-info-go v1.10.8 // indirect
	github.com/jfrog/gofrog v1.7.6 // indirect
	github.com/jinzhu/copier v0.4.0 // indirect
	github.com/jmespath/go-jmespath v0.4.0 // indirect
	github.com/joho/godotenv v1.4.0 // indirect
	github.com/kevinburke/ssh_config v1.2.0 // indirect
	github.com/klauspost/compress v1.17.11 // indirect
<<<<<<< HEAD
=======
	github.com/klauspost/cpuid/v2 v2.2.3 // indirect
	github.com/klauspost/pgzip v1.2.6 // indirect
>>>>>>> 83bd190b
	github.com/lucasb-eyer/go-colorful v1.2.0 // indirect
	github.com/magiconair/properties v1.8.9 // indirect
	github.com/mattn/go-colorable v0.1.13 // indirect
	github.com/mattn/go-localereader v0.0.1 // indirect
	github.com/mattn/go-runewidth v0.0.16 // indirect
	github.com/microcosm-cc/bluemonday v1.0.27 // indirect
	github.com/minio/sha256-simd v1.0.1 // indirect
	github.com/mitchellh/copystructure v1.2.0 // indirect
	github.com/mitchellh/go-testing-interface v1.14.1 // indirect
	github.com/mitchellh/hashstructure/v2 v2.0.2 // indirect
	github.com/mitchellh/reflectwalk v1.0.2 // indirect
	github.com/moby/locker v1.0.1 // indirect
	github.com/modern-go/concurrent v0.0.0-20180306012644-bacd9c7ef1dd // indirect
	github.com/modern-go/reflect2 v1.0.2 // indirect
	github.com/muesli/ansi v0.0.0-20230316100256-276c6243b2f6 // indirect
	github.com/muesli/cancelreader v0.2.2 // indirect
	github.com/muesli/reflow v0.3.0 // indirect
	github.com/munnerz/goautoneg v0.0.0-20191010083416-a7dc8b61c822 // indirect
	github.com/nwaples/rardecode v1.1.3 // indirect
	github.com/oklog/run v1.1.0 // indirect
	github.com/opencontainers/go-digest v1.0.0 // indirect
	github.com/opencontainers/image-spec v1.1.0 // indirect
	github.com/otiai10/mint v1.6.3 // indirect
	github.com/pelletier/go-toml/v2 v2.2.3 // indirect
	github.com/pierrec/lz4 v2.6.1+incompatible // indirect
	github.com/pierrec/lz4/v4 v4.1.21 // indirect
	github.com/pjbgf/sha1cd v0.3.0 // indirect
	github.com/pmezard/go-difflib v1.0.1-0.20181226105442-5d4384ee4fb2 // indirect
	github.com/prometheus/client_golang v1.20.5 // indirect
	github.com/prometheus/client_model v0.6.1 // indirect
	github.com/prometheus/common v0.55.0 // indirect
	github.com/prometheus/procfs v0.15.1 // indirect
	github.com/rcrowley/go-metrics v0.0.0-20200313005456-10cdbea86bc0 // indirect
	github.com/rivo/uniseg v0.4.7 // indirect
	github.com/rs/zerolog v1.26.1 // indirect
	github.com/ryanuber/go-glob v1.0.0 // indirect
	github.com/sagikazarmark/locafero v0.4.0 // indirect
	github.com/sagikazarmark/slog-shim v0.1.0 // indirect
	github.com/sahilm/fuzzy v0.1.1 // indirect
	github.com/sergi/go-diff v1.3.2-0.20230802210424-5b0b94c5c0d3 // indirect
	github.com/shopspring/decimal v1.4.0 // indirect
	github.com/sirupsen/logrus v1.9.3 // indirect
	github.com/skeema/knownhosts v1.3.0 // indirect
	github.com/sourcegraph/conc v0.3.0 // indirect
	github.com/spf13/afero v1.11.0 // indirect
	github.com/spf13/cast v1.7.0 // indirect
	github.com/stretchr/objx v0.5.2 // indirect
	github.com/subosito/gotenv v1.6.0 // indirect
	github.com/tchap/go-patricia/v2 v2.3.1 // indirect
	github.com/ugorji/go/codec v1.2.7 // indirect
<<<<<<< HEAD
	github.com/ulikunitz/xz v0.5.10 // indirect
=======
	github.com/ulikunitz/xz v0.5.12 // indirect
>>>>>>> 83bd190b
	github.com/vbatts/tar-split v0.11.6 // indirect
	github.com/xanzy/ssh-agent v0.3.3 // indirect
	github.com/xeipuuv/gojsonpointer v0.0.0-20190905194746-02993c407bfb // indirect
	github.com/xeipuuv/gojsonreference v0.0.0-20180127040603-bd5ef7bd5415 // indirect
	github.com/xi2/xz v0.0.0-20171230120015-48954b6210f8 // indirect
	github.com/xo/terminfo v0.0.0-20210125001918-ca9a967f8778 // indirect
	github.com/yashtewari/glob-intersection v0.2.0 // indirect
	github.com/yuin/goldmark v1.7.4 // indirect
	github.com/yuin/goldmark-emoji v1.0.3 // indirect
	github.com/yuin/gopher-lua v1.1.1 // indirect
	github.com/zealic/xignore v0.3.3 // indirect
	go.etcd.io/bbolt v1.3.10 // indirect
	go.opencensus.io v0.24.0 // indirect
	go.opentelemetry.io/auto/sdk v1.1.0 // indirect
	go.opentelemetry.io/contrib/instrumentation/google.golang.org/grpc/otelgrpc v0.49.0 // indirect
	go.opentelemetry.io/contrib/instrumentation/net/http/otelhttp v0.58.0 // indirect
	go.opentelemetry.io/otel v1.33.0 // indirect
	go.opentelemetry.io/otel/metric v1.33.0 // indirect
	go.opentelemetry.io/otel/sdk v1.33.0 // indirect
	go.opentelemetry.io/otel/trace v1.33.0 // indirect
	go.uber.org/atomic v1.9.0 // indirect
	go.uber.org/multierr v1.9.0 // indirect
	go4.org/intern v0.0.0-20230205224052-192e9f60865c // indirect
	go4.org/unsafe/assume-no-moving-gc v0.0.0-20230525183740-e7c30c78aeb2 // indirect
	gocloud.dev v0.25.1-0.20220408200107-09b10f7359f7 // indirect
	golang.org/x/crypto v0.32.0 // indirect
<<<<<<< HEAD
	golang.org/x/exp v0.0.0-20240719175910-8a7402abbf56 // indirect
=======
	golang.org/x/exp v0.0.0-20250106191152-7588d65b2ba8 // indirect
>>>>>>> 83bd190b
	golang.org/x/mod v0.22.0 // indirect
	golang.org/x/net v0.34.0 // indirect
	golang.org/x/sync v0.10.0 // indirect
	golang.org/x/sys v0.29.0 // indirect
	golang.org/x/text v0.21.0 // indirect
	golang.org/x/time v0.8.0 // indirect
	golang.org/x/tools v0.29.0 // indirect
	golang.org/x/xerrors v0.0.0-20231012003039-104605ab7028 // indirect
	google.golang.org/api v0.171.0 // indirect
	google.golang.org/genproto v0.0.0-20240213162025-012b6fc9bca9 // indirect
	google.golang.org/genproto/googleapis/api v0.0.0-20241209162323-e6fa225c2576 // indirect
	google.golang.org/genproto/googleapis/rpc v0.0.0-20241209162323-e6fa225c2576 // indirect
	google.golang.org/grpc v1.69.2 // indirect
	google.golang.org/protobuf v1.36.3 // indirect
	gopkg.in/ini.v1 v1.67.0 // indirect
	gopkg.in/square/go-jose.v2 v2.6.0 // indirect
	gopkg.in/warnings.v0 v0.1.2 // indirect
	inet.af/netaddr v0.0.0-20230525184311-b8eac61e914a // indirect
	k8s.io/client-go v0.26.2 // indirect
	k8s.io/utils v0.0.0-20230220204549-a5ecb0141aa5 // indirect
	oras.land/oras-go/v2 v2.3.1 // indirect
	sigs.k8s.io/yaml v1.4.0 // indirect
)<|MERGE_RESOLUTION|>--- conflicted
+++ resolved
@@ -1,10 +1,6 @@
 module github.com/cloudposse/atmos
 
-<<<<<<< HEAD
-go 1.23.0
-=======
 go 1.23.5
->>>>>>> 83bd190b
 
 require (
 	dario.cat/mergo v1.0.1
@@ -153,10 +149,7 @@
 	github.com/gobwas/glob v0.2.3 // indirect
 	github.com/goccy/go-json v0.10.4 // indirect
 	github.com/goccy/go-yaml v1.13.3 // indirect
-<<<<<<< HEAD
-=======
 	github.com/golang-jwt/jwt/v4 v4.5.1 // indirect
->>>>>>> 83bd190b
 	github.com/golang/groupcache v0.0.0-20210331224755-41bb18bfe9da // indirect
 	github.com/golang/protobuf v1.5.4 // indirect
 	github.com/golang/snappy v0.0.4 // indirect
@@ -207,11 +200,8 @@
 	github.com/joho/godotenv v1.4.0 // indirect
 	github.com/kevinburke/ssh_config v1.2.0 // indirect
 	github.com/klauspost/compress v1.17.11 // indirect
-<<<<<<< HEAD
-=======
 	github.com/klauspost/cpuid/v2 v2.2.3 // indirect
 	github.com/klauspost/pgzip v1.2.6 // indirect
->>>>>>> 83bd190b
 	github.com/lucasb-eyer/go-colorful v1.2.0 // indirect
 	github.com/magiconair/properties v1.8.9 // indirect
 	github.com/mattn/go-colorable v0.1.13 // indirect
@@ -262,11 +252,7 @@
 	github.com/subosito/gotenv v1.6.0 // indirect
 	github.com/tchap/go-patricia/v2 v2.3.1 // indirect
 	github.com/ugorji/go/codec v1.2.7 // indirect
-<<<<<<< HEAD
-	github.com/ulikunitz/xz v0.5.10 // indirect
-=======
 	github.com/ulikunitz/xz v0.5.12 // indirect
->>>>>>> 83bd190b
 	github.com/vbatts/tar-split v0.11.6 // indirect
 	github.com/xanzy/ssh-agent v0.3.3 // indirect
 	github.com/xeipuuv/gojsonpointer v0.0.0-20190905194746-02993c407bfb // indirect
@@ -293,11 +279,7 @@
 	go4.org/unsafe/assume-no-moving-gc v0.0.0-20230525183740-e7c30c78aeb2 // indirect
 	gocloud.dev v0.25.1-0.20220408200107-09b10f7359f7 // indirect
 	golang.org/x/crypto v0.32.0 // indirect
-<<<<<<< HEAD
-	golang.org/x/exp v0.0.0-20240719175910-8a7402abbf56 // indirect
-=======
 	golang.org/x/exp v0.0.0-20250106191152-7588d65b2ba8 // indirect
->>>>>>> 83bd190b
 	golang.org/x/mod v0.22.0 // indirect
 	golang.org/x/net v0.34.0 // indirect
 	golang.org/x/sync v0.10.0 // indirect
