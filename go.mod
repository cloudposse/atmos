module github.com/cloudposse/atmos

go 1.23

require (
	dario.cat/mergo v1.0.1
	github.com/Masterminds/sprig/v3 v3.3.0
	github.com/alecthomas/chroma v0.10.0
	github.com/arsham/figurine v1.3.0
	github.com/bmatcuk/doublestar/v4 v4.7.1
	github.com/charmbracelet/bubbles v0.20.0
	github.com/charmbracelet/bubbletea v1.1.2
	github.com/charmbracelet/glamour v0.8.0
	github.com/charmbracelet/lipgloss v1.0.0
	github.com/elewis787/boa v0.1.2
	github.com/fatih/color v1.18.0
	github.com/go-git/go-git/v5 v5.12.0
	github.com/google/go-containerregistry v0.20.2
	github.com/google/go-github/v59 v59.0.0
	github.com/google/uuid v1.6.0
	github.com/hairyhenderson/gomplate/v3 v3.11.8
	github.com/hashicorp/go-getter v1.7.6
	github.com/hashicorp/hcl v1.0.0
	github.com/hashicorp/hcl/v2 v2.22.0
	github.com/hashicorp/terraform-config-inspect v0.0.0-20240801114854-6714b46f5fe4
	github.com/hashicorp/terraform-exec v0.21.0
	github.com/ivanpirog/coloredcobra v1.0.1
	github.com/json-iterator/go v1.1.12
	github.com/jwalton/go-supportscolor v1.2.0
	github.com/kubescape/go-git-url v0.0.30
	github.com/lrstanley/bubblezone v0.0.0-20240914071701-b48c55a5e78e
	github.com/mitchellh/go-homedir v1.1.0
	github.com/mitchellh/mapstructure v1.5.0
	github.com/open-policy-agent/opa v0.70.0
	github.com/otiai10/copy v1.14.0
	github.com/pkg/errors v0.9.1
	github.com/samber/lo v1.47.0
	github.com/santhosh-tekuri/jsonschema/v5 v5.3.1
	github.com/spf13/cobra v1.8.1
	github.com/spf13/pflag v1.0.5
	github.com/spf13/viper v1.19.0
	github.com/stretchr/testify v1.9.0
	github.com/zclconf/go-cty v1.15.0
	golang.org/x/term v0.25.0
	gopkg.in/yaml.v3 v3.0.1
	mvdan.cc/sh/v3 v3.10.0
)

require (
	cloud.google.com/go v0.112.1 // indirect
	cloud.google.com/go/compute/metadata v0.5.0 // indirect
	cloud.google.com/go/iam v1.1.6 // indirect
	cloud.google.com/go/storage v1.38.0 // indirect
	github.com/AdaLogics/go-fuzz-headers v0.0.0-20230811130428-ced1acdcaa24 // indirect
	github.com/Masterminds/goutils v1.1.1 // indirect
	github.com/Masterminds/semver/v3 v3.3.0 // indirect
	github.com/Microsoft/go-winio v0.6.2 // indirect
	github.com/OneOfOne/xxhash v1.2.8 // indirect
	github.com/ProtonMail/go-crypto v1.1.0-alpha.2 // indirect
	github.com/Shopify/ejson v1.3.3 // indirect
	github.com/agext/levenshtein v1.2.2 // indirect
	github.com/agnivade/levenshtein v1.2.0 // indirect
	github.com/alecthomas/chroma/v2 v2.14.0 // indirect
	github.com/apparentlymart/go-cidr v1.1.0 // indirect
	github.com/apparentlymart/go-textseg/v15 v15.0.0 // indirect
	github.com/armon/go-metrics v0.4.1 // indirect
	github.com/armon/go-radix v1.0.0 // indirect
	github.com/arsham/rainbow v1.2.1 // indirect
	github.com/atotto/clipboard v0.1.4 // indirect
	github.com/aws/aws-sdk-go v1.44.206 // indirect
	github.com/aws/aws-sdk-go-v2 v1.16.4 // indirect
	github.com/aws/aws-sdk-go-v2/aws/protocol/eventstream v1.4.1 // indirect
	github.com/aws/aws-sdk-go-v2/config v1.15.9 // indirect
	github.com/aws/aws-sdk-go-v2/credentials v1.12.4 // indirect
	github.com/aws/aws-sdk-go-v2/feature/ec2/imds v1.12.5 // indirect
	github.com/aws/aws-sdk-go-v2/feature/s3/manager v1.11.14 // indirect
	github.com/aws/aws-sdk-go-v2/internal/configsources v1.1.11 // indirect
	github.com/aws/aws-sdk-go-v2/internal/endpoints/v2 v2.4.5 // indirect
	github.com/aws/aws-sdk-go-v2/internal/ini v1.3.12 // indirect
	github.com/aws/aws-sdk-go-v2/internal/v4a v1.0.2 // indirect
	github.com/aws/aws-sdk-go-v2/service/internal/accept-encoding v1.9.1 // indirect
	github.com/aws/aws-sdk-go-v2/service/internal/checksum v1.1.6 // indirect
	github.com/aws/aws-sdk-go-v2/service/internal/presigned-url v1.9.5 // indirect
	github.com/aws/aws-sdk-go-v2/service/internal/s3shared v1.13.5 // indirect
	github.com/aws/aws-sdk-go-v2/service/s3 v1.26.10 // indirect
	github.com/aws/aws-sdk-go-v2/service/sso v1.11.7 // indirect
	github.com/aws/aws-sdk-go-v2/service/sts v1.16.6 // indirect
	github.com/aws/smithy-go v1.11.2 // indirect
	github.com/aymanbagabas/go-osc52/v2 v2.0.1 // indirect
	github.com/aymerick/douceur v0.2.0 // indirect
	github.com/beorn7/perks v1.0.1 // indirect
	github.com/bgentry/go-netrc v0.0.0-20140422174119-9fd32a8b3d3d // indirect
	github.com/bytecodealliance/wasmtime-go/v3 v3.0.2 // indirect
	github.com/cenkalti/backoff/v3 v3.2.2 // indirect
	github.com/cespare/xxhash/v2 v2.3.0 // indirect
	github.com/chainguard-dev/git-urls v1.0.2 // indirect
	github.com/charmbracelet/x/ansi v0.4.2 // indirect
	github.com/charmbracelet/x/term v0.2.0 // indirect
	github.com/cloudflare/circl v1.3.7 // indirect
	github.com/common-nighthawk/go-figure v0.0.0-20210622060536-734e95fb86be // indirect
	github.com/containerd/containerd v1.7.23 // indirect
	github.com/containerd/errdefs v0.3.0 // indirect
	github.com/containerd/log v0.1.0 // indirect
	github.com/containerd/platforms v0.2.1 // indirect
	github.com/containerd/stargz-snapshotter/estargz v0.14.3 // indirect
	github.com/cyphar/filepath-securejoin v0.2.4 // indirect
	github.com/davecgh/go-spew v1.1.2-0.20180830191138-d8f796af33cc // indirect
	github.com/dlclark/regexp2 v1.11.0 // indirect
	github.com/docker/cli v27.1.1+incompatible // indirect
	github.com/docker/distribution v2.8.2+incompatible // indirect
	github.com/docker/docker-credential-helpers v0.7.0 // indirect
	github.com/docker/libkv v0.2.2-0.20180912205406-458977154600 // indirect
	github.com/dustin/gojson v0.0.0-20160307161227-2e71ec9dd5ad // indirect
	github.com/emirpasic/gods v1.18.1 // indirect
	github.com/erikgeiser/coninput v0.0.0-20211004153227-1c3628e74d0f // indirect
	github.com/felixge/httpsnoop v1.0.4 // indirect
	github.com/fsnotify/fsnotify v1.7.0 // indirect
	github.com/go-git/gcfg v1.5.1-0.20230307220236-3a3c6141e376 // indirect
	github.com/go-git/go-billy/v5 v5.5.0 // indirect
	github.com/go-ini/ini v1.67.0 // indirect
	github.com/go-logr/logr v1.4.2 // indirect
	github.com/go-logr/stdr v1.2.2 // indirect
	github.com/gobwas/glob v0.2.3 // indirect
	github.com/golang/groupcache v0.0.0-20210331224755-41bb18bfe9da // indirect
	github.com/golang/protobuf v1.5.4 // indirect
	github.com/golang/snappy v0.0.4 // indirect
	github.com/google/go-cmp v0.6.0 // indirect
	github.com/google/go-querystring v1.1.0 // indirect
	github.com/google/s2a-go v0.1.7 // indirect
	github.com/google/wire v0.5.0 // indirect
	github.com/googleapis/enterprise-certificate-proxy v0.3.2 // indirect
	github.com/googleapis/gax-go/v2 v2.12.3 // indirect
	github.com/gorilla/css v1.0.1 // indirect
	github.com/gorilla/mux v1.8.1 // indirect
	github.com/gosimple/slug v1.12.0 // indirect
	github.com/gosimple/unidecode v1.0.1 // indirect
	github.com/hairyhenderson/go-fsimpl v0.0.0-20220529183339-9deae3e35047 // indirect
	github.com/hairyhenderson/toml v0.4.2-0.20210923231440-40456b8e66cf // indirect
	github.com/hairyhenderson/yaml v0.0.0-20220618171115-2d35fca545ce // indirect
	github.com/hashicorp/consul/api v1.28.2 // indirect
	github.com/hashicorp/errwrap v1.1.0 // indirect
	github.com/hashicorp/go-cleanhttp v0.5.2 // indirect
	github.com/hashicorp/go-hclog v1.5.0 // indirect
	github.com/hashicorp/go-immutable-radix v1.3.1 // indirect
	github.com/hashicorp/go-multierror v1.1.1 // indirect
	github.com/hashicorp/go-plugin v1.4.4 // indirect
	github.com/hashicorp/go-retryablehttp v0.7.1 // indirect
	github.com/hashicorp/go-rootcerts v1.0.2 // indirect
	github.com/hashicorp/go-safetemp v1.0.0 // indirect
	github.com/hashicorp/go-secure-stdlib/mlock v0.1.2 // indirect
	github.com/hashicorp/go-secure-stdlib/parseutil v0.1.5 // indirect
	github.com/hashicorp/go-secure-stdlib/strutil v0.1.2 // indirect
	github.com/hashicorp/go-sockaddr v1.0.2 // indirect
	github.com/hashicorp/go-uuid v1.0.3 // indirect
	github.com/hashicorp/go-version v1.6.0 // indirect
	github.com/hashicorp/golang-lru v0.5.4 // indirect
	github.com/hashicorp/serf v0.10.1 // indirect
	github.com/hashicorp/terraform-json v0.22.1 // indirect
	github.com/hashicorp/vault/api v1.6.0 // indirect
	github.com/hashicorp/vault/sdk v0.5.0 // indirect
	github.com/hashicorp/yamux v0.0.0-20211028200310-0bc27b27de87 // indirect
	github.com/huandu/xstrings v1.5.0 // indirect
	github.com/inconshreveable/mousetrap v1.1.0 // indirect
	github.com/jbenet/go-context v0.0.0-20150711004518-d14ea06fba99 // indirect
	github.com/jmespath/go-jmespath v0.4.0 // indirect
	github.com/joho/godotenv v1.4.0 // indirect
	github.com/kevinburke/ssh_config v1.2.0 // indirect
	github.com/klauspost/compress v1.17.9 // indirect
	github.com/lucasb-eyer/go-colorful v1.2.0 // indirect
	github.com/magiconair/properties v1.8.7 // indirect
	github.com/mattn/go-colorable v0.1.13 // indirect
	github.com/mattn/go-isatty v0.0.20 // indirect
	github.com/mattn/go-localereader v0.0.1 // indirect
	github.com/mattn/go-runewidth v0.0.16 // indirect
	github.com/microcosm-cc/bluemonday v1.0.27 // indirect
	github.com/mitchellh/copystructure v1.2.0 // indirect
	github.com/mitchellh/go-testing-interface v1.14.1 // indirect
	github.com/mitchellh/go-wordwrap v1.0.0 // indirect
	github.com/mitchellh/reflectwalk v1.0.2 // indirect
	github.com/moby/locker v1.0.1 // indirect
	github.com/modern-go/concurrent v0.0.0-20180306012644-bacd9c7ef1dd // indirect
	github.com/modern-go/reflect2 v1.0.2 // indirect
	github.com/muesli/ansi v0.0.0-20230316100256-276c6243b2f6 // indirect
	github.com/muesli/cancelreader v0.2.2 // indirect
	github.com/muesli/reflow v0.3.0 // indirect
	github.com/muesli/termenv v0.15.3-0.20240618155329-98d742f6907a // indirect
	github.com/munnerz/goautoneg v0.0.0-20191010083416-a7dc8b61c822 // indirect
	github.com/oklog/run v1.1.0 // indirect
	github.com/opencontainers/go-digest v1.0.0 // indirect
	github.com/opencontainers/image-spec v1.1.0 // indirect
	github.com/pelletier/go-toml/v2 v2.2.2 // indirect
	github.com/pierrec/lz4 v2.6.1+incompatible // indirect
	github.com/pjbgf/sha1cd v0.3.0 // indirect
	github.com/pmezard/go-difflib v1.0.1-0.20181226105442-5d4384ee4fb2 // indirect
	github.com/prometheus/client_golang v1.20.5 // indirect
	github.com/prometheus/client_model v0.6.1 // indirect
	github.com/prometheus/common v0.55.0 // indirect
	github.com/prometheus/procfs v0.15.1 // indirect
	github.com/rcrowley/go-metrics v0.0.0-20200313005456-10cdbea86bc0 // indirect
	github.com/rivo/uniseg v0.4.7 // indirect
	github.com/rs/zerolog v1.26.1 // indirect
	github.com/ryanuber/go-glob v1.0.0 // indirect
	github.com/sagikazarmark/locafero v0.4.0 // indirect
	github.com/sagikazarmark/slog-shim v0.1.0 // indirect
	github.com/sahilm/fuzzy v0.1.1 // indirect
	github.com/sergi/go-diff v1.3.2-0.20230802210424-5b0b94c5c0d3 // indirect
	github.com/shopspring/decimal v1.4.0 // indirect
	github.com/sirupsen/logrus v1.9.3 // indirect
	github.com/skeema/knownhosts v1.2.2 // indirect
	github.com/sourcegraph/conc v0.3.0 // indirect
	github.com/spf13/afero v1.11.0 // indirect
	github.com/spf13/cast v1.7.0 // indirect
	github.com/stretchr/objx v0.5.2 // indirect
	github.com/subosito/gotenv v1.6.0 // indirect
	github.com/tchap/go-patricia/v2 v2.3.1 // indirect
	github.com/ugorji/go/codec v1.2.7 // indirect
	github.com/ulikunitz/xz v0.5.10 // indirect
	github.com/vbatts/tar-split v0.11.3 // indirect
	github.com/xanzy/ssh-agent v0.3.3 // indirect
	github.com/xeipuuv/gojsonpointer v0.0.0-20190905194746-02993c407bfb // indirect
	github.com/xeipuuv/gojsonreference v0.0.0-20180127040603-bd5ef7bd5415 // indirect
	github.com/yashtewari/glob-intersection v0.2.0 // indirect
	github.com/yuin/goldmark v1.7.4 // indirect
	github.com/yuin/goldmark-emoji v1.0.3 // indirect
	github.com/zealic/xignore v0.3.3 // indirect
	go.etcd.io/bbolt v1.3.10 // indirect
	go.opencensus.io v0.24.0 // indirect
	go.opentelemetry.io/contrib/instrumentation/google.golang.org/grpc/otelgrpc v0.49.0 // indirect
	go.opentelemetry.io/contrib/instrumentation/net/http/otelhttp v0.53.0 // indirect
	go.opentelemetry.io/otel v1.28.0 // indirect
	go.opentelemetry.io/otel/metric v1.28.0 // indirect
	go.opentelemetry.io/otel/sdk v1.28.0 // indirect
	go.opentelemetry.io/otel/trace v1.28.0 // indirect
	go.uber.org/atomic v1.9.0 // indirect
	go.uber.org/multierr v1.9.0 // indirect
	go4.org/intern v0.0.0-20230205224052-192e9f60865c // indirect
	go4.org/unsafe/assume-no-moving-gc v0.0.0-20230525183740-e7c30c78aeb2 // indirect
	gocloud.dev v0.25.1-0.20220408200107-09b10f7359f7 // indirect
	golang.org/x/crypto v0.28.0 // indirect
	golang.org/x/exp v0.0.0-20230905200255-921286631fa9 // indirect
	golang.org/x/mod v0.18.0 // indirect
	golang.org/x/net v0.30.0 // indirect
	golang.org/x/oauth2 v0.22.0 // indirect
	golang.org/x/sync v0.8.0 // indirect
	golang.org/x/sys v0.26.0 // indirect
<<<<<<< HEAD
	golang.org/x/text v0.18.0 // indirect
	golang.org/x/time v0.6.0 // indirect
=======
	golang.org/x/term v0.25.0 // indirect
	golang.org/x/text v0.19.0 // indirect
	golang.org/x/time v0.7.0 // indirect
>>>>>>> 4098092a
	golang.org/x/tools v0.22.0 // indirect
	golang.org/x/xerrors v0.0.0-20231012003039-104605ab7028 // indirect
	google.golang.org/api v0.171.0 // indirect
	google.golang.org/genproto v0.0.0-20240213162025-012b6fc9bca9 // indirect
	google.golang.org/genproto/googleapis/api v0.0.0-20240814211410-ddb44dafa142 // indirect
	google.golang.org/genproto/googleapis/rpc v0.0.0-20240814211410-ddb44dafa142 // indirect
	google.golang.org/grpc v1.67.1 // indirect
	google.golang.org/protobuf v1.34.2 // indirect
	gopkg.in/ini.v1 v1.67.0 // indirect
	gopkg.in/square/go-jose.v2 v2.6.0 // indirect
	gopkg.in/warnings.v0 v0.1.2 // indirect
	inet.af/netaddr v0.0.0-20230525184311-b8eac61e914a // indirect
	k8s.io/client-go v0.26.2 // indirect
	k8s.io/utils v0.0.0-20230220204549-a5ecb0141aa5 // indirect
	oras.land/oras-go/v2 v2.3.1 // indirect
	sigs.k8s.io/yaml v1.4.0 // indirect
)<|MERGE_RESOLUTION|>--- conflicted
+++ resolved
@@ -243,14 +243,9 @@
 	golang.org/x/oauth2 v0.22.0 // indirect
 	golang.org/x/sync v0.8.0 // indirect
 	golang.org/x/sys v0.26.0 // indirect
-<<<<<<< HEAD
-	golang.org/x/text v0.18.0 // indirect
-	golang.org/x/time v0.6.0 // indirect
-=======
 	golang.org/x/term v0.25.0 // indirect
 	golang.org/x/text v0.19.0 // indirect
 	golang.org/x/time v0.7.0 // indirect
->>>>>>> 4098092a
 	golang.org/x/tools v0.22.0 // indirect
 	golang.org/x/xerrors v0.0.0-20231012003039-104605ab7028 // indirect
 	google.golang.org/api v0.171.0 // indirect
