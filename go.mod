module github.com/cloudposse/atmos

go 1.23

require (
	dario.cat/mergo v1.0.1
	github.com/Masterminds/sprig/v3 v3.3.0
	github.com/alecthomas/chroma v0.10.0
	github.com/arsham/figurine v1.3.0
	github.com/bmatcuk/doublestar/v4 v4.7.1
	github.com/charmbracelet/bubbles v0.20.0
	github.com/charmbracelet/bubbletea v1.2.3
	github.com/charmbracelet/glamour v0.8.0
	github.com/charmbracelet/lipgloss v1.0.0
	github.com/elewis787/boa v0.1.2
	github.com/fatih/color v1.18.0
	github.com/go-git/go-git/v5 v5.12.0
	github.com/google/go-containerregistry v0.20.2
	github.com/google/go-github/v59 v59.0.0
	github.com/google/uuid v1.6.0
	github.com/hairyhenderson/gomplate/v3 v3.11.8
	github.com/hashicorp/go-getter v1.7.6
	github.com/hashicorp/hcl v1.0.0
	github.com/hashicorp/hcl/v2 v2.23.0
	github.com/hashicorp/terraform-config-inspect v0.0.0-20241107133921-3adb156ecfe2
	github.com/hashicorp/terraform-exec v0.21.0
	github.com/helmfile/vals v0.37.8
	github.com/ivanpirog/coloredcobra v1.0.1
	github.com/json-iterator/go v1.1.12
	github.com/jwalton/go-supportscolor v1.2.0
	github.com/kubescape/go-git-url v0.0.30
	github.com/lrstanley/bubblezone v0.0.0-20240914071701-b48c55a5e78e
	github.com/mitchellh/go-homedir v1.1.0
	github.com/mitchellh/go-wordwrap v1.0.1
	github.com/mitchellh/mapstructure v1.5.0
	github.com/open-policy-agent/opa v0.70.0
	github.com/otiai10/copy v1.14.0
	github.com/pkg/errors v0.9.1
	github.com/samber/lo v1.47.0
	github.com/santhosh-tekuri/jsonschema/v5 v5.3.1
	github.com/spf13/cobra v1.8.1
	github.com/spf13/pflag v1.0.5
	github.com/spf13/viper v1.19.0
	github.com/stretchr/testify v1.9.0
	github.com/zclconf/go-cty v1.15.0
	golang.org/x/term v0.26.0
	gopkg.in/yaml.v3 v3.0.1
	mvdan.cc/sh/v3 v3.10.0
)

require (
	cel.dev/expr v0.16.1 // indirect
	cloud.google.com/go v0.116.0 // indirect
	cloud.google.com/go/auth v0.10.0 // indirect
	cloud.google.com/go/auth/oauth2adapt v0.2.5 // indirect
	cloud.google.com/go/compute/metadata v0.5.2 // indirect
	cloud.google.com/go/iam v1.2.1 // indirect
	cloud.google.com/go/kms v1.20.1 // indirect
	cloud.google.com/go/longrunning v0.6.1 // indirect
	cloud.google.com/go/monitoring v1.21.1 // indirect
	cloud.google.com/go/secretmanager v1.14.2 // indirect
	cloud.google.com/go/storage v1.46.0 // indirect
	filippo.io/age v1.2.0 // indirect
	github.com/1Password/connect-sdk-go v1.5.3 // indirect
	github.com/1password/onepassword-sdk-go v0.1.3 // indirect
	github.com/AdaLogics/go-fuzz-headers v0.0.0-20230811130428-ced1acdcaa24 // indirect
	github.com/AlecAivazis/survey/v2 v2.3.6 // indirect
	github.com/Azure/azure-sdk-for-go/sdk/azcore v1.16.0 // indirect
	github.com/Azure/azure-sdk-for-go/sdk/azidentity v1.8.0 // indirect
	github.com/Azure/azure-sdk-for-go/sdk/internal v1.10.0 // indirect
	github.com/Azure/azure-sdk-for-go/sdk/resourcemanager/storage/armstorage v1.5.0 // indirect
	github.com/Azure/azure-sdk-for-go/sdk/security/keyvault/azkeys v1.1.0 // indirect
	github.com/Azure/azure-sdk-for-go/sdk/security/keyvault/azsecrets v1.2.0 // indirect
	github.com/Azure/azure-sdk-for-go/sdk/security/keyvault/internal v1.1.0 // indirect
	github.com/Azure/azure-sdk-for-go/sdk/storage/azblob v1.3.2 // indirect
	github.com/Azure/go-autorest v14.2.0+incompatible // indirect
	github.com/Azure/go-autorest/autorest/adal v0.9.18 // indirect
	github.com/Azure/go-autorest/autorest/azure/cli v0.4.6 // indirect
	github.com/Azure/go-autorest/autorest/date v0.3.0 // indirect
	github.com/Azure/go-autorest/logger v0.2.1 // indirect
	github.com/Azure/go-autorest/tracing v0.6.0 // indirect
	github.com/AzureAD/microsoft-authentication-library-for-go v1.2.2 // indirect
	github.com/DopplerHQ/cli v0.5.11-0.20230908185655-7aef4713e1a4 // indirect
	github.com/GoogleCloudPlatform/opentelemetry-operations-go/detectors/gcp v1.24.1 // indirect
	github.com/GoogleCloudPlatform/opentelemetry-operations-go/exporter/metric v0.48.1 // indirect
	github.com/GoogleCloudPlatform/opentelemetry-operations-go/internal/resourcemapping v0.48.1 // indirect
	github.com/Masterminds/goutils v1.1.1 // indirect
	github.com/Masterminds/semver/v3 v3.3.0 // indirect
	github.com/Microsoft/go-winio v0.6.2 // indirect
	github.com/OneOfOne/xxhash v1.2.8 // indirect
	github.com/ProtonMail/go-crypto v1.1.0-beta.0-proton // indirect
	github.com/Shopify/ejson v1.3.3 // indirect
	github.com/a8m/envsubst v1.4.2 // indirect
	github.com/agext/levenshtein v1.2.2 // indirect
	github.com/agnivade/levenshtein v1.2.0 // indirect
	github.com/alecthomas/chroma/v2 v2.14.0 // indirect
	github.com/alessio/shellescape v1.4.1 // indirect
	github.com/antchfx/jsonquery v1.3.6 // indirect
	github.com/antchfx/xpath v1.3.2 // indirect
	github.com/apparentlymart/go-cidr v1.1.0 // indirect
	github.com/apparentlymart/go-textseg/v15 v15.0.0 // indirect
	github.com/armon/go-metrics v0.4.1 // indirect
	github.com/arsham/rainbow v1.2.1 // indirect
	github.com/asaskevich/govalidator v0.0.0-20230301143203-a9d515a09cc2 // indirect
	github.com/atotto/clipboard v0.1.4 // indirect
	github.com/aws/aws-sdk-go v1.55.5 // indirect
	github.com/aws/aws-sdk-go-v2 v1.31.0 // indirect
	github.com/aws/aws-sdk-go-v2/aws/protocol/eventstream v1.6.5 // indirect
	github.com/aws/aws-sdk-go-v2/config v1.27.39 // indirect
	github.com/aws/aws-sdk-go-v2/credentials v1.17.37 // indirect
	github.com/aws/aws-sdk-go-v2/feature/ec2/imds v1.16.14 // indirect
	github.com/aws/aws-sdk-go-v2/feature/s3/manager v1.17.25 // indirect
	github.com/aws/aws-sdk-go-v2/internal/configsources v1.3.18 // indirect
	github.com/aws/aws-sdk-go-v2/internal/endpoints/v2 v2.6.18 // indirect
	github.com/aws/aws-sdk-go-v2/internal/ini v1.8.1 // indirect
	github.com/aws/aws-sdk-go-v2/internal/v4a v1.3.18 // indirect
	github.com/aws/aws-sdk-go-v2/service/internal/accept-encoding v1.11.5 // indirect
	github.com/aws/aws-sdk-go-v2/service/internal/checksum v1.3.20 // indirect
	github.com/aws/aws-sdk-go-v2/service/internal/presigned-url v1.11.20 // indirect
	github.com/aws/aws-sdk-go-v2/service/internal/s3shared v1.17.18 // indirect
	github.com/aws/aws-sdk-go-v2/service/kms v1.36.3 // indirect
	github.com/aws/aws-sdk-go-v2/service/s3 v1.63.3 // indirect
	github.com/aws/aws-sdk-go-v2/service/sso v1.23.3 // indirect
	github.com/aws/aws-sdk-go-v2/service/ssooidc v1.27.3 // indirect
	github.com/aws/aws-sdk-go-v2/service/sts v1.31.3 // indirect
	github.com/aws/smithy-go v1.21.0 // indirect
	github.com/aymanbagabas/go-osc52/v2 v2.0.1 // indirect
	github.com/aymerick/douceur v0.2.0 // indirect
	github.com/beorn7/perks v1.0.1 // indirect
	github.com/bgentry/go-netrc v0.0.0-20140422174119-9fd32a8b3d3d // indirect
	github.com/blang/semver v3.5.1+incompatible // indirect
	github.com/bytecodealliance/wasmtime-go/v3 v3.0.2 // indirect
	github.com/cenkalti/backoff/v4 v4.3.0 // indirect
	github.com/census-instrumentation/opencensus-proto v0.4.1 // indirect
	github.com/cespare/xxhash/v2 v2.3.0 // indirect
	github.com/chainguard-dev/git-urls v1.0.2 // indirect
	github.com/charmbracelet/x/ansi v0.4.5 // indirect
<<<<<<< HEAD
	github.com/charmbracelet/x/term v0.2.0 // indirect
	github.com/cloudflare/circl v1.4.0 // indirect
	github.com/cncf/xds/go v0.0.0-20240905190251-b4127c9b8d78 // indirect
=======
	github.com/charmbracelet/x/term v0.2.1 // indirect
	github.com/cloudflare/circl v1.3.7 // indirect
>>>>>>> 3f1cad78
	github.com/common-nighthawk/go-figure v0.0.0-20210622060536-734e95fb86be // indirect
	github.com/containerd/containerd v1.7.23 // indirect
	github.com/containerd/errdefs v0.3.0 // indirect
	github.com/containerd/log v0.1.0 // indirect
	github.com/containerd/platforms v0.2.1 // indirect
	github.com/containerd/stargz-snapshotter/estargz v0.14.3 // indirect
	github.com/cpuguy83/go-md2man/v2 v2.0.5 // indirect
	github.com/cyberark/conjur-api-go v0.12.6 // indirect
	github.com/cyphar/filepath-securejoin v0.2.4 // indirect
	github.com/danieljoos/wincred v1.1.2 // indirect
	github.com/davecgh/go-spew v1.1.2-0.20180830191138-d8f796af33cc // indirect
	github.com/dimchansky/utfbom v1.1.1 // indirect
	github.com/dlclark/regexp2 v1.11.0 // indirect
	github.com/docker/cli v27.3.1+incompatible // indirect
	github.com/docker/distribution v2.8.2+incompatible // indirect
	github.com/docker/docker-credential-helpers v0.7.0 // indirect
	github.com/docker/libkv v0.2.2-0.20180912205406-458977154600 // indirect
	github.com/dustin/gojson v0.0.0-20160307161227-2e71ec9dd5ad // indirect
	github.com/emicklei/go-restful/v3 v3.11.0 // indirect
	github.com/emirpasic/gods v1.18.1 // indirect
	github.com/envoyproxy/go-control-plane v0.13.0 // indirect
	github.com/envoyproxy/protoc-gen-validate v1.1.0 // indirect
	github.com/erikgeiser/coninput v0.0.0-20211004153227-1c3628e74d0f // indirect
	github.com/extism/go-sdk v1.3.1 // indirect
	github.com/felixge/httpsnoop v1.0.4 // indirect
	github.com/fsnotify/fsnotify v1.7.0 // indirect
	github.com/fujiwara/tfstate-lookup v1.4.2 // indirect
	github.com/fxamacker/cbor/v2 v2.7.0 // indirect
	github.com/getsops/gopgagent v0.0.0-20240527072608-0c14999532fe // indirect
	github.com/getsops/sops/v3 v3.9.1 // indirect
	github.com/go-git/gcfg v1.5.1-0.20230307220236-3a3c6141e376 // indirect
	github.com/go-git/go-billy/v5 v5.5.0 // indirect
	github.com/go-ini/ini v1.67.0 // indirect
	github.com/go-jose/go-jose/v4 v4.0.4 // indirect
	github.com/go-logr/logr v1.4.2 // indirect
	github.com/go-logr/stdr v1.2.2 // indirect
	github.com/go-openapi/analysis v0.23.0 // indirect
	github.com/go-openapi/errors v0.22.0 // indirect
	github.com/go-openapi/jsonpointer v0.21.0 // indirect
	github.com/go-openapi/jsonreference v0.21.0 // indirect
	github.com/go-openapi/loads v0.22.0 // indirect
	github.com/go-openapi/runtime v0.28.0 // indirect
	github.com/go-openapi/spec v0.21.0 // indirect
	github.com/go-openapi/strfmt v0.23.0 // indirect
	github.com/go-openapi/swag v0.23.0 // indirect
	github.com/go-openapi/validate v0.24.0 // indirect
	github.com/gobwas/glob v0.2.3 // indirect
	github.com/godbus/dbus/v5 v5.1.0 // indirect
	github.com/gogo/protobuf v1.3.2 // indirect
	github.com/golang-jwt/jwt/v4 v4.5.0 // indirect
	github.com/golang-jwt/jwt/v5 v5.2.1 // indirect
	github.com/golang/groupcache v0.0.0-20210331224755-41bb18bfe9da // indirect
	github.com/golang/protobuf v1.5.4 // indirect
	github.com/google/gnostic-models v0.6.8 // indirect
	github.com/google/go-cmp v0.6.0 // indirect
	github.com/google/go-jsonnet v0.20.0 // indirect
	github.com/google/go-querystring v1.1.0 // indirect
	github.com/google/gofuzz v1.2.0 // indirect
	github.com/google/s2a-go v0.1.8 // indirect
	github.com/google/wire v0.6.0 // indirect
	github.com/googleapis/enterprise-certificate-proxy v0.3.4 // indirect
	github.com/googleapis/gax-go/v2 v2.13.0 // indirect
	github.com/gorilla/css v1.0.1 // indirect
	github.com/gorilla/mux v1.8.1 // indirect
	github.com/gosimple/slug v1.12.0 // indirect
	github.com/gosimple/unidecode v1.0.1 // indirect
	github.com/goware/prefixer v0.0.0-20160118172347-395022866408 // indirect
	github.com/hairyhenderson/go-fsimpl v0.0.0-20220529183339-9deae3e35047 // indirect
	github.com/hairyhenderson/toml v0.4.2-0.20210923231440-40456b8e66cf // indirect
	github.com/hairyhenderson/yaml v0.0.0-20220618171115-2d35fca545ce // indirect
	github.com/hashicorp/consul/api v1.28.2 // indirect
	github.com/hashicorp/errwrap v1.1.0 // indirect
	github.com/hashicorp/go-cleanhttp v0.5.2 // indirect
	github.com/hashicorp/go-hclog v1.6.3 // indirect
	github.com/hashicorp/go-immutable-radix v1.3.1 // indirect
	github.com/hashicorp/go-multierror v1.1.1 // indirect
	github.com/hashicorp/go-retryablehttp v0.7.7 // indirect
	github.com/hashicorp/go-rootcerts v1.0.2 // indirect
	github.com/hashicorp/go-safetemp v1.0.0 // indirect
	github.com/hashicorp/go-secure-stdlib/parseutil v0.1.8 // indirect
	github.com/hashicorp/go-secure-stdlib/strutil v0.1.2 // indirect
	github.com/hashicorp/go-slug v0.15.0 // indirect
	github.com/hashicorp/go-sockaddr v1.0.7 // indirect
	github.com/hashicorp/go-tfe v1.56.0 // indirect
	github.com/hashicorp/go-version v1.6.0 // indirect
	github.com/hashicorp/golang-lru v1.0.2 // indirect
	github.com/hashicorp/hcp-sdk-go v0.119.0 // indirect
	github.com/hashicorp/jsonapi v1.3.1 // indirect
	github.com/hashicorp/serf v0.10.1 // indirect
	github.com/hashicorp/terraform-json v0.22.1 // indirect
	github.com/hashicorp/vault/api v1.15.0 // indirect
	github.com/huandu/xstrings v1.5.0 // indirect
	github.com/imdario/mergo v0.3.13 // indirect
	github.com/inconshreveable/mousetrap v1.1.0 // indirect
	github.com/itchyny/gojq v0.12.16 // indirect
	github.com/itchyny/timefmt-go v0.1.6 // indirect
	github.com/jbenet/go-context v0.0.0-20150711004518-d14ea06fba99 // indirect
	github.com/jmespath/go-jmespath v0.4.0 // indirect
	github.com/joho/godotenv v1.4.0 // indirect
	github.com/josharian/intern v1.0.0 // indirect
	github.com/kballard/go-shellquote v0.0.0-20180428030007-95032a82bc51 // indirect
	github.com/kevinburke/ssh_config v1.2.0 // indirect
	github.com/klauspost/compress v1.17.9 // indirect
	github.com/kylelemons/godebug v1.1.0 // indirect
	github.com/lib/pq v1.10.9 // indirect
	github.com/lucasb-eyer/go-colorful v1.2.0 // indirect
	github.com/magiconair/properties v1.8.7 // indirect
	github.com/mailru/easyjson v0.7.7 // indirect
	github.com/mattn/go-colorable v0.1.13 // indirect
	github.com/mattn/go-isatty v0.0.20 // indirect
	github.com/mattn/go-localereader v0.0.1 // indirect
	github.com/mattn/go-runewidth v0.0.16 // indirect
	github.com/mgutz/ansi v0.0.0-20200706080929-d51e80ef957d // indirect
	github.com/microcosm-cc/bluemonday v1.0.27 // indirect
	github.com/mitchellh/colorstring v0.0.0-20190213212951-d06e56a500db // indirect
	github.com/mitchellh/copystructure v1.2.0 // indirect
	github.com/mitchellh/go-testing-interface v1.14.1 // indirect
	github.com/mitchellh/reflectwalk v1.0.2 // indirect
	github.com/moby/locker v1.0.1 // indirect
	github.com/modern-go/concurrent v0.0.0-20180306012644-bacd9c7ef1dd // indirect
	github.com/modern-go/reflect2 v1.0.2 // indirect
	github.com/muesli/ansi v0.0.0-20230316100256-276c6243b2f6 // indirect
	github.com/muesli/cancelreader v0.2.2 // indirect
	github.com/muesli/reflow v0.3.0 // indirect
	github.com/muesli/termenv v0.15.3-0.20240618155329-98d742f6907a // indirect
	github.com/munnerz/goautoneg v0.0.0-20191010083416-a7dc8b61c822 // indirect
	github.com/oklog/ulid v1.3.1 // indirect
	github.com/opencontainers/go-digest v1.0.0 // indirect
	github.com/opencontainers/image-spec v1.1.0 // indirect
	github.com/opentracing/opentracing-go v1.2.0 // indirect
	github.com/pelletier/go-toml/v2 v2.2.2 // indirect
	github.com/pjbgf/sha1cd v0.3.0 // indirect
	github.com/pkg/browser v0.0.0-20240102092130-5ac0b6a4141c // indirect
	github.com/planetscale/vtprotobuf v0.6.1-0.20240319094008-0393e58bdf10 // indirect
	github.com/pmezard/go-difflib v1.0.1-0.20181226105442-5d4384ee4fb2 // indirect
	github.com/prometheus/client_golang v1.20.5 // indirect
	github.com/prometheus/client_model v0.6.1 // indirect
	github.com/prometheus/common v0.55.0 // indirect
	github.com/prometheus/procfs v0.15.1 // indirect
	github.com/rcrowley/go-metrics v0.0.0-20200313005456-10cdbea86bc0 // indirect
	github.com/rivo/uniseg v0.4.7 // indirect
	github.com/rs/zerolog v1.26.1 // indirect
	github.com/russross/blackfriday/v2 v2.1.0 // indirect
	github.com/ryanuber/go-glob v1.0.0 // indirect
	github.com/sagikazarmark/locafero v0.4.0 // indirect
	github.com/sagikazarmark/slog-shim v0.1.0 // indirect
	github.com/sahilm/fuzzy v0.1.1 // indirect
	github.com/sergi/go-diff v1.3.2-0.20230802210424-5b0b94c5c0d3 // indirect
	github.com/shopspring/decimal v1.4.0 // indirect
	github.com/sirupsen/logrus v1.9.3 // indirect
	github.com/skeema/knownhosts v1.2.2 // indirect
	github.com/skratchdot/open-golang v0.0.0-20200116055534-eef842397966 // indirect
	github.com/sourcegraph/conc v0.3.0 // indirect
	github.com/spf13/afero v1.11.0 // indirect
	github.com/spf13/cast v1.7.0 // indirect
	github.com/stretchr/objx v0.5.2 // indirect
	github.com/subosito/gotenv v1.6.0 // indirect
	github.com/tchap/go-patricia/v2 v2.3.1 // indirect
	github.com/tetratelabs/wazero v1.8.1 // indirect
	github.com/tidwall/gjson v1.18.0 // indirect
	github.com/tidwall/match v1.1.1 // indirect
	github.com/tidwall/pretty v1.2.0 // indirect
	github.com/uber/jaeger-client-go v2.30.0+incompatible // indirect
	github.com/uber/jaeger-lib v2.4.1+incompatible // indirect
	github.com/ugorji/go/codec v1.2.7 // indirect
	github.com/ulikunitz/xz v0.5.10 // indirect
	github.com/urfave/cli v1.22.15 // indirect
	github.com/vbatts/tar-split v0.11.3 // indirect
	github.com/x448/float16 v0.8.4 // indirect
	github.com/xanzy/ssh-agent v0.3.3 // indirect
	github.com/xeipuuv/gojsonpointer v0.0.0-20190905194746-02993c407bfb // indirect
	github.com/xeipuuv/gojsonreference v0.0.0-20180127040603-bd5ef7bd5415 // indirect
	github.com/yashtewari/glob-intersection v0.2.0 // indirect
	github.com/yuin/goldmark v1.7.4 // indirect
	github.com/yuin/goldmark-emoji v1.0.3 // indirect
	github.com/zalando/go-keyring v0.2.3-0.20230503081219-17db2e5354bd // indirect
	github.com/zealic/xignore v0.3.3 // indirect
	go.etcd.io/bbolt v1.3.10 // indirect
	go.mongodb.org/mongo-driver v1.14.0 // indirect
	go.opencensus.io v0.24.0 // indirect
	go.opentelemetry.io/contrib/detectors/gcp v1.29.0 // indirect
	go.opentelemetry.io/contrib/instrumentation/google.golang.org/grpc/otelgrpc v0.55.0 // indirect
	go.opentelemetry.io/contrib/instrumentation/net/http/otelhttp v0.55.0 // indirect
	go.opentelemetry.io/otel v1.30.0 // indirect
	go.opentelemetry.io/otel/metric v1.30.0 // indirect
	go.opentelemetry.io/otel/sdk v1.29.0 // indirect
	go.opentelemetry.io/otel/sdk/metric v1.29.0 // indirect
	go.opentelemetry.io/otel/trace v1.30.0 // indirect
	go.uber.org/atomic v1.9.0 // indirect
	go.uber.org/multierr v1.11.0 // indirect
	go4.org/intern v0.0.0-20230205224052-192e9f60865c // indirect
	go4.org/unsafe/assume-no-moving-gc v0.0.0-20230525183740-e7c30c78aeb2 // indirect
	gocloud.dev v0.40.0 // indirect
	golang.org/x/crypto v0.28.0 // indirect
	golang.org/x/exp v0.0.0-20230905200255-921286631fa9 // indirect
	golang.org/x/mod v0.18.0 // indirect
	golang.org/x/net v0.30.0 // indirect
<<<<<<< HEAD
	golang.org/x/oauth2 v0.23.0 // indirect
	golang.org/x/sync v0.8.0 // indirect
=======
	golang.org/x/oauth2 v0.22.0 // indirect
	golang.org/x/sync v0.9.0 // indirect
>>>>>>> 3f1cad78
	golang.org/x/sys v0.27.0 // indirect
	golang.org/x/text v0.19.0 // indirect
	golang.org/x/time v0.7.0 // indirect
	golang.org/x/tools v0.22.0 // indirect
	golang.org/x/xerrors v0.0.0-20240716161551-93cc26a95ae9 // indirect
	google.golang.org/api v0.204.0 // indirect
	google.golang.org/genproto v0.0.0-20241021214115-324edc3d5d38 // indirect
	google.golang.org/genproto/googleapis/api v0.0.0-20241015192408-796eee8c2d53 // indirect
	google.golang.org/genproto/googleapis/rpc v0.0.0-20241021214115-324edc3d5d38 // indirect
	google.golang.org/grpc v1.67.1 // indirect
	google.golang.org/grpc/stats/opentelemetry v0.0.0-20240907200651-3ffb98b2c93a // indirect
	google.golang.org/protobuf v1.35.1 // indirect
	gopkg.in/gookit/color.v1 v1.1.6 // indirect
	gopkg.in/inf.v0 v0.9.1 // indirect
	gopkg.in/ini.v1 v1.67.0 // indirect
	gopkg.in/warnings.v0 v0.1.2 // indirect
	gopkg.in/yaml.v2 v2.4.0 // indirect
	inet.af/netaddr v0.0.0-20230525184311-b8eac61e914a // indirect
	k8s.io/api v0.31.2 // indirect
	k8s.io/apimachinery v0.31.2 // indirect
	k8s.io/client-go v0.31.2 // indirect
	k8s.io/klog/v2 v2.130.1 // indirect
	k8s.io/kube-openapi v0.0.0-20240228011516-70dd3763d340 // indirect
	k8s.io/utils v0.0.0-20240711033017-18e509b52bc8 // indirect
	oras.land/oras-go/v2 v2.3.1 // indirect
	sigs.k8s.io/json v0.0.0-20221116044647-bc3834ca7abd // indirect
	sigs.k8s.io/structured-merge-diff/v4 v4.4.1 // indirect
	sigs.k8s.io/yaml v1.4.0 // indirect
)<|MERGE_RESOLUTION|>--- conflicted
+++ resolved
@@ -135,14 +135,8 @@
 	github.com/cespare/xxhash/v2 v2.3.0 // indirect
 	github.com/chainguard-dev/git-urls v1.0.2 // indirect
 	github.com/charmbracelet/x/ansi v0.4.5 // indirect
-<<<<<<< HEAD
-	github.com/charmbracelet/x/term v0.2.0 // indirect
-	github.com/cloudflare/circl v1.4.0 // indirect
-	github.com/cncf/xds/go v0.0.0-20240905190251-b4127c9b8d78 // indirect
-=======
 	github.com/charmbracelet/x/term v0.2.1 // indirect
 	github.com/cloudflare/circl v1.3.7 // indirect
->>>>>>> 3f1cad78
 	github.com/common-nighthawk/go-figure v0.0.0-20210622060536-734e95fb86be // indirect
 	github.com/containerd/containerd v1.7.23 // indirect
 	github.com/containerd/errdefs v0.3.0 // indirect
@@ -340,13 +334,8 @@
 	golang.org/x/exp v0.0.0-20230905200255-921286631fa9 // indirect
 	golang.org/x/mod v0.18.0 // indirect
 	golang.org/x/net v0.30.0 // indirect
-<<<<<<< HEAD
-	golang.org/x/oauth2 v0.23.0 // indirect
-	golang.org/x/sync v0.8.0 // indirect
-=======
 	golang.org/x/oauth2 v0.22.0 // indirect
 	golang.org/x/sync v0.9.0 // indirect
->>>>>>> 3f1cad78
 	golang.org/x/sys v0.27.0 // indirect
 	golang.org/x/text v0.19.0 // indirect
 	golang.org/x/time v0.7.0 // indirect
