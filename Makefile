# This works because `go list ./...` excludes vendor directories by default in modern versions of Go (1.11+).
# No need for grep or additional filtering.
TEST ?= $$(go list ./...)
TESTARGS ?=
SHELL := /bin/bash
#GOOS=darwin
#GOOS=linux
#GOARCH=amd64
VERSION=test

export CGO_ENABLED=0

readme:
	@echo "README.md generation temporarily disabled."
	@exit 0

get:
	go get

build: build-default

version: version-default

# The following will lint only files in git. `golangci-lint run --new-from-rev=HEAD` should do it,
# but it's still including files not in git.
lint: get
	golangci-lint run --new-from-rev=origin/main

build-linux: GOOS=linux
build-linux: build-default

build-default: get
	@echo "Building atmos $(if $(GOOS),GOOS=$(GOOS)) $(if $(GOARCH),GOARCH=$(GOARCH))"
	env $(if $(GOOS),GOOS=$(GOOS)) $(if $(GOARCH),GOARCH=$(GOARCH)) go build -o build/atmos -v -ldflags "-X 'github.com/cloudposse/atmos/pkg/version.Version=$(VERSION)'"

build-windows: GOOS=windows
build-windows: get
	@echo "Building atmos for $(GOOS) ($(GOARCH))"
	go build -o build/atmos.exe -v -ldflags "-X github.com/cloudposse/atmos/pkg/version.Version=$(VERSION)"

build-macos: GOOS=darwin
build-macos: build-default

version-linux: version-default

version-macos: version-default

version-default:
	chmod +x ./build/atmos
	./build/atmos version

version-windows: build-windows
	./build/atmos.exe version

deps:
	go mod download

testacc: get
	@echo "Running acceptance tests"
	go test $(TEST) -v $(TESTARGS) -timeout 20m

testacc-cover: get
	@echo "Running tests with coverage"
<<<<<<< HEAD
	go test $(TEST) -v -coverpkg=./... $(TESTARGS) -timeout 20m -coverprofile=coverage.out
=======
	go test $(TEST) -v $(TESTARGS) -timeout 20m -coverprofile=coverage.out.tmp
	cat coverage.out.tmp | grep -v "mock_" > coverage.out
>>>>>>> f4ec621a

# Run acceptance tests with coverage report
testacc-coverage: testacc-cover
	go tool cover -html=coverage.out -o coverage.html

.PHONY: lint get build version build-linux build-windows build-macos deps version-linux version-windows version-macos testacc testacc-cover testacc-coverage<|MERGE_RESOLUTION|>--- conflicted
+++ resolved
@@ -61,12 +61,8 @@
 
 testacc-cover: get
 	@echo "Running tests with coverage"
-<<<<<<< HEAD
-	go test $(TEST) -v -coverpkg=./... $(TESTARGS) -timeout 20m -coverprofile=coverage.out
-=======
-	go test $(TEST) -v $(TESTARGS) -timeout 20m -coverprofile=coverage.out.tmp
+	go test $(TEST) -v -coverpkg=./... $(TESTARGS) -timeout 20m -coverprofile=coverage.out.tmp
 	cat coverage.out.tmp | grep -v "mock_" > coverage.out
->>>>>>> f4ec621a
 
 # Run acceptance tests with coverage report
 testacc-coverage: testacc-cover
