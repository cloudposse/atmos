--- conflicted
+++ resolved
@@ -8,11 +8,6 @@
 #GOARCH=amd64
 VERSION=test
 
-<<<<<<< HEAD
-# List of targets the `readme` target should call before generating the readme
-export README_DEPS ?= docs/targets.md
-=======
->>>>>>> ecdbc09b
 export CGO_ENABLED=0
 
 readme:
